--- conflicted
+++ resolved
@@ -785,14 +785,8 @@
   if (mysql_query(mysql, "SELECT VERSION()") ||
       !(res = mysql_store_result(mysql)))
   {
-<<<<<<< HEAD
-    char errmsg[FN_REFLEN];
-
-    strmake(errmsg, mysql_error(mysql), sizeof(errmsg) - 1);
-=======
     char errmsg[256];
     strmake(errmsg, mysql_error(mysql), sizeof(errmsg)-1);
->>>>>>> d8f35cec
     mysql_close(mysql);
     die("Error checking master version: %s", errmsg);
   }
