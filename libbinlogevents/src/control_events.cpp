--- conflicted
+++ resolved
@@ -163,69 +163,11 @@
 #endif
     break;
   }
-<<<<<<< HEAD
-  default:
-    BAPI_ASSERT(0);
-=======
-  case 1: /* 3.23 */
-  case 3: /* 4.0.x x >= 2 */
-  {
-    /*
-      We build an artificial (i.e. not sent by the master) event, which
-      describes what those old master versions send.
-    */
-    if (binlog_version == 1)
-      strcpy(server_version, server_ver ? server_ver : "3.23");
-    else
-      strcpy(server_version, server_ver ? server_ver : "4.0");
-    common_header_len= binlog_ver == 1 ? OLD_HEADER_LEN :
-      LOG_EVENT_MINIMAL_HEADER_LEN;
-    /*
-      The first new event in binlog version 4 is Format_desc. So any event type
-      after that does not exist in older versions. We use the events known by
-      version 3, even if version 1 had only a subset of them (this is not a
-      problem: it uses a few bytes for nothing but unifies code; it does not
-      make the slave detect less corruptions).
-    */
-    number_of_event_types= FORMAT_DESCRIPTION_EVENT - 1;
-     /**
-      This will be used to initialze the post_header_len, for binlog version
-      1 and 3
-     */
-    static uint8_t server_event_header_length_ver_1_3[]=
-    {
-      START_V3_HEADER_LEN,
-      QUERY_HEADER_MINIMAL_LEN,
-      STOP_HEADER_LEN,
-      uint8_t(binlog_ver == 1 ? 0 : ROTATE_HEADER_LEN),
-      INTVAR_HEADER_LEN,
-      LOAD_HEADER_LEN,
-      /*
-       Unused because the code for Slave log event was removed.
-       (15th Oct. 2010)
-      */
-      0,
-      CREATE_FILE_HEADER_LEN,
-      APPEND_BLOCK_HEADER_LEN,
-      EXEC_LOAD_HEADER_LEN,
-      DELETE_FILE_HEADER_LEN,
-      NEW_LOAD_HEADER_LEN,
-      RAND_HEADER_LEN,
-      USER_VAR_HEADER_LEN
-    };
-    post_header_len.insert(post_header_len.begin(),
-                           server_event_header_length_ver_1_3,
-                           server_event_header_length_ver_1_3 +
-                           number_of_event_types);
-
-    break;
-  }
-  default: /* Includes binlog version 2 i.e. 4.0.x x<=1 */
+  default: /* Includes binlog version < 4 */
     /*
       Will make the mysql-server variable *is_valid* defined in class Log_event
       to be set to false.
     */
->>>>>>> a4ddd83e
     break;
   }
   calc_server_version_split();
@@ -310,11 +252,6 @@
   number_of_event_types=
    event_len - (LOG_EVENT_MINIMAL_HEADER_LEN + ST_COMMON_HEADER_LEN_OFFSET + 1);
 
-<<<<<<< HEAD
-  post_header_len.resize(number_of_event_types);
-=======
-  const uint8_t *ubuf = reinterpret_cast<const uint8_t*>(buf);
->>>>>>> a4ddd83e
   post_header_len.insert(post_header_len.begin(),
                          reinterpret_cast<const uint8_t*>(buf + ST_COMMON_HEADER_LEN_OFFSET + 1),
                          reinterpret_cast<const uint8_t*>(buf + ST_COMMON_HEADER_LEN_OFFSET + 1 +
@@ -676,7 +613,7 @@
   in this event.
 */
 Transaction_context_event::
-Transaction_context_event(const char *buffer,
+Transaction_context_event(const char *buffer, unsigned int event_len,
                           const Format_description_event *description_event)
 : Binary_log_event(&buffer, description_event->binlog_version)
 {
@@ -835,7 +772,7 @@
 }
 
 View_change_event::
-View_change_event(const char *buffer,
+View_change_event(const char *buffer, unsigned int event_len,
                   const Format_description_event *description_event)
 : Binary_log_event(&buffer, description_event->binlog_version),
   view_id(), seq_number(0), certification_info()
