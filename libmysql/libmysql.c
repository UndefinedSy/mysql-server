--- conflicted
+++ resolved
@@ -1541,6 +1541,40 @@
   net->write_timeout=(uint) net_write_timeout;
   net->retry_count=  1;
   net->max_packet_size= max(net_buffer_length, max_allowed_packet);
+}
+
+/*
+  This function is used to create HEX string that you
+  can use in a SQL statement in of the either ways:
+    INSERT INTO blob_column VALUES (0xAABBCC);  (any MySQL version)
+    INSERT INTO blob_column VALUES (X'AABBCC'); (4.1 and higher)
+  
+  The string in "from" is encoded to a HEX string.
+  The result is placed in "to" and a terminating null byte is appended.
+  
+  The string pointed to by "from" must be "length" bytes long.
+  You must allocate the "to" buffer to be at least length*2+1 bytes long.
+  Each character needs two bytes, and you need room for the terminating
+  null byte. When mysql_hex_string() returns, the contents of "to" will
+  be a null-terminated string. The return value is the length of the
+  encoded string, not including the terminating null character.
+
+  The return value does not contain any leading 0x or a leading X' and
+  trailing '. The caller must supply whichever of those is desired.
+*/
+
+ulong mysql_hex_string(char *to, const char *from, ulong length)
+{
+  char *to0= to;
+  const char *end;
+            
+  for (end= from + length; from < end; from++)
+  {
+    *to++= _dig_vec[((unsigned char) *from) >> 4];
+    *to++= _dig_vec[((unsigned char) *from) & 0x0F];
+  }
+  *to= '\0';
+  return (ulong) (to-to0);
 }
 
 /*
@@ -4596,48 +4630,8 @@
 *********************************************************************/
 
 /*
-<<<<<<< HEAD
   Returns true/false to indicate whether any more query results exist
   to be read using mysql_next_result()
-=======
-  This function is used to create HEX string that you
-  can use in a SQL statement in of the either ways:
-    INSERT INTO blob_column VALUES (0xAABBCC);  (any MySQL version)
-    INSERT INTO blob_column VALUES (X'AABBCC'); (4.1 and higher)
-  
-  The string in "from" is encoded to a HEX string.
-  The result is placed in "to" and a terminating null byte is appended.
-  
-  The string pointed to by "from" must be "length" bytes long.
-  You must allocate the "to" buffer to be at least length*2+1 bytes long.
-  Each character needs two bytes, and you need room for the terminating
-  null byte. When mysql_hex_string() returns, the contents of "to" will
-  be a null-terminated string. The return value is the length of the
-  encoded string, not including the terminating null character.
-
-  The return value does not contain any leading 0x or a leading X' and
-  trailing '. The caller must supply whichever of those is desired.
-*/
-
-ulong mysql_hex_string(char *to, const char *from, ulong length)
-{
-  char *to0= to;
-  const char *end;
-            
-  for (end= from + length; from < end; from++)
-  {
-    *to++= _dig_vec[((unsigned char) *from) >> 4];
-    *to++= _dig_vec[((unsigned char) *from) & 0x0F];
-  }
-  *to= '\0';
-  return (ulong) (to-to0);
-}
-
-/*
-  Add escape characters to a string (blob?) to make it suitable for a insert
-  to should at least have place for length*2+1 chars
-  Returns the length of the to string
->>>>>>> b32ffec8
 */
 
 my_bool STDCALL mysql_more_results(MYSQL *mysql)
