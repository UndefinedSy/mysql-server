--- conflicted
+++ resolved
@@ -158,16 +158,10 @@
 
   init_embedded_mysql(mysql, client_flag);
 
-<<<<<<< HEAD
-  init_embedded_mysql(mysql, client_flag, db_name);
-
   if (mysql_init_character_set(mysql))
-=======
+    goto error;
+
   if (check_embedded_connection(mysql, db))
->>>>>>> bc35c500
-    goto error;
-
-  if (check_embedded_connection(mysql))
     goto error;
 
   /* Send client information for access check */
