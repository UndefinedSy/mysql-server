# For easier human reading (MTR doesn't care), please keep entries
# in alphabetical order. This also helps with merge conflict resolution.

binlog.binlog_multi_engine               # joro : NDB tests marked as experimental as agreed with bochklin
<<<<<<< HEAD
binlog.binlog_bug23533                   # WL#5867: skozlov: test case moved from unused bugs suite
binlog.binlog_bug36391                   # WL#5867: skozlov: test case moved from unused bugs suite
=======
binlog.binlog_bug23533                   # skozlov: BUG#12371924
>>>>>>> f8a3dcc4

funcs_1.charset_collation_1              # depends on compile-time decisions

main.func_math @freebsd                  # Bug#43020 2010-05-04 alik main.func_math fails on FreeBSD in PB2
main.gis-rtree @freebsd                  # Bug#38965 2010-05-04 alik test cases gis-rtree, type_float, type_newdecimal fail in embedded server
main.lock_multi_bug38499                 # Bug#47448 2009-09-19 alik main.lock_multi_bug38499 times out sporadically
main.mysqlbinlog_raw_mode                # BUG#11761610 2011-04-11 sven fails on pb2
main.mysqlslap @windows                  # Bug#54024 2010-08-10 alik mysqlslap fails sporadically starting from Dahlia
main.outfile_loaddata @solaris           # Bug#46895 2010-01-20 alik Test "outfile_loaddata" fails (reproducible)
main.signal_demo3 @solaris               # Bug#47791 2010-01-20 alik Several test cases fail on Solaris with error Thread stack overrun
main.sp @solaris                         # Bug#47791 2010-01-20 alik Several test cases fail on Solaris with error Thread stack overrun
main.subquery_sj_none @solaris           # Bug#47791 2011-01-28 anitha Several test cases fail on Solaris with error Thread stack overrun
main.type_float @freebsd                 # Bug#38965 2010-05-04 alik test cases gis-rtree, type_float, type_newdecimal fail in embedded server
main.wait_timeout @solaris               # Bug#51244 2010-04-26 alik wait_timeout fails on OpenSolaris

rpl.rpl_checksum                         # BUG#12370830 2011-04-18 sven rpl_checksum failed on pb2 (server crash)
rpl.rpl_innodb_bug28430                  # Bug#46029
<<<<<<< HEAD
rpl.rpl_row_sp011  @solaris              # Bug#47791 2010-01-20 alik Several test cases fail on Solaris with error Thread stack overrun
rpl.rpl_delayed_slave                    # BUG#57514 rpl_delayed_slave fails sporadically in pb
rpl.rpl_seconds_behind_master            # BUG#58053 2010-11-24 luis fails sporadically on pb2
rpl.rpl_show_slave_running               # BUG#12346048 2011-04-11 sven fails sporadically on pb2
rpl.rpl_bug37426                         # WL#5867: skozlov: test case moved from unused bugs suite
=======
>>>>>>> f8a3dcc4

sys_vars.max_sp_recursion_depth_func @solaris # Bug#47791 2010-01-20 alik Several test cases fail on Solaris with error Thread stack overrun
sys_vars.plugin_dir_basic                     # Bug#52223 2010-11-24 alik Test "plugin_dir_basic" does not support RPM build (test) directory structure
sys_vars.wait_timeout_func                    # Bug#41255 2010-04-26 alik wait_timeout_func fails

# BUG #59055 : All ndb tests should be removed from the repository
# Leaving the sys_vars tests for now. sys_vars.all_vars.test fails on removing ndb tests
sys_vars.ndb_log_update_as_write_basic
sys_vars.have_ndbcluster_basic
sys_vars.ndb_log_updated_only_basic


rpl_bhs.*                                # skozlov : WL#5139 - rpl_bhs suite generated "on-the-fly" at testing moment from rpl suite
main.gis-rtree                           # svoj: due to BUG#38965
main.type_float                          # svoj: due to BUG#38965
main.type_newdecimal                     # svoj: due to BUG#38965
<|MERGE_RESOLUTION|>--- conflicted
+++ resolved
@@ -2,12 +2,7 @@
 # in alphabetical order. This also helps with merge conflict resolution.
 
 binlog.binlog_multi_engine               # joro : NDB tests marked as experimental as agreed with bochklin
-<<<<<<< HEAD
-binlog.binlog_bug23533                   # WL#5867: skozlov: test case moved from unused bugs suite
-binlog.binlog_bug36391                   # WL#5867: skozlov: test case moved from unused bugs suite
-=======
 binlog.binlog_bug23533                   # skozlov: BUG#12371924
->>>>>>> f8a3dcc4
 
 funcs_1.charset_collation_1              # depends on compile-time decisions
 
@@ -25,14 +20,10 @@
 
 rpl.rpl_checksum                         # BUG#12370830 2011-04-18 sven rpl_checksum failed on pb2 (server crash)
 rpl.rpl_innodb_bug28430                  # Bug#46029
-<<<<<<< HEAD
 rpl.rpl_row_sp011  @solaris              # Bug#47791 2010-01-20 alik Several test cases fail on Solaris with error Thread stack overrun
 rpl.rpl_delayed_slave                    # BUG#57514 rpl_delayed_slave fails sporadically in pb
 rpl.rpl_seconds_behind_master            # BUG#58053 2010-11-24 luis fails sporadically on pb2
 rpl.rpl_show_slave_running               # BUG#12346048 2011-04-11 sven fails sporadically on pb2
-rpl.rpl_bug37426                         # WL#5867: skozlov: test case moved from unused bugs suite
-=======
->>>>>>> f8a3dcc4
 
 sys_vars.max_sp_recursion_depth_func @solaris # Bug#47791 2010-01-20 alik Several test cases fail on Solaris with error Thread stack overrun
 sys_vars.plugin_dir_basic                     # Bug#52223 2010-11-24 alik Test "plugin_dir_basic" does not support RPM build (test) directory structure
