#
# Problem with range optimizer
#

--disable_warnings
drop table if exists t1, t2, t3;
--enable_warnings
SET sql_mode = 'NO_ENGINE_SUBSTITUTION';
CREATE TABLE t1 (
  event_date date DEFAULT '0000-00-00' NOT NULL,
  type int(11) DEFAULT '0' NOT NULL,
  event_id int(11) DEFAULT '0' NOT NULL,
  PRIMARY KEY (event_date,type,event_id)
);

INSERT INTO t1 VALUES ('1999-07-10',100100,24), ('1999-07-11',100100,25),
('1999-07-13',100600,0), ('1999-07-13',100600,4), ('1999-07-13',100600,26),
('1999-07-14',100600,10), ('1999-07-15',100600,16), ('1999-07-15',100800,45),
('1999-07-15',101000,47), ('1999-07-16',100800,46), ('1999-07-20',100600,5),
('1999-07-20',100600,27), ('1999-07-21',100600,11), ('1999-07-22',100600,17),
('1999-07-23',100100,39), ('1999-07-24',100100,39), ('1999-07-24',100500,40),
('1999-07-25',100100,39), ('1999-07-27',100600,1), ('1999-07-27',100600,6),
('1999-07-27',100600,28), ('1999-07-28',100600,12), ('1999-07-29',100500,41),
('1999-07-29',100600,18), ('1999-07-30',100500,41), ('1999-07-31',100500,41),
('1999-08-01',100700,34), ('1999-08-03',100600,7), ('1999-08-03',100600,29),
('1999-08-04',100600,13), ('1999-08-05',100500,42), ('1999-08-05',100600,19),
('1999-08-06',100500,42), ('1999-08-07',100500,42), ('1999-08-08',100500,42),
('1999-08-10',100600,2), ('1999-08-10',100600,9), ('1999-08-10',100600,30),
('1999-08-11',100600,14), ('1999-08-12',100600,20), ('1999-08-17',100500,8),
('1999-08-17',100600,31), ('1999-08-18',100600,15), ('1999-08-19',100600,22),
('1999-08-24',100600,3), ('1999-08-24',100600,32), ('1999-08-27',100500,43),
('1999-08-31',100600,33), ('1999-09-17',100100,37), ('1999-09-18',100100,37),
('1999-09-19',100100,37), ('2000-12-18',100700,38);

select event_date,type,event_id from t1 WHERE event_date >= "1999-07-01" AND event_date < "1999-07-15" AND (type=100600 OR type=100100) ORDER BY event_date;
explain select event_date,type,event_id from t1 WHERE type = 100601 and event_date >= "1999-07-01" AND event_date < "1999-07-15" AND (type=100600 OR type=100100) ORDER BY event_date;
select event_date,type,event_id from t1 WHERE event_date >= "1999-07-01" AND event_date <= "1999-07-15" AND (type=100600 OR type=100100) or event_date >= "1999-07-01" AND event_date <= "1999-07-15" AND type=100099;
drop table t1;

CREATE TABLE t1 (
  PAPER_ID smallint(6) DEFAULT '0' NOT NULL,
  YEAR smallint(6) DEFAULT '0' NOT NULL,
  ISSUE smallint(6) DEFAULT '0' NOT NULL,
  CLOSED tinyint(4) DEFAULT '0' NOT NULL,
  ISS_DATE date DEFAULT '0000-00-00' NOT NULL,
  PRIMARY KEY (PAPER_ID,YEAR,ISSUE)
);
INSERT INTO t1 VALUES (3,1999,34,0,'1999-07-12'), (1,1999,111,0,'1999-03-23'),
                      (1,1999,222,0,'1999-03-23'), (3,1999,33,0,'1999-07-12'),
                      (3,1999,32,0,'1999-07-12'), (3,1999,31,0,'1999-07-12'),
                      (3,1999,30,0,'1999-07-12'), (3,1999,29,0,'1999-07-12'),
                      (3,1999,28,0,'1999-07-12'), (1,1999,40,1,'1999-05-01'),
                      (1,1999,41,1,'1999-05-01'), (1,1999,42,1,'1999-05-01'),
                      (1,1999,46,1,'1999-05-01'), (1,1999,47,1,'1999-05-01'),
                      (1,1999,48,1,'1999-05-01'), (1,1999,49,1,'1999-05-01'),
                      (1,1999,50,0,'1999-05-01'), (1,1999,51,0,'1999-05-01'),
                      (1,1999,200,0,'1999-06-28'), (1,1999,52,0,'1999-06-28'),
                      (1,1999,53,0,'1999-06-28'), (1,1999,54,0,'1999-06-28'),
                      (1,1999,55,0,'1999-06-28'), (1,1999,56,0,'1999-07-01'),
                      (1,1999,57,0,'1999-07-01'), (1,1999,58,0,'1999-07-01'),
                      (1,1999,59,0,'1999-07-01'), (1,1999,60,0,'1999-07-01'),
                      (3,1999,35,0,'1999-07-12');
select YEAR,ISSUE from t1 where PAPER_ID=3 and (YEAR>1999 or (YEAR=1999 and ISSUE>28))  order by YEAR,ISSUE;
check table t1;
repair table t1;
drop table t1;

CREATE TABLE t1 (
  id int(11) NOT NULL auto_increment,
  parent_id int(11) DEFAULT '0' NOT NULL,
  level tinyint(4) DEFAULT '0' NOT NULL,
  PRIMARY KEY (id),
  KEY parent_id (parent_id),
  KEY level (level)
);
INSERT INTO t1 VALUES (1,0,0), (3,1,1), (4,1,1), (8,2,2), (9,2,2), (17,3,2),
(22,4,2), (24,4,2), (28,5,2), (29,5,2), (30,5,2), (31,6,2), (32,6,2), (33,6,2),
(203,7,2), (202,7,2), (20,3,2), (157,0,0), (193,5,2), (40,7,2), (2,1,1),
(15,2,2), (6,1,1), (34,6,2), (35,6,2), (16,3,2), (7,1,1), (36,7,2), (18,3,2),
(26,5,2), (27,5,2), (183,4,2), (38,7,2), (25,5,2), (37,7,2), (21,4,2),
(19,3,2), (5,1,1), (179,5,2);
SELECT * FROM t1 WHERE level = 1 AND parent_id = 1;
# The following select returned 0 rows in 3.23.8
SELECT * FROM t1 WHERE level = 1 AND parent_id = 1 order by id;
drop table t1;

#
# Testing of bug in range optimizer with many key parts and > and <
#

create table t1(
		Satellite		varchar(25)	not null,
		SensorMode		varchar(25)	not null,
		FullImageCornersUpperLeftLongitude	double	not null,
		FullImageCornersUpperRightLongitude	double	not null,
		FullImageCornersUpperRightLatitude	double	not null,
		FullImageCornersLowerRightLatitude	double	not null,
	        index two (Satellite, SensorMode, FullImageCornersUpperLeftLongitude, FullImageCornersUpperRightLongitude, FullImageCornersUpperRightLatitude, FullImageCornersLowerRightLatitude));

insert into t1 values("OV-3","PAN1",91,-92,40,50);
insert into t1 values("OV-4","PAN1",91,-92,40,50);

select * from t1 where t1.Satellite = "OV-3" and t1.SensorMode = "PAN1" and t1.FullImageCornersUpperLeftLongitude > -90.000000 and t1.FullImageCornersUpperRightLongitude < -82.000000;
drop table t1;

create table t1 ( aString char(100) not null default "", key aString (aString(10)) );
insert t1 (aString) values ( "believe in myself" ), ( "believe" ), ("baaa" ), ( "believe in love");
select * from t1 where aString < "believe in myself" order by aString;
select * from t1 where aString > "believe in love" order by aString;
alter table t1 drop key aString;
select * from t1 where aString < "believe in myself" order by aString;
select * from t1 where aString > "believe in love" order by aString;
drop table t1;

#
# Problem with binary strings
#

CREATE TABLE t1 (
  t1ID int(10) unsigned NOT NULL auto_increment,
  art binary(1) NOT NULL default '',
  KNR char(5) NOT NULL default '',
  RECHNR char(6) NOT NULL default '',
  POSNR char(2) NOT NULL default '',
  ARTNR char(10) NOT NULL default '',
  TEX char(70) NOT NULL default '',
  PRIMARY KEY  (t1ID),
  KEY IdxArt (art),
  KEY IdxKnr (KNR),
  KEY IdxArtnr (ARTNR)
) ENGINE=MyISAM;

INSERT INTO t1 (art) VALUES ('j'),('J'),('j'),('J'),('j'),('J'),('j'),('J'),('j'),('J'),
('j'),('J'),('j'),('J'),('j'),('J'),('j'),('J'),('j'),('J'),('j'),('J'),('j'),('J'),('j'),('J'),
('j'),('J'),('j'),('J'),('j'),('J'),('j'),('J'),('j'),('J'),('j'),('J'),('j'),('J'),('j'),('J'),
('j'),('J'),('j'),('J'),('j'),('J'),('j'),('J'),('j'),('J'),('j'),('J'),('j'),('J'),('j'),('J'),
('j'),('J'),('j'),('J'),('j'),('J'),('j'),('J'),('j'),('J'),('j'),('J'),('j'),('J'),('j'),('J'),
('j'),('J'),('j'),('J'),('j'),('J'),('j'),('J'),('j'),('J'),('j'),('J'),('j'),('J'),('j'),('J'),
('j'),('J'),('j'),('J'),('j'),('J'),('j'),('J'),('j'),('J'),('j'),('J'),('j'),('J'),('j'),('J'),
('j'),('J'),('j'),('J'),('j'),('J'),('j'),('J'),('j'),('J'),('j'),('J'),('j'),('J'),('j'),('J'),
('j'),('J'),('j'),('J'),('j'),('J'),('j'),('J'),('j'),('J'),('j'),('J'),('j'),('J'),('j'),('J'),
('j'),('J'),('j'),('J'),('j'),('J'),('j'),('J'),('j'),('J'),('j'),('J'),('j'),('J'),('j'),('J'),
('j'),('J'),('j'),('J'),('j'),('J'),('j'),('J'),('j'),('J'),('j'),('J'),('j'),('J'),('j'),('J'),
('j'),('J'),('j'),('J'),('j'),('J'),('j'),('J'),('j'),('J'),('j'),('J'),('j'),('J'),('j'),('J'),
('j'),('J'),('j'),('J'),('j'),('J'),('j'),('J'),('j'),('J'),('j'),('J'),('j'),('J'),('j'),('J'),
('j'),('J'),('j'),('J'),('j'),('J'),('j'),('J'),('j'),('J'),('j'),('J'),('j'),('J'),('j'),('J'),
('j'),('J'),('j'),('J'),('j'),('J'),('j'),('J'),('j'),('J'),('j'),('J'),('j'),('J'),('j'),('J'),
('j'),('J'),('j'),('J'),('j'),('J'),('j'),('J'),('j'),('J'),('j'),('J'),('j'),('J'),('j'),('J'),
('j'),('J'),('j'),('J'),('j'),('J'),('j'),('J'),('j'),('J'),('j'),('J'),('j'),('J'),('j'),('J'),
('j'),('J'),('j'),('J'),('j'),('J'),('j'),('J'),('j'),('J'),('j'),('J'),('j'),('J'),('j'),('J'),
('j'),('J'),('j'),('J'),('j'),('J'),('j'),('J'),('j'),('J'),('j'),('J'),('j'),('J'),('j'),('J'),
('j'),('J'),('j'),('J'),('j'),('J'),('j'),('J'),('j'),('J'),('j'),('J'),('j'),('J'),('j'),('J'),
('j'),('J'),('j'),('J'),('j'),('J'),('j'),('J'),('j'),('J'),('j'),('J'),('j'),('J'),('j'),('J'),
('j'),('J'),('j'),('J'),('j'),('J'),('j'),('J'),('j'),('J'),('j'),('J'),('j'),('J'),('j'),('J'),
('j'),('J'),('j'),('J'),('j'),('J'),('j'),('J'),('j'),('J'),('j'),('J'),('j'),('J'),('j'),('J'),
('j'),('J'),('j'),('J'),('j'),('J'),('j'),('J'),('j'),('J'),('j'),('J'),('j'),('J'),('j'),('J'),
('j'),('J'),('j'),('J'),('j'),('J'),('j'),('J'),('j'),('J'),('j'),('J'),('j'),('J'),('j'),('J'),
('j'),('J'),('j'),('J'),('j'),('J'),('j'),('J'),('j'),('J'),('j'),('J'),('j'),('J'),('j'),('J'),
('j'),('J'),('j'),('J'),('j'),('J'),('j'),('J'),('j'),('J'),('j'),('J'),('j'),('J'),('j'),('J'),
('j'),('j'),('j'),('j'),('j'),('j'),('j'),('j'),('j'),('j'),('j'),('j'),('j'),('j'),('j'),('j'),
('j'),('j'),('j'),('j'),('j'),('j'),('j'),('j'),('j'),('j'),('j'),('j'),('j'),('j'),('j'),('j'),
('j'),('j'),('j'),('j'),('j'),('j'),('j'),('j'),('j'),('j'),('j'),('j'),('j'),('j'),('j'),('j'),
('j'),('j'),('j'),('j'),('j'),('j'),('j'),('j'),('j'),('j'),('j'),('j'),('j'),('j'),('j'),('j'),
('j'),('j'),('j'),('j'),('j'),('j'),('j'),('j'),('j'),('j'),('j'),('j'),('j'),('j'),('j'),('j'),
('j'),('j'),('j'),('j'),('j'),('j'),('j'),('j'),('j'),('j'),('j'),('j'),('j'),('j'),('j'),('j'),
('j'),('j'),('j'),('j'),('j'),('j'),('j'),('j'),('j'),('j'),('j'),('j'),('j'),('j'),('j'),('j'),
('j'),('j'),('j'),('j'),('j'),('j'),('j'),('j'),('j'),('j'),('j'),('j'),('j'),('j'),('j'),('j'),
('j'),('j'),('j'),('j'),('j'),('j'),('j'),('j'),('j'),('j'),('j'),('j'),('j'),('j'),('j'),('j'),
('j'),('j'),('j'),('j'),('j'),('j'),('j'),('j'),('j'),('j'),('j'),('j'),('j'),('j'),('j'),('j'),
('j'),('j'),('j'),('j'),('j'),('j'),('j'),('j'),('j'),('j'),('j'),('j'),('j'),('j'),('j'),('j');
select count(*) from t1 where upper(art) = 'J';
select count(*) from t1 where art = 'J' or art = 'j';
select count(*) from t1 where art = 'j' or art = 'J';
select count(*) from t1 where art = 'j';
select count(*) from t1 where art = 'J';
drop table t1;
#
# BETWEEN problems
#
create table t1 (x int, y int, index(x), index(y));
insert into t1 (x) values (1),(2),(3),(4),(5),(6),(7),(8),(9);
update t1 set y=x;
# between with only one end fixed
explain select * from t1, t1 t2 where t1.y = 8 and t2.x between 7 and t1.y+0;
explain select * from t1, t1 t2 where t1.y = 8 and t2.x >= 7 and t2.x <= t1.y+0;
# between with both expressions on both ends
explain select * from t1, t1 t2 where t1.y = 2 and t2.x between t1.y-1 and t1.y+1;
explain select * from t1, t1 t2 where t1.y = 2 and t2.x >= t1.y-1 and t2.x <= t1.y+1;
# equation propagation
explain select * from t1, t1 t2 where t1.y = 2 and t2.x between 0 and t1.y;
explain select * from t1, t1 t2 where t1.y = 2 and t2.x >= 0 and t2.x <= t1.y;
# testing IN
explain select count(*) from t1 where x in (1);
explain select count(*) from t1 where x in (1,2);
drop table t1;

#
# bug #1172: "Force index" option caused server crash
#
CREATE TABLE t1 (key1 int(11) NOT NULL default '0', KEY i1 (key1));
INSERT INTO t1 VALUES (0),(0),(0),(0),(0),(1),(1);
CREATE TABLE t2 (keya int(11) NOT NULL default '0', KEY j1 (keya));
INSERT INTO t2 VALUES (0),(0),(1),(1),(2),(2);
explain select * from t1, t2 where (t1.key1 <t2.keya + 1) and t2.keya=3;
explain select * from t1 force index(i1), t2 force index(j1) where 
 (t1.key1 <t2.keya + 1) and t2.keya=3;
DROP TABLE t1,t2;

#
# bug #1724: use RANGE on more selective column instead of REF on less
# selective

CREATE TABLE t1 (
  a int(11) default NULL,
  b int(11) default NULL,
  KEY a (a),
  KEY b (b)
) ENGINE=MyISAM;


INSERT INTO t1 VALUES
(1,1),(2,1),(3,1),(4,1),(5,1),(6,1),(7,1),(8,1),(9,1),(10,2),(10,2),
(13,2),(14,2),(15,2),(16,2),(17,3),(17,3),(16,3),(17,3),(19,3),(20,3),
(21,4),(22,5),(23,5),(24,5),(25,5),(26,5),(30,5),(31,5),(32,5),(33,5),
(33,5),(33,5),(33,5),(33,5),(34,5),(35,5);

# we expect that optimizer will choose index on A
EXPLAIN SELECT * FROM t1 WHERE a IN(1,2) AND b=5;
SELECT * FROM t1 WHERE a IN(1,2) AND b=5;
DROP TABLE t1;

#
# Test problem with range optimzer and sub ranges
#

CREATE TABLE t1 (a int, b int, c int, INDEX (c,a,b));
INSERT INTO t1 VALUES (1,0,0),(1,0,0),(1,0,0);
INSERT INTO t1 VALUES (0,1,0),(0,1,0),(0,1,0);
# -- First reports 3; second reports 6
SELECT COUNT(*) FROM t1 WHERE (c=0 and a=1) or (c=0 and b=1);
SELECT COUNT(*) FROM t1 WHERE (c=0 and b=1) or (c=0 and a=1);
DROP TABLE t1;

#
# Test problem with range optimization over overlapping ranges (#2448)
#

CREATE TABLE t1 ( a int not null, b int not null, INDEX ab(a,b) );
INSERT INTO t1 VALUES (47,1), (70,1), (15,1), (15, 4);
SELECT * FROM t1
WHERE
(
    ( b =1 AND a BETWEEN 14 AND 21 ) OR
    ( b =2 AND a BETWEEN 16 AND 18 ) OR
    ( b =3 AND a BETWEEN 15 AND 19 ) OR
    (a BETWEEN 19 AND 47)
);
DROP TABLE t1;

#
# Test of problem with IN on many different keyparts. (Bug #4157)
#

CREATE TABLE t1 (
id int( 11 ) unsigned NOT NULL AUTO_INCREMENT ,
line int( 5 ) unsigned NOT NULL default '0',
columnid int( 3 ) unsigned NOT NULL default '0',
owner int( 3 ) unsigned NOT NULL default '0',
ordinal int( 3 ) unsigned NOT NULL default '0',
showid smallint( 6 ) unsigned NOT NULL default '1',
tableid int( 1 ) unsigned NOT NULL default '1',
content int( 5 ) unsigned NOT NULL default '188',
PRIMARY KEY ( owner, id ) ,
KEY menu( owner, showid, columnid ) ,
KEY `COLUMN` ( owner, columnid, line ) ,
KEY `LINES` ( owner, tableid, content, id ) ,
KEY recount( owner, line ) 
) ENGINE = MYISAM;

INSERT into t1 (owner,id,columnid,line) values (11,15,15,1),(11,13,13,5);

SELECT id, columnid, tableid, content, showid, line, ordinal FROM t1 WHERE owner=11 AND ((columnid IN ( 15, 13, 14 ) AND line IN ( 1, 2, 5, 6, 7, 8, 9, 10, 11, 12, 13, 14, 15, 16, 17, 18, 31 )) OR (columnid IN ( 13, 14 ) AND line IN ( 15 ))) LIMIT 0 , 30;
drop table t1;

#
# test for a bug with in() and unique key
#

create  table t1 (id int(10) primary key);
insert into t1 values (1),(2),(3),(4),(5),(6),(7),(8),(9);

select id from t1 where id in (2,5,9) ;
select id from t1 where id=2 or id=5 or id=9 ;
drop table t1;
create table t1 ( id1 int not null, id2 int not null, idnull int null, c char(20), primary key (id1,id2));
insert into t1 values (0,1,NULL,"aaa"), (1,1,NULL,"aaa"), (2,1,NULL,"aaa"),
                      (3,1,NULL,"aaa"), (4,1,NULL,"aaa"), (5,1,NULL,"aaa"),
                      (6,1,NULL,"aaa"), (7,1,NULL,"aaa"), (8,1,NULL,"aaa"),
                      (9,1,NULL,"aaa"), (10,1,NULL,"aaa"), (11,1,NULL,"aaa"),
                      (12,1,NULL,"aaa"), (13,1,NULL,"aaa"), (14,1,NULL,"aaa"),
                      (15,1,NULL,"aaa"), (16,1,NULL,"aaa"), (17,1,NULL,"aaa"),
                      (18,1,NULL,"aaa"), (19,1,NULL,"aaa"), (20,1,NULL,"aaa");
select a.id1, b.idnull from t1 as a, t1 as b where a.id2=1 and a.id1=1 and b.id1=a.idnull order by b.id2 desc limit 1;
drop table t1;


#
# Problem with optimizing !=
#

create table t1 (
  id int not null auto_increment,
  name char(1) not null,
  uid int not null,
  primary key (id),
  index uid_index (uid));
  
create table t2 (
  id int not null auto_increment,
  name char(1) not null,
  uid int not null,
  primary key (id),
  index uid_index (uid));
  
insert into t1(id, uid, name) values(1, 0, ' ');
insert into t1(uid, name) values(0, ' ');

insert into t2(uid, name) select uid, name from t1;
insert into t1(uid, name) select uid, name from t2;
insert into t2(uid, name) select uid, name from t1;
insert into t1(uid, name) select uid, name from t2;
insert into t2(uid, name) select uid, name from t1;
insert into t1(uid, name) select uid, name from t2;
insert into t2(uid, name) select uid, name from t1;
insert into t1(uid, name) select uid, name from t2;
insert into t2(uid, name) select uid, name from t1;
insert into t1(uid, name) select uid, name from t2;
insert into t2(uid, name) select uid, name from t1;
insert into t2(uid, name) select uid, name from t1;
insert into t2(uid, name) select uid, name from t1;
insert into t2(uid, name) select uid, name from t1;
insert into t1(uid, name) select uid, name from t2;

delete from t2;
insert into t2(uid, name) values 
  (1, CHAR(64+1)),
  (2, CHAR(64+2)),
  (3, CHAR(64+3)),
  (4, CHAR(64+4)),
  (5, CHAR(64+5)),
  (6, CHAR(64+6)),
  (7, CHAR(64+7)),
  (8, CHAR(64+8)),
  (9, CHAR(64+9)),
  (10, CHAR(64+10)),
  (11, CHAR(64+11)),
  (12, CHAR(64+12)),
  (13, CHAR(64+13)),
  (14, CHAR(64+14)),
  (15, CHAR(64+15)),
  (16, CHAR(64+16)),
  (17, CHAR(64+17)),
  (18, CHAR(64+18)),
  (19, CHAR(64+19)),
  (20, CHAR(64+20)),
  (21, CHAR(64+21)),
  (22, CHAR(64+22)),
  (23, CHAR(64+23)),
  (24, CHAR(64+24)),
  (25, CHAR(64+25)),
  (26, CHAR(64+26));

insert into t1(uid, name) select uid, name from t2 order by uid;

delete from t2;
insert into t2(id, uid, name) select id, uid, name from t1;

select count(*) from t1;  
select count(*) from t2;

analyze table t1,t2;

explain select * from t1, t2  where t1.uid=t2.uid AND t1.uid > 0;
explain select * from t1, t2  where t1.uid=t2.uid AND t2.uid > 0;
explain select * from t1, t2  where t1.uid=t2.uid AND t1.uid != 0;
explain select * from t1, t2  where t1.uid=t2.uid AND t2.uid != 0;

select * from t1, t2  where t1.uid=t2.uid AND t1.uid > 0;
select * from t1, t2  where t1.uid=t2.uid AND t1.uid != 0;

drop table t1,t2;

# Fix for bug#4488 
#
create table t1 (x bigint unsigned not null);
insert into t1(x) values (0xfffffffffffffff0);
insert into t1(x) values (0xfffffffffffffff1);
select * from t1;
select count(*) from t1 where x>0;
select count(*) from t1 where x=0;
select count(*) from t1 where x<0;
select count(*) from t1 where x < -16;
select count(*) from t1 where x = -16;
select count(*) from t1 where x > -16;
select count(*) from t1 where x = 18446744073709551601;


create table t2 (x bigint not null);
insert into t2(x) values (-16);
insert into t2(x) values (-15);
select * from t2;
select count(*) from t2 where x>0;
select count(*) from t2 where x=0;
select count(*) from t2 where x<0;
select count(*) from t2 where x < -16;
select count(*) from t2 where x = -16;
select count(*) from t2 where x > -16;
select count(*) from t2 where x = 18446744073709551601;
drop table t1,t2;

--disable_warnings
create table t1 (x bigint unsigned not null primary key) engine=innodb;
--enable_warnings
insert into t1(x) values (0xfffffffffffffff0);
insert into t1(x) values (0xfffffffffffffff1);
select * from t1;
select count(*) from t1 where x>0;
select count(*) from t1 where x=0;
select count(*) from t1 where x<0;
select count(*) from t1 where x < -16;
select count(*) from t1 where x = -16;
select count(*) from t1 where x > -16;
select count(*) from t1 where x = 18446744073709551601;

drop table t1;

#
# Bug #11185 incorrect comparison of unsigned int to signed constant
#
create table t1 (a bigint unsigned);
create index t1i on t1(a);
insert into t1 select 18446744073709551615;
insert into t1 select 18446744073709551614;

explain select * from t1 where a <> -1;
select * from t1 where a <> -1;
explain select * from t1 where a > -1 or a < -1;
select * from t1 where a > -1 or a < -1;
explain select * from t1 where a > -1;
select * from t1 where a > -1;
explain select * from t1 where a < -1;
select * from t1 where a < -1;

drop table t1;

#
# Bug #6045: Binary Comparison regression in MySQL 4.1
# Binary searches didn't use a case insensitive index.
#
set names latin1;
create table t1 (a char(10), b text, key (a)) character set latin1;
INSERT INTO t1 (a) VALUES
('111'),('222'),('222'),('222'),('222'),('444'),('aaa'),('AAA'),('bbb');
# all these three can be optimized
explain select * from t1 where a='aaa';
explain select * from t1 where a=binary 'aaa';
explain select * from t1 where a='aaa' collate latin1_bin;
# this one cannot:
explain select * from t1 where a='aaa' collate latin1_german1_ci;
drop table t1;

# Test for BUG#9348 "result for WHERE A AND (B OR C) differs from WHERE a AND (C OR B)"
--disable_warnings
CREATE TABLE t1 (
  `CLIENT` char(3) character set latin1 collate latin1_bin NOT NULL default '000',
  `ARG1` char(3) character set latin1 collate latin1_bin NOT NULL default '',
  `ARG2` char(3) character set latin1 collate latin1_bin NOT NULL default '',
  `FUNCTION` varchar(10) character set latin1 collate latin1_bin NOT NULL default '',
  `FUNCTINT` int(11) NOT NULL default '0',
  KEY `VERI_CLNT~2` (`ARG1`)
) ENGINE=InnoDB DEFAULT CHARSET=latin1;
--enable_warnings

INSERT INTO t1 VALUES ('000',' 0',' 0','Text 001',0), ('000',' 0',' 1','Text 002',0),
  ('000',' 1',' 2','Text 003',0), ('000',' 2',' 3','Text 004',0),
  ('001',' 3',' 0','Text 017',0);

SELECT count(*) FROM t1 WHERE CLIENT='000' AND (ARG1 != ' 1' OR ARG1 != ' 2');

SELECT count(*) FROM t1 WHERE CLIENT='000' AND (ARG1 != ' 2' OR ARG1 != ' 1');
drop table t1;

# BUG#16168: Wrong range optimizer results, "Use_count: Wrong count ..."
#            warnings in server stderr.
create table t1 (a int);
insert into t1 values (0),(1),(2),(3),(4),(5),(6),(7),(8),(9);

CREATE TABLE t2 (
  pk1 int(11) NOT NULL,
  pk2 int(11) NOT NULL,
  pk3 int(11) NOT NULL,
  pk4 int(11) NOT NULL,
  filler char(82),
  PRIMARY KEY (pk1,pk2,pk3,pk4)
) DEFAULT CHARSET=latin1;

insert into t2 select 1, A.a+10*B.a, 432, 44, 'fillerZ' from t1 A, t1 B;
INSERT INTO t2 VALUES (2621, 2635, 0, 0,'filler'), (2621, 2635, 1, 0,'filler'),
  (2621, 2635, 10, 0,'filler'), (2621, 2635, 11, 0,'filler'),
  (2621, 2635, 14, 0,'filler'), (2621, 2635, 1000015, 0,'filler');

SELECT * FROM t2
WHERE ((((pk4 =0) AND (pk1 =2621) AND (pk2 =2635)))
OR ((pk4 =1) AND (((pk1 IN ( 7, 2, 1 ))) OR (pk1 =522)) AND ((pk2 IN ( 0, 2635))))
) AND (pk3 >=1000000);
drop table t1, t2;

#
# Bug #20732: Partial index and long sjis search with '>' fails sometimes
#

create table t1(a char(2), key(a(1)));
insert into t1 values ('x'), ('xx');
explain select a from t1 where a > 'x';
select a from t1 where a > 'x';
drop table t1;

#
# Bug #24776: assertion abort for 'range checked for each record' 
#

CREATE TABLE t1 (
  OXID varchar(32) COLLATE latin1_german2_ci NOT NULL DEFAULT '',
  OXPARENTID varchar(32) COLLATE latin1_german2_ci NOT NULL DEFAULT 'oxrootid',
  OXLEFT int NOT NULL DEFAULT '0',
  OXRIGHT int NOT NULL DEFAULT '0',
  OXROOTID varchar(32) COLLATE latin1_german2_ci NOT NULL DEFAULT '',
  PRIMARY KEY  (OXID),
  KEY OXNID (OXID),
  KEY OXLEFT (OXLEFT),
  KEY OXRIGHT (OXRIGHT),
  KEY OXROOTID (OXROOTID)
) ENGINE=MyISAM DEFAULT CHARSET=latin1 COLLATE=latin1_german2_ci;

INSERT INTO t1 VALUES
('d8c4177d09f8b11f5.52725521','oxrootid',1,40,'d8c4177d09f8b11f5.52725521'),
('d8c4177d151affab2.81582770','d8c4177d09f8b11f5.52725521',2,3,
 'd8c4177d09f8b11f5.52725521'),
('d8c4177d206a333d2.74422679','d8c4177d09f8b11f5.52725521',4,5,
 'd8c4177d09f8b11f5.52725521'),
('d8c4177d225791924.30714720','d8c4177d09f8b11f5.52725521',6,7,
 'd8c4177d09f8b11f5.52725521'),
('d8c4177d2380fc201.39666693','d8c4177d09f8b11f5.52725521',8,9,
 'd8c4177d09f8b11f5.52725521'),
('d8c4177d24ccef970.14957924','d8c4177d09f8b11f5.52725521',10,11,
 'd8c4177d09f8b11f5.52725521');

EXPLAIN
SELECT s.oxid FROM t1 v, t1 s 
  WHERE s.oxrootid = 'd8c4177d09f8b11f5.52725521' AND
        v.oxrootid ='d8c4177d09f8b11f5.52725521' AND
        s.oxleft > v.oxleft AND s.oxleft < v.oxright;

SELECT s.oxid FROM t1 v, t1 s 
  WHERE s.oxrootid = 'd8c4177d09f8b11f5.52725521' AND
        v.oxrootid ='d8c4177d09f8b11f5.52725521' AND
        s.oxleft > v.oxleft AND s.oxleft < v.oxright;

DROP TABLE t1;

# BUG#26624 high mem usage (crash) in range optimizer (depends on order of fields in where)
create table t1 (
  c1  char(10), c2  char(10), c3  char(10), c4  char(10),
  c5  char(10), c6  char(10), c7  char(10), c8  char(10),
  c9  char(10), c10 char(10), c11 char(10), c12 char(10),
  c13 char(10), c14 char(10), c15 char(10), c16 char(10),
  index(c1, c2, c3, c4, c5, c6, c7, c8, c9, c10, c11, c12,c13,c14,c15,c16)
);
insert into t1 (c1) values ('1'),('1'),('1'),('1');

# This must run without crash and fast:
select * from t1 where
     c1 in ("abcdefgh", "123456789", "qwertyuio", "asddfgh", 
            "abcdefg1", "123456781", "qwertyui1", "asddfg1", 
            "abcdefg2", "123456782", "qwertyui2", "asddfg2", 
            "abcdefg3", "123456783", "qwertyui3", "asddfg3", 
            "abcdefg4", "123456784", "qwertyui4", "asddfg4",
            "abcdefg5", "123456785", "qwertyui5", "asddfg5",
            "abcdefg6", "123456786", "qwertyui6", "asddfg6",
            "abcdefg7", "123456787", "qwertyui7", "asddfg7",
            "abcdefg8", "123456788", "qwertyui8", "asddfg8",
            "abcdefg9", "123456789", "qwertyui9", "asddfg9",
            "abcdefgA", "12345678A", "qwertyuiA", "asddfgA",
            "abcdefgB", "12345678B", "qwertyuiB", "asddfgB",
            "abcdefgC", "12345678C", "qwertyuiC", "asddfgC")
 and c2 in ("abcdefgh", "123456789", "qwertyuio", "asddfgh", 
            "abcdefg1", "123456781", "qwertyui1", "asddfg1", 
            "abcdefg2", "123456782", "qwertyui2", "asddfg2", 
            "abcdefg3", "123456783", "qwertyui3", "asddfg3", 
            "abcdefg4", "123456784", "qwertyui4", "asddfg4", 
            "abcdefg5", "123456785", "qwertyui5", "asddfg5",
            "abcdefg6", "123456786", "qwertyui6", "asddfg6",
            "abcdefg7", "123456787", "qwertyui7", "asddfg7",
            "abcdefg8", "123456788", "qwertyui8", "asddfg8",
            "abcdefg9", "123456789", "qwertyui9", "asddfg9",
            "abcdefgA", "12345678A", "qwertyuiA", "asddfgA",
            "abcdefgB", "12345678B", "qwertyuiB", "asddfgB",
            "abcdefgC", "12345678C", "qwertyuiC", "asddfgC")
 and c3 in ("abcdefgh", "123456789", "qwertyuio", "asddfgh", 
            "abcdefg1", "123456781", "qwertyui1", "asddfg1", 
            "abcdefg2", "123456782", "qwertyui2", "asddfg2", 
            "abcdefg3", "123456783", "qwertyui3", "asddfg3", 
            "abcdefg4", "123456784", "qwertyui4", "asddfg4", 
            "abcdefg5", "123456785", "qwertyui5", "asddfg5",
            "abcdefg6", "123456786", "qwertyui6", "asddfg6",
            "abcdefg7", "123456787", "qwertyui7", "asddfg7",
            "abcdefg8", "123456788", "qwertyui8", "asddfg8",
            "abcdefg9", "123456789", "qwertyui9", "asddfg9",
            "abcdefgA", "12345678A", "qwertyuiA", "asddfgA",
            "abcdefgB", "12345678B", "qwertyuiB", "asddfgB",
            "abcdefgC", "12345678C", "qwertyuiC", "asddfgC")
 and c4 in ("abcdefgh", "123456789", "qwertyuio", "asddfgh", 
            "abcdefg1", "123456781", "qwertyui1", "asddfg1", 
            "abcdefg2", "123456782", "qwertyui2", "asddfg2", 
            "abcdefg3", "123456783", "qwertyui3", "asddfg3", 
            "abcdefg4", "123456784", "qwertyui4", "asddfg4", 
            "abcdefg5", "123456785", "qwertyui5", "asddfg5", 
            "abcdefg6", "123456786", "qwertyui6", "asddfg6",
            "abcdefg7", "123456787", "qwertyui7", "asddfg7",
            "abcdefg8", "123456788", "qwertyui8", "asddfg8",
            "abcdefg9", "123456789", "qwertyui9", "asddfg9",
            "abcdefgA", "12345678A", "qwertyuiA", "asddfgA",
            "abcdefgB", "12345678B", "qwertyuiB", "asddfgB",
            "abcdefgC", "12345678C", "qwertyuiC", "asddfgC")
 and c5 in ("abcdefgh", "123456789", "qwertyuio", "asddfgh", 
            "abcdefg1", "123456781", "qwertyui1", "asddfg1", 
            "abcdefg2", "123456782", "qwertyui2", "asddfg2", 
            "abcdefg3", "123456783", "qwertyui3", "asddfg3", 
            "abcdefg4", "123456784", "qwertyui4", "asddfg4",
            "abcdefg5", "123456785", "qwertyui5", "asddfg5",
            "abcdefg6", "123456786", "qwertyui6", "asddfg6",
            "abcdefg7", "123456787", "qwertyui7", "asddfg7",
            "abcdefg8", "123456788", "qwertyui8", "asddfg8",
            "abcdefg9", "123456789", "qwertyui9", "asddfg9",
            "abcdefgA", "12345678A", "qwertyuiA", "asddfgA",
            "abcdefgB", "12345678B", "qwertyuiB", "asddfgB",
            "abcdefgC", "12345678C", "qwertyuiC", "asddfgC")
 and c6 in ("abcdefgh", "123456789", "qwertyuio", "asddfgh", 
            "abcdefg1", "123456781", "qwertyui1", "asddfg1", 
            "abcdefg2", "123456782", "qwertyui2", "asddfg2", 
            "abcdefg3", "123456783", "qwertyui3", "asddfg3", 
            "abcdefg4", "123456784", "qwertyui4", "asddfg4",
            "abcdefg5", "123456785", "qwertyui5", "asddfg5",
            "abcdefg6", "123456786", "qwertyui6", "asddfg6",
            "abcdefg7", "123456787", "qwertyui7", "asddfg7",
            "abcdefg8", "123456788", "qwertyui8", "asddfg8",
            "abcdefg9", "123456789", "qwertyui9", "asddfg9",
            "abcdefgA", "12345678A", "qwertyuiA", "asddfgA",
            "abcdefgB", "12345678B", "qwertyuiB", "asddfgB",
            "abcdefgC", "12345678C", "qwertyuiC", "asddfgC")
 and c7 in ("abcdefgh", "123456789", "qwertyuio", "asddfgh", 
            "abcdefg1", "123456781", "qwertyui1", "asddfg1", 
            "abcdefg2", "123456782", "qwertyui2", "asddfg2", 
            "abcdefg3", "123456783", "qwertyui3", "asddfg3", 
            "abcdefg4", "123456784", "qwertyui4", "asddfg4", 
            "abcdefg5", "123456785", "qwertyui5", "asddfg5",
            "abcdefg6", "123456786", "qwertyui6", "asddfg6",
            "abcdefg7", "123456787", "qwertyui7", "asddfg7",
            "abcdefg8", "123456788", "qwertyui8", "asddfg8",
            "abcdefg9", "123456789", "qwertyui9", "asddfg9",
            "abcdefgA", "12345678A", "qwertyuiA", "asddfgA",
            "abcdefgB", "12345678B", "qwertyuiB", "asddfgB",
            "abcdefgC", "12345678C", "qwertyuiC", "asddfgC")
 and c8 in ("abcdefgh", "123456789", "qwertyuio", "asddfgh", 
            "abcdefg1", "123456781", "qwertyui1", "asddfg1", 
            "abcdefg2", "123456782", "qwertyui2", "asddfg2", 
            "abcdefg3", "123456783", "qwertyui3", "asddfg3", 
            "abcdefg4", "123456784", "qwertyui4", "asddfg4", 
            "abcdefg5", "123456785", "qwertyui5", "asddfg5",
            "abcdefg6", "123456786", "qwertyui6", "asddfg6",
            "abcdefg7", "123456787", "qwertyui7", "asddfg7",
            "abcdefg8", "123456788", "qwertyui8", "asddfg8",
            "abcdefg9", "123456789", "qwertyui9", "asddfg9",
            "abcdefgA", "12345678A", "qwertyuiA", "asddfgA",
            "abcdefgB", "12345678B", "qwertyuiB", "asddfgB",
            "abcdefgC", "12345678C", "qwertyuiC", "asddfgC")
 and c9 in ("abcdefgh", "123456789", "qwertyuio", "asddfgh", 
            "abcdefg1", "123456781", "qwertyui1", "asddfg1", 
            "abcdefg2", "123456782", "qwertyui2", "asddfg2", 
            "abcdefg3", "123456783", "qwertyui3", "asddfg3", 
            "abcdefg4", "123456784", "qwertyui4", "asddfg4", 
            "abcdefg5", "123456785", "qwertyui5", "asddfg5",
            "abcdefg6", "123456786", "qwertyui6", "asddfg6",
            "abcdefg7", "123456787", "qwertyui7", "asddfg7",
            "abcdefg8", "123456788", "qwertyui8", "asddfg8",
            "abcdefg9", "123456789", "qwertyui9", "asddfg9",
            "abcdefgA", "12345678A", "qwertyuiA", "asddfgA",
            "abcdefgB", "12345678B", "qwertyuiB", "asddfgB",
            "abcdefgC", "12345678C", "qwertyuiC", "asddfgC")
 and c10 in ("abcdefgh", "123456789", "qwertyuio", "asddfgh", 
            "abcdefg1", "123456781", "qwertyui1", "asddfg1", 
            "abcdefg2", "123456782", "qwertyui2", "asddfg2", 
            "abcdefg3", "123456783", "qwertyui3", "asddfg3", 
            "abcdefg4", "123456784", "qwertyui4", "asddfg4", 
            "abcdefg5", "123456785", "qwertyui5", "asddfg5",
            "abcdefg6", "123456786", "qwertyui6", "asddfg6",
            "abcdefg7", "123456787", "qwertyui7", "asddfg7",
            "abcdefg8", "123456788", "qwertyui8", "asddfg8",
            "abcdefg9", "123456789", "qwertyui9", "asddfg9",
            "abcdefgA", "12345678A", "qwertyuiA", "asddfgA",
            "abcdefgB", "12345678B", "qwertyuiB", "asddfgB",
            "abcdefgC", "12345678C", "qwertyuiC", "asddfgC");
drop table t1;
--echo End of 4.1 tests

#
# Test for optimization request #10561: to use keys for
# NOT IN (c1,...,cn) and NOT BETWEEN c1 AND c2
#

CREATE TABLE t1 (
  id int(11) NOT NULL auto_increment,
  status varchar(20),
  PRIMARY KEY  (id),
  KEY (status)
);

INSERT INTO t1 VALUES
(1,'B'), (2,'B'), (3,'B'), (4,'B'), (5,'B'), (6,'B'),
(7,'B'), (8,'B'), (9,'B'), (10,'B'), (11,'B'), (12,'B'),
(13,'B'), (14,'B'), (15,'B'), (16,'B'), (17,'B'), (18,'B'),
(19,'B'), (20,'B'), (21,'B'), (22,'B'), (23,'B'), (24,'B'), 
(25,'A'), (26,'A'), (27,'A'), (28,'A'), (29,'A'), (30,'A'),
(31,'A'), (32,'A'), (33,'A'), (34,'A'), (35,'A'), (36,'A'),
(37,'A'), (38,'A'), (39,'A'), (40,'A'), (41,'A'), (42,'A'),
(43,'A'), (44,'A'), (45,'A'), (46,'A'), (47,'A'), (48,'A'),
(49,'A'), (50,'A'), (51,'A'), (52,'A'), (53,'C'), (54,'C'),
(55,'C'), (56,'C'), (57,'C'), (58,'C'), (59,'C'), (60,'C');

EXPLAIN SELECT * FROM t1 WHERE status <> 'A' AND status <> 'B';
EXPLAIN SELECT * FROM t1 WHERE status NOT IN ('A','B');

SELECT * FROM t1 WHERE status <> 'A' AND status <> 'B';
SELECT * FROM t1 WHERE status NOT IN ('A','B');

EXPLAIN SELECT status FROM t1 WHERE status <> 'A' AND status <> 'B';
EXPLAIN SELECT status FROM t1 WHERE status NOT IN ('A','B');

EXPLAIN SELECT * FROM t1 WHERE status NOT BETWEEN 'A' AND 'B';
EXPLAIN SELECT * FROM t1 WHERE status < 'A' OR status > 'B';

SELECT * FROM t1 WHERE status NOT BETWEEN 'A' AND 'B';
SELECT * FROM t1 WHERE status < 'A' OR status > 'B';

DROP TABLE t1;

#
# Test for bug #10031: range to be used over a view
#

CREATE TABLE  t1 (a int, b int, primary key(a,b));

INSERT INTO  t1 VALUES
  (1,1),(1,2),(1,3),(2,1),(2,2),(2,3),(3,1),(3,2),(3,3),(4,1),(4,2),(4,3);

CREATE VIEW v1 as SELECT a,b FROM t1 WHERE b=3;

EXPLAIN SELECT a,b FROM t1 WHERE a < 2 and b=3;
EXPLAIN SELECT a,b FROM v1 WHERE a < 2 and b=3;

EXPLAIN SELECT a,b FROM t1 WHERE a < 2;
EXPLAIN SELECT a,b FROM v1 WHERE a < 2;

SELECT a,b FROM t1 WHERE a < 2 and b=3;
SELECT a,b FROM v1 WHERE a < 2 and b=3; 

DROP VIEW v1;
DROP TABLE t1;

#
# Bug #11853: DELETE statement with a NOT (LIKE/<=>) where condition
#             for an indexed attribute              
#             

CREATE TABLE t1 (name varchar(15) NOT NULL, KEY idx(name));
INSERT INTO t1 VALUES ('Betty'), ('Anna');

SELECT * FROM t1;
DELETE FROM t1 WHERE name NOT LIKE 'A%a';
SELECT * FROM t1;

DROP TABLE t1;

CREATE TABLE t1 (a int, KEY idx(a));
INSERT INTO t1 VALUES (NULL), (1), (2), (3);

SELECT * FROM t1;
DELETE FROM t1 WHERE NOT(a <=> 2);
SELECT * FROM t1;

DROP TABLE t1;

#
# BUG#13317: range optimization doesn't work for IN over VIEW.
#
create table t1 (a int, b int, primary key(a,b));
create view v1 as select a, b from t1;

INSERT INTO `t1` VALUES
(0,0),(1,0),(2,0),(3,0),(4,0),(5,1),(6,1),(7,1),(8,1),(9,1),(10,2),(11,2),(12,2)
,(13,2),(14,2),(15,3),(16,3),(17,3),(18,3),(19,3);

--replace_column 10 #
explain select * from t1 where a in (3,4)  and b in (1,2,3);
--replace_column 10 #
explain select * from v1 where a in (3,4)  and b in (1,2,3);
--replace_column 10 #
explain select * from t1 where a between 3 and 4 and b between 1 and 2;
--replace_column 10 #
explain select * from v1 where a between 3 and 4 and b between 1 and 2;
 
drop view v1;
drop table t1;

# BUG#13455: 
create table t3 (a int);
insert into t3 values (0),(1),(2),(3),(4),(5),(6),(7),(8),(9);

create table t1 (a varchar(10), filler char(200), key(a)) charset=binary;
insert into t1 values ('a','');
insert into t1 values ('a ','');
insert into t1 values ('a  ', '');
insert into t1 select concat('a', 1000 + A.a + 10 * (B.a + 10 * C.a)), ''
  from t3 A, t3 B, t3 C;

create table t2 (a varchar(10), filler char(200), key(a));
insert into t2 select * from t1;

--replace_column 10 #
explain select * from t1 where a between 'a' and 'a '; 
--replace_column 10 #
explain select * from t1 where a = 'a' or a='a ';

--replace_column 10 #
explain select * from t2 where a between 'a' and 'a '; 
--replace_column 10 #
explain select * from t2 where a = 'a' or a='a ';

update t1 set a='b' where a<>'a';
--replace_column 10 #
explain select * from t1 where a not between 'b' and 'b'; 
select a, hex(filler) from t1 where a not between 'b' and 'b'; 

drop table t1,t2,t3;

#
# BUG#21282
#
create table t1 (a int);
insert into t1 values (0),(1),(2),(3),(4),(5),(6),(7),(8),(9);
create table t2 (a int, key(a));
insert into t2 select 2*(A.a + 10*(B.a + 10*C.a)) from t1 A, t1 B, t1 C;

set @a="select * from t2 force index (a) where a NOT IN(0";
select count(*) from (select @a:=concat(@a, ',', a) from t2 ) Z;
set @a=concat(@a, ')');

insert into t2 values (11),(13),(15);

set @b= concat("explain ", @a);

prepare stmt1 from @b;
execute stmt1;

prepare stmt1 from @a;
execute stmt1;

drop table t1, t2;

#
# Bug #18165: range access for BETWEEN with a constant for the first argument 
#

CREATE TABLE t1 (
  id int NOT NULL DEFAULT '0',
  b int NOT NULL DEFAULT '0',
  c int NOT NULL DEFAULT '0', 
  INDEX idx1(b,c), INDEX idx2(c));

INSERT INTO t1(id) VALUES (1), (2), (3), (4), (5), (6), (7), (8);

INSERT INTO t1(b,c) VALUES (3,4), (3,4);

SELECT * FROM t1 WHERE b<=3 AND 3<=c;
SELECT * FROM t1 WHERE 3 BETWEEN b AND c;

EXPLAIN  SELECT * FROM t1 WHERE b<=3 AND 3<=c;
EXPLAIN  SELECT * FROM t1 WHERE 3 BETWEEN b AND c;

SELECT * FROM t1 WHERE 0 < b OR 0 > c;
SELECT * FROM t1 WHERE 0 NOT BETWEEN b AND c;

EXPLAIN SELECT * FROM t1 WHERE 0 < b OR 0 > c;
EXPLAIN SELECT * FROM t1 WHERE 0 NOT BETWEEN b AND c;

DROP TABLE t1;

#
# Bug #16249: different results for a range with an without index 
#             when a range condition use an invalid datetime constant 
#

CREATE TABLE t1 (                                      
  item char(20) NOT NULL default '',                          
  started datetime NOT NULL default '0000-00-00 00:00:00', 
  price decimal(16,3) NOT NULL default '0.000',                 
  PRIMARY KEY (item,started)                     
) ENGINE=MyISAM;   

INSERT INTO t1 VALUES
('A1','2005-11-01 08:00:00',1000),
('A1','2005-11-15 00:00:00',2000),
('A1','2005-12-12 08:00:00',3000),
('A2','2005-12-01 08:00:00',1000);

EXPLAIN SELECT * FROM t1 WHERE item='A1' AND started<='2005-12-01 24:00:00';
SELECT * FROM t1 WHERE item='A1' AND started<='2005-12-01 24:00:00';
SELECT * FROM t1 WHERE item='A1' AND started<='2005-12-02 00:00:00';

DROP INDEX `PRIMARY` ON t1;

EXPLAIN SELECT * FROM t1 WHERE item='A1' AND started<='2005-12-01 24:00:00';
SELECT * FROM t1 WHERE item='A1' AND started<='2005-12-01 24:00:00';
SELECT * FROM t1 WHERE item='A1' AND started<='2005-12-02 00:00:00';

DROP TABLE t1;

--echo
--echo BUG#32198 "Comparison of DATE with DATETIME still not using indexes correctly"
--echo
CREATE TABLE t1 (
  id int(11) NOT NULL auto_increment,
  dateval date default NULL,
  PRIMARY KEY  (id),
  KEY dateval (dateval)
) AUTO_INCREMENT=173;

INSERT INTO t1 VALUES
(1,'2007-01-01'),(2,'2007-01-02'),(3,'2007-01-03'),(4,'2007-01-04'),
(5,'2007-01-05'),(6,'2007-01-06'),(7,'2007-01-07'),(8,'2007-01-08'),
(9,'2007-01-09'),(10,'2007-01-10'),(11,'2007-01-11');

--echo This must use range access:
explain select * from t1 where dateval >= '2007-01-01 00:00:00' and dateval <= '2007-01-02 23:59:59';

drop table t1;

#
# Bug #33833: different or-ed predicates were erroneously merged into one that
# resulted in ref access instead of range access and  a wrong result set
#

CREATE TABLE t1 (
  a varchar(32), index (a)
) DEFAULT CHARSET=latin1 COLLATE=latin1_bin;

INSERT INTO t1 VALUES
  ('B'), ('A'), ('A'), ('C'), ('B'), ('A'), ('A');

SELECT a FROM t1 WHERE a='b' OR a='B';
EXPLAIN SELECT a FROM t1 WHERE a='b' OR a='B';

DROP TABLE t1;

#
# Bug #34731: highest possible value for INT erroneously filtered by WHERE
#

# test UNSIGNED. only occurs when indexed.
CREATE TABLE t1 (f1 TINYINT(11) UNSIGNED NOT NULL, PRIMARY KEY (f1));

INSERT INTO t1 VALUES (127),(254),(0),(1),(255);

# test upper bound
# count 5
SELECT SQL_NO_CACHE COUNT(*) FROM t1 WHERE f1 < 256;
SELECT SQL_NO_CACHE COUNT(*) FROM t1 WHERE f1 < 256.0;
# count 4
SELECT SQL_NO_CACHE COUNT(*) FROM t1 WHERE f1 < 255;

# show we don't fiddle with lower bound on UNSIGNED
# count 0
SELECT SQL_NO_CACHE COUNT(*) FROM t1 WHERE f1 < -1;
# count 5
SELECT SQL_NO_CACHE COUNT(*) FROM t1 WHERE f1 > -1;

DROP TABLE t1;


# test signed. only occurs when index.
CREATE TABLE t1 ( f1 TINYINT(11) NOT NULL, PRIMARY KEY (f1));

INSERT INTO t1 VALUES (127),(126),(0),(-128),(-127);

# test upper bound
# count 5
SELECT SQL_NO_CACHE COUNT(*) FROM t1 WHERE f1 < 128;
SELECT SQL_NO_CACHE COUNT(*) FROM t1 WHERE f1 < 128.0;
# count 4
SELECT SQL_NO_CACHE COUNT(*) FROM t1 WHERE f1 < 127;

# test lower bound
# count 5
SELECT SQL_NO_CACHE COUNT(*) FROM t1 WHERE f1 > -129;
SELECT SQL_NO_CACHE COUNT(*) FROM t1 WHERE f1 > -129.0;
# count 4
SELECT SQL_NO_CACHE COUNT(*) FROM t1 WHERE f1 > -128;

DROP TABLE t1;

# End of 5.0 tests

# BUG#22393 fix: Adjust 'ref' estimate if we have 'range' estimate for
#                a smaller scan interval
create table t1 (a int);
insert into t1 values (0),(1),(2),(3),(4),(5),(6),(7),(8),(9);

create table t2 (a int, b int, filler char(100));
insert into t2 select A.a + 10 * (B.a + 10 * C.a), 10, 'filler' from t1 A,
t1 B, t1 C where A.a < 5;

insert into t2 select 1000, b, 'filler' from t2;
alter table t2 add index (a,b);
# t2 values 
#  ( 1  , 10, 'filler')
#  ( 2  , 10, 'filler')
#  ( 3  , 10, 'filler')
#  (... , 10, 'filler')
#   ...
#  (1000, 10, 'filler') - 500 times

# 500 rows, 1 row

select 'In following EXPLAIN the access method should be ref or range, #rows~=500 (and not 2)' Z;
explain select * from t2 where a=1000 and b<11;

drop table t1, t2;

#
# Bug#42846: wrong result returned for range scan when using covering index
#
CREATE TABLE t1( a INT, b INT, KEY( a, b ) );

CREATE TABLE t2( a INT, b INT, KEY( a, b ) );

CREATE TABLE t3( a INT, b INT, KEY( a, b ) );

INSERT INTO t1( a, b ) 
VALUES (0, 1), (1, 2), (1, 4), (2, 3), (5, 0), (9, 7);

INSERT INTO t2( a, b ) 
VALUES ( 1, 1), ( 2, 1), ( 3, 1), ( 4, 1), ( 5, 1),
       ( 6, 1), ( 7, 1), ( 8, 1), ( 9, 1), (10, 1), 
       (11, 1), (12, 1), (13, 1), (14, 1), (15, 1),
       (16, 1), (17, 1), (18, 1), (19, 1), (20, 1);

INSERT INTO t2 SELECT a, 2 FROM t2 WHERE b = 1;
INSERT INTO t2 SELECT a, 3 FROM t2 WHERE b = 1;

# To make range scan compelling to the optimizer
INSERT INTO t2 SELECT -1, -1 FROM t2;
INSERT INTO t2 SELECT -1, -1 FROM t2;
INSERT INTO t2 SELECT -1, -1 FROM t2;

INSERT INTO t3
VALUES (1, 0), (2, 0), (3, 0), (4, 0), (5, 0),
       (6, 0), (7, 0), (8, 0), (9, 0), (10, 0);

# To make range scan compelling to the optimizer
INSERT INTO t3 SELECT * FROM t3 WHERE a = 10;
INSERT INTO t3 SELECT * FROM t3 WHERE a = 10;


#
# Problem#1 Test queries. Will give missing results unless Problem#1 is fixed.
# With one exception, they are independent of Problem#2.
#
SELECT * FROM t1 WHERE
3 <= a AND a < 5 OR 
5 < a AND b = 3 OR
3 <= a;

EXPLAIN
SELECT * FROM t1 WHERE
3 <= a AND a < 5 OR 
5 < a AND b = 3 OR
3 <= a;

# Query below: Tests both Problem#1 and Problem#2 (EXPLAIN differs as well)
SELECT * FROM t1 WHERE
3 <= a AND a < 5 OR 
5 <= a AND b = 3 OR
3 <= a;

EXPLAIN
SELECT * FROM t1 WHERE
3 <= a AND a < 5 OR 
5 <= a AND b = 3 OR
3 <= a;

SELECT * FROM t1 WHERE
3 <= a AND a <= 5 OR 
5 <= a AND b = 3 OR
3 <= a;

EXPLAIN
SELECT * FROM t1 WHERE
3 <= a AND a <= 5 OR 
5 <= a AND b = 3 OR
3 <= a;

SELECT * FROM t1 WHERE
3 <= a AND a <= 5 OR 
3 <= a;

EXPLAIN
SELECT * FROM t1 WHERE
3 <= a AND a <= 5 OR 
3 <= a;

#
# Problem#2 Test queries. 
# These queries will give missing results if Problem#1 is fixed.
# But Problem#1 also hides this bug.
#
SELECT * FROM t2 WHERE
5 <= a AND a < 10 AND b = 1 OR
15 <= a AND a < 20 AND b = 3
OR
1 <= a AND b = 1;

EXPLAIN
SELECT * FROM t2 WHERE
5 <= a AND a < 10 AND b = 1 OR
15 <= a AND a < 20 AND b = 3
OR
1 <= a AND b = 1;

SELECT * FROM t2 WHERE
5 <= a AND a < 10 AND b = 2 OR
15 <= a AND a < 20 AND b = 3
OR
1 <= a AND b = 1;

EXPLAIN
SELECT * FROM t2 WHERE
5 <= a AND a < 10 AND b = 2 OR
15 <= a AND a < 20 AND b = 3
OR
1 <= a AND b = 1;

SELECT * FROM t3 WHERE
5 <= a AND a < 10 AND b = 3 OR 
a < 5 OR
a < 10;

EXPLAIN
SELECT * FROM t3 WHERE
5 <= a AND a < 10 AND b = 3 OR 
a < 5 OR
a < 10;

DROP TABLE t1, t2, t3;

--echo #
--echo # Bug #47123: Endless 100% CPU loop with STRAIGHT_JOIN
--echo #

CREATE TABLE t1(a INT, KEY(a));
INSERT INTO t1 VALUES (1), (NULL);
SELECT * FROM t1 WHERE a <> NULL and (a <> NULL or a <= NULL);
DROP TABLE t1;

--echo #
--echo # Bug#47925: regression of range optimizer and date comparison in 5.1.39!
--echo #
CREATE TABLE t1 ( a DATE,     KEY ( a ) );
CREATE TABLE t2 ( a DATETIME, KEY ( a ) );

--echo # Make optimizer choose range scan
INSERT INTO t1 VALUES ('2009-09-22'), ('2009-09-22'), ('2009-09-22');
INSERT INTO t1 VALUES ('2009-09-23'), ('2009-09-23'), ('2009-09-23');

INSERT INTO t2 VALUES ('2009-09-22 12:00:00'), ('2009-09-22 12:00:00'),
                      ('2009-09-22 12:00:00');
INSERT INTO t2 VALUES ('2009-09-23 12:00:00'), ('2009-09-23 12:00:00'),
                      ('2009-09-23 12:00:00');

--echo # DATE vs DATE
--replace_column 1 X 2 X 3 X 8 X 9 X 10 X 12 X
EXPLAIN
SELECT * FROM t1 WHERE a >= '2009/09/23';
SELECT * FROM t1 WHERE a >= '2009/09/23';
SELECT * FROM t1 WHERE a >= '20090923';
SELECT * FROM t1 WHERE a >=  20090923;
SELECT * FROM t1 WHERE a >= '2009-9-23';
SELECT * FROM t1 WHERE a >= '2009.09.23';
SELECT * FROM t1 WHERE a >= '2009:09:23';

--echo # DATE vs DATETIME
--replace_column 1 X 2 X 3 X 8 X 9 X 10 X 12 X
EXPLAIN
SELECT * FROM t2 WHERE a >= '2009/09/23';
SELECT * FROM t2 WHERE a >= '2009/09/23';
SELECT * FROM t2 WHERE a >= '2009/09/23';
SELECT * FROM t2 WHERE a >= '20090923';
SELECT * FROM t2 WHERE a >=  20090923;
SELECT * FROM t2 WHERE a >= '2009-9-23';
SELECT * FROM t2 WHERE a >= '2009.09.23';
SELECT * FROM t2 WHERE a >= '2009:09:23';

--echo # DATETIME vs DATETIME
--replace_column 1 X 2 X 3 X 8 X 9 X 10 X 12 X
EXPLAIN
SELECT * FROM t2 WHERE a >= '2009/09/23 12:00:00';
SELECT * FROM t2 WHERE a >= '2009/09/23 12:00:00';
SELECT * FROM t2 WHERE a >= '20090923120000';
SELECT * FROM t2 WHERE a >=  20090923120000;
SELECT * FROM t2 WHERE a >= '2009-9-23 12:00:00';
SELECT * FROM t2 WHERE a >= '2009.09.23 12:00:00';
SELECT * FROM t2 WHERE a >= '2009:09:23 12:00:00';

--echo # DATETIME vs DATE
--replace_column 1 X 2 X 3 X 8 X 9 X 10 X 12 X
EXPLAIN
SELECT * FROM t1 WHERE a >= '2009/09/23 00:00:00';
SELECT * FROM t1 WHERE a >= '2009/09/23 00:00:00';
SELECT * FROM t1 WHERE a >= '2009/09/23 00:00:00';
SELECT * FROM t1 WHERE a >= '20090923000000';
SELECT * FROM t1 WHERE a >=  20090923000000;
SELECT * FROM t1 WHERE a >= '2009-9-23 00:00:00';
SELECT * FROM t1 WHERE a >= '2009.09.23 00:00:00';
SELECT * FROM t1 WHERE a >= '2009:09:23 00:00:00';

--echo # Test of the new get_date_from_str implementation
--echo # Behavior differs slightly between the trunk and mysql-pe.
--echo # The former may give errors for the truncated values, while the latter
--echo # gives warnings. The purpose of this test is not to interfere, and only
--echo # preserve existing behavior.
SELECT str_to_date('2007-10-00', '%Y-%m-%d') >= '' AND 
       str_to_date('2007-10-00', '%Y-%m-%d') <= '2007/10/20';

SELECT str_to_date('2007-20-00', '%Y-%m-%d') >= '2007/10/20' AND 
       str_to_date('2007-20-00', '%Y-%m-%d') <= '';

SELECT str_to_date('2007-10-00', '%Y-%m-%d') BETWEEN '' AND '2007/10/20';
SELECT str_to_date('2007-20-00', '%Y-%m-%d') BETWEEN '2007/10/20' AND '';

SELECT str_to_date('', '%Y-%m-%d');

DROP TABLE t1, t2;

--echo #
--echo # Bug#48459: valgrind errors with query using 'Range checked for each 
--echo # record'
--echo #
CREATE TABLE t1 (
  a INT,
  b CHAR(2),
  c INT,
  d INT,
  KEY ( c ),
  KEY ( d, a, b ( 2 ) ),
  KEY ( b ( 1 ) )
);

INSERT INTO t1 VALUES ( NULL, 'a', 1, 2 ), ( NULL, 'a', 1, 2 ),
                      ( 1,    'a', 1, 2 ), ( 1,    'a', 1, 2 );

CREATE TABLE t2 (
  a INT,
  c INT,
  e INT,
  KEY ( e )
);

INSERT INTO t2 VALUES ( 1, 1, NULL ), ( 1, 1, NULL );

--echo # Should not give Valgrind warnings
SELECT 1
FROM t1, t2
WHERE t1.d <> '1' AND t1.b > '1'
AND t1.a = t2.a AND t1.c = t2.c;

DROP TABLE t1, t2;

--echo #
--echo # Bug #48665: sql-bench's insert test fails due to wrong result
--echo #

CREATE TABLE t1 (a INT, b INT, PRIMARY KEY (a));

INSERT INTO t1 VALUES (0,0), (1,1);

--replace_column 1 @ 2 @ 3 @ 6 @ 7 @ 8 @ 9 @ 10 @ 12 @
EXPLAIN 
SELECT * FROM t1 FORCE INDEX (PRIMARY) 
 WHERE (a>=1 AND a<=2) OR (a>=4 AND a<=5) OR (a>=0 AND a <=10);

--echo # Should return 2 rows
SELECT * FROM t1 FORCE INDEX (PRIMARY) 
 WHERE (a>=1 AND a<=2) OR (a>=4 AND a<=5) OR (a>=0 AND a <=10);

DROP TABLE t1;

--echo #
--echo # Bug #54802: 'NOT BETWEEN' evaluation is incorrect
--echo #

CREATE TABLE t1 (c_key INT, c_notkey INT, KEY(c_key));
INSERT INTO t1 VALUES (1, 1), (2, 2), (3, 3);

EXPLAIN SELECT * FROM t1 WHERE 2 NOT BETWEEN c_notkey AND c_key;
SELECT * FROM t1 WHERE 2 NOT BETWEEN c_notkey AND c_key;

DROP TABLE t1;

--echo #
--echo # Bug #57030: 'BETWEEN' evaluation is incorrect
--echo #

# Test some BETWEEN predicates which does *not* follow the
# 'normal' pattern of <field> BETWEEN <low const> AND <high const>

CREATE TABLE t1(pk INT PRIMARY KEY, i4 INT);
CREATE UNIQUE INDEX i4_uq ON t1(i4);

INSERT INTO t1 VALUES (1,10), (2,20), (3,30);

EXPLAIN
SELECT * FROM t1 WHERE i4 BETWEEN 10 AND 10;
SELECT * FROM t1 WHERE i4 BETWEEN 10 AND 10;

EXPLAIN
SELECT * FROM t1 WHERE 10 BETWEEN i4 AND i4;
SELECT * FROM t1 WHERE 10 BETWEEN i4 AND i4;

EXPLAIN
SELECT * FROM t1 WHERE 10 BETWEEN 10 AND i4;
SELECT * FROM t1 WHERE 10 BETWEEN 10 AND i4;

EXPLAIN
SELECT * FROM t1 WHERE 10 BETWEEN i4 AND 10;
SELECT * FROM t1 WHERE 10 BETWEEN i4 AND 10;

EXPLAIN
SELECT * FROM t1 WHERE 10 BETWEEN 10 AND 10;
SELECT * FROM t1 WHERE 10 BETWEEN 10 AND 10;

EXPLAIN
SELECT * FROM t1 WHERE 10 BETWEEN 11 AND 11;
SELECT * FROM t1 WHERE 10 BETWEEN 11 AND 11;

EXPLAIN
SELECT * FROM t1 WHERE 10 BETWEEN 100 AND 0;
SELECT * FROM t1 WHERE 10 BETWEEN 100 AND 0;

EXPLAIN
SELECT * FROM t1 WHERE i4 BETWEEN 100 AND 0;
SELECT * FROM t1 WHERE i4 BETWEEN 100 AND 0;

EXPLAIN
SELECT * FROM t1 WHERE i4 BETWEEN 10 AND 99999999999999999;
SELECT * FROM t1 WHERE i4 BETWEEN 10 AND 99999999999999999;

EXPLAIN
SELECT * FROM t1 WHERE i4 BETWEEN 999999999999999 AND 30;
SELECT * FROM t1 WHERE i4 BETWEEN 999999999999999 AND 30;

EXPLAIN
SELECT * FROM t1 WHERE i4 BETWEEN 10 AND '20';
SELECT * FROM t1 WHERE i4 BETWEEN 10 AND '20';

#Should detect the EQ_REF 't2.pk=t1.i4'
EXPLAIN
SELECT * FROM t1, t1 as t2 WHERE t2.pk BETWEEN t1.i4 AND t1.i4;
SELECT * FROM t1, t1 as t2 WHERE t2.pk BETWEEN t1.i4 AND t1.i4;

EXPLAIN
SELECT * FROM t1, t1 as t2 WHERE t1.i4 BETWEEN t2.pk AND t2.pk;
SELECT * FROM t1, t1 as t2 WHERE t1.i4 BETWEEN t2.pk AND t2.pk;

DROP TABLE t1;

--echo #
--echo # BUG#13519696 - 62940: SELECT RESULTS VARY WITH VERSION AND
--echo # WITH/WITHOUT INDEX RANGE SCAN
--echo #

create table t1 (id int unsigned not null auto_increment primary key);
insert into t1 values (null);  
insert into t1 select null from t1;  
insert into t1 select null from t1;  
insert into t1 select null from t1;  
insert into t1 select null from t1;  
insert into t1 select null from t1;  
insert into t1 select null from t1;  
insert into t1 select null from t1;  
insert into t1 select null from t1; 
create table t2 (
 id int unsigned not null auto_increment,
 val decimal(5,3) not null,
 primary key (id,val),
 unique key (val,id),
 unique key (id));  
--disable_warnings
insert into t2 select null,id*0.0009 from t1;
--enable_warnings

select count(val) from t2 ignore index (val) where val > 0.1155;
select count(val) from t2 force index (val)  where val > 0.1155;

drop table t2, t1;

--echo #
--echo # BUG#13453382 - REGRESSION SINCE 5.1.39, RANGE OPTIMIZER WRONG
--echo # RESULTS WITH DECIMAL CONVERSION
--echo #

create table t1 (a int,b int,c int,primary key (a,c));
insert into t1 values (1,1,2),(1,1,3),(1,1,4);
# show that the integer 3 is bigger than the decimal 2.9,
# which should also apply to comparing "c" with 2.9
# when c is 3.
select convert(3, signed integer) > 2.9;
select * from t1 force  index (primary) where a=1 and c>= 2.9;
select * from t1 ignore index (primary) where a=1 and c>= 2.9;
select * from t1 force  index (primary) where a=1 and c> 2.9;
select * from t1 ignore index (primary) where a=1 and c> 2.9;
drop table t1;

--echo #
--echo # BUG#13463488 - 63437: CHAR & BETWEEN WITH INDEX RETURNS WRONG
--echo # RESULT AFTER MYSQL 5.1.
--echo #

CREATE TABLE t1(
 F1 CHAR(5) NOT NULL,
 F2 CHAR(5) NOT NULL,
 F3 CHAR(5) NOT NULL,
 PRIMARY KEY(F1),
 INDEX IDX_F2(F2)
);

INSERT INTO t1 VALUES
('A','A','A'),('AA','AA','AA'),('AAA','AAA','AAA'),
('AAAA','AAAA','AAAA'),('AAAAA','AAAAA','AAAAA');

SELECT * FROM t1 WHERE F1 = 'A    ';
SELECT * FROM t1 IGNORE INDEX(PRIMARY) WHERE F1 = 'A    ';
SELECT * FROM t1 WHERE F1 >= 'A    ';
SELECT * FROM t1 WHERE F1 > 'A    ';
SELECT * FROM t1 WHERE F1 BETWEEN 'A    ' AND 'AAAAA';
SELECT * FROM t1 WHERE F2 BETWEEN 'A    ' AND 'AAAAA';
SELECT * FROM t1 WHERE F3 BETWEEN 'A    ' AND 'AAAAA';
SELECT * FROM t1 IGNORE INDEX(PRIMARY) WHERE F1 BETWEEN 'A    ' AND
'AAAAA';

DROP TABLE t1;

--echo End of 5.1 tests

#
# BUG#32262 fix: crash with decimal column...
#

CREATE TABLE t1 (c1 DECIMAL(10,0),INDEX(c1));
INSERT INTO t1 VALUES (1),(2),(3);
SELECT c1 FROM t1 WHERE c1 >= 'A' GROUP BY 1;
DROP TABLE t1;

#
# BUG#32229: Range optimizer crashes for 'range checked for each record' query
#
create table t1 (a int,b int,key (b),key (a),key (b,a));
insert into t1(a,b) values (1,2),(3,4),(5,6),(7,8);
create table t2 (c int);
insert into t2(c) values (1),(5),(6),(7),(8);
select 1 from (select c from t1,t2 where b >= 1 and a <=> c group by 1 limit 1) as d1;
drop table t1, t2;

--echo #
--echo # Bug #26106: Wrong plan may be chosen when there are several possible
--echo # range and ref accesses
--echo #
--echo # Note: The fix for this bug has been reverted. The code will no longer
--echo # select the optimal plan for the two following test queries. This is
--echo # not due to a bug but due to minor differences in range estimates
--echo # produced by the storage engine.

CREATE TABLE t1( 
  a INT,
  b INT,
  KEY k ( a ),
  KEY l ( a, b )
); 

INSERT INTO t1(a) VALUES (1);
INSERT INTO t1 
VALUES (2,3),(2,3),(2,3),(2,3),(2,3),(2,3),(2,3),(2,3),(2,3),(2,3);
INSERT INTO t1 SELECT 3, 4 FROM t1 WHERE a = 2 AND b = 3;
INSERT INTO t1 SELECT 4, 1 FROM t1 WHERE a = 2 AND b = 3;
ANALYZE TABLE t1;
INSERT INTO t1 VALUES (1, 2);
INSERT INTO t1 SELECT a, b FROM t1 WHERE a=1 AND b=2; # 2
INSERT INTO t1 SELECT a, b FROM t1 WHERE a=1 AND b=2; # 4
INSERT INTO t1 SELECT a, b FROM t1 WHERE a=1 AND b=2; # 8
INSERT INTO t1 SELECT a, b FROM t1 WHERE a=1 AND b=2; # 16
INSERT INTO t1 SELECT a, b FROM t1 WHERE a=1 AND b=2; # 32
INSERT INTO t1 SELECT a, b FROM t1 WHERE a=1 AND b=2; # 64
INSERT INTO t1 SELECT a, b FROM t1 WHERE a=1 AND b=2; # 128
--echo # This must use range over index l, not k.
--echo # Update: Due to patch being reverted and minor differences in 
--echo #         range estimates k is selected.
EXPLAIN SELECT * FROM t1 WHERE a = 1 AND b >= 2;

CREATE TABLE t2( 
  a INT, 
  b INT, 
  c INT,
  KEY k ( a ), 
  KEY l ( a, b ),
  KEY m ( b ), 
  KEY n ( a, c )
); 

INSERT INTO t2(a) VALUES (1);
INSERT INTO t2 
VALUES (2,3,3),(2,3,3),(2,3,3),(2,3,3),(2,3,3),
       (2,3,3),(2,3,3),(2,3,3),(2,3,3),(2,3,3);
INSERT INTO t2 SELECT 3, 4, 4 FROM t2 WHERE a = 2 AND b = 3;
INSERT INTO t2 SELECT 4, 1, 1 FROM t2 WHERE a = 2 AND b = 3;
ANALYZE TABLE t2;
INSERT INTO t2 VALUES (1, 2, 2);
INSERT INTO t2 SELECT a, b, c FROM t2 WHERE a=1 AND b=2; # 2
INSERT INTO t2 SELECT a, b, c FROM t2 WHERE a=1 AND b=2; # 4
INSERT INTO t2 SELECT a, b, c FROM t2 WHERE a=1 AND b=2; # 8
INSERT INTO t2 SELECT a, b, c FROM t2 WHERE a=1 AND b=2; # 16
INSERT INTO t2 SELECT a, b, c FROM t2 WHERE a=1 AND b=2; # 32
INSERT INTO t2 SELECT a, b, c FROM t2 WHERE a=1 AND b=2; # 64
INSERT INTO t2 VALUES (1, 1, 2);

--echo # This must use range over index l, not n.
--echo # Update: Due to patch being reverted and minor differences in 
--echo #         range estimates k is selected.
EXPLAIN SELECT * FROM t2 WHERE a = 1 AND b >= 2 AND c >= 2;

DROP TABLE t1, t2;

--echo #
--echo # BUG#11765831: 'RANGE ACCESS' MAY INCORRECTLY FILTER 
--echo #               AWAY QUALIFYING ROWS
--echo #

CREATE TABLE t10(
  K INT NOT NULL AUTO_INCREMENT,
  I INT, J INT,
  PRIMARY KEY(K),
  KEY(I,J)
);
INSERT INTO t10(I,J) VALUES (6,1),(6,2),(6,3),(6,4),(6,5),
                            (6,6),(6,7),(6,8),(6,9),(6,0);

CREATE TABLE t100 LIKE t10;
INSERT INTO t100(I,J) SELECT X.I, X.K+(10*Y.K) FROM t10 AS X,t10 AS Y;

# Insert offending value:
INSERT INTO t100(I,J) VALUES(8,26);

let $query= SELECT * FROM t100 WHERE I <> 6 OR (I <> 8 AND J = 5);

#Verify that 'range' access will be used
--echo
--eval EXPLAIN $query

# Only row 101,8,26 should be returned
--echo
--eval $query

DROP TABLE t10,t100;

--echo #
--echo # BUG#12698916 - JOIN QUERY GIVES WRONG RESULT AT 2ND EXEC. OR
--echo # AFTER FLUSH TABLES [-INT VS NULL]
--echo #
CREATE TABLE t1 (col_int INT, pk INT) ENGINE=InnoDB STATS_PERSISTENT=0;

INSERT INTO t1 VALUES (-100,1),(1,6);

CREATE TABLE t2 (
  col_int_key INT,
  col_varchar VARCHAR(100) NOT NULL DEFAULT "DEFAULT",
  pk INT NOT NULL,
  PRIMARY KEY (pk),
  KEY (col_int_key)
) ENGINE=InnoDB STATS_PERSISTENT=0;

INSERT INTO t2 VALUES
(1,"GOOD",1),(100,"",2),(200,"",3),(300,"",4),(400,"",5),(500,"",8);

let $query=SELECT t1.*,t2.* FROM t1 straight_join t2
ON t2.col_int_key = t1.col_int WHERE t2.pk < t1.pk;

eval EXPLAIN $query;
eval $query;
--echo # need FLUSH so that InnoDB statistics change and thus plan changes
FLUSH TABLES;
eval EXPLAIN $query;
eval $query;

DROP TABLE t1,t2;

--echo #
--echo # Bug#12694872 - 
--echo # VALGRIND: 18,816 BYTES IN 196 BLOCKS ARE DEFINITELY LOST IN UNIQUE::GET
--echo #

CREATE TABLE t1 (
  pk INTEGER AUTO_INCREMENT,
  col_int_nokey INTEGER NOT NULL,
  col_int_key INTEGER NOT NULL,

  col_date_key DATE NOT NULL,

  col_varchar_key VARCHAR(1) NOT NULL,
  col_varchar_nokey VARCHAR(1) NOT NULL,

  PRIMARY KEY (pk),
  KEY (col_int_key),
  KEY (col_date_key),
  KEY (col_varchar_key, col_int_key)
);

INSERT INTO t1 (
   col_int_key,
   col_int_nokey,
   col_date_key,
   col_varchar_key,
   col_varchar_nokey
) VALUES 
(0, 4, '2011-08-25', 'j', 'j'),
(8, 6, '2004-09-18', 'v', 'v'),
(1, 3, '2009-12-01', 'c', 'c'),
(8, 5, '2004-12-17', 'm', 'm'),
(9, 3, '2000-03-14', 'd', 'd'),
(6, 2, '2006-05-25', 'y', 'y'),
(1, 9, '2008-01-23', 't', 't'),
(6, 3, '2007-06-18', 'd', 'd'),
(2, 8, '2002-10-13', 's', 's'),
(4, 1, '1900-01-01', 'r', 'r'),
(8, 8, '1959-04-25', 'm', 'm'),
(4, 8, '2006-03-09', 'b', 'b'),
(4, 5, '2001-06-05', 'x', 'x'),
(7, 7, '2006-05-28', 'g', 'g'),
(4, 5, '2001-04-19', 'p', 'p'),
(1, 1, '1900-01-01', 'q', 'q'),
(9, 6, '2004-08-20', 'w', 'w'),
(4, 2, '2004-10-10', 'd', 'd'),
(8, 9, '2000-04-02', 'e', 'e')
;

let $query=
SELECT table2.col_date_key AS field1,
       CONCAT ( table2.col_varchar_nokey, table1.col_varchar_nokey ) AS field2
FROM ( t1 AS table1 INNER JOIN t1 AS table2
       ON (( table2.pk <> table1.pk ) AND
           ( table2.pk >= table1.col_int_nokey ) ) )
WHERE ( table1.pk > 226 AND
        table1.pk < ( 226 + 102 ) OR
        ( table1.col_int_key > 226 AND
          table1.col_int_key < ( 226 + 36 ) OR
          ( table1.col_varchar_key <= 'h' OR
            table1.col_int_key > 226 AND
            table1.col_int_key < ( 226 + 227 ) )
        ) 
      )
;

ALTER TABLE t1 DISABLE KEYS;
sorted_result;
eval $query;
ALTER TABLE t1 ENABLE KEYS;

eval CREATE TABLE t2 $query;

sorted_result;
eval SELECT * FROM t2
     WHERE (field1, field2) IN ($query);

DROP TABLE t1, t2;

--echo #
--echo # BUG#12912171 - ASSERTION FAILED: QUICK->HEAD->READ_SET ==
--echo # SAVE_READ_SET
--echo #
CREATE TABLE t1 (
 a INT,
 b INT,
 c INT,
 PRIMARY KEY (c,a), KEY (a),KEY (a)
) ENGINE=INNODB PARTITION BY KEY () PARTITIONS 2;
INSERT INTO t1 VALUES (1,5,1),(2,4,1),(3,3,1),(4,2,1),(5,1,1);
UPDATE t1 SET b = 0, c=1 WHERE a <=>0;
SELECT * FROM t1;
DROP TABLE t1;

--echo #
--echo # BUG#13256446 - ASSERTION QUICK->HEAD->READ_SET ==
--echo # SAVE_READ_SET' FAILED IN OPT_RANGE.CC:1606 
--echo #
CREATE TABLE t1 (
 f1 INT AUTO_INCREMENT,
 f2 INT,
 f3 INT,
 f4 INT,
 PRIMARY KEY (f1),KEY(f2)
) ENGINE=INNODB;
CREATE ALGORITHM=MERGE VIEW v2 AS SELECT f1,f2,f3,f4 FROM t1 WHERE f2=103;
INSERT INTO t1 VALUES (154,0,NULL,0),(0,NULL,9,0),
 (NULL,102,NULL,3),(0,3,NULL,0), (9,0,NULL,0),(0,9,NULL,157);
SELECT * FROM v2;
UPDATE v2 SET f4=0, f2=NULL, f1=NULL WHERE f1 > 16 ORDER BY f1;
SELECT * FROM v2;
DROP TABLE t1;
DROP VIEW v2;

CREATE TABLE t1 (
 f1 INT AUTO_INCREMENT,
 f2 INT,
 f3 INT,
 f4 INT,
 PRIMARY KEY (f1),KEY(f2)
) ENGINE=INNODB;
INSERT INTO t1 VALUES(1,NULL,NULL,0), (2,2,0,3), (9,0,107,18),
 (10,0,0,0), (231,0,0,0), (232,0,8,0), (234,0,0,NULL), (235,8,0,3);
CREATE ALGORITHM=MERGE VIEW v3 AS SELECT f1,f2,f3,f4 FROM t1 WHERE f1<=85 ;
SELECT * FROM v3;
UPDATE v3 SET f3=0, f4=4 WHERE f2=68 ORDER BY f1; 
SELECT * FROM v3;
DROP TABLE t1;
DROP VIEW v3;

--echo #
--echo # BUG#13731380: RANGE OPTIMIZER CALLS RECORDS_IN_RANGE() FOR OPEN RANGE
--echo #

CREATE TABLE t1 (pk INT PRIMARY KEY);
INSERT INTO t1 VALUES (1),(3),(5);
SELECT * FROM t1 WHERE pk <> 3 OR pk < 4;
DROP TABLE t1;

--echo #
--echo # BUG#13803810: TOO FEW ROWS RETURNED FOR RANGE ACCESS IN 
--echo #               VARCHAR INDEX USING DATETIME VALUE
--echo
CREATE TABLE t1 (a DATETIME);
INSERT INTO t1 VALUES ('2001-01-01 00:00:00');
INSERT INTO t1 VALUES ('2001-01-01 11:22:33');

CREATE TABLE t2 (b VARCHAR(64), KEY (b));
INSERT INTO t2 VALUES ('2001-01-01');
INSERT INTO t2 VALUES ('2001.01.01');
INSERT INTO t2 VALUES ('2001#01#01');
INSERT INTO t2 VALUES ('2001-01-01 00:00:00');
INSERT INTO t2 VALUES ('2001-01-01 11:22:33');

--echo
--echo # range/ref access cannot be used for this query
--echo
EXPLAIN SELECT * FROM t2 WHERE b=CAST('2001-01-01' AS DATE);
SELECT * FROM t2 WHERE b=CAST('2001-01-01' AS DATE);

let $query_ab=SELECT * FROM t1, t2 WHERE a=b ORDER BY BINARY a, BINARY b;
let $query_ba=SELECT * FROM t1, t2 WHERE b=a ORDER BY BINARY a, BINARY b;

--echo
--echo # range/ref access cannot be used for any of the queries below.
--echo # See BUG#13814468 about 'Range checked for each record'
--echo
eval EXPLAIN $query_ab;
eval $query_ab;
--echo
eval EXPLAIN $query_ba;
eval $query_ba;

--echo
DROP TABLE t1,t2;

<<<<<<< HEAD
--echo #
--echo # WL#7019: Add support for row value constructors in in predicates to
--echo # range optimizer
--echo #
CREATE TABLE t1 (a INT, b INT, c INT, KEY x(a, b));

INSERT INTO t1 VALUES (2, 2, 2), (3, 3, 3), (4, 4, 4), (5, 5, 5), (6, 6, 6),
  (7, 7, 7), (8, 8, 8), (9, 9, 9);

INSERT INTO t1 SELECT * FROM t1;
INSERT INTO t1 SELECT * FROM t1;
INSERT INTO t1 SELECT * FROM t1;
INSERT INTO t1 SELECT * FROM t1;
INSERT INTO t1 SELECT * FROM t1;
INSERT INTO t1 SELECT * FROM t1;
INSERT INTO t1 SELECT * FROM t1;
INSERT INTO t1 SELECT * FROM t1;
INSERT INTO t1 SELECT * FROM t1;

INSERT INTO t1 VALUES (0, 0, 0), (1, 1, 1);

ANALYZE TABLE t1;

CREATE TABLE t2 (a INT, b INT, c INT, d INT, KEY x(a, b));

INSERT INTO t2 VALUES (2, 2, 2, 2), (3, 3, 3, 3), (4, 4, 4, 4), (5, 5, 5, 5),
  (6, 6, 6, 6), (7, 7, 7, 7), (8, 8, 8, 8), (9, 9, 9, 9);

INSERT INTO t2 SELECT * FROM t2;
INSERT INTO t2 SELECT * FROM t2;
INSERT INTO t2 SELECT * FROM t2;
INSERT INTO t2 SELECT * FROM t2;
INSERT INTO t2 SELECT * FROM t2;
INSERT INTO t2 SELECT * FROM t2;
INSERT INTO t2 SELECT * FROM t2;
INSERT INTO t2 SELECT * FROM t2;
INSERT INTO t2 SELECT * FROM t2;

INSERT INTO t2 VALUES (0, 0, 0, 0), (1, 1, 1, 1);

ANALYZE TABLE t2;

CREATE TABLE t3 (a INT, b INT, c INT, d INT, KEY x(a, b, c));

INSERT INTO t3 VALUES (2, 2, 2, 2), (3, 3, 3, 3), (4, 4, 4, 4), (5, 5, 5, 5),
  (6, 6, 6, 6), (7, 7, 7, 7), (8, 8, 8, 8), (9, 9, 9, 9);

INSERT INTO t3 SELECT * FROM t3;
INSERT INTO t3 SELECT * FROM t3;
INSERT INTO t3 SELECT * FROM t3;
INSERT INTO t3 SELECT * FROM t3;
INSERT INTO t3 SELECT * FROM t3;
INSERT INTO t3 SELECT * FROM t3;
INSERT INTO t3 SELECT * FROM t3;
INSERT INTO t3 SELECT * FROM t3;
INSERT INTO t3 SELECT * FROM t3;

INSERT INTO t3 VALUES (0, 0, 0, 0), (1, 1, 1, 1);

ANALYZE TABLE t3;

EXPLAIN SELECT a, b FROM t1 WHERE (a, b) IN ((NULL, NULL), (NULL, NULL));

let $ERC_query=
SELECT a, b FROM t1 WHERE (a = 0 AND b = 0) OR (a = 1 AND b = 1);
source include/explain_run_count.inc;

let $ERC_query= SELECT a, b FROM t1 WHERE (a, b) IN ((0, 0));
source include/explain_run_count.inc;

let $ERC_query= SELECT a, b FROM t1 WHERE (a, b) IN ((0, 0), (1, 1));
source include/explain_run_count.inc;

let $ERC_query=SELECT a, b, c FROM t2 WHERE (a, b, c) IN ((0, 0, 0), (1, 1, 1));
source include/explain_run_count.inc;

let $ERC_query=SELECT a, b, c FROM t3 WHERE (a, b, c) IN ((0, 0, 0), (1, 1, 1));
source include/explain_run_count.inc;

let $ERC_query= SELECT a, b FROM t1 WHERE a = 0 AND b = 0 OR (a, b) IN ((1, 1));
source include/explain_run_count.inc;

let $ERC_query= SELECT a, b FROM t1 WHERE (a, b) IN ((1, 1)) OR a = 0 AND b = 0;
source include/explain_run_count.inc;

let $ERC_query=
SELECT a, b FROM t2 WHERE (a, b, c) IN ((1, 1, 1)) OR a = 0 AND b = 0 AND c = 0;
source include/explain_run_count.inc;

let $ERC_query=
SELECT a, b FROM t3 WHERE (a, b, c) IN ((1, 1, 1)) OR a = 0 AND b = 0 AND c = 0;
source include/explain_run_count.inc;

let $ERC_query= SELECT a, b FROM t1 WHERE (a, b) IN (((SELECT 1), 1));
source include/explain_run_count.inc;

let $ERC_query= SELECT a, b FROM t1 WHERE (a, b) IN (('0', 0), (1, 1));
source include/explain_run_count.inc;

SET @v = 0;
let $ERC_query= SELECT a, b FROM t1 WHERE (a, b) IN ((@v, 0), (1, 1));
source include/explain_run_count.inc;

CREATE TABLE t4 ( a INT, b INT );

INSERT INTO t4 VALUES (1, 1), (2, 2), (3, 3), (4, 4), (5, 5);
INSERT INTO t4 SELECT a + 5, b + 5 FROM t4;
INSERT INTO t4 SELECT * FROM t4;
INSERT INTO t4 SELECT * FROM t4;
INSERT INTO t4 SELECT * FROM t4;
INSERT INTO t4 SELECT * FROM t4;
INSERT INTO t4 SELECT * FROM t4;
INSERT INTO t4 SELECT * FROM t4;

--echo # Inner table in a nested-loops join
EXPLAIN
SELECT t4.*, t1.a, t1.b
FROM t4 JOIN t1 USING(a, b)
WHERE (t4.a, t4.b) IN ((1, 1), (0, 0));

--echo # Join on IN
EXPLAIN
SELECT t4.*, t1.a, t1.b
FROM t4 JOIN t1
WHERE (t1.a, t1.b) IN ((t4.a, t4.b), (0, 0));

EXPLAIN
SELECT t4.*, t1.a, t1.b
FROM t4 JOIN t1
WHERE (t1.a, t1.b) IN ((t4.a, t4.b), (1, 1));


--echo #
--echo # Tests for non-deterministic functions.
--echo #
CREATE FUNCTION f1() RETURNS INT NOT DETERMINISTIC RETURN 1;

--echo # The statement immediately below should not use range access.
EXPLAIN SELECT a, b FROM t1 WHERE (a, b, c) IN ((0, 0, 0), (f1(), 1, 1));
EXPLAIN SELECT a, b FROM t1 WHERE (a, b, c) IN ((0, 0, 0), (1, f1(), 1));
EXPLAIN SELECT a, b FROM t1 WHERE (a, b, c) IN ((0, 0, 0), (1, 1, f1()));

--echo # The statement immediately below should not use range access.
EXPLAIN SELECT a, b FROM t1 WHERE (a, b) IN ((f1(), 1));

DROP FUNCTION f1;

--echo # The statement immediately below should not use range access.
EXPLAIN
SELECT a, b
FROM t1 AS t1o
WHERE EXISTS ( SELECT 1 FROM t1 WHERE (a, b) IN ((t1o.a, t1o.b)) );

--echo #
--echo # Tests of dynamic range access
--echo #
CREATE TABLE t5 (a int, b int, KEY (a));
INSERT INTO t5 VALUES (1, 1), (2, 1), (3, 1), (4, 1), (5, 1), (6, 1);

CREATE TABLE t6 (a int, b int, KEY (a));
INSERT INTO t6 VALUES (3, 2), (4, 2), (100, 100), (101, 201), (102, 102);

CREATE TABLE t7 (a int, b int, KEY (a, b));
INSERT INTO t7 VALUES (1, 1), (2, 2), (1000, 1000), (1001, 1001), (1002, 1002),
(1003, 1003), (1004, 1004);

let $ERC_query=
SELECT *
FROM t5 JOIN t6 ON t5.a = t6.a JOIN t7
WHERE t7.a IN (t5.b, t6.b);
source include/explain_run_count.inc;

let $ERC_query=
SELECT *
FROM t5 JOIN t6 ON t5.a = t6.a JOIN t7
WHERE (t7.a, t7.b) IN ((t5.b, 1), (t6.b, 1));
source include/explain_run_count.inc;

--echo #
--echo # Regression tests of the worklog below.
--echo #

--echo # Make sure we process IN predicates only.
--echo # The code around this is very unclear.
EXPLAIN SELECT a, b FROM t1 WHERE (a, b) != (1, 1);

--echo # This should give us a ref scan, as it always did.
EXPLAIN SELECT a, b FROM t1 WHERE (a, b) IN ((0, 0));

EXPLAIN SELECT a, b FROM t1 WHERE (a, c) IN ((0, 0));

--echo # ref scan on x(a).
EXPLAIN SELECT * FROM t1 WHERE (a, c) IN ((0, 0), (1, 1));

DROP TABLE t1, t2, t3, t4, t5, t6, t7;

--echo #
--echo # Bug#17635476: CRASH IN GET_MM_PARTS() OR ASSERT IN
--echo # GET_FUNC_MM_TREE_FROM_IN_PREDICATE()
--echo #
CREATE TABLE t1 (
  a INT,
  b INT,
  KEY (a)
) ENGINE = INNODB;

SELECT DISTINCT a FROM t1 WHERE (a, b) IN ((0, 0), (1, 1));

INSERT INTO t1 VALUES (0, 0), (1, 1), (2, 2), (3, 3), (4, 4), (5, 5), (6, 6),
  (7, 7), (8, 8), (9, 9);
ANALYZE TABLE t1;

CREATE TABLE t2 (
  a INT,
  b INT,
  KEY (a, b)
);

INSERT INTO t2 SELECT * FROM t1;
ANALYZE TABLE t2;

let $ERC_query=
SELECT DISTINCT a FROM t1 WHERE (a, b) IN ((0, 0), (1, 1));
source include/explain_run_count.inc;

let $ERC_query=
SELECT DISTINCT a FROM t2 WHERE (a, b) IN ((0, 0), (1, 1));
source include/explain_run_count.inc;

--echo # Should not use range scan.
EXPLAIN SELECT DISTINCT a FROM t1 WHERE (NULL, b) IN ((0, 0), (1, 1));

--echo # Should not use range scan.
EXPLAIN SELECT DISTINCT a FROM t2 WHERE (NULL, b) IN ((0, 0), (1, 1));

DROP TABLE t1, t2;

--echo #
--echo # Bug#17755540 VALGRIND ERROR WHEN SETTING UP ROW COMPARATORS
--echo #

CREATE TABLE t2 (a INT, b INT, c INT, d INT, KEY x(a, b));

INSERT INTO t2 VALUES (2, 2, 2, 2), (3, 3, 3, 3), (4, 4, 4, 4), (5, 5, 5, 5),
  (6, 6, 6, 6), (7, 7, 7, 7), (8, 8, 8, 8), (9, 9, 9, 9);

INSERT INTO t2 SELECT * FROM t2;

INSERT INTO t2 VALUES (0, 0, 0, 0), (1, 1, 1, 1);

ANALYZE TABLE t2;

SELECT a, b FROM t2 WHERE (a, b) IN ((0, 0), (1, 1));
DROP TABLE t2;

--echo #
--echo # BUG#18364815: OPTIMIZER PREFERS TABLE SCAN WHEN 
--echo #               USING "IN" WITH VALUE OF DIFFERENT TYPE
--echo #

CREATE TABLE t1 (a INT PRIMARY KEY, b INT);

INSERT INTO t1 VALUES (1,1), (2,1), (3,1), (4,1), (5,1), (6,1);

EXPLAIN SELECT * FROM t1 WHERE a IN (1, 2);
EXPLAIN SELECT * FROM t1 WHERE a IN (1, "2");

SELECT * FROM t1 WHERE a IN (1, 2);
SELECT * FROM t1 WHERE a IN (1, "2");

DROP TABLE t1;

--echo # 
--echo # Bug#18715670
--echo # CRASH IN DECIMAL_ACTUAL_FRACTION COMPARING DECIMAL TO NULLS
--echo # 

CREATE TABLE t1(n DECIMAL(39,19) NOT NULL, KEY(n)) engine=innodb;
INSERT INTO t1 SET n=0;
SELECT 1 FROM t1 WHERE n NOT IN(NULL, NULL);
DROP TABLE t1;

--echo #
--echo # Bug#18759597 MISSING ROWS ON WHERE .. 
--echo #              IN QUERY WITH VARIABLES AND CONCAT
--echo #

CREATE TABLE t1 (
  col_varchar_key varchar(2),
  KEY col_varchar_key (col_varchar_key)
) ENGINE=InnoDB;

INSERT INTO t1 VALUES ('n'),('xm');

SET @var1 = 't', @var2 = 'him',
    @var3 = 'n', @var4 = 'n',
    @var5 = 'n', @var6 = 'g',
    @var7 = 'b', @var8 = 'o',
    @var9 = 'm', @var10 = 'xm', @var11 = 'u'
;

SELECT col_varchar_key AS field1
FROM t1
WHERE ( col_varchar_key, col_varchar_key ) IN (
  ('m', @var1  ),
  ('n', @var3  ),
  ('a', @var5  ),
  ('l', @var7  ),
  (CONCAT('x', @var9 ), @var10 )
);

DROP TABLE t1;

--echo #
--echo # Bug#18535226 	DEBUG CRASH ON QUICK_RANGE_SELECT::RESET
--echo #

SET @old_tmp_table_size=@@tmp_table_size;
SET tmp_table_size=1024;

CREATE TABLE t1 (
  pk INT NOT NULL,
  col_int_key INT,
  col_date_key date,
  col_date_nokey date,
  col_time_key time,
  col_time_nokey time,
  col_datetime_key datetime,
  col_datetime_nokey datetime,
  col_varchar_key varchar(1),
  col_varchar_nokey varchar(1),
  PRIMARY KEY (pk),
  KEY col_int_key (col_int_key)
) ENGINE=MyISAM;

INSERT INTO t1 VALUES
(5,0,'2001-05-06','2001-05-06','16:21:18','16:21:18','2001-11-08 21:02:12',
'2001-11-08 21:02:12','x','x'),(6,7,'2006-03-03','2006-03-03','18:56:33',
'18:56:33','2003-04-01 00:00:00','2003-04-01 00:00:00','i','i'),
(7,7,'2007-12-28','2007-12-28',NULL,NULL,'1900-01-01 00:00:00',
'1900-01-01 00:00:00','e','e'),(8,1,'2004-10-20','2004-10-20','09:29:08',
'09:29:08','2007-07-12 00:00:00','2007-07-12 00:00:00','p','p'),
(9,7,'2008-04-09','2008-04-09','19:11:10','19:11:10',
'2005-04-04 01:21:01','2005-04-04 01:21:01','s','s'),
(10,1,'2005-12-25','2005-12-25','11:57:26','11:57:26',
'1900-01-01 00:00:00','1900-01-01 00:00:00','j','j');

SELECT alias1.col_int_key
FROM
( SELECT SQ1_alias1.* FROM t1 AS SQ1_alias1, t1 AS SQ1_alias2 ) AS alias1,
(SELECT 7 AS col_int_nokey) AS alias2
WHERE
alias2.col_int_nokey = alias1.pk
AND alias1.col_varchar_nokey < alias1.col_varchar_key
ORDER BY alias1.col_varchar_key;

DROP TABLE t1;
SET tmp_table_size=@old_tmp_table_size;
SET sql_mode = default;

--echo #
--echo # Bug#19585938 Crash in get_full_func_mm_tree with null
--echo #              item_field->table_ref
--echo #

CREATE TABLE t1(id INTEGER, col1 INTEGER, col2 INTEGER, PRIMARY KEY(id));

INSERT INTO t1 VALUES (1,2,3), (3,2,1);

SELECT (SELECT 1
        FROM t1
        WHERE SUM(1) < id
       ) AS c
FROM t1
GROUP BY col1;

SELECT (SELECT 1
        FROM t1
        WHERE id > SUM(1)
       ) AS c
FROM t1
GROUP BY col1;

SELECT (SELECT 1
        FROM t1
        WHERE SUM(1) BETWEEN id AND id+1
       ) AS c
FROM t1
GROUP BY col1;

SELECT (SELECT 1
        FROM t1
        WHERE id BETWEEN SUM(1) AND SUM(5)
       ) AS c
FROM t1
GROUP BY col1;

SELECT (SELECT 1
        FROM t1
        WHERE SUM(1) BETWEEN COUNT(*) AND id
       ) AS c
FROM t1
GROUP BY col1;

=======
--echo #Bug #20229614: OR CONDITIONS ON MULTI-COLUMN INDEX
--echo #               MAY NOT USE ALL INDEX COLUMNS TO
--echo #               FILTER ROWS

CREATE TABLE t1 (c1 INT, c2 INT, c3 INT,
                 PRIMARY KEY(c1, c2, c3)) ENGINE=INNODB;

INSERT INTO t1 VALUES (1, 1, 1), (1, 1, 2), (1, 1, 3),
                      (1, 1, 4), (1, 1, 5);
INSERT INTO t1 SELECT c1, 2, c3 FROM t1;
INSERT INTO t1 SELECT c1, 3, c3 FROM t1 WHERE c2 = 1;

SELECT COUNT(*) FROM t1;

# Rows considered should be 3.
EXPLAIN SELECT c1, c2, c3
        FROM t1
        WHERE (c1 = 1 AND c2 = 1 AND c3 = 1) OR
              (c1 = 1 AND c2 = 2 AND c3 = 2) OR
              (c1 = 1 AND c2 = 2 AND c3 = 3);
>>>>>>> 5c99e660
DROP TABLE t1;<|MERGE_RESOLUTION|>--- conflicted
+++ resolved
@@ -1796,7 +1796,6 @@
 --echo
 DROP TABLE t1,t2;
 
-<<<<<<< HEAD
 --echo #
 --echo # WL#7019: Add support for row value constructors in in predicates to
 --echo # range optimizer
@@ -2201,7 +2200,8 @@
 FROM t1
 GROUP BY col1;
 
-=======
+DROP TABLE t1;
+
 --echo #Bug #20229614: OR CONDITIONS ON MULTI-COLUMN INDEX
 --echo #               MAY NOT USE ALL INDEX COLUMNS TO
 --echo #               FILTER ROWS
@@ -2222,5 +2222,4 @@
         WHERE (c1 = 1 AND c2 = 1 AND c3 = 1) OR
               (c1 = 1 AND c2 = 2 AND c3 = 2) OR
               (c1 = 1 AND c2 = 2 AND c3 = 3);
->>>>>>> 5c99e660
 DROP TABLE t1;