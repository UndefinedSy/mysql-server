--- conflicted
+++ resolved
@@ -367,28 +367,4 @@
 INSERT INTO t1 VALUES (x)	utf8mb4	utf8mb4_0900_ai_ci	utf8mb4_0900_ai_ci
 DROP DATABASE db1_extended;
 DROP USER u1@localhost;
-<<<<<<< HEAD
-# test for compress-output
-#
-# Bug#26199978 - WRONG ERROR MESSAGE FOR PARTIAL BACKUPS WITH GTID_MODE = ON
-#
-# Test 1: Taking backup when --set-gtid-purged is passed as ON
-CREATE DATABASE bug26199978;
-DROP DATABASE bug26199978;
-# Backup file should contain "SET @@GLOBAL.GTID_PURGED=.* '.*'"
-Pattern "SET @@GLOBAL.GTID_PURGED=.* '.*'" found
-# Test 2: Taking backup when --set-gtid-purged is pased as OFF
-CREATE DATABASE bug26199978;
-DROP DATABASE bug26199978;
-# Backup file should NOT contain "SET @@GLOBAL.GTID_PURGED=.* '.*'"
-Matching lines are:
-None
-Occurrences of 'SET @@GLOBAL.GTID_PURGED=.* '.*'' in the input file: 0
-# Test 3: Taking backup when --set-gtid-purged is passed as AUTO. Should error out
-#         asking to pass --set-gtid-purged=[ON|OFF]
-CREATE DATABASE bug26199978;
-DROP DATABASE bug26199978;
-# Cleanup
-=======
-# test for compress-output
->>>>>>> d72e199c
+# test for compress-output