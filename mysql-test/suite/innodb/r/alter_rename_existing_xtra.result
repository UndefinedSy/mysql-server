--- conflicted
+++ resolved
@@ -54,13 +54,8 @@
   `a` bigint(20) unsigned NOT NULL AUTO_INCREMENT,
   `b` char(20) DEFAULT NULL,
   UNIQUE KEY `a` (`a`)
-<<<<<<< HEAD
-) /*!50100 TABLESPACE `innodb_system` */ ENGINE=InnoDB AUTO_INCREMENT=4 DEFAULT CHARSET=latin1
+) /*!50100 TABLESPACE `innodb_system` */ ENGINE=InnoDB AUTO_INCREMENT=4 DEFAULT CHARSET=utf8mb4
 SELECT name, space=0 FROM information_schema.innodb_tables WHERE name = 'test/t1';
-=======
-) /*!50100 TABLESPACE `innodb_system` */ ENGINE=InnoDB AUTO_INCREMENT=4 DEFAULT CHARSET=utf8mb4
-SELECT name, space=0 FROM information_schema.innodb_sys_tables WHERE name = 'test/t1';
->>>>>>> 7cecc90f
 name	space=0
 #
 # Try to move t1 from the system tablespace to a file-per-table
