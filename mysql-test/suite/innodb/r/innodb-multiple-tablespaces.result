--- conflicted
+++ resolved
@@ -329,27 +329,10 @@
 ---- MYSQL_TMP_DIR/new_dir/test
 #
 # Create some tables again and this time, crash instead of shutdown
-<<<<<<< HEAD
 #
 # Test recovery when tablespaces can be found at multiple places.
 # The data dictionary is unavailable during recovery.
 # 'nolink.ibd.bak' is the source of the 'wrong' tablespaces.
-=======
-# InnoDB recovery uses MLOG_FILE_records in the REDO log to find the
-# previous location of a tablespace since the dictionary is not
-# available.  During recovery InnoDB will choose a file from multiple
-# locations based on this priority;
-#    1. Default location:
-#         General Tablespace = datadir
-#         File-per-table = datadir/dbname
-#    2. ISL location: if the ISL file exists.
-#    3. REDO log record location from MLOG_FILE_NAME record.
-#
-# Test recovery when tablespaces can be found at multiple places.
-# In each case except the control tablespace, the ISL file will
-# exist with a file name in alt_dir.  'fnolink.ibd.bak' is the
-# source of the 'wrong' tablespaces.
->>>>>>> 1aed266a
 #
 # Tablename   Default_Tablespace  Remote_Tablespace
 #    ny              No                  Yes
@@ -476,21 +459,21 @@
   `c1` int(11) NOT NULL,
   `c2` text,
   PRIMARY KEY (`c1`)
-) ENGINE=InnoDB DEFAULT CHARSET=latin1
+) ENGINE=InnoDB DEFAULT CHARSET=latin1 DATA DIRECTORY='MYSQL_TMP_DIR/alt_dir/'
 === information_schema.innodb_sys_tablespaces and innodb_sys_datafiles ===
 Space_Name	Space_Type	Page_Size	Zip_Size	Formats_Permitted	Path
 test/ny	Single	DEFAULT	0	Compact or Redundant	MYSQL_TMP_DIR/alt_dir/test/ny.ibd
 test/wy	Single	DEFAULT	0	Compact or Redundant	MYSQL_TMP_DIR/alt_dir/test/wy.ibd
 test/yn	Single	DEFAULT	0	Compact or Redundant	MYSQL_TMP_DIR/alt_dir/test/yn.ibd
 test/yw	Single	DEFAULT	0	Compact or Redundant	MYSQL_TMP_DIR/alt_dir/test/yw.ibd
-test/yy	Single	DEFAULT	0	Compact or Redundant	MYSQLD_DATADIR/test/yy.ibd
+test/yy	Single	DEFAULT	0	Compact or Redundant	MYSQL_TMP_DIR/alt_dir/test/yy.ibd
 === information_schema.files ===
 Space_Name	File_Type	Engine	Status	Tablespace_Name	Path
 test/ny	TABLESPACE	InnoDB	NORMAL	innodb_file_per_table.##	MYSQL_TMP_DIR/alt_dir/test/ny.ibd
 test/wy	TABLESPACE	InnoDB	NORMAL	innodb_file_per_table.##	MYSQL_TMP_DIR/alt_dir/test/wy.ibd
 test/yn	TABLESPACE	InnoDB	NORMAL	innodb_file_per_table.##	MYSQL_TMP_DIR/alt_dir/test/yn.ibd
 test/yw	TABLESPACE	InnoDB	NORMAL	innodb_file_per_table.##	MYSQL_TMP_DIR/alt_dir/test/yw.ibd
-test/yy	TABLESPACE	InnoDB	NORMAL	innodb_file_per_table.##	MYSQLD_DATADIR/test/yy.ibd
+test/yy	TABLESPACE	InnoDB	NORMAL	innodb_file_per_table.##	MYSQL_TMP_DIR/alt_dir/test/yy.ibd
 #
 # List of files before removing unused files
 #
@@ -499,27 +482,13 @@
 DROP TABLE yn;
 DROP TABLE yw;
 DROP TABLE yy;
-<<<<<<< HEAD
+#
+# List of files after DROP TABLES
+#
 ---- MYSQLD_DATADIR/test
 wy.ibd
 ynw.ibd
 ywn.ibd
 yy.ibd
 ---- MYSQL_TMP_DIR/alt_dir/test
-nolink.ibd.bak
-=======
->>>>>>> 1aed266a
-#
-# List of files after DROP TABLES
-#
----- MYSQLD_DATADIR/test
-wy.ibd
-<<<<<<< HEAD
-ynw.ibd
-ywn.ibd
-yy.ibd
-=======
->>>>>>> 1aed266a
----- MYSQL_TMP_DIR/alt_dir/test
-nolink.ibd.bak
-yy.ibd+nolink.ibd.bak