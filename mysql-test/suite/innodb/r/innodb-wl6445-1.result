SET GLOBAL innodb_file_per_table = 1;
SELECT @@innodb_file_per_table;
@@innodb_file_per_table
1
SET GLOBAL innodb_file_format = `Barracuda`;
SELECT @@innodb_file_format;
@@innodb_file_format
Barracuda
set global innodb_large_prefix=1;
SELECT @@innodb_large_prefix;
@@innodb_large_prefix
1
DROP DATABASE IF EXISTS testdb_wl6445;
CREATE DATABASE testdb_wl6445;
case # 1
USE testdb_wl6445;
CREATE TABLE t1 ( i int PRIMARY KEY , j blob) ENGINE = InnoDB;
INSERT INTO t1 VALUES (1,repeat('a',200)),(2,repeat('b',200)),(3,repeat('c',200));
SELECT i,LEFT(j,20) FROM t1 ORDER BY i;
i	LEFT(j,20)
1	aaaaaaaaaaaaaaaaaaaa
2	bbbbbbbbbbbbbbbbbbbb
3	cccccccccccccccccccc
CREATE USER 'test1'@'localhost' IDENTIFIED BY '123';
GRANT ALL ON testdb_wl6445.* TO 'test1'@'localhost';
CREATE USER 'test2'@'localhost' IDENTIFIED BY '123';
GRANT ALL ON *.* TO 'test2'@'localhost';
CREATE TABLE otherlocation (id int PRIMARY KEY)
ENGINE=InnoDB , DATA DIRECTORY='MYSQL_TMP_DIR/alt_dir';
INSERT INTO otherlocation VALUES (1),(2),(3);
SELECT * FROM otherlocation ORDER BY id;
id
1
2
3
SET GLOBAL innodb_file_per_table = 1;
SET GLOBAL innodb_file_format = `Barracuda`;
CREATE USER 'test3'@'localhost' IDENTIFIED BY '123';
GRANT ALL ON testdb_wl6445.* TO 'test3'@'localhost';
USE testdb_wl6445;
SELECT i FROM t1 ORDER BY i;
i
1
2
3
INSERT INTO t1 VALUES (11,repeat('a',200)),(12,repeat('b',200)),(13,repeat('c',200));
ERROR HY000: Can't lock file (errno: 165 - Table is read only)
SELECT i,LEFT(j,20) FROM t1 ORDER BY i;
i	LEFT(j,20)
1	aaaaaaaaaaaaaaaaaaaa
2	bbbbbbbbbbbbbbbbbbbb
3	cccccccccccccccccccc
# connection con_test1_user try to modify
SELECT user();
user()
test1@localhost
USE testdb_wl6445;
INSERT INTO t1 VALUES (11,repeat('a',200)),(12,repeat('b',200)),(13,repeat('c',200));
ERROR HY000: Can't lock file (errno: 165 - Table is read only)
SELECT i,LEFT(j,20) FROM t1 ORDER BY i;
i	LEFT(j,20)
1	aaaaaaaaaaaaaaaaaaaa
2	bbbbbbbbbbbbbbbbbbbb
3	cccccccccccccccccccc
CREATE TABLE t2 ( i int ,j blob) ENGINE = Innodb;
ERROR HY000: InnoDB is in read only mode.
UPDATE t1 SET i = i+1;
ERROR HY000: Can't lock file (errno: 165 - Table is read only)
# disconnect con_test1_user
# connection con_test2_user
SELECT user();
user()
test2@localhost
USE testdb_wl6445;
INSERT INTO t1 VALUES (11,repeat('a',200)),(12,repeat('b',200)),(13,repeat('c',200));
ERROR HY000: Can't lock file (errno: 165 - Table is read only)
SELECT i,LEFT(j,20) FROM t1 ORDER BY i;
i	LEFT(j,20)
1	aaaaaaaaaaaaaaaaaaaa
2	bbbbbbbbbbbbbbbbbbbb
3	cccccccccccccccccccc
CREATE TABLE t2 ( i int , j blob) ENGINE = Innodb;
ERROR HY000: InnoDB is in read only mode.
UPDATE t1 SET i = i+1;
ERROR HY000: Can't lock file (errno: 165 - Table is read only)
FLUSH STATUS;
FLUSH LOGS;
FLUSH TABLES t1;
FLUSH TABLES WITH READ LOCK;
UNLOCK TABLES;
# disconnect con_test2_user
# connection default
USE testdb_wl6445;
INSERT INTO t1 VALUES (11,repeat('a',200)),(12,repeat('b',200)),(13,repeat('c',200));
ERROR HY000: Can't lock file (errno: 165 - Table is read only)
SELECT i,LEFT(j,20) FROM t1 ORDER BY i;
i	LEFT(j,20)
1	aaaaaaaaaaaaaaaaaaaa
2	bbbbbbbbbbbbbbbbbbbb
3	cccccccccccccccccccc
CREATE TABLE t2 ( i int , j blob) ENGINE = Innodb;
ERROR HY000: InnoDB is in read only mode.
UPDATE t1 SET i = i+1;
ERROR HY000: Can't lock file (errno: 165 - Table is read only)
INSERT INTO otherlocation VALUES (1),(2),(3);
ERROR HY000: Can't lock file (errno: 165 - Table is read only)
SELECT * FROM otherlocation ORDER BY id;
id
1
2
3
FLUSH STATUS;
FLUSH LOGS;
FLUSH TABLES t1;
FLUSH TABLES WITH READ LOCK;
UNLOCK TABLES;
USE testdb_wl6445;
DROP USER 'test1'@'localhost';
DROP USER 'test2'@'localhost';
DROP USER 'test3'@'localhost';
DROP TABLE otherlocation;
DROP DATABASE testdb_wl6445;
case # 2
DROP DATABASE IF EXISTS testdb_wl6445;
CREATE DATABASE testdb_wl6445;
SET GLOBAL innodb_file_per_table = 1;
SET GLOBAL innodb_file_format = `Barracuda`;
USE testdb_wl6445;
CREATE TABLE t1 ( i int PRIMARY KEY , j blob) ENGINE = InnoDB;
INSERT INTO t1 VALUES (1,repeat('a',4000)),(2,repeat('b',4000)),(3,repeat('c',4000));
SELECT i,LEFT(j,20) FROM t1 ORDER BY i;
i	LEFT(j,20)
1	aaaaaaaaaaaaaaaaaaaa
2	bbbbbbbbbbbbbbbbbbbb
3	cccccccccccccccccccc
START TRANSACTION;
SAVEPOINT A;
SAVEPOINT B;
ROLLBACK TO A;
"---commit first 50 records "
COMMIT;
SELECT COUNT(*) FROM testdb_wl6445.t1;
COUNT(*)
50
USE testdb_wl6445;
INSERT INTO t1 VALUES (211,repeat('a',200)),(212,repeat('b',200)),(213,repeat('c',200));
ERROR HY000: Can't lock file (errno: 165 - Table is read only)
SELECT i,LEFT(j,20) FROM t1 WHERE i%10=0 ORDER BY i;
i	LEFT(j,20)
10	a10a10a10a10a10a10a1
20	a20a20a20a20a20a20a2
30	a30a30a30a30a30a30a3
40	a40a40a40a40a40a40a4
50	a50a50a50a50a50a50a5
CREATE TABLE t2 ( i int , j blob) ENGINE = Innodb;
ERROR HY000: InnoDB is in read only mode.
UPDATE t1 SET i = i+1;
ERROR HY000: Can't lock file (errno: 165 - Table is read only)
SELECT i,LEFT(j,20) FROM t1  WHERE i%10=0  ORDER BY i;
i	LEFT(j,20)
10	a10a10a10a10a10a10a1
20	a20a20a20a20a20a20a2
30	a30a30a30a30a30a30a3
40	a40a40a40a40a40a40a4
50	a50a50a50a50a50a50a5
START TRANSACTION;
SET GLOBAL innodb_flush_log_at_trx_commit = 0;
ERROR HY000: Can't lock file (errno: 165 - Table is read only)
ERROR HY000: Can't lock file (errno: 165 - Table is read only)
ERROR HY000: Can't lock file (errno: 165 - Table is read only)
ERROR HY000: Can't lock file (errno: 165 - Table is read only)
ERROR HY000: Can't lock file (errno: 165 - Table is read only)
ERROR HY000: Can't lock file (errno: 165 - Table is read only)
ERROR HY000: Can't lock file (errno: 165 - Table is read only)
ERROR HY000: Can't lock file (errno: 165 - Table is read only)
ERROR HY000: Can't lock file (errno: 165 - Table is read only)
ERROR HY000: Can't lock file (errno: 165 - Table is read only)
ERROR HY000: Can't lock file (errno: 165 - Table is read only)
ERROR HY000: Can't lock file (errno: 165 - Table is read only)
ERROR HY000: Can't lock file (errno: 165 - Table is read only)
ERROR HY000: Can't lock file (errno: 165 - Table is read only)
ERROR HY000: Can't lock file (errno: 165 - Table is read only)
ERROR HY000: Can't lock file (errno: 165 - Table is read only)
ERROR HY000: Can't lock file (errno: 165 - Table is read only)
ERROR HY000: Can't lock file (errno: 165 - Table is read only)
ERROR HY000: Can't lock file (errno: 165 - Table is read only)
ERROR HY000: Can't lock file (errno: 165 - Table is read only)
ERROR HY000: Can't lock file (errno: 165 - Table is read only)
ERROR HY000: Can't lock file (errno: 165 - Table is read only)
ERROR HY000: Can't lock file (errno: 165 - Table is read only)
ERROR HY000: Can't lock file (errno: 165 - Table is read only)
ERROR HY000: Can't lock file (errno: 165 - Table is read only)
ERROR HY000: Can't lock file (errno: 165 - Table is read only)
ERROR HY000: Can't lock file (errno: 165 - Table is read only)
ERROR HY000: Can't lock file (errno: 165 - Table is read only)
ERROR HY000: Can't lock file (errno: 165 - Table is read only)
ERROR HY000: Can't lock file (errno: 165 - Table is read only)
ERROR HY000: Can't lock file (errno: 165 - Table is read only)
ERROR HY000: Can't lock file (errno: 165 - Table is read only)
ERROR HY000: Can't lock file (errno: 165 - Table is read only)
ERROR HY000: Can't lock file (errno: 165 - Table is read only)
ERROR HY000: Can't lock file (errno: 165 - Table is read only)
ERROR HY000: Can't lock file (errno: 165 - Table is read only)
ERROR HY000: Can't lock file (errno: 165 - Table is read only)
ERROR HY000: Can't lock file (errno: 165 - Table is read only)
ERROR HY000: Can't lock file (errno: 165 - Table is read only)
ERROR HY000: Can't lock file (errno: 165 - Table is read only)
ERROR HY000: Can't lock file (errno: 165 - Table is read only)
ERROR HY000: Can't lock file (errno: 165 - Table is read only)
ERROR HY000: Can't lock file (errno: 165 - Table is read only)
ERROR HY000: Can't lock file (errno: 165 - Table is read only)
ERROR HY000: Can't lock file (errno: 165 - Table is read only)
ERROR HY000: Can't lock file (errno: 165 - Table is read only)
ERROR HY000: Can't lock file (errno: 165 - Table is read only)
ERROR HY000: Can't lock file (errno: 165 - Table is read only)
ERROR HY000: Can't lock file (errno: 165 - Table is read only)
ERROR HY000: Can't lock file (errno: 165 - Table is read only)
ERROR HY000: Can't lock file (errno: 165 - Table is read only)
ERROR HY000: Can't lock file (errno: 165 - Table is read only)
ERROR HY000: Can't lock file (errno: 165 - Table is read only)
ERROR HY000: Can't lock file (errno: 165 - Table is read only)
ERROR HY000: Can't lock file (errno: 165 - Table is read only)
ERROR HY000: Can't lock file (errno: 165 - Table is read only)
ERROR HY000: Can't lock file (errno: 165 - Table is read only)
ERROR HY000: Can't lock file (errno: 165 - Table is read only)
ERROR HY000: Can't lock file (errno: 165 - Table is read only)
ERROR HY000: Can't lock file (errno: 165 - Table is read only)
ERROR HY000: Can't lock file (errno: 165 - Table is read only)
ERROR HY000: Can't lock file (errno: 165 - Table is read only)
ERROR HY000: Can't lock file (errno: 165 - Table is read only)
ERROR HY000: Can't lock file (errno: 165 - Table is read only)
ERROR HY000: Can't lock file (errno: 165 - Table is read only)
ERROR HY000: Can't lock file (errno: 165 - Table is read only)
ERROR HY000: Can't lock file (errno: 165 - Table is read only)
ERROR HY000: Can't lock file (errno: 165 - Table is read only)
ERROR HY000: Can't lock file (errno: 165 - Table is read only)
ERROR HY000: Can't lock file (errno: 165 - Table is read only)
ERROR HY000: Can't lock file (errno: 165 - Table is read only)
ERROR HY000: Can't lock file (errno: 165 - Table is read only)
ERROR HY000: Can't lock file (errno: 165 - Table is read only)
ERROR HY000: Can't lock file (errno: 165 - Table is read only)
ERROR HY000: Can't lock file (errno: 165 - Table is read only)
ERROR HY000: Can't lock file (errno: 165 - Table is read only)
ERROR HY000: Can't lock file (errno: 165 - Table is read only)
ERROR HY000: Can't lock file (errno: 165 - Table is read only)
ERROR HY000: Can't lock file (errno: 165 - Table is read only)
ERROR HY000: Can't lock file (errno: 165 - Table is read only)
ERROR HY000: Can't lock file (errno: 165 - Table is read only)
ERROR HY000: Can't lock file (errno: 165 - Table is read only)
ERROR HY000: Can't lock file (errno: 165 - Table is read only)
ERROR HY000: Can't lock file (errno: 165 - Table is read only)
ERROR HY000: Can't lock file (errno: 165 - Table is read only)
ERROR HY000: Can't lock file (errno: 165 - Table is read only)
ERROR HY000: Can't lock file (errno: 165 - Table is read only)
ERROR HY000: Can't lock file (errno: 165 - Table is read only)
ERROR HY000: Can't lock file (errno: 165 - Table is read only)
ERROR HY000: Can't lock file (errno: 165 - Table is read only)
ERROR HY000: Can't lock file (errno: 165 - Table is read only)
ERROR HY000: Can't lock file (errno: 165 - Table is read only)
ERROR HY000: Can't lock file (errno: 165 - Table is read only)
ERROR HY000: Can't lock file (errno: 165 - Table is read only)
ERROR HY000: Can't lock file (errno: 165 - Table is read only)
ERROR HY000: Can't lock file (errno: 165 - Table is read only)
ERROR HY000: Can't lock file (errno: 165 - Table is read only)
ERROR HY000: Can't lock file (errno: 165 - Table is read only)
ERROR HY000: Can't lock file (errno: 165 - Table is read only)
ERROR HY000: Can't lock file (errno: 165 - Table is read only)
ERROR HY000: Can't lock file (errno: 165 - Table is read only)
ERROR HY000: Can't lock file (errno: 165 - Table is read only)
ERROR HY000: Can't lock file (errno: 165 - Table is read only)
ERROR HY000: Can't lock file (errno: 165 - Table is read only)
ERROR HY000: Can't lock file (errno: 165 - Table is read only)
ERROR HY000: Can't lock file (errno: 165 - Table is read only)
ERROR HY000: Can't lock file (errno: 165 - Table is read only)
ERROR HY000: Can't lock file (errno: 165 - Table is read only)
ERROR HY000: Can't lock file (errno: 165 - Table is read only)
ERROR HY000: Can't lock file (errno: 165 - Table is read only)
ERROR HY000: Can't lock file (errno: 165 - Table is read only)
ERROR HY000: Can't lock file (errno: 165 - Table is read only)
ERROR HY000: Can't lock file (errno: 165 - Table is read only)
ERROR HY000: Can't lock file (errno: 165 - Table is read only)
ERROR HY000: Can't lock file (errno: 165 - Table is read only)
ERROR HY000: Can't lock file (errno: 165 - Table is read only)
ERROR HY000: Can't lock file (errno: 165 - Table is read only)
ERROR HY000: Can't lock file (errno: 165 - Table is read only)
ERROR HY000: Can't lock file (errno: 165 - Table is read only)
ERROR HY000: Can't lock file (errno: 165 - Table is read only)
ERROR HY000: Can't lock file (errno: 165 - Table is read only)
ERROR HY000: Can't lock file (errno: 165 - Table is read only)
ERROR HY000: Can't lock file (errno: 165 - Table is read only)
ERROR HY000: Can't lock file (errno: 165 - Table is read only)
ERROR HY000: Can't lock file (errno: 165 - Table is read only)
ERROR HY000: Can't lock file (errno: 165 - Table is read only)
ERROR HY000: Can't lock file (errno: 165 - Table is read only)
ERROR HY000: Can't lock file (errno: 165 - Table is read only)
ERROR HY000: Can't lock file (errno: 165 - Table is read only)
ERROR HY000: Can't lock file (errno: 165 - Table is read only)
ERROR HY000: Can't lock file (errno: 165 - Table is read only)
ERROR HY000: Can't lock file (errno: 165 - Table is read only)
ERROR HY000: Can't lock file (errno: 165 - Table is read only)
ERROR HY000: Can't lock file (errno: 165 - Table is read only)
ERROR HY000: Can't lock file (errno: 165 - Table is read only)
ERROR HY000: Can't lock file (errno: 165 - Table is read only)
ERROR HY000: Can't lock file (errno: 165 - Table is read only)
ERROR HY000: Can't lock file (errno: 165 - Table is read only)
ERROR HY000: Can't lock file (errno: 165 - Table is read only)
ERROR HY000: Can't lock file (errno: 165 - Table is read only)
ERROR HY000: Can't lock file (errno: 165 - Table is read only)
ERROR HY000: Can't lock file (errno: 165 - Table is read only)
ERROR HY000: Can't lock file (errno: 165 - Table is read only)
ERROR HY000: Can't lock file (errno: 165 - Table is read only)
ERROR HY000: Can't lock file (errno: 165 - Table is read only)
ERROR HY000: Can't lock file (errno: 165 - Table is read only)
ERROR HY000: Can't lock file (errno: 165 - Table is read only)
ERROR HY000: Can't lock file (errno: 165 - Table is read only)
ERROR HY000: Can't lock file (errno: 165 - Table is read only)
ERROR HY000: Can't lock file (errno: 165 - Table is read only)
SAVEPOINT A;
ERROR HY000: Can't lock file (errno: 165 - Table is read only)
ERROR HY000: Can't lock file (errno: 165 - Table is read only)
ERROR HY000: Can't lock file (errno: 165 - Table is read only)
ERROR HY000: Can't lock file (errno: 165 - Table is read only)
ERROR HY000: Can't lock file (errno: 165 - Table is read only)
ERROR HY000: Can't lock file (errno: 165 - Table is read only)
ERROR HY000: Can't lock file (errno: 165 - Table is read only)
ERROR HY000: Can't lock file (errno: 165 - Table is read only)
ERROR HY000: Can't lock file (errno: 165 - Table is read only)
ERROR HY000: Can't lock file (errno: 165 - Table is read only)
ERROR HY000: Can't lock file (errno: 165 - Table is read only)
ERROR HY000: Can't lock file (errno: 165 - Table is read only)
ERROR HY000: Can't lock file (errno: 165 - Table is read only)
ERROR HY000: Can't lock file (errno: 165 - Table is read only)
ERROR HY000: Can't lock file (errno: 165 - Table is read only)
ERROR HY000: Can't lock file (errno: 165 - Table is read only)
ERROR HY000: Can't lock file (errno: 165 - Table is read only)
ERROR HY000: Can't lock file (errno: 165 - Table is read only)
ERROR HY000: Can't lock file (errno: 165 - Table is read only)
ERROR HY000: Can't lock file (errno: 165 - Table is read only)
ERROR HY000: Can't lock file (errno: 165 - Table is read only)
ERROR HY000: Can't lock file (errno: 165 - Table is read only)
ERROR HY000: Can't lock file (errno: 165 - Table is read only)
ERROR HY000: Can't lock file (errno: 165 - Table is read only)
ERROR HY000: Can't lock file (errno: 165 - Table is read only)
ERROR HY000: Can't lock file (errno: 165 - Table is read only)
ERROR HY000: Can't lock file (errno: 165 - Table is read only)
ERROR HY000: Can't lock file (errno: 165 - Table is read only)
ERROR HY000: Can't lock file (errno: 165 - Table is read only)
ERROR HY000: Can't lock file (errno: 165 - Table is read only)
ERROR HY000: Can't lock file (errno: 165 - Table is read only)
ERROR HY000: Can't lock file (errno: 165 - Table is read only)
ERROR HY000: Can't lock file (errno: 165 - Table is read only)
ERROR HY000: Can't lock file (errno: 165 - Table is read only)
ERROR HY000: Can't lock file (errno: 165 - Table is read only)
ERROR HY000: Can't lock file (errno: 165 - Table is read only)
ERROR HY000: Can't lock file (errno: 165 - Table is read only)
ERROR HY000: Can't lock file (errno: 165 - Table is read only)
ERROR HY000: Can't lock file (errno: 165 - Table is read only)
ERROR HY000: Can't lock file (errno: 165 - Table is read only)
ERROR HY000: Can't lock file (errno: 165 - Table is read only)
ERROR HY000: Can't lock file (errno: 165 - Table is read only)
ERROR HY000: Can't lock file (errno: 165 - Table is read only)
ERROR HY000: Can't lock file (errno: 165 - Table is read only)
ERROR HY000: Can't lock file (errno: 165 - Table is read only)
ERROR HY000: Can't lock file (errno: 165 - Table is read only)
ERROR HY000: Can't lock file (errno: 165 - Table is read only)
ERROR HY000: Can't lock file (errno: 165 - Table is read only)
ERROR HY000: Can't lock file (errno: 165 - Table is read only)
ERROR HY000: Can't lock file (errno: 165 - Table is read only)
ERROR HY000: Can't lock file (errno: 165 - Table is read only)
ERROR HY000: Can't lock file (errno: 165 - Table is read only)
ERROR HY000: Can't lock file (errno: 165 - Table is read only)
ERROR HY000: Can't lock file (errno: 165 - Table is read only)
ERROR HY000: Can't lock file (errno: 165 - Table is read only)
ERROR HY000: Can't lock file (errno: 165 - Table is read only)
ERROR HY000: Can't lock file (errno: 165 - Table is read only)
ERROR HY000: Can't lock file (errno: 165 - Table is read only)
ERROR HY000: Can't lock file (errno: 165 - Table is read only)
ERROR HY000: Can't lock file (errno: 165 - Table is read only)
ERROR HY000: Can't lock file (errno: 165 - Table is read only)
ERROR HY000: Can't lock file (errno: 165 - Table is read only)
ERROR HY000: Can't lock file (errno: 165 - Table is read only)
ERROR HY000: Can't lock file (errno: 165 - Table is read only)
ERROR HY000: Can't lock file (errno: 165 - Table is read only)
ERROR HY000: Can't lock file (errno: 165 - Table is read only)
ERROR HY000: Can't lock file (errno: 165 - Table is read only)
ERROR HY000: Can't lock file (errno: 165 - Table is read only)
ERROR HY000: Can't lock file (errno: 165 - Table is read only)
ERROR HY000: Can't lock file (errno: 165 - Table is read only)
ERROR HY000: Can't lock file (errno: 165 - Table is read only)
ERROR HY000: Can't lock file (errno: 165 - Table is read only)
ERROR HY000: Can't lock file (errno: 165 - Table is read only)
ERROR HY000: Can't lock file (errno: 165 - Table is read only)
ERROR HY000: Can't lock file (errno: 165 - Table is read only)
ERROR HY000: Can't lock file (errno: 165 - Table is read only)
ERROR HY000: Can't lock file (errno: 165 - Table is read only)
ERROR HY000: Can't lock file (errno: 165 - Table is read only)
ERROR HY000: Can't lock file (errno: 165 - Table is read only)
ERROR HY000: Can't lock file (errno: 165 - Table is read only)
ERROR HY000: Can't lock file (errno: 165 - Table is read only)
ERROR HY000: Can't lock file (errno: 165 - Table is read only)
ERROR HY000: Can't lock file (errno: 165 - Table is read only)
ERROR HY000: Can't lock file (errno: 165 - Table is read only)
ERROR HY000: Can't lock file (errno: 165 - Table is read only)
ERROR HY000: Can't lock file (errno: 165 - Table is read only)
ERROR HY000: Can't lock file (errno: 165 - Table is read only)
ERROR HY000: Can't lock file (errno: 165 - Table is read only)
ERROR HY000: Can't lock file (errno: 165 - Table is read only)
ERROR HY000: Can't lock file (errno: 165 - Table is read only)
ERROR HY000: Can't lock file (errno: 165 - Table is read only)
ERROR HY000: Can't lock file (errno: 165 - Table is read only)
ERROR HY000: Can't lock file (errno: 165 - Table is read only)
ERROR HY000: Can't lock file (errno: 165 - Table is read only)
ERROR HY000: Can't lock file (errno: 165 - Table is read only)
ERROR HY000: Can't lock file (errno: 165 - Table is read only)
ERROR HY000: Can't lock file (errno: 165 - Table is read only)
ERROR HY000: Can't lock file (errno: 165 - Table is read only)
ERROR HY000: Can't lock file (errno: 165 - Table is read only)
ERROR HY000: Can't lock file (errno: 165 - Table is read only)
ERROR HY000: Can't lock file (errno: 165 - Table is read only)
ERROR HY000: Can't lock file (errno: 165 - Table is read only)
ERROR HY000: Can't lock file (errno: 165 - Table is read only)
ERROR HY000: Can't lock file (errno: 165 - Table is read only)
ERROR HY000: Can't lock file (errno: 165 - Table is read only)
ERROR HY000: Can't lock file (errno: 165 - Table is read only)
ERROR HY000: Can't lock file (errno: 165 - Table is read only)
ERROR HY000: Can't lock file (errno: 165 - Table is read only)
ERROR HY000: Can't lock file (errno: 165 - Table is read only)
ERROR HY000: Can't lock file (errno: 165 - Table is read only)
ERROR HY000: Can't lock file (errno: 165 - Table is read only)
ERROR HY000: Can't lock file (errno: 165 - Table is read only)
ERROR HY000: Can't lock file (errno: 165 - Table is read only)
ERROR HY000: Can't lock file (errno: 165 - Table is read only)
ERROR HY000: Can't lock file (errno: 165 - Table is read only)
ERROR HY000: Can't lock file (errno: 165 - Table is read only)
ERROR HY000: Can't lock file (errno: 165 - Table is read only)
ERROR HY000: Can't lock file (errno: 165 - Table is read only)
ERROR HY000: Can't lock file (errno: 165 - Table is read only)
ERROR HY000: Can't lock file (errno: 165 - Table is read only)
ERROR HY000: Can't lock file (errno: 165 - Table is read only)
ERROR HY000: Can't lock file (errno: 165 - Table is read only)
ERROR HY000: Can't lock file (errno: 165 - Table is read only)
ERROR HY000: Can't lock file (errno: 165 - Table is read only)
ERROR HY000: Can't lock file (errno: 165 - Table is read only)
ERROR HY000: Can't lock file (errno: 165 - Table is read only)
ERROR HY000: Can't lock file (errno: 165 - Table is read only)
ERROR HY000: Can't lock file (errno: 165 - Table is read only)
ERROR HY000: Can't lock file (errno: 165 - Table is read only)
ERROR HY000: Can't lock file (errno: 165 - Table is read only)
ERROR HY000: Can't lock file (errno: 165 - Table is read only)
ERROR HY000: Can't lock file (errno: 165 - Table is read only)
ERROR HY000: Can't lock file (errno: 165 - Table is read only)
ERROR HY000: Can't lock file (errno: 165 - Table is read only)
ERROR HY000: Can't lock file (errno: 165 - Table is read only)
ERROR HY000: Can't lock file (errno: 165 - Table is read only)
ERROR HY000: Can't lock file (errno: 165 - Table is read only)
ERROR HY000: Can't lock file (errno: 165 - Table is read only)
ERROR HY000: Can't lock file (errno: 165 - Table is read only)
ERROR HY000: Can't lock file (errno: 165 - Table is read only)
ERROR HY000: Can't lock file (errno: 165 - Table is read only)
ERROR HY000: Can't lock file (errno: 165 - Table is read only)
ERROR HY000: Can't lock file (errno: 165 - Table is read only)
ERROR HY000: Can't lock file (errno: 165 - Table is read only)
ERROR HY000: Can't lock file (errno: 165 - Table is read only)
ERROR HY000: Can't lock file (errno: 165 - Table is read only)
ERROR HY000: Can't lock file (errno: 165 - Table is read only)
ERROR HY000: Can't lock file (errno: 165 - Table is read only)
ERROR HY000: Can't lock file (errno: 165 - Table is read only)
ERROR HY000: Can't lock file (errno: 165 - Table is read only)
SAVEPOINT B;
ROLLBACK TO A;
"---commit first 50 records with innodb_flush_log_at_trx_commit = 0 --"
COMMIT;
SELECT i,LEFT(j,20) FROM t1  WHERE i%10=0  ORDER BY i;
i	LEFT(j,20)
10	a10a10a10a10a10a10a1
20	a20a20a20a20a20a20a2
30	a30a30a30a30a30a30a3
40	a40a40a40a40a40a40a4
50	a50a50a50a50a50a50a5
START TRANSACTION;
SET GLOBAL innodb_flush_log_at_trx_commit = 1;
ERROR HY000: Can't lock file (errno: 165 - Table is read only)
ERROR HY000: Can't lock file (errno: 165 - Table is read only)
ERROR HY000: Can't lock file (errno: 165 - Table is read only)
ERROR HY000: Can't lock file (errno: 165 - Table is read only)
ERROR HY000: Can't lock file (errno: 165 - Table is read only)
ERROR HY000: Can't lock file (errno: 165 - Table is read only)
ERROR HY000: Can't lock file (errno: 165 - Table is read only)
ERROR HY000: Can't lock file (errno: 165 - Table is read only)
ERROR HY000: Can't lock file (errno: 165 - Table is read only)
ERROR HY000: Can't lock file (errno: 165 - Table is read only)
ERROR HY000: Can't lock file (errno: 165 - Table is read only)
ERROR HY000: Can't lock file (errno: 165 - Table is read only)
ERROR HY000: Can't lock file (errno: 165 - Table is read only)
ERROR HY000: Can't lock file (errno: 165 - Table is read only)
ERROR HY000: Can't lock file (errno: 165 - Table is read only)
ERROR HY000: Can't lock file (errno: 165 - Table is read only)
ERROR HY000: Can't lock file (errno: 165 - Table is read only)
ERROR HY000: Can't lock file (errno: 165 - Table is read only)
ERROR HY000: Can't lock file (errno: 165 - Table is read only)
ERROR HY000: Can't lock file (errno: 165 - Table is read only)
ERROR HY000: Can't lock file (errno: 165 - Table is read only)
ERROR HY000: Can't lock file (errno: 165 - Table is read only)
ERROR HY000: Can't lock file (errno: 165 - Table is read only)
ERROR HY000: Can't lock file (errno: 165 - Table is read only)
ERROR HY000: Can't lock file (errno: 165 - Table is read only)
ERROR HY000: Can't lock file (errno: 165 - Table is read only)
ERROR HY000: Can't lock file (errno: 165 - Table is read only)
ERROR HY000: Can't lock file (errno: 165 - Table is read only)
ERROR HY000: Can't lock file (errno: 165 - Table is read only)
ERROR HY000: Can't lock file (errno: 165 - Table is read only)
ERROR HY000: Can't lock file (errno: 165 - Table is read only)
ERROR HY000: Can't lock file (errno: 165 - Table is read only)
ERROR HY000: Can't lock file (errno: 165 - Table is read only)
ERROR HY000: Can't lock file (errno: 165 - Table is read only)
ERROR HY000: Can't lock file (errno: 165 - Table is read only)
ERROR HY000: Can't lock file (errno: 165 - Table is read only)
ERROR HY000: Can't lock file (errno: 165 - Table is read only)
ERROR HY000: Can't lock file (errno: 165 - Table is read only)
ERROR HY000: Can't lock file (errno: 165 - Table is read only)
ERROR HY000: Can't lock file (errno: 165 - Table is read only)
ERROR HY000: Can't lock file (errno: 165 - Table is read only)
ERROR HY000: Can't lock file (errno: 165 - Table is read only)
ERROR HY000: Can't lock file (errno: 165 - Table is read only)
ERROR HY000: Can't lock file (errno: 165 - Table is read only)
ERROR HY000: Can't lock file (errno: 165 - Table is read only)
ERROR HY000: Can't lock file (errno: 165 - Table is read only)
ERROR HY000: Can't lock file (errno: 165 - Table is read only)
ERROR HY000: Can't lock file (errno: 165 - Table is read only)
ERROR HY000: Can't lock file (errno: 165 - Table is read only)
ERROR HY000: Can't lock file (errno: 165 - Table is read only)
ERROR HY000: Can't lock file (errno: 165 - Table is read only)
ERROR HY000: Can't lock file (errno: 165 - Table is read only)
ERROR HY000: Can't lock file (errno: 165 - Table is read only)
ERROR HY000: Can't lock file (errno: 165 - Table is read only)
ERROR HY000: Can't lock file (errno: 165 - Table is read only)
ERROR HY000: Can't lock file (errno: 165 - Table is read only)
ERROR HY000: Can't lock file (errno: 165 - Table is read only)
ERROR HY000: Can't lock file (errno: 165 - Table is read only)
ERROR HY000: Can't lock file (errno: 165 - Table is read only)
ERROR HY000: Can't lock file (errno: 165 - Table is read only)
ERROR HY000: Can't lock file (errno: 165 - Table is read only)
ERROR HY000: Can't lock file (errno: 165 - Table is read only)
ERROR HY000: Can't lock file (errno: 165 - Table is read only)
ERROR HY000: Can't lock file (errno: 165 - Table is read only)
ERROR HY000: Can't lock file (errno: 165 - Table is read only)
ERROR HY000: Can't lock file (errno: 165 - Table is read only)
ERROR HY000: Can't lock file (errno: 165 - Table is read only)
ERROR HY000: Can't lock file (errno: 165 - Table is read only)
ERROR HY000: Can't lock file (errno: 165 - Table is read only)
ERROR HY000: Can't lock file (errno: 165 - Table is read only)
ERROR HY000: Can't lock file (errno: 165 - Table is read only)
ERROR HY000: Can't lock file (errno: 165 - Table is read only)
ERROR HY000: Can't lock file (errno: 165 - Table is read only)
ERROR HY000: Can't lock file (errno: 165 - Table is read only)
ERROR HY000: Can't lock file (errno: 165 - Table is read only)
ERROR HY000: Can't lock file (errno: 165 - Table is read only)
ERROR HY000: Can't lock file (errno: 165 - Table is read only)
ERROR HY000: Can't lock file (errno: 165 - Table is read only)
ERROR HY000: Can't lock file (errno: 165 - Table is read only)
ERROR HY000: Can't lock file (errno: 165 - Table is read only)
ERROR HY000: Can't lock file (errno: 165 - Table is read only)
ERROR HY000: Can't lock file (errno: 165 - Table is read only)
ERROR HY000: Can't lock file (errno: 165 - Table is read only)
ERROR HY000: Can't lock file (errno: 165 - Table is read only)
ERROR HY000: Can't lock file (errno: 165 - Table is read only)
ERROR HY000: Can't lock file (errno: 165 - Table is read only)
ERROR HY000: Can't lock file (errno: 165 - Table is read only)
ERROR HY000: Can't lock file (errno: 165 - Table is read only)
ERROR HY000: Can't lock file (errno: 165 - Table is read only)
ERROR HY000: Can't lock file (errno: 165 - Table is read only)
ERROR HY000: Can't lock file (errno: 165 - Table is read only)
ERROR HY000: Can't lock file (errno: 165 - Table is read only)
ERROR HY000: Can't lock file (errno: 165 - Table is read only)
ERROR HY000: Can't lock file (errno: 165 - Table is read only)
ERROR HY000: Can't lock file (errno: 165 - Table is read only)
ERROR HY000: Can't lock file (errno: 165 - Table is read only)
ERROR HY000: Can't lock file (errno: 165 - Table is read only)
ERROR HY000: Can't lock file (errno: 165 - Table is read only)
ERROR HY000: Can't lock file (errno: 165 - Table is read only)
ERROR HY000: Can't lock file (errno: 165 - Table is read only)
ERROR HY000: Can't lock file (errno: 165 - Table is read only)
ERROR HY000: Can't lock file (errno: 165 - Table is read only)
ERROR HY000: Can't lock file (errno: 165 - Table is read only)
ERROR HY000: Can't lock file (errno: 165 - Table is read only)
ERROR HY000: Can't lock file (errno: 165 - Table is read only)
ERROR HY000: Can't lock file (errno: 165 - Table is read only)
ERROR HY000: Can't lock file (errno: 165 - Table is read only)
ERROR HY000: Can't lock file (errno: 165 - Table is read only)
ERROR HY000: Can't lock file (errno: 165 - Table is read only)
ERROR HY000: Can't lock file (errno: 165 - Table is read only)
ERROR HY000: Can't lock file (errno: 165 - Table is read only)
ERROR HY000: Can't lock file (errno: 165 - Table is read only)
ERROR HY000: Can't lock file (errno: 165 - Table is read only)
ERROR HY000: Can't lock file (errno: 165 - Table is read only)
ERROR HY000: Can't lock file (errno: 165 - Table is read only)
ERROR HY000: Can't lock file (errno: 165 - Table is read only)
ERROR HY000: Can't lock file (errno: 165 - Table is read only)
ERROR HY000: Can't lock file (errno: 165 - Table is read only)
ERROR HY000: Can't lock file (errno: 165 - Table is read only)
ERROR HY000: Can't lock file (errno: 165 - Table is read only)
ERROR HY000: Can't lock file (errno: 165 - Table is read only)
ERROR HY000: Can't lock file (errno: 165 - Table is read only)
ERROR HY000: Can't lock file (errno: 165 - Table is read only)
ERROR HY000: Can't lock file (errno: 165 - Table is read only)
ERROR HY000: Can't lock file (errno: 165 - Table is read only)
ERROR HY000: Can't lock file (errno: 165 - Table is read only)
ERROR HY000: Can't lock file (errno: 165 - Table is read only)
ERROR HY000: Can't lock file (errno: 165 - Table is read only)
ERROR HY000: Can't lock file (errno: 165 - Table is read only)
ERROR HY000: Can't lock file (errno: 165 - Table is read only)
ERROR HY000: Can't lock file (errno: 165 - Table is read only)
ERROR HY000: Can't lock file (errno: 165 - Table is read only)
ERROR HY000: Can't lock file (errno: 165 - Table is read only)
ERROR HY000: Can't lock file (errno: 165 - Table is read only)
ERROR HY000: Can't lock file (errno: 165 - Table is read only)
ERROR HY000: Can't lock file (errno: 165 - Table is read only)
ERROR HY000: Can't lock file (errno: 165 - Table is read only)
ERROR HY000: Can't lock file (errno: 165 - Table is read only)
ERROR HY000: Can't lock file (errno: 165 - Table is read only)
ERROR HY000: Can't lock file (errno: 165 - Table is read only)
ERROR HY000: Can't lock file (errno: 165 - Table is read only)
ERROR HY000: Can't lock file (errno: 165 - Table is read only)
ERROR HY000: Can't lock file (errno: 165 - Table is read only)
ERROR HY000: Can't lock file (errno: 165 - Table is read only)
ERROR HY000: Can't lock file (errno: 165 - Table is read only)
ERROR HY000: Can't lock file (errno: 165 - Table is read only)
ERROR HY000: Can't lock file (errno: 165 - Table is read only)
ERROR HY000: Can't lock file (errno: 165 - Table is read only)
ERROR HY000: Can't lock file (errno: 165 - Table is read only)
ERROR HY000: Can't lock file (errno: 165 - Table is read only)
SAVEPOINT A;
ERROR HY000: Can't lock file (errno: 165 - Table is read only)
ERROR HY000: Can't lock file (errno: 165 - Table is read only)
ERROR HY000: Can't lock file (errno: 165 - Table is read only)
ERROR HY000: Can't lock file (errno: 165 - Table is read only)
ERROR HY000: Can't lock file (errno: 165 - Table is read only)
ERROR HY000: Can't lock file (errno: 165 - Table is read only)
ERROR HY000: Can't lock file (errno: 165 - Table is read only)
ERROR HY000: Can't lock file (errno: 165 - Table is read only)
ERROR HY000: Can't lock file (errno: 165 - Table is read only)
ERROR HY000: Can't lock file (errno: 165 - Table is read only)
ERROR HY000: Can't lock file (errno: 165 - Table is read only)
ERROR HY000: Can't lock file (errno: 165 - Table is read only)
ERROR HY000: Can't lock file (errno: 165 - Table is read only)
ERROR HY000: Can't lock file (errno: 165 - Table is read only)
ERROR HY000: Can't lock file (errno: 165 - Table is read only)
ERROR HY000: Can't lock file (errno: 165 - Table is read only)
ERROR HY000: Can't lock file (errno: 165 - Table is read only)
ERROR HY000: Can't lock file (errno: 165 - Table is read only)
ERROR HY000: Can't lock file (errno: 165 - Table is read only)
ERROR HY000: Can't lock file (errno: 165 - Table is read only)
ERROR HY000: Can't lock file (errno: 165 - Table is read only)
ERROR HY000: Can't lock file (errno: 165 - Table is read only)
ERROR HY000: Can't lock file (errno: 165 - Table is read only)
ERROR HY000: Can't lock file (errno: 165 - Table is read only)
ERROR HY000: Can't lock file (errno: 165 - Table is read only)
ERROR HY000: Can't lock file (errno: 165 - Table is read only)
ERROR HY000: Can't lock file (errno: 165 - Table is read only)
ERROR HY000: Can't lock file (errno: 165 - Table is read only)
ERROR HY000: Can't lock file (errno: 165 - Table is read only)
ERROR HY000: Can't lock file (errno: 165 - Table is read only)
ERROR HY000: Can't lock file (errno: 165 - Table is read only)
ERROR HY000: Can't lock file (errno: 165 - Table is read only)
ERROR HY000: Can't lock file (errno: 165 - Table is read only)
ERROR HY000: Can't lock file (errno: 165 - Table is read only)
ERROR HY000: Can't lock file (errno: 165 - Table is read only)
ERROR HY000: Can't lock file (errno: 165 - Table is read only)
ERROR HY000: Can't lock file (errno: 165 - Table is read only)
ERROR HY000: Can't lock file (errno: 165 - Table is read only)
ERROR HY000: Can't lock file (errno: 165 - Table is read only)
ERROR HY000: Can't lock file (errno: 165 - Table is read only)
ERROR HY000: Can't lock file (errno: 165 - Table is read only)
ERROR HY000: Can't lock file (errno: 165 - Table is read only)
ERROR HY000: Can't lock file (errno: 165 - Table is read only)
ERROR HY000: Can't lock file (errno: 165 - Table is read only)
ERROR HY000: Can't lock file (errno: 165 - Table is read only)
ERROR HY000: Can't lock file (errno: 165 - Table is read only)
ERROR HY000: Can't lock file (errno: 165 - Table is read only)
ERROR HY000: Can't lock file (errno: 165 - Table is read only)
ERROR HY000: Can't lock file (errno: 165 - Table is read only)
ERROR HY000: Can't lock file (errno: 165 - Table is read only)
ERROR HY000: Can't lock file (errno: 165 - Table is read only)
ERROR HY000: Can't lock file (errno: 165 - Table is read only)
ERROR HY000: Can't lock file (errno: 165 - Table is read only)
ERROR HY000: Can't lock file (errno: 165 - Table is read only)
ERROR HY000: Can't lock file (errno: 165 - Table is read only)
ERROR HY000: Can't lock file (errno: 165 - Table is read only)
ERROR HY000: Can't lock file (errno: 165 - Table is read only)
ERROR HY000: Can't lock file (errno: 165 - Table is read only)
ERROR HY000: Can't lock file (errno: 165 - Table is read only)
ERROR HY000: Can't lock file (errno: 165 - Table is read only)
ERROR HY000: Can't lock file (errno: 165 - Table is read only)
ERROR HY000: Can't lock file (errno: 165 - Table is read only)
ERROR HY000: Can't lock file (errno: 165 - Table is read only)
ERROR HY000: Can't lock file (errno: 165 - Table is read only)
ERROR HY000: Can't lock file (errno: 165 - Table is read only)
ERROR HY000: Can't lock file (errno: 165 - Table is read only)
ERROR HY000: Can't lock file (errno: 165 - Table is read only)
ERROR HY000: Can't lock file (errno: 165 - Table is read only)
ERROR HY000: Can't lock file (errno: 165 - Table is read only)
ERROR HY000: Can't lock file (errno: 165 - Table is read only)
ERROR HY000: Can't lock file (errno: 165 - Table is read only)
ERROR HY000: Can't lock file (errno: 165 - Table is read only)
ERROR HY000: Can't lock file (errno: 165 - Table is read only)
ERROR HY000: Can't lock file (errno: 165 - Table is read only)
ERROR HY000: Can't lock file (errno: 165 - Table is read only)
ERROR HY000: Can't lock file (errno: 165 - Table is read only)
ERROR HY000: Can't lock file (errno: 165 - Table is read only)
ERROR HY000: Can't lock file (errno: 165 - Table is read only)
ERROR HY000: Can't lock file (errno: 165 - Table is read only)
ERROR HY000: Can't lock file (errno: 165 - Table is read only)
ERROR HY000: Can't lock file (errno: 165 - Table is read only)
ERROR HY000: Can't lock file (errno: 165 - Table is read only)
ERROR HY000: Can't lock file (errno: 165 - Table is read only)
ERROR HY000: Can't lock file (errno: 165 - Table is read only)
ERROR HY000: Can't lock file (errno: 165 - Table is read only)
ERROR HY000: Can't lock file (errno: 165 - Table is read only)
ERROR HY000: Can't lock file (errno: 165 - Table is read only)
ERROR HY000: Can't lock file (errno: 165 - Table is read only)
ERROR HY000: Can't lock file (errno: 165 - Table is read only)
ERROR HY000: Can't lock file (errno: 165 - Table is read only)
ERROR HY000: Can't lock file (errno: 165 - Table is read only)
ERROR HY000: Can't lock file (errno: 165 - Table is read only)
ERROR HY000: Can't lock file (errno: 165 - Table is read only)
ERROR HY000: Can't lock file (errno: 165 - Table is read only)
ERROR HY000: Can't lock file (errno: 165 - Table is read only)
ERROR HY000: Can't lock file (errno: 165 - Table is read only)
ERROR HY000: Can't lock file (errno: 165 - Table is read only)
ERROR HY000: Can't lock file (errno: 165 - Table is read only)
ERROR HY000: Can't lock file (errno: 165 - Table is read only)
ERROR HY000: Can't lock file (errno: 165 - Table is read only)
ERROR HY000: Can't lock file (errno: 165 - Table is read only)
ERROR HY000: Can't lock file (errno: 165 - Table is read only)
ERROR HY000: Can't lock file (errno: 165 - Table is read only)
ERROR HY000: Can't lock file (errno: 165 - Table is read only)
ERROR HY000: Can't lock file (errno: 165 - Table is read only)
ERROR HY000: Can't lock file (errno: 165 - Table is read only)
ERROR HY000: Can't lock file (errno: 165 - Table is read only)
ERROR HY000: Can't lock file (errno: 165 - Table is read only)
ERROR HY000: Can't lock file (errno: 165 - Table is read only)
ERROR HY000: Can't lock file (errno: 165 - Table is read only)
ERROR HY000: Can't lock file (errno: 165 - Table is read only)
ERROR HY000: Can't lock file (errno: 165 - Table is read only)
ERROR HY000: Can't lock file (errno: 165 - Table is read only)
ERROR HY000: Can't lock file (errno: 165 - Table is read only)
ERROR HY000: Can't lock file (errno: 165 - Table is read only)
ERROR HY000: Can't lock file (errno: 165 - Table is read only)
ERROR HY000: Can't lock file (errno: 165 - Table is read only)
ERROR HY000: Can't lock file (errno: 165 - Table is read only)
ERROR HY000: Can't lock file (errno: 165 - Table is read only)
ERROR HY000: Can't lock file (errno: 165 - Table is read only)
ERROR HY000: Can't lock file (errno: 165 - Table is read only)
ERROR HY000: Can't lock file (errno: 165 - Table is read only)
ERROR HY000: Can't lock file (errno: 165 - Table is read only)
ERROR HY000: Can't lock file (errno: 165 - Table is read only)
ERROR HY000: Can't lock file (errno: 165 - Table is read only)
ERROR HY000: Can't lock file (errno: 165 - Table is read only)
ERROR HY000: Can't lock file (errno: 165 - Table is read only)
ERROR HY000: Can't lock file (errno: 165 - Table is read only)
ERROR HY000: Can't lock file (errno: 165 - Table is read only)
ERROR HY000: Can't lock file (errno: 165 - Table is read only)
ERROR HY000: Can't lock file (errno: 165 - Table is read only)
ERROR HY000: Can't lock file (errno: 165 - Table is read only)
ERROR HY000: Can't lock file (errno: 165 - Table is read only)
ERROR HY000: Can't lock file (errno: 165 - Table is read only)
ERROR HY000: Can't lock file (errno: 165 - Table is read only)
ERROR HY000: Can't lock file (errno: 165 - Table is read only)
ERROR HY000: Can't lock file (errno: 165 - Table is read only)
ERROR HY000: Can't lock file (errno: 165 - Table is read only)
ERROR HY000: Can't lock file (errno: 165 - Table is read only)
ERROR HY000: Can't lock file (errno: 165 - Table is read only)
ERROR HY000: Can't lock file (errno: 165 - Table is read only)
ERROR HY000: Can't lock file (errno: 165 - Table is read only)
ERROR HY000: Can't lock file (errno: 165 - Table is read only)
ERROR HY000: Can't lock file (errno: 165 - Table is read only)
ERROR HY000: Can't lock file (errno: 165 - Table is read only)
ERROR HY000: Can't lock file (errno: 165 - Table is read only)
ERROR HY000: Can't lock file (errno: 165 - Table is read only)
ERROR HY000: Can't lock file (errno: 165 - Table is read only)
ERROR HY000: Can't lock file (errno: 165 - Table is read only)
ERROR HY000: Can't lock file (errno: 165 - Table is read only)
SAVEPOINT B;
ROLLBACK TO A;
"---commit first 50 records with innodb_flush_log_at_trx_commit = 1 --"
COMMIT;
SELECT i,LEFT(j,20) FROM t1  WHERE i%10=0  ORDER BY i;
i	LEFT(j,20)
10	a10a10a10a10a10a10a1
20	a20a20a20a20a20a20a2
30	a30a30a30a30a30a30a3
40	a40a40a40a40a40a40a4
50	a50a50a50a50a50a50a5
START TRANSACTION;
SET GLOBAL innodb_flush_log_at_trx_commit = 2;
ERROR HY000: Can't lock file (errno: 165 - Table is read only)
ERROR HY000: Can't lock file (errno: 165 - Table is read only)
ERROR HY000: Can't lock file (errno: 165 - Table is read only)
ERROR HY000: Can't lock file (errno: 165 - Table is read only)
ERROR HY000: Can't lock file (errno: 165 - Table is read only)
ERROR HY000: Can't lock file (errno: 165 - Table is read only)
ERROR HY000: Can't lock file (errno: 165 - Table is read only)
ERROR HY000: Can't lock file (errno: 165 - Table is read only)
ERROR HY000: Can't lock file (errno: 165 - Table is read only)
ERROR HY000: Can't lock file (errno: 165 - Table is read only)
ERROR HY000: Can't lock file (errno: 165 - Table is read only)
ERROR HY000: Can't lock file (errno: 165 - Table is read only)
ERROR HY000: Can't lock file (errno: 165 - Table is read only)
ERROR HY000: Can't lock file (errno: 165 - Table is read only)
ERROR HY000: Can't lock file (errno: 165 - Table is read only)
ERROR HY000: Can't lock file (errno: 165 - Table is read only)
ERROR HY000: Can't lock file (errno: 165 - Table is read only)
ERROR HY000: Can't lock file (errno: 165 - Table is read only)
ERROR HY000: Can't lock file (errno: 165 - Table is read only)
ERROR HY000: Can't lock file (errno: 165 - Table is read only)
ERROR HY000: Can't lock file (errno: 165 - Table is read only)
ERROR HY000: Can't lock file (errno: 165 - Table is read only)
ERROR HY000: Can't lock file (errno: 165 - Table is read only)
ERROR HY000: Can't lock file (errno: 165 - Table is read only)
ERROR HY000: Can't lock file (errno: 165 - Table is read only)
ERROR HY000: Can't lock file (errno: 165 - Table is read only)
ERROR HY000: Can't lock file (errno: 165 - Table is read only)
ERROR HY000: Can't lock file (errno: 165 - Table is read only)
ERROR HY000: Can't lock file (errno: 165 - Table is read only)
ERROR HY000: Can't lock file (errno: 165 - Table is read only)
ERROR HY000: Can't lock file (errno: 165 - Table is read only)
ERROR HY000: Can't lock file (errno: 165 - Table is read only)
ERROR HY000: Can't lock file (errno: 165 - Table is read only)
ERROR HY000: Can't lock file (errno: 165 - Table is read only)
ERROR HY000: Can't lock file (errno: 165 - Table is read only)
ERROR HY000: Can't lock file (errno: 165 - Table is read only)
ERROR HY000: Can't lock file (errno: 165 - Table is read only)
ERROR HY000: Can't lock file (errno: 165 - Table is read only)
ERROR HY000: Can't lock file (errno: 165 - Table is read only)
ERROR HY000: Can't lock file (errno: 165 - Table is read only)
ERROR HY000: Can't lock file (errno: 165 - Table is read only)
ERROR HY000: Can't lock file (errno: 165 - Table is read only)
ERROR HY000: Can't lock file (errno: 165 - Table is read only)
ERROR HY000: Can't lock file (errno: 165 - Table is read only)
ERROR HY000: Can't lock file (errno: 165 - Table is read only)
ERROR HY000: Can't lock file (errno: 165 - Table is read only)
ERROR HY000: Can't lock file (errno: 165 - Table is read only)
ERROR HY000: Can't lock file (errno: 165 - Table is read only)
ERROR HY000: Can't lock file (errno: 165 - Table is read only)
ERROR HY000: Can't lock file (errno: 165 - Table is read only)
ERROR HY000: Can't lock file (errno: 165 - Table is read only)
ERROR HY000: Can't lock file (errno: 165 - Table is read only)
ERROR HY000: Can't lock file (errno: 165 - Table is read only)
ERROR HY000: Can't lock file (errno: 165 - Table is read only)
ERROR HY000: Can't lock file (errno: 165 - Table is read only)
ERROR HY000: Can't lock file (errno: 165 - Table is read only)
ERROR HY000: Can't lock file (errno: 165 - Table is read only)
ERROR HY000: Can't lock file (errno: 165 - Table is read only)
ERROR HY000: Can't lock file (errno: 165 - Table is read only)
ERROR HY000: Can't lock file (errno: 165 - Table is read only)
ERROR HY000: Can't lock file (errno: 165 - Table is read only)
ERROR HY000: Can't lock file (errno: 165 - Table is read only)
ERROR HY000: Can't lock file (errno: 165 - Table is read only)
ERROR HY000: Can't lock file (errno: 165 - Table is read only)
ERROR HY000: Can't lock file (errno: 165 - Table is read only)
ERROR HY000: Can't lock file (errno: 165 - Table is read only)
ERROR HY000: Can't lock file (errno: 165 - Table is read only)
ERROR HY000: Can't lock file (errno: 165 - Table is read only)
ERROR HY000: Can't lock file (errno: 165 - Table is read only)
ERROR HY000: Can't lock file (errno: 165 - Table is read only)
ERROR HY000: Can't lock file (errno: 165 - Table is read only)
ERROR HY000: Can't lock file (errno: 165 - Table is read only)
ERROR HY000: Can't lock file (errno: 165 - Table is read only)
ERROR HY000: Can't lock file (errno: 165 - Table is read only)
ERROR HY000: Can't lock file (errno: 165 - Table is read only)
ERROR HY000: Can't lock file (errno: 165 - Table is read only)
ERROR HY000: Can't lock file (errno: 165 - Table is read only)
ERROR HY000: Can't lock file (errno: 165 - Table is read only)
ERROR HY000: Can't lock file (errno: 165 - Table is read only)
ERROR HY000: Can't lock file (errno: 165 - Table is read only)
ERROR HY000: Can't lock file (errno: 165 - Table is read only)
ERROR HY000: Can't lock file (errno: 165 - Table is read only)
ERROR HY000: Can't lock file (errno: 165 - Table is read only)
ERROR HY000: Can't lock file (errno: 165 - Table is read only)
ERROR HY000: Can't lock file (errno: 165 - Table is read only)
ERROR HY000: Can't lock file (errno: 165 - Table is read only)
ERROR HY000: Can't lock file (errno: 165 - Table is read only)
ERROR HY000: Can't lock file (errno: 165 - Table is read only)
ERROR HY000: Can't lock file (errno: 165 - Table is read only)
ERROR HY000: Can't lock file (errno: 165 - Table is read only)
ERROR HY000: Can't lock file (errno: 165 - Table is read only)
ERROR HY000: Can't lock file (errno: 165 - Table is read only)
ERROR HY000: Can't lock file (errno: 165 - Table is read only)
ERROR HY000: Can't lock file (errno: 165 - Table is read only)
ERROR HY000: Can't lock file (errno: 165 - Table is read only)
ERROR HY000: Can't lock file (errno: 165 - Table is read only)
ERROR HY000: Can't lock file (errno: 165 - Table is read only)
ERROR HY000: Can't lock file (errno: 165 - Table is read only)
ERROR HY000: Can't lock file (errno: 165 - Table is read only)
ERROR HY000: Can't lock file (errno: 165 - Table is read only)
ERROR HY000: Can't lock file (errno: 165 - Table is read only)
ERROR HY000: Can't lock file (errno: 165 - Table is read only)
ERROR HY000: Can't lock file (errno: 165 - Table is read only)
ERROR HY000: Can't lock file (errno: 165 - Table is read only)
ERROR HY000: Can't lock file (errno: 165 - Table is read only)
ERROR HY000: Can't lock file (errno: 165 - Table is read only)
ERROR HY000: Can't lock file (errno: 165 - Table is read only)
ERROR HY000: Can't lock file (errno: 165 - Table is read only)
ERROR HY000: Can't lock file (errno: 165 - Table is read only)
ERROR HY000: Can't lock file (errno: 165 - Table is read only)
ERROR HY000: Can't lock file (errno: 165 - Table is read only)
ERROR HY000: Can't lock file (errno: 165 - Table is read only)
ERROR HY000: Can't lock file (errno: 165 - Table is read only)
ERROR HY000: Can't lock file (errno: 165 - Table is read only)
ERROR HY000: Can't lock file (errno: 165 - Table is read only)
ERROR HY000: Can't lock file (errno: 165 - Table is read only)
ERROR HY000: Can't lock file (errno: 165 - Table is read only)
ERROR HY000: Can't lock file (errno: 165 - Table is read only)
ERROR HY000: Can't lock file (errno: 165 - Table is read only)
ERROR HY000: Can't lock file (errno: 165 - Table is read only)
ERROR HY000: Can't lock file (errno: 165 - Table is read only)
ERROR HY000: Can't lock file (errno: 165 - Table is read only)
ERROR HY000: Can't lock file (errno: 165 - Table is read only)
ERROR HY000: Can't lock file (errno: 165 - Table is read only)
ERROR HY000: Can't lock file (errno: 165 - Table is read only)
ERROR HY000: Can't lock file (errno: 165 - Table is read only)
ERROR HY000: Can't lock file (errno: 165 - Table is read only)
ERROR HY000: Can't lock file (errno: 165 - Table is read only)
ERROR HY000: Can't lock file (errno: 165 - Table is read only)
ERROR HY000: Can't lock file (errno: 165 - Table is read only)
ERROR HY000: Can't lock file (errno: 165 - Table is read only)
ERROR HY000: Can't lock file (errno: 165 - Table is read only)
ERROR HY000: Can't lock file (errno: 165 - Table is read only)
ERROR HY000: Can't lock file (errno: 165 - Table is read only)
ERROR HY000: Can't lock file (errno: 165 - Table is read only)
ERROR HY000: Can't lock file (errno: 165 - Table is read only)
ERROR HY000: Can't lock file (errno: 165 - Table is read only)
ERROR HY000: Can't lock file (errno: 165 - Table is read only)
ERROR HY000: Can't lock file (errno: 165 - Table is read only)
ERROR HY000: Can't lock file (errno: 165 - Table is read only)
ERROR HY000: Can't lock file (errno: 165 - Table is read only)
ERROR HY000: Can't lock file (errno: 165 - Table is read only)
ERROR HY000: Can't lock file (errno: 165 - Table is read only)
ERROR HY000: Can't lock file (errno: 165 - Table is read only)
ERROR HY000: Can't lock file (errno: 165 - Table is read only)
ERROR HY000: Can't lock file (errno: 165 - Table is read only)
ERROR HY000: Can't lock file (errno: 165 - Table is read only)
ERROR HY000: Can't lock file (errno: 165 - Table is read only)
ERROR HY000: Can't lock file (errno: 165 - Table is read only)
ERROR HY000: Can't lock file (errno: 165 - Table is read only)
SAVEPOINT A;
ERROR HY000: Can't lock file (errno: 165 - Table is read only)
ERROR HY000: Can't lock file (errno: 165 - Table is read only)
ERROR HY000: Can't lock file (errno: 165 - Table is read only)
ERROR HY000: Can't lock file (errno: 165 - Table is read only)
ERROR HY000: Can't lock file (errno: 165 - Table is read only)
ERROR HY000: Can't lock file (errno: 165 - Table is read only)
ERROR HY000: Can't lock file (errno: 165 - Table is read only)
ERROR HY000: Can't lock file (errno: 165 - Table is read only)
ERROR HY000: Can't lock file (errno: 165 - Table is read only)
ERROR HY000: Can't lock file (errno: 165 - Table is read only)
ERROR HY000: Can't lock file (errno: 165 - Table is read only)
ERROR HY000: Can't lock file (errno: 165 - Table is read only)
ERROR HY000: Can't lock file (errno: 165 - Table is read only)
ERROR HY000: Can't lock file (errno: 165 - Table is read only)
ERROR HY000: Can't lock file (errno: 165 - Table is read only)
ERROR HY000: Can't lock file (errno: 165 - Table is read only)
ERROR HY000: Can't lock file (errno: 165 - Table is read only)
ERROR HY000: Can't lock file (errno: 165 - Table is read only)
ERROR HY000: Can't lock file (errno: 165 - Table is read only)
ERROR HY000: Can't lock file (errno: 165 - Table is read only)
ERROR HY000: Can't lock file (errno: 165 - Table is read only)
ERROR HY000: Can't lock file (errno: 165 - Table is read only)
ERROR HY000: Can't lock file (errno: 165 - Table is read only)
ERROR HY000: Can't lock file (errno: 165 - Table is read only)
ERROR HY000: Can't lock file (errno: 165 - Table is read only)
ERROR HY000: Can't lock file (errno: 165 - Table is read only)
ERROR HY000: Can't lock file (errno: 165 - Table is read only)
ERROR HY000: Can't lock file (errno: 165 - Table is read only)
ERROR HY000: Can't lock file (errno: 165 - Table is read only)
ERROR HY000: Can't lock file (errno: 165 - Table is read only)
ERROR HY000: Can't lock file (errno: 165 - Table is read only)
ERROR HY000: Can't lock file (errno: 165 - Table is read only)
ERROR HY000: Can't lock file (errno: 165 - Table is read only)
ERROR HY000: Can't lock file (errno: 165 - Table is read only)
ERROR HY000: Can't lock file (errno: 165 - Table is read only)
ERROR HY000: Can't lock file (errno: 165 - Table is read only)
ERROR HY000: Can't lock file (errno: 165 - Table is read only)
ERROR HY000: Can't lock file (errno: 165 - Table is read only)
ERROR HY000: Can't lock file (errno: 165 - Table is read only)
ERROR HY000: Can't lock file (errno: 165 - Table is read only)
ERROR HY000: Can't lock file (errno: 165 - Table is read only)
ERROR HY000: Can't lock file (errno: 165 - Table is read only)
ERROR HY000: Can't lock file (errno: 165 - Table is read only)
ERROR HY000: Can't lock file (errno: 165 - Table is read only)
ERROR HY000: Can't lock file (errno: 165 - Table is read only)
ERROR HY000: Can't lock file (errno: 165 - Table is read only)
ERROR HY000: Can't lock file (errno: 165 - Table is read only)
ERROR HY000: Can't lock file (errno: 165 - Table is read only)
ERROR HY000: Can't lock file (errno: 165 - Table is read only)
ERROR HY000: Can't lock file (errno: 165 - Table is read only)
ERROR HY000: Can't lock file (errno: 165 - Table is read only)
ERROR HY000: Can't lock file (errno: 165 - Table is read only)
ERROR HY000: Can't lock file (errno: 165 - Table is read only)
ERROR HY000: Can't lock file (errno: 165 - Table is read only)
ERROR HY000: Can't lock file (errno: 165 - Table is read only)
ERROR HY000: Can't lock file (errno: 165 - Table is read only)
ERROR HY000: Can't lock file (errno: 165 - Table is read only)
ERROR HY000: Can't lock file (errno: 165 - Table is read only)
ERROR HY000: Can't lock file (errno: 165 - Table is read only)
ERROR HY000: Can't lock file (errno: 165 - Table is read only)
ERROR HY000: Can't lock file (errno: 165 - Table is read only)
ERROR HY000: Can't lock file (errno: 165 - Table is read only)
ERROR HY000: Can't lock file (errno: 165 - Table is read only)
ERROR HY000: Can't lock file (errno: 165 - Table is read only)
ERROR HY000: Can't lock file (errno: 165 - Table is read only)
ERROR HY000: Can't lock file (errno: 165 - Table is read only)
ERROR HY000: Can't lock file (errno: 165 - Table is read only)
ERROR HY000: Can't lock file (errno: 165 - Table is read only)
ERROR HY000: Can't lock file (errno: 165 - Table is read only)
ERROR HY000: Can't lock file (errno: 165 - Table is read only)
ERROR HY000: Can't lock file (errno: 165 - Table is read only)
ERROR HY000: Can't lock file (errno: 165 - Table is read only)
ERROR HY000: Can't lock file (errno: 165 - Table is read only)
ERROR HY000: Can't lock file (errno: 165 - Table is read only)
ERROR HY000: Can't lock file (errno: 165 - Table is read only)
ERROR HY000: Can't lock file (errno: 165 - Table is read only)
ERROR HY000: Can't lock file (errno: 165 - Table is read only)
ERROR HY000: Can't lock file (errno: 165 - Table is read only)
ERROR HY000: Can't lock file (errno: 165 - Table is read only)
ERROR HY000: Can't lock file (errno: 165 - Table is read only)
ERROR HY000: Can't lock file (errno: 165 - Table is read only)
ERROR HY000: Can't lock file (errno: 165 - Table is read only)
ERROR HY000: Can't lock file (errno: 165 - Table is read only)
ERROR HY000: Can't lock file (errno: 165 - Table is read only)
ERROR HY000: Can't lock file (errno: 165 - Table is read only)
ERROR HY000: Can't lock file (errno: 165 - Table is read only)
ERROR HY000: Can't lock file (errno: 165 - Table is read only)
ERROR HY000: Can't lock file (errno: 165 - Table is read only)
ERROR HY000: Can't lock file (errno: 165 - Table is read only)
ERROR HY000: Can't lock file (errno: 165 - Table is read only)
ERROR HY000: Can't lock file (errno: 165 - Table is read only)
ERROR HY000: Can't lock file (errno: 165 - Table is read only)
ERROR HY000: Can't lock file (errno: 165 - Table is read only)
ERROR HY000: Can't lock file (errno: 165 - Table is read only)
ERROR HY000: Can't lock file (errno: 165 - Table is read only)
ERROR HY000: Can't lock file (errno: 165 - Table is read only)
ERROR HY000: Can't lock file (errno: 165 - Table is read only)
ERROR HY000: Can't lock file (errno: 165 - Table is read only)
ERROR HY000: Can't lock file (errno: 165 - Table is read only)
ERROR HY000: Can't lock file (errno: 165 - Table is read only)
ERROR HY000: Can't lock file (errno: 165 - Table is read only)
ERROR HY000: Can't lock file (errno: 165 - Table is read only)
ERROR HY000: Can't lock file (errno: 165 - Table is read only)
ERROR HY000: Can't lock file (errno: 165 - Table is read only)
ERROR HY000: Can't lock file (errno: 165 - Table is read only)
ERROR HY000: Can't lock file (errno: 165 - Table is read only)
ERROR HY000: Can't lock file (errno: 165 - Table is read only)
ERROR HY000: Can't lock file (errno: 165 - Table is read only)
ERROR HY000: Can't lock file (errno: 165 - Table is read only)
ERROR HY000: Can't lock file (errno: 165 - Table is read only)
ERROR HY000: Can't lock file (errno: 165 - Table is read only)
ERROR HY000: Can't lock file (errno: 165 - Table is read only)
ERROR HY000: Can't lock file (errno: 165 - Table is read only)
ERROR HY000: Can't lock file (errno: 165 - Table is read only)
ERROR HY000: Can't lock file (errno: 165 - Table is read only)
ERROR HY000: Can't lock file (errno: 165 - Table is read only)
ERROR HY000: Can't lock file (errno: 165 - Table is read only)
ERROR HY000: Can't lock file (errno: 165 - Table is read only)
ERROR HY000: Can't lock file (errno: 165 - Table is read only)
ERROR HY000: Can't lock file (errno: 165 - Table is read only)
ERROR HY000: Can't lock file (errno: 165 - Table is read only)
ERROR HY000: Can't lock file (errno: 165 - Table is read only)
ERROR HY000: Can't lock file (errno: 165 - Table is read only)
ERROR HY000: Can't lock file (errno: 165 - Table is read only)
ERROR HY000: Can't lock file (errno: 165 - Table is read only)
ERROR HY000: Can't lock file (errno: 165 - Table is read only)
ERROR HY000: Can't lock file (errno: 165 - Table is read only)
ERROR HY000: Can't lock file (errno: 165 - Table is read only)
ERROR HY000: Can't lock file (errno: 165 - Table is read only)
ERROR HY000: Can't lock file (errno: 165 - Table is read only)
ERROR HY000: Can't lock file (errno: 165 - Table is read only)
ERROR HY000: Can't lock file (errno: 165 - Table is read only)
ERROR HY000: Can't lock file (errno: 165 - Table is read only)
ERROR HY000: Can't lock file (errno: 165 - Table is read only)
ERROR HY000: Can't lock file (errno: 165 - Table is read only)
ERROR HY000: Can't lock file (errno: 165 - Table is read only)
ERROR HY000: Can't lock file (errno: 165 - Table is read only)
ERROR HY000: Can't lock file (errno: 165 - Table is read only)
ERROR HY000: Can't lock file (errno: 165 - Table is read only)
ERROR HY000: Can't lock file (errno: 165 - Table is read only)
ERROR HY000: Can't lock file (errno: 165 - Table is read only)
ERROR HY000: Can't lock file (errno: 165 - Table is read only)
ERROR HY000: Can't lock file (errno: 165 - Table is read only)
ERROR HY000: Can't lock file (errno: 165 - Table is read only)
ERROR HY000: Can't lock file (errno: 165 - Table is read only)
ERROR HY000: Can't lock file (errno: 165 - Table is read only)
ERROR HY000: Can't lock file (errno: 165 - Table is read only)
ERROR HY000: Can't lock file (errno: 165 - Table is read only)
ERROR HY000: Can't lock file (errno: 165 - Table is read only)
ERROR HY000: Can't lock file (errno: 165 - Table is read only)
SAVEPOINT B;
ROLLBACK TO A;
"---commit first 50 records with innodb_flush_log_at_trx_commit = 2 --"
COMMIT;
FLUSH STATUS;
FLUSH LOGS;
FLUSH TABLES t1;
FLUSH TABLES WITH READ LOCK;
UNLOCK TABLES;
USE testdb_wl6445;
DROP DATABASE testdb_wl6445;
case # 3
DROP DATABASE IF EXISTS testdb_wl6445;
CREATE DATABASE testdb_wl6445;
USE testdb_wl6445;
CREATE TABLE t1 ( i int PRIMARY KEY , j blob) ENGINE = InnoDB;
CREATE TABLE t2 ( t2_i int PRIMARY KEY , t2_j blob) ENGINE = InnoDB;
CREATE TABLE t3 ( i int PRIMARY KEY , j VARCHAR(20)) ENGINE = InnoDB;
CREATE TABLE t4 (val INT)
PARTITION BY LIST(val)(
PARTITION mypart_odd VALUES IN (1,3,5),
PARTITION MyPart_even VALUES IN (2,4,6));
INSERT INTO testdb_wl6445.t4 VALUES (1),(2),(3),(4),(5),(6);
SELECT * FROM testdb_wl6445.t4 ORDER BY val;
val
1
2
3
4
5
6
CREATE TRIGGER TRIGGER_1 BEFORE INSERT ON testdb_wl6445.t1 FOR EACH ROW BEGIN
INSERT INTO testdb_wl6445.t2 SET t2_i = NEW.i , t2_j = NEW.j;
END;//
CREATE PROCEDURE proc1 (OUT param1 INT)
BEGIN
SELECT COUNT(*) INTO param1 FROM testdb_wl6445.t1;
END;//
CREATE PROCEDURE proc2 (IN param1 INT,IN param2 VARCHAR(20))
BEGIN
INSERT INTO testdb_wl6445.t3 VALUES (param1,param2);
END;//
INSERT INTO t1 VALUES (1,repeat('a',200)),(2,repeat('b',200)),(3,repeat('c',200));
SELECT i,LEFT(j,20) FROM t1 ORDER BY i;
i	LEFT(j,20)
1	aaaaaaaaaaaaaaaaaaaa
2	bbbbbbbbbbbbbbbbbbbb
3	cccccccccccccccccccc
SELECT t2_i,LEFT(t2_j,20) FROM t2 ORDER BY t2_i;
t2_i	LEFT(t2_j,20)
1	aaaaaaaaaaaaaaaaaaaa
2	bbbbbbbbbbbbbbbbbbbb
3	cccccccccccccccccccc
CALL proc1(@a);
SELECT @a;
@a
3
CALL proc2(1,'test1');
SELECT * FROM t3;
i	j
1	test1
SET GLOBAL innodb_file_per_table = 1;
SET GLOBAL innodb_file_format = `Barracuda`;
USE testdb_wl6445;
INSERT INTO t1 VALUES (11,repeat('a',200)),(12,repeat('b',200)),(13,repeat('c',200));
ERROR HY000: Can't lock file (errno: 165 - Table is read only)
SELECT i,LEFT(j,20) FROM t1 ORDER BY i;
i	LEFT(j,20)
1	aaaaaaaaaaaaaaaaaaaa
2	bbbbbbbbbbbbbbbbbbbb
3	cccccccccccccccccccc
SELECT t2_i,LEFT(t2_j,20) FROM t2 ORDER BY t2_i;
t2_i	LEFT(t2_j,20)
1	aaaaaaaaaaaaaaaaaaaa
2	bbbbbbbbbbbbbbbbbbbb
3	cccccccccccccccccccc
CALL proc1(@a);
SELECT @a;
@a
3
CALL proc2(2,'test2');
ERROR HY000: Can't lock file (errno: 165 - Table is read only)
SELECT * FROM t3;
i	j
1	test1
CREATE TEMPORARY TABLE temp_1 ( i INT ) ENGINE = Innodb;
ERROR HY000: InnoDB is in read only mode.
INSERT INTO testdb_wl6445.t4 VALUES (1),(2),(3),(4),(5),(6);
ERROR HY000: Can't lock file (errno: 165 - Table is read only)
SELECT * FROM testdb_wl6445.t4 ORDER BY val;
val
1
2
3
4
5
6
FLUSH STATUS;
FLUSH LOGS;
FLUSH TABLES t1,t2,t3;
FLUSH TABLES WITH READ LOCK;
UNLOCK TABLES;
USE testdb_wl6445;
DROP DATABASE testdb_wl6445;
case # 4
DROP DATABASE IF EXISTS testdb_wl6445;
CREATE DATABASE testdb_wl6445;
USE testdb_wl6445;
CREATE TABLE t1 ( i int PRIMARY KEY , j VARCHAR(300), FULLTEXT KEY (j)) ENGINE = InnoDB;
CREATE INDEX idx1 ON testdb_wl6445.t1(i);
INSERT INTO t1 VALUES (1,repeat('a',200)),(2,repeat('b',200)),(3,repeat('c',200));
INSERT INTO t1 VALUES (4,'mysql database'),(5,'mysql database innodb support'),(6,'innodb engine');
SELECT i,LEFT(j,20) FROM t1 ORDER BY i;
i	LEFT(j,20)
1	aaaaaaaaaaaaaaaaaaaa
2	bbbbbbbbbbbbbbbbbbbb
3	cccccccccccccccccccc
4	mysql database
5	mysql database innod
6	innodb engine
SELECT * FROM t1 WHERE MATCH (j) AGAINST ('mysql (+database -innodb)' IN BOOLEAN MODE) ;
i	j
4	mysql database
5	mysql database innodb support
SET GLOBAL innodb_max_purge_lag = 10;
SET GLOBAL innodb_max_purge_lag_delay = 10;
SET GLOBAL innodb_purge_batch_size = 600;
SET GLOBAL relay_log_purge = 0;
SET GLOBAL innodb_change_buffer_max_size = 30;
SET GLOBAL innodb_change_buffering = 'changes';
SET GLOBAL innodb_print_all_deadlocks = 'ON';
USE testdb_wl6445;
INSERT INTO t1 VALUES (1,repeat('a',200)),(2,repeat('b',200)),(3,repeat('c',200));
ERROR HY000: Can't lock file (errno: 165 - Table is read only)
UPDATE t1 SET i = i + 1;
ERROR HY000: Can't lock file (errno: 165 - Table is read only)
DELETE FROM t1 ;
ERROR HY000: Can't lock file (errno: 165 - Table is read only)
SELECT @@innodb_max_purge_lag,@@innodb_max_purge_lag_delay,@@innodb_purge_batch_size,
@@innodb_purge_threads,@@relay_log_purge,@@innodb_buffer_pool_size,
@@innodb_change_buffer_max_size,@@innodb_change_buffering,@@innodb_print_all_deadlocks;
@@innodb_max_purge_lag	@@innodb_max_purge_lag_delay	@@innodb_purge_batch_size	@@innodb_purge_threads	@@relay_log_purge	@@innodb_buffer_pool_size	@@innodb_change_buffer_max_size	@@innodb_change_buffering	@@innodb_print_all_deadlocks
10	10	600	5	0	16777216	30	changes	1
SELECT i,LEFT(j,20) FROM t1 ORDER BY i;
i	LEFT(j,20)
1	aaaaaaaaaaaaaaaaaaaa
2	bbbbbbbbbbbbbbbbbbbb
3	cccccccccccccccccccc
4	mysql database
5	mysql database innod
6	innodb engine
SELECT * FROM t1 WHERE MATCH (j) AGAINST ('mysql (+database -innodb)' IN BOOLEAN MODE) ;
i	j
4	mysql database
5	mysql database innodb support
SELECT * FROM t1 WHERE MATCH (j) AGAINST ('innodb') ;
i	j
5	mysql database innodb support
6	innodb engine
USE testdb_wl6445;
DROP DATABASE testdb_wl6445;
case # 5
DROP DATABASE IF EXISTS testdb_wl6445;
CREATE DATABASE testdb_wl6445;
USE testdb_wl6445;
CREATE TABLE t1 ( i int PRIMARY KEY , j VARCHAR(300), FULLTEXT KEY (j)) ENGINE = InnoDB;
CREATE INDEX idx1 ON testdb_wl6445.t1(i);
INSERT INTO t1 VALUES (1,repeat('a',200)),(2,repeat('b',200)),(3,repeat('c',200));
INSERT INTO t1 VALUES (4,'mysql database'),(5,'mysql database innodb support'),(6,'innodb engine');
SELECT * FROM t1 WHERE MATCH (j) AGAINST ('mysql (+database -innodb)' IN BOOLEAN MODE) ;
i	j
4	mysql database
5	mysql database innodb support
SELECT * FROM t1 WHERE MATCH (j) AGAINST ('innodb') ;
i	j
5	mysql database innodb support
6	innodb engine
USE testdb_wl6445;
show tables;
Tables_in_testdb_wl6445
t1
select * from t1 where i = 4;
i	j
4	mysql database
INSERT INTO t1 VALUES (11,repeat('a',200)),(12,repeat('b',200)),(13,repeat('c',200));
ERROR HY000: Can't lock file (errno: 165 - Table is read only)
UPDATE t1 SET i = i + 20;
ERROR HY000: Can't lock file (errno: 165 - Table is read only)
DELETE FROM t1;
ERROR HY000: Can't lock file (errno: 165 - Table is read only)
CREATE TABLE t2 ( i INT ) ENGINE = Innodb;
ERROR HY000: InnoDB is in read only mode.
CREATE USER 'test5'@'localhost' IDENTIFIED BY '123';
GRANT ALL ON testdb_wl6445.* TO 'test5'@'localhost';
USE testdb_wl6445;
INSERT INTO t1 VALUES (11,repeat('a',200)),(12,repeat('b',200)),(13,repeat('c',200));
SELECT i,LEFT(j,20) FROM t1 ORDER BY i;
i	LEFT(j,20)
1	aaaaaaaaaaaaaaaaaaaa
2	bbbbbbbbbbbbbbbbbbbb
3	cccccccccccccccccccc
4	mysql database
5	mysql database innod
6	innodb engine
11	aaaaaaaaaaaaaaaaaaaa
12	bbbbbbbbbbbbbbbbbbbb
13	cccccccccccccccccccc
UPDATE t1 SET i = i + 20;
SELECT i,LEFT(j,20) FROM t1 ORDER BY i;
i	LEFT(j,20)
21	aaaaaaaaaaaaaaaaaaaa
22	bbbbbbbbbbbbbbbbbbbb
23	cccccccccccccccccccc
24	mysql database
25	mysql database innod
26	innodb engine
31	aaaaaaaaaaaaaaaaaaaa
32	bbbbbbbbbbbbbbbbbbbb
33	cccccccccccccccccccc
DELETE FROM t1;
SELECT i,LEFT(j,20) FROM t1 ORDER BY i;
i	LEFT(j,20)
CREATE TABLE t2 ( i INT ) ENGINE = Innodb;
CREATE USER 'test5_2'@'localhost' IDENTIFIED BY '123';
GRANT ALL ON testdb_wl6445.* TO 'test5_2'@'localhost';
USE testdb_wl6445;
DROP USER 'test5_2'@'localhost';
DROP USER 'test5'@'localhost';
DROP DATABASE testdb_wl6445;
case # 6
DROP DATABASE IF EXISTS testdb_wl6445;
CREATE DATABASE testdb_wl6445;
USE testdb_wl6445;
CREATE TABLE t1 ( i int PRIMARY KEY ) ENGINE = InnoDB;
CREATE INDEX idx1 ON testdb_wl6445.t1(i);
INSERT INTO t1 VALUES (1),(2),(3);
SELECT i FROM t1 ORDER BY i;
i
1
2
3
# Creating a temp sql file to be loaded.
USE testdb_wl6445;
: 1036, Table 't1' is read only, when using table: t1
SELECT i FROM t1 ORDER BY i;
i
1
2
3
USE testdb_wl6445;
DROP DATABASE testdb_wl6445;
<<<<<<< HEAD
case # 7 (restart server in read-only mode and perform check table) 
=======
case # 7 (restart server in read-only mode and perform check table)
>>>>>>> a9800d0d
use test;
create table t1 (
i int,
f float,
c char(100),
b blob
) engine = innodb;
CREATE PROCEDURE populate_t1()
BEGIN
DECLARE i INT DEFAULT 1;
while (i <= 100) DO
insert into t1 values (
i, 2.323,
'adfaqfafafafafsasfafsa',
'badfadfsaeerer234234asdfdsafdasr2354234324234234');
SET i = i + 1;
END WHILE;
END|
begin;
call populate_t1();
commit;
check table t1 extended;
Table	Op	Msg_type	Msg_text
test.t1	check	status	OK
"restarting server in read-only-mode"
check table t1 extended;
Table	Op	Msg_type	Msg_text
test.t1	check	status	OK
"restarting server in normal mode"
check table t1 extended;
Table	Op	Msg_type	Msg_text
test.t1	check	status	OK
drop table t1;
drop procedure populate_t1;<|MERGE_RESOLUTION|>--- conflicted
+++ resolved
@@ -1345,11 +1345,7 @@
 3
 USE testdb_wl6445;
 DROP DATABASE testdb_wl6445;
-<<<<<<< HEAD
-case # 7 (restart server in read-only mode and perform check table) 
-=======
 case # 7 (restart server in read-only mode and perform check table)
->>>>>>> a9800d0d
 use test;
 create table t1 (
 i int,
