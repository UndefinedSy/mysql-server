--- conflicted
+++ resolved
@@ -155,12 +155,6 @@
 
 DROP TABLE tab5;
 
-<<<<<<< HEAD
-=======
-SET GLOBAL innodb_file_format='Barracuda';
-SELECT @@innodb_file_format;
-
-
 #Check the ERROR 1118 (42000): Row size too large (> 16383).
 
 --error ER_TOO_BIG_ROWSIZE
@@ -176,7 +170,7 @@
 col54 CHAR(255),col55 CHAR(255),col56 CHAR(255),col57 CHAR(255),col58  CHAR(255), col59 CHAR(255),
 col60 CHAR(255),col61 CHAR(255),col62 CHAR(255),col63 CHAR(255),col64  CHAR(255), col65  CHAR(255))
 ENGINE = innodb ROW_FORMAT=DYNAMIC;
->>>>>>> 78e0a2ce
+
 #Check the ERROR 1118 (42000): Row size too large (> 16383).
 
 --error ER_TOO_BIG_ROWSIZE
