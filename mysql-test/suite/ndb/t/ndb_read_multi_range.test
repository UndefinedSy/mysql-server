-- source include/have_ndb.inc
-- source include/not_embedded.inc

--disable_warnings
DROP TABLE IF EXISTS t1, t2, r1;
--enable_warnings

#
# Basic test to see that batching is working
#

create table t1 (
  a int primary key,
  b int not null,
  c int not null,
  index(b), unique index using hash(c)
) engine = ndb;
insert into t1 values
  (1,2,1),(2,3,2),(3,4,3),(4,5,4),
  (5,2,12),(6,3,11),(7,4,10),(8,5,9),
  (9,2,8),(10,3,7),(11,4,6),(12,5,5);

# batch on primary key
create table r1 as select * from t1 where a in (2,8,12);
select * from r1 order by a;
drop table r1;

# batch on ordered index
create table r1 as select * from t1 where b in (1,2,5);
select * from r1 order by a;
drop table r1;

# batch on unique hash index
create table r1 as select * from t1 where c in (2,8,12);
select * from r1 order by a;
drop table r1;

# batch mixed
create table r1 as select * from t1 where a in (2,8) or (a > 11) or (a <= 1);
select * from r1 order by a;
drop table r1;

# batch on primary key, missing values
create table r1 as select * from t1 where a in (33,8,12);
select * from r1 order by a;
drop table r1;
create table r1 as select * from t1 where a in (2,33,8,12,34);
select * from r1 order by a;
drop table r1;

# batch on ordered index, missing values
create table r1 as select * from t1 where b in (1,33,5);
select * from r1 order by a;
drop table r1;
select * from t1 where b in (1,33,5) order by a;
create table r1 as select * from t1 where b in (45,1,33,5,44);
select * from r1 order by a;
drop table r1;
select * from t1 where b in (45,22) order by a;

# batch on unique hash index, missing values
create table r1 as select * from t1 where c in (2,8,33);
select * from r1 order by a;
drop table r1;
create table r1 as select * from t1 where c in (13,2,8,33,12);
select * from r1 order by a;
drop table r1;

select * from t1 where a in (33,8,12) order by a;
select * from t1 where a in (33,34,35) order by a;
select * from t1 where a in (2,8) or (a > 11) or (a <= 1) order by a;
select * from t1 where b in (6,7) or (b <= 5) or (b >= 10) order by b,a;
select * from t1 where c in (13,2,8,33,12) order by c,a;
drop table t1;

#
# Somewhat more complicated
#

create table t1 (
  a int not null,
  b int not null,
  c int not null,
  d int not null,
  e int not null,
  primary key (a,b,c,d), index (d)
) engine = ndb;

insert into t1 values
  (1,2,1,1,1),(2,3,2,3,1),(3,4,3,1,1),(4,5,4,7,1),
  (5,2,12,12,1),(6,3,11,1,1),(7,4,10,3,1),(8,5,9,5,1),
  (9,2,8,6,1),(10,3,7,5,1),(11,4,6,3,1),(12,5,5,2,1),
  (1,2,1,2,1),
  (1,2,1,3,1),
  (1,2,1,4,1),
  (1,2,1,5,1);

# batch on primary key
create table r1 as select * from t1
  where a=1 and b=2 and c=1 and d in (1,4,3,2);
select * from r1 order by a,b,c,d;
drop table r1;

# batched update ordered index, one value for all
update t1 set e = 100
  where d in (12,6,7);
select * from t1 where d in (12,6,7) order by a,b,c,d;
select * from t1 where d not in (12,6,7) and e = 100;

# batched update primary key, one value for all
update t1 
  set e = 101
  where a=1 and 
        b=2 and 
        c=1 and 
        d in (1,4,3,2);
select * 
  from t1
  where a=1 and b=2 and c=1 and d in (1,4,3,2)
  order by a,b,c,d;
select * 
  from t1 
  where not (a=1 and b=2 and c=1 and d in (1,4,3,2))
        and e=101;


# batched update ordered index, different values
update t1 
  set e = 
    (case d
      when 12 then 112
      when 6  then 106
      when 7  then 107
    end)
  where d in (12,6,7);
select * from t1 where d in (12,6,7) order by a,b,c,d;

# batched update primary key, different values
update t1 
  set e = 
    (case d
      when 1 then 111
      when 4 then 444
      when 3 then 333
      when 2 then 222
    end)
  where a=1 and 
        b=2 and 
        c=1 and 
        d in (1,4,3,2);
select * 
  from t1
  where a=1 and b=2 and c=1 and d in (1,4,3,2)
  order by a,b,c,d;

# batched delete
delete from t1 where d in (12,6,7);
select * from t1 where d in (12,6,7);

drop table t1;

# null handling
create table t1 (
  a int not null primary key,
  b int,
  c int,
  d int,
  unique index (b),
  index(c)
) engine = ndb;

insert into t1 values
  (1,null,1,1),
  (2,2,2,2),
  (3,null,null,3),
  (4,4,null,4),
  (5,null,5,null),
  (6,6,6,null),
  (7,null,null,null),
  (8,8,null,null),
  (9,null,9,9),
  (10,10,10,10),
  (11,null,null,11),
  (12,12,null,12),
  (13,null,13,null),
  (14,14,14,null),
  (15,null,null,null),
  (16,16,null,null);

create table t2 as select * from t1 where a in (5,6,7,8,9,10);
select * from t2 order by a;
drop table t2;

create table t2 as select * from t1 where b in (5,6,7,8,9,10);
select * from t2 order by a;
drop table t2;

create table t2 as select * from t1 where c in (5,6,7,8,9,10);
select * from t2 order by a;
drop table t2;

drop table t1;

# bug17729

CREATE TABLE t1 (
  a int(11) NOT NULL,
  b int(11) NOT NULL,
  c datetime default NULL,
  PRIMARY KEY  (a),
  KEY idx_bc (b,c)
) ENGINE=ndbcluster;

INSERT INTO t1 VALUES 
(406989,67,'2006-02-23 17:08:46'), (150078,67,'2005-10-26 11:17:45'),
(406993,67,'2006-02-27 11:20:57'), (245655,67,'2005-12-08 15:59:08'),
(406994,67,'2006-02-27 11:26:46'), (256,67,NULL),
(398341,67,'2006-02-20 04:48:44'), (254,67,NULL),(1120,67,NULL),
(406988,67,'2006-02-23 17:07:22'), (255,67,NULL),
(398340,67,'2006-02-20 04:38:53'),(406631,67,'2006-02-23 10:49:42'),
(245653,67,'2005-12-08 15:59:07'),(406992,67,'2006-02-24 16:47:18'),
(245654,67,'2005-12-08 15:59:08'),(406995,67,'2006-02-28 11:55:00'),
(127261,67,'2005-10-13 12:17:58'),(406991,67,'2006-02-24 16:42:32'),
(245652,67,'2005-12-08 15:58:27'),(398545,67,'2006-02-20 04:53:13'),
(154504,67,'2005-10-28 11:53:01'),(9199,67,NULL),(1,67,'2006-02-23 15:01:35'),
(223456,67,NULL),(4101,67,NULL),(1133,67,NULL),
(406990,67,'2006-02-23 18:01:45'),(148815,67,'2005-10-25 15:34:17'),
(148812,67,'2005-10-25 15:30:01'),(245651,67,'2005-12-08 15:58:27'),
(154503,67,'2005-10-28 11:52:38');

create table t11 engine = ndbcluster select * from t1 where b = 67 AND (c IS NULL OR c > NOW()) order by 3 asc;
create table t12 engine = ndbcluster select * from t1 where b = 67 AND (c IS NULL OR c > NOW()) order by 3 desc;
create table t21 select * from t1 where b = 67 AND (c IS NULL OR c > '2005-12-08') order by 3 asc;
create table t22 engine = ndbcluster select * from t1 where b = 67 AND (c IS NULL OR c > '2005-12-08') order by 3 desc;

select * from t11 order by 1,2,3;
select * from t12 order by 1,2,3;
select * from t21 order by 1,2,3;
select * from t22 order by 1,2,3;

# join tests
select t12.a from t11, t12 where t11.a in(255,256) and t11.a = t12.a and t11.c is null order by t12.a;

update t22 set c = '2005-12-08 15:58:27' where a = 255;
select * from t22 order by 1,2,3;
select t21.* from t21,t22 where t21.a = t22.a and 
t22.a in (select t12.a from t11, t12 where t11.a in(255,256) and t11.a = t12.a and t11.c is null) and t22.c is null order by t21.a;

delete from t22 where a > 245651;
update t22 set b = a + 1;
select * from t22 order by 1,2,3;
select t21.c, count(*)
from t21 
inner join t22 using (a)
where t22.b in (2,256,257,1121,1134,4102,9200,223457,245652)
group by t21.c
order by t21.c;

DROP TABLE t1, t11, t12, t21, t22;

# bug#19956
CREATE TABLE t1 (id varchar(255) NOT NULL,
		 tag int(11) NOT NULL,
                 doc text NOT NULL,
                 type varchar(150) NOT NULL,
                 modified timestamp NOT NULL DEFAULT CURRENT_TIMESTAMP,
                 PRIMARY KEY (id)
                ) ENGINE=ndbcluster;

INSERT INTO t1 VALUES ('sakila',1,'Some text goes here','text',CURRENT_TIMESTAMP);
SELECT id, tag, doc, type FROM t1 WHERE id IN ('flipper','orka');
SELECT id, tag, doc, type FROM t1 WHERE id IN ('flipper','sakila');

DROP TABLE t1;

#bug#25522
CREATE TABLE t1 (
       var1 int(2) NOT NULL,
       var2 int(2) NOT NULL,
       PRIMARY KEY  (var1)
     ) ENGINE=ndbcluster DEFAULT CHARSET=ascii CHECKSUM=1;


CREATE TABLE t2 (
       var1 int(2) NOT NULL,
       var2 int(2) NOT NULL,
       PRIMARY KEY  (var1)
     ) ENGINE=ndbcluster DEFAULT CHARSET=ascii CHECKSUM=1;


DELIMITER |;
CREATE TRIGGER testtrigger
     AFTER UPDATE ON t1 FOR EACH ROW BEGIN
     REPLACE INTO t2 SELECT * FROM t1 WHERE t1.var1 = NEW.var1;END|
DELIMITER ;|

INSERT INTO t1 VALUES (1,1),(2,2),(3,3);

UPDATE t1 SET var2 = 9 WHERE var1 IN(1,2,3);

DROP TRIGGER testtrigger;

DROP TABLE t1, t2;

#bug#25821
create table t1 (a int, b int, primary key (a), key ab (a,b)) engine=ndbcluster;

insert into t1 values (1,1), (10,10);

select * from t1 use index (ab) where a in(1,10) order by a;

create table t2 (a int, b int, primary key (a,b)) engine=ndbcluster
partition by key(a);

insert into t2 values (1,1), (10,10);

select * from t2 where a in (1,10) order by a;
drop table t1, t2;

#bug#30337

create table t1 (id int primary key) engine ndb;
insert into t1 values (1), (2), (3);

create table t2 (id int primary key) engine ndb;
insert into t2 select id from t1;

delimiter |;
create trigger kaboom after delete on t1
for each row begin
  delete from t2 where id=old.id;
end|
delimiter ;|

select * from t1 order by id;
delete from t1 where id in (1,2);
select * from t2 order by id;

drop trigger kaboom;
drop table t1;

#bug#31874

create table t1 (
  a int not null primary key,
  b int
) engine = ndb;
insert into t1 values (7,2),(8,3),(10,4);

update t1 set b = 5 where a in (7,8) or a >= 10;
select * from t1 order by a;
delete from t1 where a in (7,8) or a >= 10;
select * from t1 order by a;

drop table t1;

<<<<<<< HEAD
create table t1 (a varchar(1536) not null,
                 b varchar(1536) not null,
                 c int, primary key (a,b)) engine=ndb;
insert into t1 values ('a', 'a', 1), ('b', 'b', 2), ('c', 'c', 3),
                      ('d', 'd', 4), ('e', 'e', 5), ('f', 'f', 6),
                      ('g', 'g', 7), ('h', 'h', 8), ('i', 'i', 9),
                      ('j', 'j', 10), ('k', 'k', 11), ('l', 'l', 12),
                      ('m', 'm', 13), ('n', 'n', 14), ('o', 'o', 15),
                      ('p', 'p', 16), ('q', 'q', 17), ('r', 'r', 18),
                      ('s', 's', 19), ('t', 't', 20), ('u', 'u', 21),
                      ('v', 'v', 22), ('w', 'w', 23), ('x', 'x', 24);
select * from t1
 where (a >= 'aa' and b >= 'x' and a <= 'c' and b <= 'c')
    or (a = 'd')
    or (a = 'e')
    or (a = 'f')
    or (a > 'g' and a < 'ii')
    or (a >= 'j' and b >= 'x' and a <= 'k' and b <= 'k')
    or (a = 'm' and b = 'm')
    or (a = 'v')
    order by a asc, b asc;
=======
#bug#35137 - self join + mrr

create table t1 (a int primary key, b int, key b_idx (b)) engine ndb;
insert into t1 values(1,1), (2,2), (3,3), (4,4), (5,5);

select one.a 
from t1 one left join t1 two 
on (two.b = one.b) 
where one.a in (3, 4) 
order by a;

>>>>>>> a8aa172e
drop table t1;<|MERGE_RESOLUTION|>--- conflicted
+++ resolved
@@ -354,7 +354,19 @@
 
 drop table t1;
 
-<<<<<<< HEAD
+#bug#35137 - self join + mrr
+
+create table t1 (a int primary key, b int, key b_idx (b)) engine ndb;
+insert into t1 values(1,1), (2,2), (3,3), (4,4), (5,5);
+
+select one.a 
+from t1 one left join t1 two 
+on (two.b = one.b) 
+where one.a in (3, 4) 
+order by a;
+
+drop table t1;
+
 create table t1 (a varchar(1536) not null,
                  b varchar(1536) not null,
                  c int, primary key (a,b)) engine=ndb;
@@ -376,17 +388,4 @@
     or (a = 'm' and b = 'm')
     or (a = 'v')
     order by a asc, b asc;
-=======
-#bug#35137 - self join + mrr
-
-create table t1 (a int primary key, b int, key b_idx (b)) engine ndb;
-insert into t1 values(1,1), (2,2), (3,3), (4,4), (5,5);
-
-select one.a 
-from t1 one left join t1 two 
-on (two.b = one.b) 
-where one.a in (3, 4) 
-order by a;
-
->>>>>>> a8aa172e
 drop table t1;