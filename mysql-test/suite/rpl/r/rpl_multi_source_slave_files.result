--- conflicted
+++ resolved
@@ -23,17 +23,10 @@
 include/rpl_for_each_connection.inc [include/wait_for_slave_sql_to_start.inc]
 START SLAVE SQL_THREAD;
 Warnings:
-<<<<<<< HEAD
-Note	1975	Replication thread(s) for channel 'channel_1' are already runnning.
-Note	1975	Replication thread(s) for channel 'channel_3' are already runnning.
-Note	1975	Replication thread(s) for channel 'channel_4' are already runnning.
-Note	1975	Replication thread(s) for channel 'channel_5' are already runnning.
-=======
 Note	1969	Replication thread(s) for channel 'channel_1' are already runnning.
 Note	1969	Replication thread(s) for channel 'channel_3' are already runnning.
 Note	1969	Replication thread(s) for channel 'channel_4' are already runnning.
 Note	1969	Replication thread(s) for channel 'channel_5' are already runnning.
->>>>>>> 2eebcaba
 include/rpl_for_each_connection.inc [include/wait_for_slave_sql_to_start.inc]
 START SLAVE IO_THREAD;
 include/rpl_for_each_connection.inc [include/wait_for_slave_io_to_start.inc]
