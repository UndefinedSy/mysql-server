--- conflicted
+++ resolved
@@ -412,13 +412,8 @@
 # Test non-semi-sync slave connect to semi-sync master
 #
 INSTALL PLUGIN rpl_semi_sync_master SONAME 'SEMISYNC_MASTER_PLUGIN';
-<<<<<<< HEAD
-set global rpl_semi_sync_master_timeout= 5000;
-/* 5s */
-=======
 set global rpl_semi_sync_master_timeout= 60000;
 /* 60s */
->>>>>>> b7fc4388
 set global rpl_semi_sync_master_enabled= 1;
 [ on slave ]
 include/stop_slave.inc
