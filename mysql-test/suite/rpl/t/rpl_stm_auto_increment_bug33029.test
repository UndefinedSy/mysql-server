# BUG#33029 5.0 to 5.1 replication fails on dup key when inserting
# using a trig in SP

# For all 5.0 up to 5.0.58 exclusive, and 5.1 up to 5.1.12 exclusive,
# if one statement in a SP generated AUTO_INCREMENT value by the top
# statement, all statements after it would be considered generated
# AUTO_INCREMENT value by the top statement, and a erroneous INSERT_ID
# value might be associated with these statement, which could cause
# duplicate entry error and stop the slave.

source include/have_binlog_format_statement.inc;
source include/master-slave.inc;

<<<<<<< HEAD
CALL mtr.add_suppression("Unsafe statement written to the binary log using statement format since BINLOG_FORMAT = STATEMENT");
--connection slave
CALL mtr.add_suppression("Unsafe statement written to the binary log using statement format since BINLOG_FORMAT = STATEMENT");
--connection master
=======
call mtr.add_suppression("Unsafe statement written to the binary log using statement format since BINLOG_FORMAT = STATEMENT.");

--disable_warnings
DROP TABLE IF EXISTS t1, t2;
DROP PROCEDURE IF EXISTS p1;
DROP PROCEDURE IF EXISTS p2;
DROP TRIGGER IF EXISTS tr1;
DROP FUNCTION IF EXISTS f1;
--enable_warnings
>>>>>>> 20ca15d4

--sync_slave_with_master
--connection master


CREATE TABLE t1 (id INT AUTO_INCREMENT PRIMARY KEY);
CREATE TABLE t2 (id INT AUTO_INCREMENT PRIMARY KEY);

delimiter //;

CREATE PROCEDURE p1()
BEGIN
   DECLARE ins_count INT DEFAULT 10; 

   WHILE ins_count > 0 DO
       INSERT INTO t1 VALUES (NULL);
       SET ins_count = ins_count - 1;
   END WHILE;

   DELETE FROM t1 WHERE id = 1;
   DELETE FROM t1 WHERE id = 2;
   DELETE FROM t2 WHERE id = 1;
   DELETE FROM t2 WHERE id = 2;
END//

CREATE PROCEDURE p2()
BEGIN
   INSERT INTO t1 VALUES (NULL);
   DELETE FROM t1 WHERE id = f1(3);
   DELETE FROM t1 WHERE id = f1(4);
   DELETE FROM t2 WHERE id = 3;
   DELETE FROM t2 WHERE id = 4;
END//

CREATE TRIGGER tr1 BEFORE DELETE
    ON t1 FOR EACH ROW 
    BEGIN
        INSERT INTO t2  VALUES (NULL);
    END//

CREATE FUNCTION f1 (i int) RETURNS int
    BEGIN
        INSERT INTO t2 VALUES (NULL);
        RETURN i;
    END//

delimiter ;//

# the $binlog_start will be used by the show_binlog_events.inc, so
# that we can skip binlog events we don't care
let $binlog_start= query_get_value(SHOW MASTER STATUS, Position, 1);
CALL p1();
source include/show_binlog_events.inc;

echo # Result on master;
SELECT * FROM t1;
SELECT * FROM t2;

sync_slave_with_master;

echo # Result on slave;
SELECT * FROM t1;
SELECT * FROM t2;

connection master;

DROP TRIGGER tr1;

# the $binlog_start will be used by the show_binlog_events.inc, so
# that we can skip binlog events we don't care
let $binlog_start= query_get_value(SHOW MASTER STATUS, Position, 1);
CALL p2();
source include/show_binlog_events.inc;

echo # Result on master;
SELECT * FROM t1;
SELECT * FROM t2;

sync_slave_with_master;

echo # Result on slave;
SELECT * FROM t1;
SELECT * FROM t2;

# clean up
connection master;
disable_warnings;
DROP TABLE IF EXISTS t1, t2;
DROP PROCEDURE IF EXISTS p1;
DROP PROCEDURE IF EXISTS p2;
DROP FUNCTION IF EXISTS f1;
DROP TRIGGER IF EXISTS tr1;
enable_warnings;
sync_slave_with_master;<|MERGE_RESOLUTION|>--- conflicted
+++ resolved
@@ -11,12 +11,6 @@
 source include/have_binlog_format_statement.inc;
 source include/master-slave.inc;
 
-<<<<<<< HEAD
-CALL mtr.add_suppression("Unsafe statement written to the binary log using statement format since BINLOG_FORMAT = STATEMENT");
---connection slave
-CALL mtr.add_suppression("Unsafe statement written to the binary log using statement format since BINLOG_FORMAT = STATEMENT");
---connection master
-=======
 call mtr.add_suppression("Unsafe statement written to the binary log using statement format since BINLOG_FORMAT = STATEMENT.");
 
 --disable_warnings
@@ -26,7 +20,6 @@
 DROP TRIGGER IF EXISTS tr1;
 DROP FUNCTION IF EXISTS f1;
 --enable_warnings
->>>>>>> 20ca15d4
 
 --sync_slave_with_master
 --connection master
