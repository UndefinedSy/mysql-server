--- conflicted
+++ resolved
@@ -390,11 +390,7 @@
 SET @save_read_only= @@global.read_only;
 
 CREATE USER test@localhost;
-<<<<<<< HEAD
-GRANT CREATE, DROP, INSERT, CREATE TABLESPACE, ALTER ROUTINE, FILE ON *.* TO test@localhost;
-=======
-GRANT CREATE, DROP, INSERT, CREATE TABLESPACE, ALTER ROUTINE, RELOAD ON *.* TO test@localhost;
->>>>>>> 0405ebee
+GRANT CREATE, DROP, INSERT, CREATE TABLESPACE, ALTER ROUTINE, FILE, RELOAD ON *.* TO test@localhost;
 
 --echo connect (con1,localhost,test,,test);
 connect (con1,localhost,test,,test);
