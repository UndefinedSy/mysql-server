--echo #
--echo # Setup
--echo #

source include/master-slave.inc;
source include/have_innodb.inc;
use test;
--disable_warnings
drop table if exists t1, t2, t3;
--enable_warnings

--echo #
--echo # See if queries that use both auto_increment and LAST_INSERT_ID()
--echo # are replicated well
--echo #
--echo # We also check how the foreign_key_check variable is replicated
--echo #

connection master;
create table t1(a int auto_increment, key(a));
create table t2(b int auto_increment, c int, key(b));
insert into t1 values (1),(2),(3);
insert into t1 values (null);
insert into t2 values (null,last_insert_id());
save_master_pos;
connection slave;
sync_with_master;
select * from t1;
select * from t2;
connection master;
#check if multi-line inserts,
#which set last_insert_id to the first id inserted,
#are replicated the same way
drop table t1;
drop table t2;
--disable_warnings
create table t1(a int auto_increment, key(a)) engine=innodb;
create table t2(b int auto_increment, c int, key(b), foreign key(b) references t1(a)) engine=innodb;
--enable_warnings
SET FOREIGN_KEY_CHECKS=0;
insert into t1 values (10);
insert into t1 values (null),(null),(null);
insert into t2 values (5,0);
insert into t2 values (null,last_insert_id());
SET FOREIGN_KEY_CHECKS=1;
save_master_pos;
connection slave;
sync_with_master;
select * from t1;
select * from t2;
connection master;

--echo #
--echo # check if INSERT SELECT in auto_increment is well replicated (bug #490)
--echo #

drop table t2;
drop table t1;
create table t1(a int auto_increment, key(a));
create table t2(b int auto_increment, c int, key(b));
insert into t1 values (10);
insert into t1 values (null),(null),(null);
insert into t2 values (5,0);
insert into t2 (c) select * from t1;
select * from t2;
save_master_pos;
connection slave;
sync_with_master;
select * from t1;
select * from t2;
connection master;
drop table t1;
drop table t2;
save_master_pos;
connection slave;
sync_with_master;

--echo #
--echo # Bug#8412: Error codes reported in binary log for CHARACTER SET,
--echo #           FOREIGN_KEY_CHECKS
--echo #

connection master;
SET TIMESTAMP=1000000000;
CREATE TABLE t1 ( a INT UNIQUE );
SET FOREIGN_KEY_CHECKS=0;
--error 1062
INSERT INTO t1 VALUES (1),(1);
sync_slave_with_master;

connection master;
drop table t1;
sync_slave_with_master;
 
--echo #
--echo # Bug#14553: NULL in WHERE resets LAST_INSERT_ID
--echo #

connection master;
create table t1(a int auto_increment, key(a));
create table t2(a int);
insert into t1 (a) values (null);
insert into t2 (a) select a from t1 where a is null;
insert into t2 (a) select a from t1 where a is null;
select * from t2;
sync_slave_with_master;
connection slave;
select * from t2;
connection master;
drop table t1;
drop table t2;
sync_slave_with_master;
<<<<<<< HEAD
# End of 4.1 tests


#
# BUG#15728: LAST_INSERT_ID function inside a stored function returns 0
#
# The solution is not to reset last_insert_id on enter to sub-statement.
#
connection master;
--disable_warnings
drop function if exists bug15728;
drop function if exists bug15728_insert;
drop table if exists t1, t2;
--enable_warnings

create table t1 (
  id int not null auto_increment,
  last_id int,
  primary key (id)
);
create function bug15728() returns int(11)
  return last_insert_id();

insert into t1 (last_id) values (0);
insert into t1 (last_id) values (last_insert_id());
insert into t1 (last_id) values (bug15728());

# Check that nested call replicates too.
create table t2 (
  id int not null auto_increment,
  last_id int,
  primary key (id)
);
delimiter |;
create function bug15728_insert() returns int(11) modifies sql data
begin
  insert into t2 (last_id) values (bug15728());
  return bug15728();
end|
create trigger t1_bi before insert on t1 for each row
begin
  declare res int;
  select bug15728_insert() into res;
  set NEW.last_id = res;
end|
delimiter ;|

insert into t1 (last_id) values (0);

drop trigger t1_bi;

# Check that nested call doesn't affect outer context.
select last_insert_id();
select bug15728_insert();
select last_insert_id();
insert into t1 (last_id) values (bug15728());
# This should be exactly one greater than in the previous call.
select last_insert_id();

save_master_pos;
connection slave;
sync_with_master;
select * from t1;
select * from t2;
connection master;

drop function bug15728;
drop function bug15728_insert;
drop table t1, t2;

# test of BUG#20188 REPLACE or ON DUPLICATE KEY UPDATE in
# auto_increment breaks binlog

create table t1 (n int primary key auto_increment not null,
b int, unique(b));

# First, test that we do not call restore_auto_increment() too early
# in write_record():
set sql_log_bin=0;
insert into t1 values(null,100);
replace into t1 values(null,50),(null,100),(null,150);
select * from t1 order by n;
truncate table t1;
set sql_log_bin=1;

insert into t1 values(null,100);
select * from t1 order by n;
sync_slave_with_master;
# make slave's table autoinc counter bigger
insert into t1 values(null,200),(null,300);
delete from t1 where b <> 100;
# check that slave's table content is identical to master
select * from t1 order by n;
# only the auto_inc counter differs.

connection master;
replace into t1 values(null,100),(null,350);
select * from t1 order by n;
sync_slave_with_master;
select * from t1 order by n;

# Same test as for REPLACE, but for ON DUPLICATE KEY UPDATE

# We first check that if we update a row using a value larger than the
# table's counter, the counter for next row is bigger than the
# after-value of the updated row.
connection master;
insert into t1 values (NULL,400),(3,500),(NULL,600) on duplicate key UPDATE n=1000;
select * from t1 order by n;
sync_slave_with_master;
select * from t1 order by n;

# and now test for the bug:
connection master;
drop table t1;
create table t1 (n int primary key auto_increment not null,
b int, unique(b));
insert into t1 values(null,100);
select * from t1 order by n;
sync_slave_with_master;
insert into t1 values(null,200),(null,300);
delete from t1 where b <> 100;
select * from t1 order by n;

connection master;
insert into t1 values(null,100),(null,350) on duplicate key update n=2;
select * from t1 order by n;
sync_slave_with_master;
select * from t1 order by n;

connection master;
drop table t1;

# End of 5.0 tests

sync_slave_with_master;
=======

--echo #
--echo # End of 4.1 tests
--echo #
>>>>>>> 9538acf5
<|MERGE_RESOLUTION|>--- conflicted
+++ resolved
@@ -110,9 +110,10 @@
 drop table t1;
 drop table t2;
 sync_slave_with_master;
-<<<<<<< HEAD
-# End of 4.1 tests
-
+
+--echo #
+--echo # End of 4.1 tests
+--echo #
 
 #
 # BUG#15728: LAST_INSERT_ID function inside a stored function returns 0
@@ -243,13 +244,9 @@
 
 connection master;
 drop table t1;
-
-# End of 5.0 tests
-
-sync_slave_with_master;
-=======
-
---echo #
---echo # End of 4.1 tests
---echo #
->>>>>>> 9538acf5
+sync_slave_with_master;
+
+--echo 
+--echo # End of 5.0 tests
+--echo 
+
