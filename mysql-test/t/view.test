
--disable_warnings
drop table if exists t1,t2,t3,t4,t9,`t1a``b`,v1,v2,v3,v4,v5,v6;
drop view if exists t1,t2,`t1a``b`,v1,v2,v3,v4,v5,v6;
drop database if exists mysqltest;
--enable_warnings
use test;

# Save the initial number of concurrent sessions.
--source include/count_sessions.inc

#
# some basic test of views and its functionality
#

# create view on nonexistent table
-- error ER_NO_SUCH_TABLE
create view v1 (c,d) as select a,b from t1;

create temporary table t1 (a int, b int);
# view on temporary table
-- error ER_VIEW_SELECT_TMPTABLE
create view v1 (c) as select b+1 from t1;
drop table t1;

create table t1 (a int, b int);
insert into t1 values (1,2), (1,3), (2,4), (2,5), (3,10);

# view with variable
-- error ER_VIEW_SELECT_VARIABLE
create view v1 (c,d) as select a,b+@@global.max_user_connections from t1;
-- error ER_VIEW_SELECT_VARIABLE
create view v1 (c,d) as select a,b from t1
  where a = @@global.max_user_connections;

# simple view
create view v1 (c) as select b+1 from t1;
select c from v1;
select is_updatable from information_schema.views where table_name='v1';

# temporary table should not hide table of view
create temporary table t1 (a int, b int);
# this is empty
select * from t1;
# but this based on normal t1
select c from v1;
show create table v1;
show create view v1;
-- error ER_WRONG_OBJECT
show create view t1;
drop table t1;

# try to use fields from underlying table
-- error ER_BAD_FIELD_ERROR
select a from v1;
-- error ER_BAD_FIELD_ERROR
select v1.a from v1;
-- error ER_BAD_FIELD_ERROR
select b from v1;
-- error ER_BAD_FIELD_ERROR
select v1.b from v1;

# view with different algorithms (explain output differs)
explain extended select c from v1;
create algorithm=temptable view v2 (c) as select b+1 from t1;
show create view v2;
select c from v2;
explain extended select c from v2;

# try to use underlying table fields in VIEW creation process
-- error ER_BAD_FIELD_ERROR
create view v3 (c) as select a+1 from v1;
-- error ER_BAD_FIELD_ERROR
create view v3 (c) as select b+1 from v1;


# VIEW on VIEW test with mixing different algorithms on different order
create view v3 (c) as select c+1 from v1;
select c from v3;
explain extended select c from v3;
create algorithm=temptable view v4 (c) as select c+1 from v2;
select c from v4;
explain extended select c from v4;
create view v5 (c) as select c+1 from v2;
select c from v5;
explain extended select c from v5;
create algorithm=temptable view v6 (c) as select c+1 from v1;
select c from v6;
explain extended select c from v6;

# show table/table status test
show tables;
show full tables;
--replace_column 8 # 12 # 13 #
show table status;

drop view v1,v2,v3,v4,v5,v6;

#
# alter/create view test
#

# view with subqueries of different types
create view v1 (c,d,e,f) as select a,b,
a in (select a+2 from t1), a = all (select a from t1) from t1;
create view v2 as select c, d from v1;
select * from v1;
select * from v2;

# try to create VIEW with name of existing VIEW
-- error ER_TABLE_EXISTS_ERROR
create view v1 (c,d,e,f) as select a,b, a in (select a+2 from t1), a = all (select a from t1) from t1;

# 'or replace' should work in this case
create or replace view v1 (c,d,e,f) as select a,b, a in (select a+2 from t1), a = all (select a from t1) from t1;

# try to ALTER unexisting VIEW
drop view v2;
-- error ER_NO_SUCH_TABLE
alter view v2 as select c, d from v1;

# 'or replace' on unexisting view
create or replace view v2 as select c, d from v1;

# alter view on existing view
alter view v1 (c,d) as select a,max(b) from t1 group by a;

# check that created view works
select * from v1;
select * from v2;

# try to drop nonexistent VIEW
-- error ER_BAD_TABLE_ERROR
drop view v100;

# try to drop table with DROP VIEW
-- error ER_WRONG_OBJECT
drop view t1;

# try to drop VIEW with DROP TABLE
-- error ER_BAD_TABLE_ERROR
drop table v1;

# try to drop table with DROP VIEW

drop view v1,v2;
drop table t1;

#
# outer left join with merged views
#
create table t1 (a int);
insert into t1 values (1), (2), (3);

create view v1 (a) as select a+1 from t1;
create view v2 (a) as select a-1 from t1;

--sorted_result
select * from t1 natural left join v1;
--sorted_result
select * from v2 natural left join t1;
--sorted_result
select * from v2 natural left join v1;

drop view v1, v2;
drop table t1;


#
# DISTINCT option for VIEW
#
create table t1 (a int);
insert into t1 values (1), (2), (3), (1), (2), (3);
create view v1 as select distinct a from t1;
select * from v1;
explain select * from v1;
select * from t1;
drop view v1;
drop table t1;

#
# syntax compatibility
#
create table t1 (a int);
-- error ER_VIEW_NONUPD_CHECK
create view v1 as select distinct a from t1 WITH CHECK OPTION;
create view v1 as select a from t1 WITH CHECK OPTION;
create view v2 as select a from t1 WITH CASCADED CHECK OPTION;
create view v3 as select a from t1 WITH LOCAL CHECK OPTION;
drop view v3 RESTRICT;
drop view v2 CASCADE;
drop view v1;
drop table t1;

#
# aliases
#
create table t1 (a int, b int);
insert into t1 values (1,2), (1,3), (2,4), (2,5), (3,10);
create view v1 (c) as select b+1 from t1;
select test.c from v1 test;
create algorithm=temptable view v2 (c) as select b+1 from t1;
select test.c from v2 test;
select test1.* from v1 test1, v2 test2 where test1.c=test2.c;
select test2.* from v1 test1, v2 test2 where test1.c=test2.c;
drop table t1;
drop view v1,v2;

#
# LIMIT clause test
#
create table t1 (a int);
insert into t1 values (1), (2), (3), (4);
create view v1 as select a+1 from t1 order by 1 desc limit 2;
select * from v1;
explain select * from v1;
drop view v1;
drop table t1;

#
# CREATE ... SELECT view test
#
create table t1 (a int);
insert into t1 values (1), (2), (3), (4);
create view v1 as select a+1 from t1;
create table t2 select * from v1;
show columns from t2;
select * from t2;
drop view v1;
drop table t1,t2;

#
# simple view + simple update
#
create table t1 (a int, b int, primary key(a));
insert into t1 values (10,2), (20,3), (30,4), (40,5), (50,10);
create view v1 (a,c) as select a, b+1 from t1;
create algorithm=temptable view v2 (a,c) as select a, b+1 from t1;
select is_updatable from information_schema.views where table_name='v2';
select is_updatable from information_schema.views where table_name='v1';
# try to update expression
-- error ER_NONUPDATEABLE_COLUMN
update v1 set c=a+c;
# try to update VIEW with forced TEMPORARY TABLE algorithm
-- error ER_NON_UPDATABLE_TABLE
update v2 set a=a+c;
# updatable field of updateable view
update v1 set a=a+c;
select * from v1;
select * from t1;
drop table t1;
drop view v1,v2;

#
# simple view + simple multi-update
#
create table t1 (a int, b int, primary key(a));
insert into t1 values (10,2), (20,3), (30,4), (40,5), (50,10);
create table t2 (x int);
insert into t2 values (10), (20);
create view v1 (a,c) as select a, b+1 from t1;
create algorithm=temptable view v2 (a,c) as select a, b+1 from t1;
# try to update expression
-- error ER_NONUPDATEABLE_COLUMN
update t2,v1 set v1.c=v1.a+v1.c where t2.x=v1.a;
# try to update VIEW with forced TEMPORARY TABLE algorithm
-- error ER_NON_UPDATABLE_TABLE
update t2,v2 set v2.a=v2.v2.a+c where t2.x=v2.a;
# updatable field of updateable view
update t2,v1 set v1.a=v1.a+v1.c where t2.x=v1.a;
select * from v1;
select * from t1;
drop table t1,t2;
drop view v1,v2;

#
# MERGE VIEW with WHERE clause
#
create table t1 (a int, b int, primary key(b));
insert into t1 values (1,20), (2,30), (3,40), (4,50), (5,100);
create view v1 (c) as select b from t1 where a<3;
# simple select and explaint to be sure that it is MERGE
select * from v1;
explain extended select * from v1;
# update test
update v1 set c=c+1;
select * from t1;
# join of such VIEWs test
create view v2 (c) as select b from t1 where a>=3;
select * from v1, v2;
drop view v1, v2;
drop table t1;

#
# simple view + simple delete
#
create table t1 (a int, b int, primary key(a));
insert into t1 values (1,2), (2,3), (3,4), (4,5), (5,10);
create view v1 (a,c) as select a, b+1 from t1;
create algorithm=temptable view v2 (a,c) as select a, b+1 from t1;
# try to update VIEW with forced TEMPORARY TABLE algorithm
-- error ER_NON_UPDATABLE_TABLE
delete from v2 where c < 4;
# updatable field of updateable view
delete from v1 where c < 4;
select * from v1;
select * from t1;
drop table t1;
drop view v1,v2;

#
# simple view + simple multi-delete
#
create table t1 (a int, b int, primary key(a));
insert into t1 values (1,2), (2,3), (3,4), (4,5), (5,10);
create table t2 (x int);
insert into t2 values (1), (2), (3), (4);
create view v1 (a,c) as select a, b+1 from t1;
create algorithm=temptable view v2 (a,c) as select a, b+1 from t1;
# try to update VIEW with forced TEMPORARY TABLE algorithm
-- error ER_NON_UPDATABLE_TABLE
delete v2 from t2,v2 where t2.x=v2.a;
# updatable field of updateable view
delete v1 from t2,v1 where t2.x=v1.a;
select * from v1;
select * from t1;
drop table t1,t2;
drop view v1,v2;

#
# key presence check
#
create table t1 (a int, b int, c int, primary key(a,b));
insert into t1 values (10,2,-1), (20,3,-2), (30,4,-3), (40,5,-4), (50,10,-5);
create view v1 (x,y) as select a, b from t1;
create view v2 (x,y) as select a, c from t1;
set updatable_views_with_limit=NO;
update v1 set x=x+1;
update v2 set x=x+1;
update v1 set x=x+1 limit 1;
-- error ER_NON_UPDATABLE_TABLE
update v2 set x=x+1 limit 1;
set updatable_views_with_limit=YES;
update v1 set x=x+1 limit 1;
update v2 set x=x+1 limit 1;
set updatable_views_with_limit=DEFAULT;
show variables like "updatable_views_with_limit";
select * from t1;
drop table t1;
drop view v1,v2;

#
# simple insert
#
create table t1 (a int, b int, c int, primary key(a,b));
insert into t1 values (10,2,-1), (20,3,-2);
create view v1 (x,y,z) as select c, b, a from t1;
create view v2 (x,y) as select b, a from t1;
create view v3 (x,y,z) as select b, a, b from t1;
create view v4 (x,y,z) as select c+1, b, a from t1;
create algorithm=temptable view v5 (x,y,z) as select c, b, a from t1;
# try insert to VIEW with fields duplicate
-- error ER_NON_INSERTABLE_TABLE
insert into v3 values (-60,4,30);
# try insert to VIEW with expression in SELECT list
-- error ER_NON_INSERTABLE_TABLE
insert into v4 values (-60,4,30);
# try insert to VIEW using temporary table algorithm
-- error ER_NON_INSERTABLE_TABLE
insert into v5 values (-60,4,30);
insert into v1 values (-60,4,30);
insert into v1 (z,y,x) values (50,6,-100);
insert into v2 values (5,40);
select * from t1;
drop table t1;
drop view v1,v2,v3,v4,v5;

#
# insert ... select
#
create table t1 (a int, b int, c int, primary key(a,b));
insert into t1 values (10,2,-1), (20,3,-2);
create table t2 (a int, b int, c int, primary key(a,b));
insert into t2 values (30,4,-60);
create view v1 (x,y,z) as select c, b, a from t1;
create view v2 (x,y) as select b, a from t1;
create view v3 (x,y,z) as select b, a, b from t1;
create view v4 (x,y,z) as select c+1, b, a from t1;
create algorithm=temptable view v5 (x,y,z) as select c, b, a from t1;
# try insert to VIEW with fields duplicate
-- error ER_NON_INSERTABLE_TABLE
insert into v3 select c, b, a from t2;
# try insert to VIEW with expression in SELECT list
-- error ER_NON_INSERTABLE_TABLE
insert into v4 select c, b, a from t2;
# try insert to VIEW using temporary table algorithm
-- error ER_NON_INSERTABLE_TABLE
insert into v5 select c, b, a from t2;
insert into v1 select c, b, a from t2;
insert into v1 (z,y,x) select a+20,b+2,-100 from t2;
insert into v2 select b+1, a+10 from t2;
select * from t1;
drop table t1, t2;
drop view v1,v2,v3,v4,v5;

#
# outer join based on VIEW with WHERE clause
#
create table t1 (a int, primary key(a));
insert into t1 values (1), (2), (3);
create view v1 (x) as select a from t1 where a > 1;
select t1.a, v1.x from t1 left join v1 on (t1.a= v1.x);
drop table t1;
drop view v1;

#
# merging WHERE condition on VIEW on VIEW
#
create table t1 (a int, primary key(a));
insert into t1 values (1), (2), (3), (200);
create view v1 (x) as select a from t1 where a > 1;
create view v2 (y) as select x from v1 where x < 100;
select * from v2;
drop table t1;
drop view v1,v2;

#
# VIEW on non-updatable view
#
create table t1 (a int, primary key(a));
insert into t1 values (1), (2), (3), (200);
create ALGORITHM=TEMPTABLE view v1 (x) as select a from t1;
create view v2 (y) as select x from v1;
-- error ER_NON_UPDATABLE_TABLE
update v2 set y=10 where y=2;
drop table t1;
drop view v1,v2;

#
# auto_increment field out of VIEW
#
create table t1 (a int not null auto_increment, b int not null, primary key(a), unique(b));
create view v1 (x) as select b from t1;
insert into v1 values (1);
select last_insert_id();
insert into t1 (b) values (2);
select last_insert_id();
select * from t1;
drop view v1;
drop table t1;

#
# VIEW fields quoting
#
set sql_mode='ansi';
create table t1 ("a*b" int);
create view v1 as select "a*b" from t1;
show create view v1;
drop view v1;
drop table t1;
set sql_mode=default;

#
# VIEW without tables
#
create table t1 (t_column int);
create view v1 as select 'a';
select * from v1, t1;
drop view v1;
drop table t1;

#
# quote mark inside table name
#
create table `t1a``b` (col1 char(2));
create view v1 as select * from `t1a``b`;
select * from v1;
describe v1;
drop view v1;
drop table `t1a``b`;

#
# Changing of underlying table
#
create table t1 (col1 char(5),col2 char(5));
create view v1 as select * from t1;
drop table t1;
create table t1 (col1 char(5),newcol2 char(5));
-- error ER_VIEW_INVALID
insert into v1 values('a','aa');
drop table t1;
-- error ER_VIEW_INVALID
select * from v1;
drop view v1;

#
# check of duplication of column names
#
-- error ER_DUP_FIELDNAME
create view v1 (a,a) as select 'a','a';

#
# updatablity should be transitive
#
create table t1 (col1 int,col2 char(22));
insert into t1 values(5,'Hello, world of views');
create view v1 as select * from t1;
create view v2 as select * from v1;
update v2 set col2='Hello, view world';
select is_updatable from information_schema.views;
select * from t1;
drop view v2, v1;
drop table t1;

#
# check 'use index' on view with temporary table
#
create table t1 (a int, b int);
create view v1 as select a, sum(b) from t1 group by a;
--error ER_KEY_DOES_NOT_EXITS
select b from v1 use index (some_index) where b=1;
drop view v1;
drop table t1;

#
# using VIEW fields several times in query resolved via temporary tables
#
create table t1 (col1 char(5),col2 char(5));
create view v1 (col1,col2) as select col1,col2 from t1;
insert into v1 values('s1','p1'),('s1','p2'),('s1','p3'),('s1','p4'),('s2','p1'),('s3','p2'),('s4','p4');
select distinct first.col2 from t1 first where first.col2 in (select second.col2 from t1 second where second.col1<>first.col1);
select distinct first.col2 from v1 first where first.col2 in (select second.col2 from t1 second where second.col1<>first.col1);
drop view v1;
drop table t1;

#
# Test of view updatability in prepared statement
#
create table t1 (a int);
create view v1 as select a from t1;
insert into t1 values (1);

#update
SET @v0 = '2';
PREPARE stmt FROM 'UPDATE v1 SET a = ?';
EXECUTE stmt USING @v0;
DEALLOCATE PREPARE stmt;

#insert without field list
SET @v0 = '3';
PREPARE stmt FROM 'insert into v1 values (?)';
EXECUTE stmt USING @v0;
DEALLOCATE PREPARE stmt;

#insert with field list
SET @v0 = '4';
PREPARE stmt FROM 'insert into v1 (a) values (?)';
EXECUTE stmt USING @v0;
DEALLOCATE PREPARE stmt;

select * from t1;

drop view v1;
drop table t1;

#
# error on preparation
#
-- error ER_NO_TABLES_USED
CREATE VIEW v02 AS SELECT * FROM DUAL;
SHOW TABLES;

#
# EXISTS with UNION VIEW
#
CREATE VIEW v1 AS SELECT EXISTS (SELECT 1 UNION SELECT 2);
select * from v1;
drop view v1;

#
# using VIEW where table is required
#
create table t1 (col1 int,col2 char(22));
create view v1 as select * from t1;
-- error ER_WRONG_OBJECT
create index i1 on v1 (col1);
drop view v1;
drop table t1;

#
# connection_id(), pi(), current_user(), version() representation test
#
CREATE VIEW v1 (f1,f2,f3,f4) AS SELECT connection_id(), pi(), current_user(), version();
SHOW CREATE VIEW v1;
drop view v1;

#
# VIEW built over UNION
#
create table t1 (s1 int);
create table t2 (s2 int);
insert into t1 values (1), (2);
insert into t2 values (2), (3);
create view v1 as select * from t1,t2 union all select * from t1,t2;
select * from v1;
drop view v1;
drop tables t1, t2;

#
# Aggregate functions in view list
#
create table t1 (col1 int);
insert into t1 values (1);
create view v1 as select count(*) from t1;
insert into t1 values (null);
select * from v1;
drop view v1;
drop table t1;

#
# Showing VIEW with VIEWs in subquery
#
create table t1 (a int);
create table t2 (a int);
create view v1 as select a from t1;
create view v2 as select a from t2 where a in (select a from v1);
show create view v2;
drop view v2, v1;
drop table t1, t2;

#
# SHOW VIEW view with name with spaces
#
CREATE VIEW `v 1` AS select 5 AS `5`;
show create view `v 1`;
drop view `v 1`;

#
# Removing database with .frm archives
#
create database mysqltest;
create table mysqltest.t1 (a int, b int);
create view mysqltest.v1 as select a from mysqltest.t1;
alter view mysqltest.v1 as select b from mysqltest.t1;
alter view mysqltest.v1 as select a from mysqltest.t1;
drop database mysqltest;

#
# VIEW with full text
#
CREATE TABLE t1 (c1 int not null auto_increment primary key, c2 varchar(20), fulltext(c2));
insert into t1 (c2) VALUES ('real Beer'),('Water'),('Kossu'),('Coca-Cola'),('Vodka'),('Wine'),('almost real Beer');
select * from t1 WHERE match (c2) against ('Beer');
CREATE VIEW v1 AS SELECT  * from t1 WHERE match (c2) against ('Beer');
select * from v1;
drop view v1;
drop table t1;

#
# distinct in temporary table with a VIEW
#
create table t1 (a int);
insert into t1 values (1),(1),(2),(2),(3),(3);
create view v1 as select a from t1;
select distinct a from v1;
select distinct a from v1 limit 2;
select distinct a from t1 limit 2;
prepare stmt1 from "select distinct a from v1 limit 2";
execute stmt1;
execute stmt1;
deallocate prepare stmt1;
drop view v1;
drop table t1;

#
# aggregate function of aggregate function
#
create table t1 (tg_column bigint);
create view v1 as select count(tg_column) as vg_column from t1;
select avg(vg_column) from v1;
drop view v1;
drop table t1;

#
# VIEW of VIEW with column renaming
#
create table t1 (col1 bigint not null, primary key (col1));
create table t2 (col1 bigint not null, key (col1));
create view v1 as select * from t1;
create view v2 as select * from t2;
insert into v1 values (1);
insert into v2 values (1);
create view v3 (a,b) as select v1.col1 as a, v2.col1 as b from v1, v2 where v1.col1 = v2.col1;
select * from v3;
show create view v3;
drop view v3, v2, v1;
drop table t2, t1;

#
# VIEW based on functions with  complex names
#
create function `f``1` () returns int return 5;
create view v1 as select test.`f``1` ();
show create view v1;
select * from v1;
drop view v1;
drop function `f``1`;

#
# tested problem when function name length close to ALIGN_SIZE
#
create function a() returns int return 5;
create view v1 as select a();
select * from v1;
drop view v1;
drop function a;

#
# VIEW with collation
#
create table t2 (col1 char collate latin1_german2_ci);
create view v2 as select col1 collate latin1_german1_ci from t2;
show create view v2;
show create view v2;
drop view v2;
drop table t2;

#
# order by refers on integer field
#
create table t1 (a int);
insert into t1 values (1), (2);
create view v1 as select 5 from t1 order by 1;
select * from v1;
drop view v1;
drop table t1;

#
# VIEW over dropped function
#
create function x1 () returns int return 5;
create table t1 (s1 int);
create view v1 as select x1() from t1;
drop function x1;
-- error ER_VIEW_INVALID
select * from v1;
--replace_column 8 # 12 # 13 #
show table status;
drop view v1;
drop table t1;

#
# VIEW with floating point (long number) as column
#
create view v1 as select 99999999999999999999999999999999999999999999999999999 as col1;
show create view v1;
drop view v1;

#
# VIEWs with national characters
#

SET @old_cs_client = @@character_set_client;
SET @old_cs_results = @@character_set_results;
SET @old_cs_connection = @@character_set_connection;

set names utf8;
create table tü (cü char);
create view vü as select cü from tü;
insert into vü values ('ü');
select * from vü;
drop view vü;
drop table tü;

SET character_set_client = @old_cs_client;
SET character_set_results = @old_cs_results;
SET character_set_connection = @old_cs_connection;

#
# problem with used_tables() of outer reference resolved in VIEW
#
create table t1 (a int, b int);
insert into t1 values (1,2), (1,3), (2,4), (2,5), (3,10);
create view v1(c) as select a+1 from t1 where b >= 4;
select c from v1 where exists (select * from t1 where a=2 and b=c);
drop view v1;
drop table t1;

#
# view with cast operation
#
create view v1 as select cast(1 as char(3));
show create view v1;
select * from v1;
drop view v1;

#
# renaming views
#
create table t1 (a int);
create view v1 as select a from t1;
create view v3 as select a from t1;
create database mysqltest;
-- error ER_FORBID_SCHEMA_CHANGE
rename table v1 to mysqltest.v1;
rename table v1 to v2;
--error ER_TABLE_EXISTS_ERROR
rename table v3 to v1, v2 to t1;
drop table t1;
drop view v2,v3;
drop database mysqltest;

#
# bug handling from VIEWs
#
create view v1 as select 'a',1;
create view v2 as select * from v1 union all select * from v1;
create view v3 as select * from v2 where 1 = (select `1` from v2);
create view v4 as select * from v3;
-- error ER_SUBQUERY_NO_1_ROW
select * from v4;
drop view v4, v3, v2, v1;

#
# VIEW over SELECT with prohibited clauses
#
-- error ER_VIEW_SELECT_CLAUSE
create view v1 as select 5 into @w;
-- error ER_VIEW_SELECT_CLAUSE
create view v1 as select 5 into outfile 'ttt';
create table t1 (a int);
-- error ER_VIEW_SELECT_CLAUSE
create view v1 as select a from t1 procedure analyse();
-- error ER_VIEW_SELECT_DERIVED
create view v1 as select 1 from (select 1) as d1;
drop table t1;

#
# INSERT into VIEW with ON DUPLICATE
#
create table t1 (s1 int, primary key (s1));
create view v1 as select * from t1;
insert into v1 values (1) on duplicate key update s1 = 7;
insert into v1 values (1) on duplicate key update s1 = 7;
select * from t1;
drop view v1;
drop table t1;

#
# test of updating and fetching from the same table check
#
create table t1 (col1 int);
create table t2 (col1 int);
create table t3 (col1 datetime not null);
create view v1 as select * from t1;
create view v2 as select * from v1;
create view v3 as select v2.col1 from v2,t2 where v2.col1 = t2.col1;
-- error ER_VIEW_PREVENT_UPDATE
update v2 set col1 = (select max(col1) from v1);
-- error ER_VIEW_PREVENT_UPDATE
update v2 set col1 = (select max(col1) from t1);
-- error ER_UPDATE_TABLE_USED
update v2 set col1 = (select max(col1) from v2);
-- error ER_VIEW_PREVENT_UPDATE
update v2,t2 set v2.col1 = (select max(col1) from v1) where v2.col1 = t2.col1;
-- error ER_VIEW_PREVENT_UPDATE
update t1,t2 set t1.col1 = (select max(col1) from v1) where t1.col1 = t2.col1;
-- error ER_UPDATE_TABLE_USED
update v1,t2 set v1.col1 = (select max(col1) from v1) where v1.col1 = t2.col1;
-- error ER_VIEW_PREVENT_UPDATE
update t2,v2 set v2.col1 = (select max(col1) from v1) where v2.col1 = t2.col1;
-- error ER_VIEW_PREVENT_UPDATE
update t2,t1 set t1.col1 = (select max(col1) from v1) where t1.col1 = t2.col1;
-- error ER_VIEW_PREVENT_UPDATE
update t2,v1 set v1.col1 = (select max(col1) from v1) where v1.col1 = t2.col1;
-- error ER_VIEW_PREVENT_UPDATE
update v2,t2 set v2.col1 = (select max(col1) from t1) where v2.col1 = t2.col1;
-- error ER_UPDATE_TABLE_USED
update t1,t2 set t1.col1 = (select max(col1) from t1) where t1.col1 = t2.col1;
-- error ER_VIEW_PREVENT_UPDATE
update v1,t2 set v1.col1 = (select max(col1) from t1) where v1.col1 = t2.col1;
-- error ER_UPDATE_TABLE_USED
update t2,v2 set v2.col1 = (select max(col1) from t1) where v2.col1 = t2.col1;
-- error ER_UPDATE_TABLE_USED
update t2,t1 set t1.col1 = (select max(col1) from t1) where t1.col1 = t2.col1;
-- error ER_UPDATE_TABLE_USED
update t2,v1 set v1.col1 = (select max(col1) from t1) where v1.col1 = t2.col1;
-- error ER_UPDATE_TABLE_USED
update v2,t2 set v2.col1 = (select max(col1) from v2) where v2.col1 = t2.col1;
-- error ER_VIEW_PREVENT_UPDATE
update t1,t2 set t1.col1 = (select max(col1) from v2) where t1.col1 = t2.col1;
-- error ER_VIEW_PREVENT_UPDATE
update v1,t2 set v1.col1 = (select max(col1) from v2) where v1.col1 = t2.col1;
-- error ER_VIEW_PREVENT_UPDATE
update t2,v2 set v2.col1 = (select max(col1) from v2) where v2.col1 = t2.col1;
-- error ER_VIEW_PREVENT_UPDATE
update t2,t1 set t1.col1 = (select max(col1) from v2) where t1.col1 = t2.col1;
-- error ER_VIEW_PREVENT_UPDATE
update t2,v1 set v1.col1 = (select max(col1) from v2) where v1.col1 = t2.col1;
-- error ER_VIEW_PREVENT_UPDATE
update v3 set v3.col1 = (select max(col1) from v1);
-- error ER_VIEW_PREVENT_UPDATE
update v3 set v3.col1 = (select max(col1) from t1);
-- error ER_VIEW_PREVENT_UPDATE
update v3 set v3.col1 = (select max(col1) from v2);
-- error ER_UPDATE_TABLE_USED
update v3 set v3.col1 = (select max(col1) from v3);
-- error ER_VIEW_PREVENT_UPDATE
delete from v2 where col1 = (select max(col1) from v1);
-- error ER_VIEW_PREVENT_UPDATE
delete from v2 where col1 = (select max(col1) from t1);
-- error ER_UPDATE_TABLE_USED
delete from v2 where col1 = (select max(col1) from v2);
-- error ER_VIEW_PREVENT_UPDATE
delete v2 from v2,t2 where (select max(col1) from v1) > 0 and v2.col1 = t2.col1;
-- error ER_VIEW_PREVENT_UPDATE
delete t1 from t1,t2 where (select max(col1) from v1) > 0 and t1.col1 = t2.col1;
-- error ER_UPDATE_TABLE_USED
delete v1 from v1,t2 where (select max(col1) from v1) > 0 and v1.col1 = t2.col1;
-- error ER_VIEW_PREVENT_UPDATE
delete v2 from v2,t2 where (select max(col1) from t1) > 0 and v2.col1 = t2.col1;
-- error ER_UPDATE_TABLE_USED
delete t1 from t1,t2 where (select max(col1) from t1) > 0 and t1.col1 = t2.col1;
-- error ER_VIEW_PREVENT_UPDATE
delete v1 from v1,t2 where (select max(col1) from t1) > 0 and v1.col1 = t2.col1;
-- error ER_UPDATE_TABLE_USED
delete v2 from v2,t2 where (select max(col1) from v2) > 0 and v2.col1 = t2.col1;
-- error ER_VIEW_PREVENT_UPDATE
delete t1 from t1,t2 where (select max(col1) from v2) > 0 and t1.col1 = t2.col1;
-- error ER_VIEW_PREVENT_UPDATE
delete v1 from v1,t2 where (select max(col1) from v2) > 0 and v1.col1 = t2.col1;
-- error ER_VIEW_PREVENT_UPDATE
insert into v2 values ((select max(col1) from v1));
-- error ER_VIEW_PREVENT_UPDATE
insert into t1 values ((select max(col1) from v1));
-- error ER_VIEW_PREVENT_UPDATE
insert into v2 values ((select max(col1) from v1));
-- error ER_VIEW_PREVENT_UPDATE
insert into v2 values ((select max(col1) from t1));
-- error ER_UPDATE_TABLE_USED
insert into t1 values ((select max(col1) from t1));
-- error ER_VIEW_PREVENT_UPDATE
insert into v2 values ((select max(col1) from t1));
-- error ER_UPDATE_TABLE_USED
insert into v2 values ((select max(col1) from v2));
-- error ER_VIEW_PREVENT_UPDATE
insert into t1 values ((select max(col1) from v2));
-- error ER_UPDATE_TABLE_USED
insert into v2 values ((select max(col1) from v2));
-- error ER_VIEW_PREVENT_UPDATE
insert into v3 (col1) values ((select max(col1) from v1));
-- error ER_VIEW_PREVENT_UPDATE
insert into v3 (col1) values ((select max(col1) from t1));
-- error ER_VIEW_PREVENT_UPDATE
insert into v3 (col1) values ((select max(col1) from v2));
# check with TZ tables in list
-- error ER_VIEW_PREVENT_UPDATE
insert into v3 (col1) values ((select CONVERT_TZ('20050101000000','UTC','MET') from v2));
insert into v3 (col1) values ((select CONVERT_TZ('20050101000000','UTC','MET') from t2));
-- error ER_BAD_NULL_ERROR
insert into t3 values ((select CONVERT_TZ('20050101000000','UTC','MET') from t2));
# temporary table algorithm view should be equal to subquery in the from clause
create algorithm=temptable view v4 as select * from t1;
insert into t1 values (1),(2),(3);
insert into t1 (col1) values ((select max(col1) from v4));
select * from t1;

drop view v4,v3,v2,v1;
drop table t1,t2,t3;

#
# HANDLER with VIEW
#
create table t1 (s1 int);
create view v1 as select * from t1;
-- error ER_WRONG_OBJECT
handler v1 open as xx;
drop view v1;
drop table t1;

#
# view with WHERE in nested join
#
create table t1(a int);
insert into t1 values (0), (1), (2), (3);
create table t2 (a int);
insert into t2 select a from t1 where a > 1;
create view v1 as select a from t1 where a > 1;
--sorted_result
select * from t1 left join (t2 as t, v1) on v1.a=t1.a;
--sorted_result
select * from t1 left join (t2 as t, t2) on t2.a=t1.a;
drop view v1;
drop table t1, t2;

#
# Collation with view update
#
create table t1 (s1 char);
create view v1 as select s1 collate latin1_german1_ci as s1 from t1;
insert into v1 values ('a');
select * from v1;
update v1 set s1='b';
select * from v1;
update v1,t1 set v1.s1='c' where t1.s1=v1.s1;
select * from v1;
prepare stmt1 from "update v1,t1 set v1.s1=? where t1.s1=v1.s1";
set @arg='d';
execute stmt1 using @arg;
select * from v1;
set @arg='e';
execute stmt1 using @arg;
select * from v1;
deallocate prepare stmt1;
drop view v1;
drop table t1;

#
# test view with LOCK TABLES (work around)
#
create table t1 (a int);
create table t2 (a int);
create view v1 as select * from t1;
lock tables t1 read, v1 read;
select * from v1;
-- error ER_TABLE_NOT_LOCKED
select * from t2;
unlock tables;
drop view v1;
drop table t1, t2;

#
# WITH CHECK OPTION insert/update test
#
create table t1 (a int);
create view v1 as select * from t1 where a < 2 with check option;
# simple insert
insert into v1 values(1);
-- error ER_VIEW_CHECK_FAILED
insert into v1 values(3);
# simple insert with ignore
insert ignore into v1 values (2),(3),(0);
select * from t1;
# prepare data for next check
delete from t1;
# INSERT SELECT test
insert into v1 SELECT 1;
-- error ER_VIEW_CHECK_FAILED
insert into v1 SELECT 3;
# prepare data for next check
create table t2 (a int);
insert into t2 values (2),(3),(0);
# INSERT SELECT with ignore test
insert ignore into v1 SELECT a from t2;
select * from t1 order by a desc;
# simple UPDATE test
update v1 set a=-1 where a=0;
-- error ER_VIEW_CHECK_FAILED
update v1 set a=2 where a=1;
select * from t1 order by a desc;
# prepare data for next check
update v1 set a=0 where a=0;
insert into t2 values (1);
# multiupdate test
update v1,t2 set v1.a=v1.a-1 where v1.a=t2.a;
select * from t1 order by a desc;
# prepare data for next check
update v1 set a=a+1;
# multiupdate with ignore test
update ignore v1,t2 set v1.a=v1.a+1 where v1.a=t2.a;
select * from t1;

drop view v1;
drop table t1, t2;

#
# CASCADED/LOCAL CHECK OPTION test
#
create table t1 (a int);
create view v1 as select * from t1 where a < 2 with check option;
create view v2 as select * from v1 where a > 0 with local check option;
create view v3 as select * from v1 where a > 0 with cascaded check option;
insert into v2 values (1);
insert into v3 values (1);
-- error ER_VIEW_CHECK_FAILED
insert into v2 values (0);
-- error ER_VIEW_CHECK_FAILED
insert into v3 values (0);
insert into v2 values (2);
-- error ER_VIEW_CHECK_FAILED
insert into v3 values (2);
select * from t1;
drop view v3,v2,v1;
drop table t1;

#
# CHECK OPTION with INSERT ... ON DUPLICATE KEY UPDATE
#
create table t1 (a int, primary key (a));
create view v1 as select * from t1 where a < 2 with check option;
insert into v1 values (1) on duplicate key update a=2;
-- error ER_VIEW_CHECK_FAILED
insert into v1 values (1) on duplicate key update a=2;
insert ignore into v1 values (1) on duplicate key update a=2;
select * from t1;
drop view v1;
drop table t1;

#
# check cyclic referencing protection on altering view
#
create table t1 (s1 int);
create view v1 as select * from t1;
create view v2 as select * from v1;
-- error ER_NO_SUCH_TABLE
alter view v1 as select * from v2;
-- error ER_NO_SUCH_TABLE
alter view v1 as select * from v1;
-- error ER_NO_SUCH_TABLE
create or replace view v1 as select * from v2;
-- error ER_NO_SUCH_TABLE
create or replace view v1 as select * from v1;
drop view v2,v1;
drop table t1;

#
# check altering differ options
#
create table t1 (a int);
create view v1 as select * from t1;
show create view v1;
alter algorithm=undefined view v1 as select * from t1 with check option;
show create view v1;
alter algorithm=merge view v1 as select * from t1 with cascaded check option;
show create view v1;
alter algorithm=temptable view v1 as select * from t1;
show create view v1;
drop view v1;
drop table t1;

#
# updating view with subquery in the WHERE clause
#
create table t1 (s1 int);
create table t2 (s1 int);
create view v2 as select * from t2 where s1 in (select s1 from t1);
insert into v2 values (5);
insert into t1 values (5);
select * from v2;
update v2 set s1 = 0;
select * from v2;
select * from t2;
# check it with check option
alter view v2 as select * from t2 where s1 in (select s1 from t1) with check option;
insert into v2 values (5);
-- error ER_VIEW_CHECK_FAILED
update v2 set s1 = 1;
insert into t1 values (1);
update v2 set s1 = 1;
select * from v2;
select * from t2;
# scheck how VIEWs with subqueries work with prepared statements
prepare stmt1 from "select * from v2;";
execute stmt1;
insert into t1 values (0);
execute stmt1;
deallocate prepare stmt1;
drop view v2;
drop table t1, t2;

#
# test of substring_index with view
#
create table t1 (t time);
create view v1 as select substring_index(t,':',2) as t from t1;
insert into t1 (t) values ('12:24:10');
select substring_index(t,':',2) from t1;
select substring_index(t,':',2) from v1;
drop view v1;
drop table t1;

#
# test of cascaded check option for whiew without WHERE clause
#
create table t1 (s1 tinyint);
create view v1 as select * from t1 where s1 <> 0 with local check option;
create view v2 as select * from v1 with cascaded check option;
-- error ER_VIEW_CHECK_FAILED
insert into v2 values (0);
drop view v2, v1;
drop table t1;

#
# inserting single value with check option failed always get error
#
create table t1 (s1 int);
create view v1 as select * from t1 where s1 < 5 with check option;
#single value
-- error ER_VIEW_CHECK_FAILED
insert ignore into v1 values (6);
#several values
insert ignore into v1 values (6),(3);
select * from t1;
drop view v1;
drop table t1;

#
# changing value by trigger and CHECK OPTION
#
create table t1 (s1 tinyint);
create trigger t1_bi before insert on t1 for each row set new.s1 = 500;
create view v1 as select * from t1 where s1 <> 127 with check option;
-- error ER_VIEW_CHECK_FAILED
insert into v1 values (0);
select * from v1;
select * from t1;
drop trigger t1_bi;
drop view v1;
drop table t1;

#
# CASCADED should be used for all underlaying VIEWs
#
create table t1 (s1 tinyint);
create view v1 as select * from t1 where s1 <> 0;
create view v2 as select * from v1 where s1 <> 1 with cascaded check option;
-- error ER_VIEW_CHECK_FAILED
insert into v2 values (0);
select * from v2;
select * from t1;
drop view v2, v1;
drop table t1;

#
# LOAD DATA with view and CHECK OPTION
#
# fixed length fields
create table t1 (a int, b char(10));
create view v1 as select * from t1 where a != 0 with check option;
-- error ER_VIEW_CHECK_FAILED
load data infile '../../std_data/loaddata3.dat' into table v1 fields terminated by '' enclosed by '' ignore 1 lines;
select * from t1;
select * from v1;
delete from t1;
load data infile '../../std_data/loaddata3.dat' ignore into table v1 fields terminated by '' enclosed by '' ignore 1 lines;
select * from t1 order by a,b;
select * from v1 order by a,b;
drop view v1;
drop table t1;
# variable length fields
create table t1 (a text, b text);
create view v1 as select * from t1 where a <> 'Field A' with check option;
-- error ER_VIEW_CHECK_FAILED
load data infile '../../std_data/loaddata2.dat' into table v1 fields terminated by ',' enclosed by '''';
select concat('|',a,'|'), concat('|',b,'|') from t1;
select concat('|',a,'|'), concat('|',b,'|') from v1;
delete from t1;
load data infile '../../std_data/loaddata2.dat' ignore into table v1 fields terminated by ',' enclosed by '''';
select concat('|',a,'|'), concat('|',b,'|') from t1;
select concat('|',a,'|'), concat('|',b,'|') from v1;
drop view v1;
drop table t1;

#
# Trys update table from which we select using views and subqueries
#
create table t1 (s1 smallint);
create view v1 as select * from t1 where 20 < (select (s1) from t1);
-- error ER_NON_INSERTABLE_TABLE
insert into v1 values (30);
create view v2 as select * from t1;
create view v3 as select * from t1 where 20 < (select (s1) from v2);
-- error ER_NON_INSERTABLE_TABLE
insert into v3 values (30);
create view v4 as select * from v2 where 20 < (select (s1) from t1);
-- error ER_NON_INSERTABLE_TABLE
insert into v4 values (30);
drop view v4, v3, v2, v1;
drop table t1;

#
# CHECK TABLE with VIEW
#
create table t1 (a int);
create view v1 as select * from t1;
check table t1,v1;
check table v1,t1;
drop table t1;
check table v1;
drop view v1;

#
# merge of VIEW with several tables
#
create table t1 (a int);
create table t2 (a int);
create table t3 (a int);
insert into t1 values (1), (2), (3);
insert into t2 values (1), (3);
insert into t3 values (1), (2), (4);
# view over tables
create view v3 (a,b) as select t1.a as a, t2.a as b from t1 left join t2 on (t1.a=t2.a);
select * from t3 left join v3 on (t3.a = v3.a);
explain extended select * from t3 left join v3 on (t3.a = v3.a);
# view over views
create view v1 (a) as select a from t1;
create view v2 (a) as select a from t2;
create view v4 (a,b) as select v1.a as a, v2.a as b from v1 left join v2 on (v1.a=v2.a);
select * from t3 left join v4 on (t3.a = v4.a);
explain extended select * from t3 left join v4 on (t3.a = v4.a);
# PS with view over views
prepare stmt1 from "select * from t3 left join v4 on (t3.a = v4.a);";
execute stmt1;
execute stmt1;
deallocate prepare stmt1;
drop view v4,v3,v2,v1;
drop tables t1,t2,t3;

#
# updating of join view
#
create table t1 (a int, primary key (a), b int);
create table t2 (a int, primary key (a));
insert into t1 values (1,100), (2,200);
insert into t2 values (1), (3);
# legal view for update
create view v3 (a,b) as select t1.a as a, t2.a as b from t1, t2;
update v3 set a= 10 where a=1;
select * from t1;
select * from t2;
# view without primary key
create view v2 (a,b) as select t1.b as a, t2.a as b from t1, t2;
set updatable_views_with_limit=NO;
-- error ER_NON_UPDATABLE_TABLE
update v2 set a= 10 where a=200 limit 1;
set updatable_views_with_limit=DEFAULT;
# just view selects
select * from v3;
select * from v2;
# prepare statement with updating join view
set @a= 10;
set @b= 100;
prepare stmt1 from "update v3 set a= ? where a=?";
execute stmt1 using @a,@b;
select * from v3;
set @a= 300;
set @b= 10;
execute stmt1 using @a,@b;
select * from v3;
deallocate prepare stmt1;
drop view v3,v2;
drop tables t1,t2;

#
# inserting/deleting join view
#
create table t1 (a int, primary key (a), b int);
create table t2 (a int, primary key (a), b int);
insert into t2 values (1000, 2000);
create view v3 (a,b) as select t1.a as a, t2.a as b from t1, t2;
# inserting into join view without field list
-- error ER_VIEW_NO_INSERT_FIELD_LIST
insert into v3 values (1,2);
-- error ER_VIEW_NO_INSERT_FIELD_LIST
insert into v3 select * from t2;
# inserting in several tables of join view
-- error ER_VIEW_MULTIUPDATE
insert into v3(a,b) values (1,2);
-- error ER_VIEW_MULTIUPDATE
insert into v3(a,b) select * from t2;
# correct inserts into join view
insert into v3(a) values (1);
insert into v3(b) values (10);
insert into v3(a) select a from t2;
insert into v3(b) select b from t2;
insert into v3(a) values (1) on duplicate key update a=a+10000+VALUES(a);
select * from t1;
select * from t2;
# try delete from join view
-- error ER_VIEW_DELETE_MERGE_VIEW
delete from v3;
-- error ER_VIEW_DELETE_MERGE_VIEW
delete v3,t1 from v3,t1;
-- error ER_VIEW_DELETE_MERGE_VIEW
delete t1,v3 from t1,v3;
# delete from t1 just to reduce result set size
delete from t1;
# prepare statement with insert join view
prepare stmt1 from "insert into v3(a) values (?);";
set @a= 100;
execute stmt1 using @a;
set @a= 300;
execute stmt1 using @a;
deallocate prepare stmt1;
prepare stmt1 from "insert into v3(a) select ?;";
set @a= 101;
execute stmt1 using @a;
set @a= 301;
execute stmt1 using @a;
deallocate prepare stmt1;
select * from v3;

drop view v3;
drop tables t1,t2;

#
# View field names should be case insensitive
#
create table t1(f1 int);
create view v1 as select f1 from t1;
select * from v1 where F1 = 1;
drop view v1;
drop table t1;

#
# Resolving view fields in subqueries in VIEW (Bug#6394)
#
create table t1(c1 int);
create table t2(c2 int);
insert into t1 values (1),(2),(3);
insert into t2 values (1);
SELECT c1 FROM t1 WHERE c1 IN (SELECT c2 FROM t2);
SELECT c1 FROM t1 WHERE EXISTS (SELECT c2 FROM t2 WHERE c2 = c1);
create view v1 as SELECT c1 FROM t1 WHERE c1 IN (SELECT c2 FROM t2);
create view v2 as SELECT c1 FROM t1 WHERE EXISTS (SELECT c2 FROM t2 WHERE c2 = c1);
select * from v1;
select * from v2;
select * from (select c1 from v2) X;
drop view v2, v1;
drop table t1, t2;

#
# view over other view setup (Bug#7433)
#
CREATE TABLE t1 (C1 INT, C2 INT);
CREATE TABLE t2 (C2 INT);
CREATE VIEW v1 AS SELECT C2 FROM t2;
CREATE VIEW v2 AS SELECT C1 FROM t1 LEFT OUTER JOIN v1 USING (C2);
SELECT * FROM v2;
drop view v2, v1;
drop table t1, t2;

#
# view and group_concat() (Bug#7116)
#
create table t1 (col1 char(5),col2 int,col3 int);
insert into t1 values ('one',10,25), ('two',10,50), ('two',10,50), ('one',20,25), ('one',30,25);
create view v1 as select * from t1;
select col1,group_concat(col2,col3) from t1 group by col1;
select col1,group_concat(col2,col3) from v1 group by col1;
drop view v1;
drop table t1;

#
# Item_ref resolved as view field (Bug#6894)
#
create table t1 (s1 int, s2 char);
create view v1 as select s1, s2 from t1;
-- error ER_BAD_FIELD_ERROR
select s2 from v1 vq1 where 2 = (select count(*) from v1 vq2 having vq1.s2 = vq2.s2);
select s2 from v1 vq1 where 2 = (select count(*) aa from v1 vq2 having vq1.s2 = aa);
drop view v1;
drop table t1;

#
# Test case for Bug#9398 CREATE TABLE with SELECT from a multi-table view
#
CREATE TABLE t1 (a1 int);
CREATE TABLE t2 (a2 int);
INSERT INTO t1 VALUES (1), (2), (3), (4);
INSERT INTO t2 VALUES (1), (2), (3);
CREATE VIEW v1(a,b) AS SELECT a1,a2 FROM t1 JOIN t2 ON a1=a2 WHERE a1>1;

SELECT * FROM v1;
CREATE TABLE t3 SELECT * FROM v1;
SELECT * FROM t3;

DROP VIEW v1;
DROP TABLE t1,t2,t3;

#
# Test for Bug#8703 insert into table select from view crashes
#
create table t1 (a int);
create table t2 like t1;
create table t3 like t1;
create view v1 as select t1.a x, t2.a y from t1 join t2 where t1.a=t2.a;
insert into t3 select x from v1;
insert into t2 select x from v1;
drop view v1;
drop table t1,t2,t3;

#
# Test for Bug#6106 query over a view using subquery for the underlying table
#

CREATE TABLE t1 (col1 int PRIMARY KEY, col2 varchar(10));
INSERT INTO t1 VALUES(1,'trudy');
INSERT INTO t1 VALUES(2,'peter');
INSERT INTO t1 VALUES(3,'sanja');
INSERT INTO t1 VALUES(4,'monty');
INSERT INTO t1 VALUES(5,'david');
INSERT INTO t1 VALUES(6,'kent');
INSERT INTO t1 VALUES(7,'carsten');
INSERT INTO t1 VALUES(8,'ranger');
INSERT INTO t1 VALUES(10,'matt');
CREATE TABLE t2 (col1 int, col2 int, col3 char(1));
INSERT INTO t2 VALUES (1,1,'y');
INSERT INTO t2 VALUES (1,2,'y');
INSERT INTO t2 VALUES (2,1,'n');
INSERT INTO t2 VALUES (3,1,'n');
INSERT INTO t2 VALUES (4,1,'y');
INSERT INTO t2 VALUES (4,2,'n');
INSERT INTO t2 VALUES (4,3,'n');
INSERT INTO t2 VALUES (6,1,'n');
INSERT INTO t2 VALUES (8,1,'y');

CREATE VIEW v1 AS SELECT * FROM t1;

--sorted_result
SELECT a.col1,a.col2,b.col2,b.col3
  FROM t1 a LEFT JOIN t2 b ON a.col1=b.col1
    WHERE b.col2 IS NULL OR
          b.col2=(SELECT MAX(col2) FROM t2 b WHERE b.col1=a.col1);

--sorted_result
SELECT a.col1,a.col2,b.col2,b.col3
  FROM v1 a LEFT JOIN t2 b ON a.col1=b.col1
    WHERE b.col2 IS NULL OR
          b.col2=(SELECT MAX(col2) FROM t2 b WHERE b.col1=a.col1);

CREATE VIEW v2 AS SELECT * FROM t2;

--sorted_result
SELECT a.col1,a.col2,b.col2,b.col3
  FROM v2 b RIGHT JOIN v1 a ON a.col1=b.col1
    WHERE b.col2 IS NULL OR
          b.col2=(SELECT MAX(col2) FROM v2 b WHERE b.col1=a.col1);

# Tests from the report for Bug#6107

SELECT a.col1,a.col2,b.col2,b.col3
  FROM v2 b RIGHT JOIN v1 a ON a.col1=b.col1
    WHERE a.col1 IN (1,5,9) AND
         (b.col2 IS NULL OR
          b.col2=(SELECT MAX(col2) FROM v2 b WHERE b.col1=a.col1));

CREATE VIEW v3 AS SELECT * FROM t1 WHERE col1 IN (1,5,9);

SELECT a.col1,a.col2,b.col2,b.col3
  FROM v2 b RIGHT JOIN v3 a ON a.col1=b.col1
    WHERE b.col2 IS NULL OR
          b.col2=(SELECT MAX(col2) FROM v2 b WHERE b.col1=a.col1);

DROP VIEW v1,v2,v3;
DROP TABLE t1,t2;

#
# Bug#8490 Select from views containing subqueries causes server to hang
#          forever.
#
create table t1 as select 1 A union select 2 union select 3;
create table t2 as select * from t1;
create view v1 as select * from t1 where a in (select * from t2);
select * from v1 A, v1 B where A.a = B.a;
create table t3 as select a a,a b from t2;
create view v2 as select * from t3 where
  a in (select * from t1) or b in (select * from t2);
select * from v2 A, v2 B where A.a = B.b;
drop view v1, v2;
drop table t1, t2, t3;

#
# Test case for Bug#8528 select from view over multi-table view
#
CREATE TABLE t1 (a int);
CREATE TABLE t2 (b int);
INSERT INTO t1 VALUES (1), (2), (3), (4);
INSERT INTO t2 VALUES (4), (2);

CREATE VIEW v1 AS SELECT * FROM t1,t2 WHERE t1.a=t2.b;
SELECT * FROM v1;
CREATE VIEW v2 AS SELECT * FROM v1;
SELECT * FROM v2;

DROP VIEW v2,v1;

DROP TABLE t1, t2;
#
# Correct restoring view name in SP table locking Bug#9758
#
create table t1 (a int);
create view v1 as select sum(a) from t1 group by a;
delimiter //;
create procedure p1()
begin
select * from v1;
end//
delimiter ;//
call p1();
call p1();
drop procedure p1;
drop view v1;
drop table t1;

#
# Bug#7422 "order by" doesn't work
#
CREATE TABLE t1(a char(2) primary key, b char(2));
CREATE TABLE t2(a char(2), b char(2), index i(a));
INSERT INTO t1 VALUES ('a','1'), ('b','2');
INSERT INTO t2 VALUES ('a','5'), ('a','6'), ('b','5'), ('b','6');
CREATE VIEW v1 AS
  SELECT t1.b as c, t2.b as d FROM t1,t2 WHERE t1.a=t2.a;
SELECT d, c FROM v1 ORDER BY d,c;
DROP VIEW v1;
DROP TABLE t1, t2;
#
# using sum(distinct ) & avg(distinct ) in views (Bug#7015)
#
create table t1 (s1 int);
create view  v1 as select sum(distinct s1) from t1;
select * from v1;
drop view v1;
create view  v1 as select avg(distinct s1) from t1;
select * from v1;
drop view v1;
drop table t1;

#
# using cast(... as decimal) in views (Bug#11387);
#
create view v1 as select cast(1 as decimal);
select * from v1;
drop view v1;

#
# Bug#11298 insert into select from VIEW produces incorrect result when
#           using ORDER BY
create table t1(f1 int);
create table t2(f2 int);
insert into t1 values(1),(2),(3);
insert into t2 values(1),(2),(3);
create view v1 as select * from t1,t2 where f1=f2;
create table t3 (f1 int, f2 int);
insert into t3 select * from v1 order by 1;
select * from t3;
drop view v1;
drop table t1,t2,t3;

#
# Generation unique names for columns, and correct names check (Bug#7448)
#
# names with ' and \
create view v1 as select '\\','\\shazam';
select * from v1;
drop view v1;
create view v1 as select '\'','\shazam';
select * from v1;
drop view v1;
# autogenerated names differ by case only
create view v1 as select 'k','K';
select * from v1;
drop view v1;
create table t1 (s1 int);
# same autogenerated names
create view v1 as select s1, 's1' from t1;
select * from v1;
drop view v1;
create view v1 as select 's1', s1 from t1;
select * from v1;
drop view v1;
# set name as one of expected autogenerated
create view v1 as select 's1', s1, 1 as My_exp_s1 from t1;
select * from v1;
drop view v1;
create view v1 as select 1 as My_exp_s1, 's1', s1  from t1;
select * from v1;
drop view v1;
# set name conflict with autogenerated names
create view v1 as select 1 as s1, 's1', 's1' from t1;
select * from v1;
drop view v1;
create view v1 as select 's1', 's1', 1 as s1 from t1;
select * from v1;
drop view v1;
# underlying field name conflict with autogenerated names
create view v1 as select s1, 's1', 's1' from t1;
select * from v1;
drop view v1;
create view v1 as select 's1', 's1', s1 from t1;
select * from v1;
drop view v1;
# underlying field name conflict with set name
-- error ER_DUP_FIELDNAME
create view v1 as select 1 as s1, 's1', s1 from t1;
-- error ER_DUP_FIELDNAME
create view v1 as select 's1', s1, 1 as s1 from t1;
drop table t1;
# set names differ by case only
-- error ER_DUP_FIELDNAME
create view v1(k, K) as select 1,2;

#
# using time_format in view (Bug#7521)
#
create view v1 as SELECT TIME_FORMAT(SEC_TO_TIME(3600),'%H:%i') as t;
select * from v1;
drop view v1;

#
# evaluation constant functions in WHERE (Bug#4663)
#
create table t1 (a timestamp default now());
create table t2 (b timestamp default now());
create view v1 as select a,b,t1.a < now() from t1,t2 where t1.a < now();
SHOW CREATE VIEW v1;
drop view v1;
drop table t1, t2;
CREATE TABLE t1 ( a varchar(50) );
CREATE VIEW v1 AS SELECT * FROM t1 WHERE a = CURRENT_USER();
SHOW CREATE VIEW v1;
DROP VIEW v1;
CREATE VIEW v1 AS SELECT * FROM t1 WHERE a = VERSION();
SHOW CREATE VIEW v1;
DROP VIEW v1;
CREATE VIEW v1 AS SELECT * FROM t1 WHERE a = DATABASE();
SHOW CREATE VIEW v1;
DROP VIEW v1;
DROP TABLE t1;

#
# checking views after some view with error (Bug#11337)
#
CREATE TABLE t1 (col1 time);
CREATE TABLE t2 (col1 time);
CREATE VIEW v1 AS SELECT CONVERT_TZ(col1,'GMT','MET') FROM t1;
CREATE VIEW v2 AS SELECT CONVERT_TZ(col1,'GMT','MET') FROM t2;
CREATE VIEW v3 AS SELECT CONVERT_TZ(col1,'GMT','MET') FROM t1;
CREATE VIEW v4 AS SELECT CONVERT_TZ(col1,'GMT','MET') FROM t2;
CREATE VIEW v5 AS SELECT CONVERT_TZ(col1,'GMT','MET') FROM t1;
CREATE VIEW v6 AS SELECT CONVERT_TZ(col1,'GMT','MET') FROM t2;
DROP TABLE t1;
CHECK TABLE v1, v2, v3, v4, v5, v6;
drop view v1, v2, v3, v4, v5, v6;
drop table t2;

--disable_warnings
drop function if exists f1;
drop function if exists f2;
--enable_warnings
CREATE TABLE t1 (col1 time);
CREATE TABLE t2 (col1 time);
CREATE TABLE t3 (col1 time);
create function f1 () returns int return (select max(col1) from t1);
create function f2 () returns int return (select max(col1) from t2);
CREATE VIEW v1 AS SELECT f1() FROM t3;
CREATE VIEW v2 AS SELECT f2() FROM t3;
CREATE VIEW v3 AS SELECT f1() FROM t3;
CREATE VIEW v4 AS SELECT f2() FROM t3;
CREATE VIEW v5 AS SELECT f1() FROM t3;
CREATE VIEW v6 AS SELECT f2() FROM t3;
drop function f1;
CHECK TABLE v1, v2, v3, v4, v5, v6;
create function f1 () returns int return (select max(col1) from t1);
DROP TABLE t1;
CHECK TABLE v1, v2, v3, v4, v5, v6;
drop function f1;
drop function f2;
drop view v1, v2, v3, v4, v5, v6;
drop table t2,t3;

#
# Bug#11325 Wrong date comparison in views
#
create table t1 (f1 date);
insert into t1 values ('2005-01-01'),('2005-02-02');
create view v1 as select * from t1;
select * from v1 where f1='2005.02.02';
select * from v1 where '2005.02.02'=f1;
drop view v1;
drop table t1;

#
# using encrypt & substring_index in view (Bug#7024)
#
CREATE VIEW v1 AS SELECT ENCRYPT("dhgdhgd");
disable_result_log;
SELECT * FROM v1;
enable_result_log;
drop view v1;
CREATE VIEW v1 AS SELECT SUBSTRING_INDEX("dkjhgd:kjhdjh", ":", 1);
SELECT * FROM v1;
drop view v1;

#
# hide underlying tables names in case of imposibility to update (Bug#10773)
#
create table t1 (f59 int, f60 int, f61 int);
insert into t1 values (19,41,32);
create view v1 as select f59, f60 from t1 where f59 in
         (select f59 from t1);
-- error ER_NON_UPDATABLE_TABLE
update v1 set f60=2345;
-- error ER_VIEW_PREVENT_UPDATE
update t1 set f60=(select max(f60) from v1);
drop view v1;
drop table t1;

#
# Using var_samp with view (Bug#10651)
#
create table t1 (s1 int);
create view v1 as select var_samp(s1) from t1;
show create view v1;
drop view v1;
drop table t1;


#
# Correct inserting data check (absence of default value) for view
# underlying tables (Bug#6443)
#
set sql_mode='strict_all_tables';
CREATE TABLE t1 (col1 INT NOT NULL, col2 INT NOT NULL);
CREATE VIEW v1 (vcol1) AS SELECT col1 FROM t1;
CREATE VIEW v2 (vcol1) AS SELECT col1 FROM t1 WHERE col2 > 2;
-- error ER_NO_DEFAULT_FOR_FIELD
INSERT INTO t1 (col1) VALUES(12);
-- error ER_NO_DEFAULT_FOR_VIEW_FIELD
INSERT INTO v1 (vcol1) VALUES(12);
-- error ER_NO_DEFAULT_FOR_VIEW_FIELD
INSERT INTO v2 (vcol1) VALUES(12);
set sql_mode=default;
drop view v2,v1;
drop table t1;


#
# Bug#11399 Use an alias in a select statement on a view
#
create table t1 (f1 int);
insert into t1 values (1);
create view v1 as select f1 from t1;
select f1 as alias from v1;
drop view v1;
drop table t1;


#
# Test for Bug#6120 SP cache to be invalidated when altering a view
#

CREATE TABLE t1 (s1 int, s2 int);
INSERT  INTO t1 VALUES (1,2);
CREATE VIEW v1 AS SELECT s2 AS s1, s1 AS s2 FROM t1;
SELECT * FROM v1;
CREATE PROCEDURE p1 () SELECT * FROM v1;
CALL p1();
ALTER VIEW v1 AS SELECT s1 AS s1, s2 AS s2 FROM t1;
CALL p1();
DROP VIEW v1;
CREATE VIEW v1 AS SELECT s2 AS s1, s1 AS s2 FROM t1;
CALL p1();

DROP PROCEDURE p1;
DROP VIEW v1;
DROP TABLE t1;


#
# Test for Bug#11709 View was ordered by wrong column
#
create table t1 (f1 int, f2 int);
create view v1 as select f1 as f3, f2 as f1 from t1;
insert into t1 values (1,3),(2,1),(3,2);
select * from v1 order by f1;
drop view v1;
drop table t1;


#
# Test for Bug#11771 wrong query_id in SELECT * FROM <view>
#
CREATE TABLE t1 (f1 char);
INSERT INTO t1 VALUES ('A');
CREATE VIEW  v1 AS SELECT * FROM t1;

INSERT INTO t1 VALUES('B');
SELECT * FROM v1;
SELECT * FROM t1;

DROP VIEW v1;
DROP TABLE t1;


#
# opening table in correct locking mode (Bug#9597)
#
CREATE TABLE t1 ( bug_table_seq   INTEGER NOT NULL);
CREATE OR REPLACE VIEW v1 AS SELECT * from t1;
DROP PROCEDURE IF EXISTS p1;
delimiter //;
CREATE PROCEDURE p1 ( )
BEGIN
        DO (SELECT  @next := IFNULL(max(bug_table_seq),0) + 1 FROM v1);
        INSERT INTO t1 VALUES (1);
END //
delimiter ;//
CALL p1();
DROP PROCEDURE p1;
DROP VIEW v1;
DROP TABLE t1;


#
# Bug#11760 Typo in Item_func_add_time::print() results in NULLs returned
#             subtime() in view
create table t1(f1 datetime);
insert into t1 values('2005.01.01 12:0:0');
create view v1 as select f1, subtime(f1, '1:1:1') as sb from t1;
select * from v1;
drop view v1;
drop table t1;


#
# Test for Bug#11412 query over a multitable view with GROUP_CONCAT
#
CREATE TABLE t1 (
  aid int PRIMARY KEY,
  fn varchar(20) NOT NULL,
  ln varchar(20) NOT NULL
);
CREATE TABLE t2 (
  aid int NOT NULL,
  pid int NOT NULL
);
INSERT INTO t1 VALUES(1,'a','b'), (2,'c','d');
INSERT INTO t2 values (1,1), (2,1), (2,2);

CREATE VIEW v1 AS SELECT t1.*,t2.pid FROM t1,t2 WHERE t1.aid = t2.aid;

SELECT pid,GROUP_CONCAT(CONCAT(fn,' ',ln) ORDER BY 1) FROM t1,t2
  WHERE t1.aid = t2.aid GROUP BY pid;
SELECT pid,GROUP_CONCAT(CONCAT(fn,' ',ln) ORDER BY 1) FROM v1 GROUP BY pid;

DROP VIEW v1;
DROP TABLE t1,t2;


#
# Test for Bug#12382 SELECT * FROM view after INSERT command
#

CREATE TABLE t1 (id int PRIMARY KEY, f varchar(255));
CREATE VIEW v1 AS SELECT id, f FROM t1 WHERE id <= 2;
INSERT INTO t1 VALUES (2, 'foo2');
INSERT INTO t1 VALUES (1, 'foo1');

--sorted_result
SELECT * FROM v1;
--sorted_result
SELECT * FROM v1;

DROP VIEW v1;
DROP TABLE t1;


#
# Test for Bug#12470 crash for a simple select from a view defined
#                    as a join over 5 tables

CREATE TABLE t1 (pk int PRIMARY KEY, b int);
CREATE TABLE t2 (pk int PRIMARY KEY, fk int, INDEX idx(fk));
CREATE TABLE t3 (pk int PRIMARY KEY, fk int, INDEX idx(fk));
CREATE TABLE t4 (pk int PRIMARY KEY, fk int, INDEX idx(fk));
CREATE TABLE t5 (pk int PRIMARY KEY, fk int, INDEX idx(fk));
CREATE VIEW v1 AS
  SELECT t1.pk as a FROM t1,t2,t3,t4,t5
    WHERE t1.b IS NULL AND
          t1.pk=t2.fk AND t2.pk=t3.fk AND t3.pk=t4.fk AND t4.pk=t5.fk;

SELECT a FROM v1;

DROP VIEW v1;
DROP TABLE t1,t2,t3,t4,t5;


#
# Bug#12298 Typo in function name results in erroneous view being created.
#
create view v1 as select timestampdiff(day,'1997-01-01 00:00:00','1997-01-02 00:00:00') as f1;
select * from v1;
drop view v1;

#
# repeatable CREATE VIEW statement Bug#12468
#
create table t1(a int);
create procedure p1() create view v1 as select * from t1;
drop table t1;
-- error ER_NO_SUCH_TABLE
call p1();
-- error ER_NO_SUCH_TABLE
call p1();
drop procedure p1;


#
# Bug#10624 Views with multiple UNION and UNION ALL produce incorrect results
#
create table t1 (f1 int);
create table t2 (f1 int);
insert into t1 values (1);
insert into t2 values (2);
create view v1 as select * from t1 union select * from t2 union all select * from t2;
select * from v1;
drop view v1;
drop table t1,t2;


#
# Test for Bug#10970 view referring a temporary table indirectly
#

CREATE TEMPORARY TABLE t1 (a int);
CREATE FUNCTION f1 () RETURNS int RETURN (SELECT COUNT(*) FROM t1);
-- error ER_VIEW_SELECT_TMPTABLE
CREATE VIEW v1 AS SELECT f1();

DROP FUNCTION f1;
DROP TABLE t1;


#
# Bug#12533 (crash on DESCRIBE <view> after renaming base table column)
#
--disable_warnings
DROP TABLE IF EXISTS t1;
DROP VIEW  IF EXISTS v1;
--enable_warnings

CREATE TABLE t1 (f4 CHAR(5));
CREATE VIEW v1 AS SELECT * FROM t1;
DESCRIBE v1;

ALTER TABLE t1 CHANGE COLUMN f4 f4x CHAR(5);
--error ER_VIEW_INVALID
DESCRIBE v1;
DROP TABLE t1;
DROP VIEW v1;


#
# Bug#12489 wrongly printed strcmp() function results in creation of broken
#            view
create table t1 (f1 char);
create view v1 as select strcmp(f1,'a') from t1;
select * from v1;
drop view v1;
drop table t1;


#
# Bug#12922 if(sum(),...) with group from view returns wrong results
#
create table t1 (f1 int, f2 int,f3 int);
insert into t1 values (1,10,20),(2,0,0);
create view v1 as select * from t1;
select if(sum(f1)>1,f2,f3) from v1 group by f1;
drop view v1;
drop table t1;


# Bug#12941
#
--disable_warnings
create table t1 (
  r_object_id char(16) NOT NULL,
  group_name varchar(32) NOT NULL
) engine = InnoDB;

create table t2 (
  r_object_id char(16) NOT NULL,
  i_position int(11) NOT NULL,
  users_names varchar(32) default NULL
) Engine = InnoDB;
--enable_warnings

create view v1 as select r_object_id, group_name from t1;
create view v2 as select r_object_id, i_position, users_names from t2;

create unique index r_object_id on t1(r_object_id);
create index group_name on t1(group_name);
create unique index r_object_id_i_position on t2(r_object_id,i_position);
create index users_names on t2(users_names);

insert into t1 values('120001a080000542','tstgroup1');
insert into t2 values('120001a080000542',-1, 'guser01');
insert into t2 values('120001a080000542',-2, 'guser02');

select v1.r_object_id, v2.users_names from v1, v2
where (v1.group_name='tstgroup1') and v2.r_object_id=v1.r_object_id
order by users_names;

drop view v1, v2;
drop table t1, t2;


#
# Bug#6808 Views: CREATE VIEW v ... FROM t AS v fails
#

create table t1 (s1 int);
create view abc as select * from t1 as abc;
drop table t1;
drop view abc;


#
# Bug#12993 View column rename broken in subselect
#
create table t1(f1 char(1));
create view v1 as select * from t1;
select * from (select f1 as f2 from v1) v where v.f2='a';
drop view v1;
drop table t1;


#
# Bug#11416 Server crash if using a view that uses function convert_tz
#
create view v1 as SELECT CONVERT_TZ('2004-01-01 12:00:00','GMT','MET');
select * from v1;
drop view v1;


#
# Bugs#12963, #13000 wrong creation of VIEW with DAYNAME, DAYOFWEEK, and WEEKDAY
#

CREATE TABLE t1 (date DATE NOT NULL);
INSERT INTO  t1 VALUES ('2005-09-06');

CREATE VIEW v1 AS SELECT DAYNAME(date) FROM t1;
SHOW CREATE VIEW v1;

CREATE VIEW v2 AS SELECT DAYOFWEEK(date) FROM t1;
SHOW CREATE VIEW v2;

CREATE VIEW v3 AS SELECT WEEKDAY(date) FROM t1;
SHOW CREATE VIEW v3;

SELECT DAYNAME('2005-09-06');
SELECT DAYNAME(date) FROM t1;
SELECT * FROM v1;

SELECT DAYOFWEEK('2005-09-06');
SELECT DAYOFWEEK(date) FROM t1;
SELECT * FROM v2;

SELECT WEEKDAY('2005-09-06');
SELECT WEEKDAY(date) FROM t1;
SELECT * FROM v3;

DROP TABLE t1;
DROP VIEW  v1, v2, v3;


#
# Bug#13411 crash when using non-qualified view column in HAVING clause
#

CREATE TABLE t1 ( a int, b int );
INSERT INTO t1 VALUES (1,1),(2,2),(3,3);
CREATE VIEW v1 AS SELECT a,b FROM t1;
SELECT t1.a FROM t1 GROUP BY t1.a HAVING a > 1;
SELECT v1.a FROM v1 GROUP BY v1.a HAVING a > 1;

DROP VIEW v1;
DROP TABLE t1;


#
# Bug#13410 failed name resolution for qualified view column in HAVING
#

CREATE TABLE t1 ( a int, b int );
INSERT INTO t1 VALUES (1,1),(2,2),(3,3);
CREATE VIEW v1 AS SELECT a,b FROM t1;
SELECT t1.a FROM t1 GROUP BY t1.a HAVING t1.a > 1;
SELECT v1.a FROM v1 GROUP BY v1.a HAVING v1.a > 1;
SELECT t_1.a FROM t1 AS t_1 GROUP BY t_1.a HAVING t_1.a IN (1,2,3);
SELECT v_1.a FROM v1 AS v_1 GROUP BY v_1.a HAVING v_1.a IN (1,2,3);

DROP VIEW v1;
DROP TABLE t1;


#
# Bug#13327 view wasn't using index for const condition
#

CREATE TABLE t1 (a INT, b INT, INDEX(a,b));
CREATE TABLE t2 LIKE t1;
CREATE TABLE t3 (a INT);
INSERT INTO t1 VALUES (1,1),(2,2),(3,3);
INSERT INTO t2 VALUES (1,1),(2,2),(3,3);
INSERT INTO t3 VALUES (1),(2),(3);
CREATE VIEW v1 AS SELECT t1.* FROM t1,t2 WHERE t1.a=t2.a AND t1.b=t2.b;
CREATE VIEW v2 AS SELECT t3.* FROM t1,t3 WHERE t1.a=t3.a;
EXPLAIN SELECT t1.* FROM t1 JOIN t2 WHERE t1.a=t2.a AND t1.b=t2.b AND t1.a=1;
EXPLAIN SELECT * FROM v1 WHERE a=1;
EXPLAIN SELECT * FROM v2 WHERE a=1;
DROP VIEW v1,v2;
DROP TABLE t1,t2,t3;


#
# Bug#13622 Wrong view .frm created if some field's alias contain \n
#
create table t1 (f1 int);
create view v1 as select t1.f1 as '123
456' from t1;
select * from v1;
drop view v1;
drop table t1;


# Bug#14466 lost sort order in GROUP_CONCAT() in a view
#
create table t1 (f1 int, f2 int);
insert into t1 values(1,1),(1,2),(1,3);
create view v1 as select f1 ,group_concat(f2 order by f2 asc) from t1 group by f1;
create view v2 as select f1 ,group_concat(f2 order by f2 desc) from t1 group by f1;
select * from v1;
select * from v2;
drop view v1,v2;
drop table t1;


#
# Bug#14026 Crash on second PS execution when using views
#
create table t1 (x int, y int);
create table t2 (x int, y int, z int);
create table t3 (x int, y int, z int);
create table t4 (x int, y int, z int);

create view v1 as
select t1.x
from (
  (t1 join t2 on ((t1.y = t2.y)))
  join
  (t3 left join t4 on (t3.y = t4.y) and (t3.z = t4.z))
);

prepare stmt1 from "select count(*) from v1 where x = ?";
set @parm1=1;

execute stmt1 using @parm1;
execute stmt1 using @parm1;
drop view v1;
drop table t1,t2,t3,t4;


#
# Bug#14540 OPTIMIZE, ANALYZE, REPAIR applied to not a view
#

CREATE TABLE t1(id INT);
CREATE VIEW v1 AS SELECT id FROM t1;

OPTIMIZE TABLE v1;
ANALYZE TABLE v1;
REPAIR TABLE v1;

DROP TABLE t1;
OPTIMIZE TABLE v1;
ANALYZE TABLE v1;
REPAIR TABLE v1;

DROP VIEW v1;


#
# Bug#14719 Views DEFINER grammar is incorrect
#

create definer = current_user() sql security invoker view v1 as select 1;
show create view v1;
drop view v1;

create definer = current_user sql security invoker view v1 as select 1;
show create view v1;
drop view v1;


#
# Bug#14816 test_if_order_by_key() expected only Item_fields.
#
create table t1 (id INT, primary key(id));
insert into t1 values (1),(2);
create view v1 as select * from t1;
explain select id from v1 order by id;
drop view v1;
drop table t1;


#
# Bug#14850 Item_ref's values wasn't updated
#
create table t1(f1 int, f2 int);
insert into t1 values (null, 10), (null,2);
select f1, sum(f2) from t1 group by f1;
create view v1 as select * from t1;
select f1, sum(f2) from v1 group by f1;
drop view v1;
drop table t1;


#
# Bug#14885 incorrect SOURCE in view created in a procedure
# TODO: here SOURCE string must be shown when it will be possible
#
--disable_warnings
drop procedure if exists p1;
--enable_warnings
delimiter //;
create procedure p1 () deterministic
begin
create view v1 as select 1;
end;
//
delimiter ;//
call p1();
show create view v1;
drop view v1;
drop procedure p1;


#
# Bug#15096 using function with view for view creation
#
CREATE VIEW v1 AS SELECT 42 AS Meaning;
--disable_warnings
DROP FUNCTION IF EXISTS f1;
--enable_warnings
DELIMITER //;
CREATE FUNCTION f1() RETURNS INTEGER
BEGIN
  DECLARE retn INTEGER;
  SELECT Meaning FROM v1 INTO retn;
  RETURN retn;
END
//
DELIMITER ;//
CREATE VIEW v2 AS SELECT f1();
select * from v2;
drop view v2,v1;
drop function f1;


#
# Bug#14861 aliased column names are not preserved.
#
create table t1 (id numeric, warehouse_id numeric);
create view v1 as select id from t1;
create view v2 as
select t1.warehouse_id, v1.id as receipt_id
from t1, v1 where t1.id = v1.id;

insert into t1 (id, warehouse_id) values(3, 2);
insert into t1 (id, warehouse_id) values(4, 2);
insert into t1 (id, warehouse_id) values(5, 1);

select v2.receipt_id as alias1, v2.receipt_id as alias2 from v2
order by v2.receipt_id;

drop view v2, v1;
drop table t1;


#
# Bug#16016 MIN/MAX optimization for views
#

CREATE TABLE t1 (a int PRIMARY KEY, b int);
INSERT INTO t1 VALUES (2,20), (3,10), (1,10), (0,30), (5,10);

CREATE VIEW v1 AS SELECT * FROM t1;

SELECT MAX(a) FROM t1;
SELECT MAX(a) FROM v1;

EXPLAIN SELECT MAX(a) FROM t1;
EXPLAIN SELECT MAX(a) FROM v1;

SELECT MIN(a) FROM t1;
SELECT MIN(a) FROM v1;

EXPLAIN SELECT MIN(a) FROM t1;
EXPLAIN SELECT MIN(a) FROM v1;

DROP VIEW v1;
DROP TABLE t1;


#
# Bug#16382 grouping name is resolved against a view column name
#           which coincides with a select column name

CREATE TABLE t1 (x varchar(10));
INSERT INTO t1 VALUES (null), ('foo'), ('bar'), (null);
CREATE VIEW v1 AS SELECT * FROM t1;

SELECT IF(x IS NULL, 'blank', 'not blank') FROM v1 GROUP BY x;
SELECT IF(x IS NULL, 'blank', 'not blank') AS x FROM t1 GROUP BY x;
SELECT IF(x IS NULL, 'blank', 'not blank') AS x FROM v1;
SELECT IF(x IS NULL, 'blank', 'not blank') AS y FROM v1 GROUP BY y;
SELECT IF(x IS NULL, 'blank', 'not blank') AS x FROM v1 GROUP BY x;

DROP VIEW v1;
DROP TABLE t1;


#
# Bug#15943 mysql_next_result hangs on invalid SHOW CREATE VIEW
#

delimiter //;
drop table if exists t1;
drop view if exists v1;
create table t1 (id int);
create view v1 as select * from t1;
drop table t1;
show create view v1;
drop view v1;
//
delimiter ;//


#
# Bug#17726 Not checked empty list caused endless loop
#
create table t1(f1 int, f2 int);
create view v1 as select ta.f1 as a, tb.f1 as b from t1 ta, t1 tb where ta.f1=tb
.f1 and ta.f2=tb.f2;
insert into t1 values(1,1),(2,2);
create view v2 as select * from v1 where a > 1 with local check option;
select * from v2;
update v2 set b=3 where a=2;
select * from v2;
drop view v2, v1;
drop table t1;


#
# Bug#18386 select from view over a table with ORDER BY view_col clause
#           given view_col is not an image of any column from the base table

CREATE TABLE t1 (a int);
INSERT INTO t1 VALUES (1), (2);

CREATE VIEW v1 AS SELECT SQRT(a) my_sqrt FROM t1;

SELECT my_sqrt FROM v1 ORDER BY my_sqrt;

DROP VIEW v1;
DROP TABLE t1;


#
# Bug#18237 invalid count optimization applied to an outer join with a view
#

CREATE TABLE t1 (id int PRIMARY KEY);
CREATE TABLE t2 (id int PRIMARY KEY);

INSERT INTO t1 VALUES (1), (3);
INSERT INTO t2 VALUES (1), (2), (3);

CREATE VIEW v2 AS SELECT * FROM t2;

SELECT COUNT(*) FROM t1 LEFT JOIN t2 ON t1.id=t2.id;
SELECT * FROM t1 LEFT JOIN t2 ON t1.id=t2.id;

SELECT COUNT(*) FROM t1 LEFT JOIN v2 ON t1.id=v2.id;

DROP VIEW v2;

DROP TABLE t1, t2;


#
# Bug#16069 VIEW does return the same results as underlying SELECT
#           with WHERE condition containing BETWEEN over dates
# Dates as strings should be casted to date type

CREATE TABLE t1 (id int NOT NULL PRIMARY KEY,
                 td date DEFAULT NULL, KEY idx(td));

INSERT INTO t1 VALUES
 (1, '2005-01-01'), (2, '2005-01-02'), (3, '2005-01-02'),
 (4, '2005-01-03'), (5, '2005-01-04'), (6, '2005-01-05'),
 (7, '2005-01-05'), (8, '2005-01-05'), (9, '2005-01-06');

CREATE VIEW v1 AS SELECT * FROM t1;

SELECT * FROM t1 WHERE td BETWEEN CAST('2005.01.02' AS DATE) AND CAST('2005.01.04' AS DATE);
SELECT * FROM v1 WHERE td BETWEEN CAST('2005.01.02' AS DATE) AND CAST('2005.01.04' AS DATE);

DROP VIEW v1;
DROP TABLE t1;


#
# Bug#14308 Recursive view definitions
#
# using view only
create table t1 (a int);
create view v1 as select * from t1;
create view v2 as select * from v1;
drop table t1;
rename table v2 to t1;
-- error ER_VIEW_RECURSIVE
select * from v1;
drop view t1, v1;
# using SP function
create table t1 (a int);
delimiter //;
create function f1() returns int
begin
  declare mx int;
  select max(a) from t1 into mx;
  return mx;
end//
delimiter ;//
create view v1 as select f1() as a;
create view v2 as select * from v1;
drop table t1;
rename table v2 to t1;
-- error ER_SP_NO_RECURSION
select * from v1;
drop function f1;
drop view t1, v1;


#
# Bug#15153 CONVERT_TZ() is not allowed in all places in VIEWs
#
# Error was reported when one tried to use CONVERT_TZ() function
# select list of view which was processed using MERGE algorithm.
# (Also see additional test in timezone_grant.test)
create table t1 (dt datetime);
insert into t1 values (20040101000000), (20050101000000), (20060101000000);
# Let us test that convert_tz() can be used in view's select list
create view v1 as select convert_tz(dt, 'UTC', 'Europe/Moscow') as ldt from t1;
select * from v1;
drop view v1;
# And in its where part
create view v1 as select * from t1 where convert_tz(dt, 'UTC', 'Europe/Moscow') >= 20050101000000;
select * from v1;
# Other interesting case - a view which uses convert_tz() function
# through other view.
create view v2 as select * from v1 where dt < 20060101000000;
select * from v2;
drop view v2;
# And even more interesting case when view uses convert_tz() both
# directly and indirectly
create view v2 as select convert_tz(dt, 'UTC', 'Europe/Moscow') as ldt from v1;
select * from v2;
drop view v1, v2;
drop table t1;


#
# Bug#19490 usage of view specified by a query with GROUP BY
#           an expression containing non-constant interval

CREATE TABLE t1 (id int NOT NULL PRIMARY KEY, d datetime);

CREATE VIEW v1 AS
SELECT id, date(d) + INTERVAL TIME_TO_SEC(d) SECOND AS t, COUNT(*)
  FROM t1 GROUP BY id, t;

SHOW CREATE VIEW v1;
SELECT * FROM v1;

DROP VIEW v1;
DROP TABLE t1;


#
# Bug#19077 A nested materialized view is used before being populated.
#
CREATE TABLE t1 (i INT, j BIGINT);
INSERT INTO t1 VALUES (1, 2), (2, 2), (3, 2);
CREATE VIEW v1 AS SELECT MIN(j) AS j FROM t1;
CREATE VIEW v2 AS SELECT MIN(i) FROM t1 WHERE j = ( SELECT * FROM v1 );
SELECT * FROM v2;
DROP VIEW v2, v1;
DROP TABLE t1;


#
# Bug#19573 VIEW with HAVING that refers an alias name
#

CREATE TABLE t1(
  fName varchar(25) NOT NULL,
  lName varchar(25) NOT NULL,
  DOB date NOT NULL,
  test_date date NOT NULL,
  uID int unsigned NOT NULL AUTO_INCREMENT PRIMARY KEY);

INSERT INTO t1(fName, lName, DOB, test_date) VALUES
  ('Hank', 'Hill', '1964-09-29', '2007-01-01'),
  ('Tom', 'Adams', '1908-02-14', '2007-01-01'),
  ('Homer', 'Simpson', '1968-03-05', '2007-01-01');

CREATE VIEW v1 AS
  SELECT (year(test_date)-year(DOB)) AS Age
    FROM t1 HAVING Age < 75;
SHOW CREATE VIEW v1;

SELECT (year(test_date)-year(DOB)) AS Age FROM t1 HAVING Age < 75;
SELECT * FROM v1;

DROP VIEW v1;
DROP TABLE t1;


#
# Bug#19089 wrong inherited dafault values in temp table views
#

CREATE TABLE t1 (id int NOT NULL PRIMARY KEY, a char(6) DEFAULT 'xxx');
INSERT INTO t1(id) VALUES (1), (2), (3), (4);
INSERT INTO t1 VALUES (5,'yyy'), (6,'yyy');
SELECT * FROM t1;

CREATE VIEW v1(a, m) AS SELECT a, MIN(id) FROM t1 GROUP BY a;
SELECT * FROM v1;

CREATE TABLE t2 SELECT * FROM v1;
INSERT INTO t2(m) VALUES (0);
SELECT * FROM t2;

DROP VIEW v1;
DROP TABLE t1,t2;

CREATE TABLE t1 (id int PRIMARY KEY, e ENUM('a','b') NOT NULL DEFAULT 'b');
INSERT INTO t1(id) VALUES (1), (2), (3);
INSERT INTO t1 VALUES (4,'a');
SELECT * FROM t1;

CREATE VIEW v1(m, e) AS SELECT MIN(id), e FROM t1 GROUP BY e;
CREATE TABLE t2 SELECT * FROM v1;
SELECT * FROM t2;

DROP VIEW v1;
DROP TABLE t1,t2;


#
# Bug#16110 insert permitted into view col w/o default value
#
CREATE TABLE t1 (a INT NOT NULL, b INT NULL DEFAULT NULL);
CREATE VIEW v1 AS SELECT a, b FROM t1;

INSERT INTO v1 (b) VALUES (2);

SET SQL_MODE = STRICT_ALL_TABLES;
--error ER_NO_DEFAULT_FOR_VIEW_FIELD
INSERT INTO v1 (b) VALUES (4);
SET SQL_MODE = '';

SELECT * FROM t1;

DROP VIEW v1;
DROP TABLE t1;


#
# Bug#18243 expression over a view column that with the REVERSE function
#

CREATE TABLE t1 (firstname text, surname text);
INSERT INTO t1 VALUES
  ("Bart","Simpson"),("Milhouse","van Houten"),("Montgomery","Burns");

CREATE VIEW v1 AS SELECT CONCAT(firstname," ",surname) AS name FROM t1;
SELECT CONCAT(LEFT(name,LENGTH(name)-INSTR(REVERSE(name)," ")),
              LEFT(name,LENGTH(name)-INSTR(REVERSE(name)," "))) AS f1
 FROM v1;

DROP VIEW v1;
DROP TABLE t1;


#
# Bug#19714 wrong type of a view column specified by an expressions over ints
#

CREATE TABLE t1 (i int, j int);
CREATE VIEW v1 AS SELECT COALESCE(i,j) FROM t1;
DESCRIBE v1;
CREATE TABLE t2 SELECT COALESCE(i,j) FROM t1;
DESCRIBE t2;

DROP VIEW v1;
DROP TABLE t1,t2;


#
# Bug#17526 views with TRIM functions
#

CREATE TABLE t1 (s varchar(10));
INSERT INTO t1 VALUES ('yadda'), ('yady');

SELECT TRIM(BOTH 'y' FROM s) FROM t1;
CREATE VIEW v1 AS SELECT TRIM(BOTH 'y' FROM s) FROM t1;
SELECT * FROM v1;
DROP VIEW v1;

SELECT TRIM(LEADING 'y' FROM s) FROM t1;
CREATE VIEW v1 AS SELECT TRIM(LEADING 'y' FROM s) FROM t1;
SELECT * FROM v1;
DROP VIEW v1;

SELECT TRIM(TRAILING 'y' FROM s) FROM t1;
CREATE VIEW v1 AS SELECT TRIM(TRAILING 'y' FROM s) FROM t1;
SELECT * FROM v1;
DROP VIEW v1;

DROP TABLE t1;


#
# Bug#21080 ALTER VIEW makes user restate SQL SECURITY mode, and ALGORITHM
#
CREATE TABLE t1 (x INT, y INT);
CREATE ALGORITHM=TEMPTABLE SQL SECURITY INVOKER VIEW v1 AS SELECT x FROM t1;
SHOW CREATE VIEW v1;

ALTER VIEW v1 AS SELECT x, y FROM t1;
SHOW CREATE VIEW v1;

DROP VIEW v1;
DROP TABLE t1;


# Bug#21086 server crashes when VIEW defined with a SELECT with COLLATE
#           clause is called
#
CREATE TABLE t1 (s1 char);
INSERT INTO t1 VALUES ('Z');

CREATE VIEW v1 AS SELECT s1 collate latin1_german1_ci AS col FROM t1;

CREATE VIEW v2 (col) AS SELECT s1 collate latin1_german1_ci FROM t1;

# either of these statements will cause crash
INSERT INTO v1 (col) VALUES ('b');
INSERT INTO v2 (col) VALUES ('c');

SELECT s1 FROM t1;
DROP VIEW v1, v2;
DROP TABLE t1;


#
# Bug#11551 Asymmetric + undocumented behaviour of DROP VIEW and DROP TABLE
#
CREATE TABLE t1 (id INT);
CREATE VIEW v1 AS SELECT id FROM t1;
SHOW TABLES;

--error ER_BAD_TABLE_ERROR
DROP VIEW v2,v1;
SHOW TABLES;

CREATE VIEW v1 AS SELECT id FROM t1;
--error ER_WRONG_OBJECT
DROP VIEW t1,v1;
SHOW TABLES;

DROP TABLE t1;
--disable_warnings
DROP VIEW IF EXISTS v1;
--enable_warnings


#
# Bug#21261 Wrong access rights was required for an insert to a view
#
CREATE DATABASE bug21261DB;
USE bug21261DB;
connect (root,localhost,root,,bug21261DB);
connection root;

CREATE TABLE t1 (x INT);
CREATE SQL SECURITY INVOKER VIEW v1 AS SELECT x FROM t1;
GRANT INSERT, UPDATE ON v1 TO 'user21261'@'localhost';
GRANT INSERT, UPDATE ON t1 TO 'user21261'@'localhost';
CREATE TABLE t2 (y INT);
GRANT SELECT ON t2 TO 'user21261'@'localhost';

connect (user21261, localhost, user21261,, bug21261DB);
connection user21261;
INSERT INTO v1 (x) VALUES (5);
UPDATE v1 SET x=1;
connection root;
GRANT SELECT ON v1 TO 'user21261'@'localhost';
GRANT SELECT ON t1 TO 'user21261'@'localhost';
connection user21261;
UPDATE v1,t2 SET x=1 WHERE x=y;
connection root;
SELECT * FROM t1;
REVOKE ALL PRIVILEGES, GRANT OPTION FROM 'user21261'@'localhost';
DROP USER 'user21261'@'localhost';
DROP VIEW v1;
DROP TABLE t1;
DROP DATABASE bug21261DB;

connection default;
USE test;
disconnect root;
disconnect user21261;


#
# Bug#15950 NOW() optimized away in VIEWs
#
create table t1 (f1 datetime);
create view v1 as select * from t1 where f1 between now() and now() + interval 1 minute;
show create view v1;
drop view v1;
drop table t1;


#
# Test for Bug#16899 Possible buffer overflow in handling of DEFINER-clause.
#

# Prepare.

--disable_warnings
DROP TABLE IF EXISTS t1;
DROP VIEW IF EXISTS v1;
DROP VIEW IF EXISTS v2;
--enable_warnings

CREATE TABLE t1(a INT, b INT);

--error ER_WRONG_STRING_LENGTH
CREATE DEFINER=1234567890abcdefGHIKL@localhost
  VIEW v1 AS SELECT a FROM t1;

--error ER_WRONG_STRING_LENGTH
CREATE DEFINER=some_user_name@1234567890abcdefghij1234567890abcdefghij1234567890abcdefghijQWERTY
  VIEW v2 AS SELECT b FROM t1;

# Cleanup.

DROP TABLE t1;


#
# Bug#17591 Updatable view not possible with trigger or stored function
#
# During prelocking phase we didn't update lock type of view tables,
# hence READ lock was always requested.
#
--disable_warnings
DROP FUNCTION IF EXISTS f1;
DROP FUNCTION IF EXISTS f2;
DROP VIEW IF EXISTS v1, v2;
DROP TABLE IF EXISTS t1;
--enable_warnings

CREATE TABLE t1 (i INT);

CREATE VIEW v1 AS SELECT * FROM t1;

delimiter |;
CREATE FUNCTION f1() RETURNS INT
BEGIN
  INSERT INTO v1 VALUES (0);
  RETURN 0;
END |
delimiter ;|

SELECT f1();

CREATE ALGORITHM=TEMPTABLE VIEW v2 AS SELECT * FROM t1;

delimiter |;
CREATE FUNCTION f2() RETURNS INT
BEGIN
  INSERT INTO v2 VALUES (0);
  RETURN 0;
END |
delimiter ;|

--error ER_NON_INSERTABLE_TABLE
SELECT f2();

DROP FUNCTION f1;
DROP FUNCTION f2;
DROP VIEW v1, v2;
DROP TABLE t1;


#
# Bug#5500 wrong select_type in EXPLAIN output for queries over views
#

CREATE TABLE t1 (s1 int);
CREATE VIEW v1 AS SELECT * FROM t1;

EXPLAIN SELECT * FROM t1;
EXPLAIN SELECT * FROM v1;

INSERT INTO t1 VALUES (1), (3), (2);

EXPLAIN SELECT * FROM t1 t WHERE t.s1+1 < (SELECT MAX(t1.s1) FROM t1);
EXPLAIN SELECT * FROM v1 t WHERE t.s1+1 < (SELECT MAX(t1.s1) FROM t1);

DROP VIEW v1;
DROP TABLE t1;


#
# Bug#5505 Wrong error message on INSERT into a view
#
create table t1 (s1 int);
create view v1 as select s1 as a, s1 as b from t1;
--error ER_NON_INSERTABLE_TABLE
insert into v1 values (1,1);
update v1 set a = 5;
drop view v1;
drop table t1;


#
# Bug#21646 view qith a subquery in ON expression
#

CREATE TABLE t1(pk int PRIMARY KEY);
CREATE TABLE t2(pk int PRIMARY KEY, fk int, ver int, org int);

CREATE ALGORITHM=MERGE VIEW v1 AS
SELECT t1.*
  FROM t1 JOIN t2
       ON t2.fk = t1.pk AND
          t2.ver = (SELECT MAX(t.ver) FROM t2 t WHERE t.org = t2.org);
SHOW WARNINGS;
SHOW CREATE VIEW v1;

DROP VIEW v1;
DROP TABLE t1, t2;


#
# Bug#19111 TRIGGERs selecting from a VIEW on the firing base table fail
#
# Allow to select from a view on a table being modified in a trigger
# and stored function, since plain select is allowed there.
#
--disable_warnings
DROP FUNCTION IF EXISTS f1;
DROP VIEW IF EXISTS v1;
DROP TABLE IF EXISTS t1;
--enable_warnings

CREATE TABLE t1 (i INT);
INSERT INTO t1 VALUES (1);

CREATE VIEW v1 AS SELECT MAX(i) FROM t1;

# Plain 'SET NEW.i = (SELECT MAX(i) FROM t1) + 1' works, so select
# from a view should work too.
CREATE TRIGGER t1_bi BEFORE INSERT ON t1 FOR EACH ROW
  SET NEW.i = (SELECT * FROM v1) + 1;
INSERT INTO t1 VALUES (1);

# Plain 'RETURN (SELECT MAX(i) FROM t1)' works in INSERT, so select
# from a view should work too.
CREATE FUNCTION f1() RETURNS INT RETURN (SELECT * FROM v1);
UPDATE t1 SET i= f1();

DROP FUNCTION f1;
DROP VIEW v1;
DROP TABLE t1;


#
# Bug#16813 (WITH CHECK OPTION doesn't work with UPDATE)
#
CREATE TABLE t1(id INT UNSIGNED NOT NULL AUTO_INCREMENT PRIMARY KEY, val INT UNSIGNED NOT NULL);
CREATE VIEW v1 AS SELECT id, val FROM t1 WHERE val >= 1 AND val <= 5 WITH CHECK OPTION;
INSERT INTO v1 (val) VALUES (2);
INSERT INTO v1 (val) VALUES (4);
-- error ER_VIEW_CHECK_FAILED
INSERT INTO v1 (val) VALUES (6);
-- error ER_VIEW_CHECK_FAILED
UPDATE v1 SET val=6 WHERE id=2;
DROP VIEW v1;
DROP TABLE t1;


#
# Bug#22584 last_insert_id not updated after inserting a record
# through a updatable view
#
# We still do not update LAST_INSERT_ID if AUTO_INCREMENT column is
# not accessible through a view.  However, we do not reset the value
# of LAST_INSERT_ID, but keep it unchanged.
#
--disable_warnings
DROP VIEW IF EXISTS v1, v2;
DROP TABLE IF EXISTS t1;
--enable_warnings

CREATE TABLE t1 (i INT AUTO_INCREMENT PRIMARY KEY, j INT);
CREATE VIEW v1 AS SELECT j FROM t1;
CREATE VIEW v2 AS SELECT * FROM t1;

INSERT INTO t1 (j) VALUES (1);
SELECT LAST_INSERT_ID();

INSERT INTO v1 (j) VALUES (2);
--echo # LAST_INSERT_ID() should not change.
SELECT LAST_INSERT_ID();

INSERT INTO v2 (j) VALUES (3);
--echo # LAST_INSERT_ID() should be updated.
SELECT LAST_INSERT_ID();

INSERT INTO v1 (j) SELECT j FROM t1;
--echo # LAST_INSERT_ID() should not change.
SELECT LAST_INSERT_ID();

SELECT * FROM t1;

DROP VIEW v1, v2;
DROP TABLE t1;


#
# Bug#25580 !0 as an operand in a select expression of a view
#

CREATE VIEW v AS SELECT !0 * 5 AS x FROM DUAL;
SHOW CREATE VIEW v;

SELECT !0 * 5 AS x FROM DUAL;
SELECT * FROM v;

DROP VIEW v;


#
# Bug#24293 '\Z' token is not handled correctly in views
#

--disable_warnings
DROP VIEW IF EXISTS v1;
--enable_warnings

CREATE VIEW v1 AS SELECT 'The\ZEnd';
SELECT * FROM v1;

SHOW CREATE VIEW v1;

DROP VIEW v1;


#
# Bug#26124 BETWEEN over a view column of the DATETIME type
#

CREATE TABLE t1 (mydate DATETIME);
INSERT INTO t1 VALUES
  ('2007-01-01'), ('2007-01-02'), ('2007-01-30'), ('2007-01-31');

CREATE VIEW v1 AS SELECT mydate from t1;

SELECT * FROM t1 WHERE mydate BETWEEN '2007-01-01' AND '2007-01-31';
SELECT * FROM v1 WHERE mydate BETWEEN '2007-01-01' AND '2007-01-31';

DROP VIEW v1;
DROP TABLE t1;


#
# Bug#25931 update of a multi-table view with check option
#

CREATE TABLE t1 (a int);
CREATE TABLE t2 (b int);
INSERT INTO t1 VALUES (1), (2);
INSERT INTO t2 VALUES (1), (2);

CREATE VIEW v1 AS
  SELECT t2.b FROM t1,t2 WHERE t1.a = t2.b WITH CHECK OPTION;

SELECT * FROM v1;
--error ER_VIEW_CHECK_FAILED
UPDATE v1 SET b=3;
SELECT * FROM v1;
SELECT * FROM t1;
SELECT * FROM t2;

DROP VIEW v1;
DROP TABLE t1,t2;


#
# Bug#12122 Views with ORDER BY can't be resolved using MERGE algorithm.
#
create table t1(f1 int, f2 int);
insert into t1 values(1,2),(1,3),(1,1),(2,3),(2,1),(2,2);
select * from t1;
create view v1 as select * from t1 order by f2;
select * from v1;
explain extended select * from v1;
select * from v1 order by f1;
explain extended select * from v1 order by f1;
drop view v1;
drop table t1;

#
# Bug#26209 queries with GROUP BY and ORDER BY using views
#

CREATE TABLE t1 (
  id int(11) NOT NULL PRIMARY KEY,
  country varchar(32),
  code int(11) default NULL
);
INSERT INTO t1 VALUES
  (1,'ITALY',100),(2,'ITALY',200),(3,'FRANCE',100), (4,'ITALY',100);

CREATE VIEW v1 AS SELECT * FROM t1;

SELECT code, COUNT(DISTINCT country) FROM t1 GROUP BY code ORDER BY MAX(id);
SELECT code, COUNT(DISTINCT country) FROM v1 GROUP BY code ORDER BY MAX(id);

DROP VIEW v1;
DROP TABLE t1;


#
# Bug#25897 Some queries are no longer possible after a CREATE VIEW fails
#
--disable_warnings
DROP VIEW IF EXISTS v1;
--enable_warnings

let $query = SELECT * FROM (SELECT 1) AS t;

eval $query;
--error ER_VIEW_SELECT_DERIVED
eval CREATE VIEW v1 AS $query;
--echo # Previously the following would fail.
eval $query;


#
# Bug#24532 The return data type of IS TRUE is different from similar operations
#

--disable_warnings
drop view if exists view_24532_a;
drop view if exists view_24532_b;
drop table if exists table_24532;
--enable_warnings

create table table_24532 (
  a int,
  b bigint,
  c int(4),
  d bigint(48)
);

create view view_24532_a as
select
  a IS TRUE,
  a IS NOT TRUE,
  a IS FALSE,
  a IS NOT FALSE,
  a IS UNKNOWN,
  a IS NOT UNKNOWN,
  a is NULL,
  a IS NOT NULL,
  ISNULL(a),
  b IS TRUE,
  b IS NOT TRUE,
  b IS FALSE,
  b IS NOT FALSE,
  b IS UNKNOWN,
  b IS NOT UNKNOWN,
  b is NULL,
  b IS NOT NULL,
  ISNULL(b),
  c IS TRUE,
  c IS NOT TRUE,
  c IS FALSE,
  c IS NOT FALSE,
  c IS UNKNOWN,
  c IS NOT UNKNOWN,
  c is NULL,
  c IS NOT NULL,
  ISNULL(c),
  d IS TRUE,
  d IS NOT TRUE,
  d IS FALSE,
  d IS NOT FALSE,
  d IS UNKNOWN,
  d IS NOT UNKNOWN,
  d is NULL,
  d IS NOT NULL,
  ISNULL(d)
from table_24532;

describe view_24532_a;

create view view_24532_b as
select
  a IS TRUE,
  if(ifnull(a, 0), 1, 0) as old_istrue,
  a IS NOT TRUE,
  if(ifnull(a, 0), 0, 1) as old_isnottrue,
  a IS FALSE,
  if(ifnull(a, 1), 0, 1) as old_isfalse,
  a IS NOT FALSE,
  if(ifnull(a, 1), 1, 0) as old_isnotfalse
from table_24532;

describe view_24532_b;

show create view view_24532_b;

insert into table_24532 values (0, 0, 0, 0);
select * from view_24532_b;
update table_24532 set a=1;
select * from view_24532_b;
update table_24532 set a=NULL;
select * from view_24532_b;

drop view view_24532_a;
drop view view_24532_b;
drop table table_24532;


#
# Bug#26560 view using subquery with a reference to an outer alias
#

CREATE TABLE t1 (
  lid int NOT NULL PRIMARY KEY,
  name char(10) NOT NULL
);
INSERT INTO t1 (lid, name) VALUES
  (1, 'YES'), (2, 'NO');

CREATE TABLE t2 (
  id int NOT NULL PRIMARY KEY,
  gid int NOT NULL,
  lid int NOT NULL,
  dt date
);
INSERT INTO t2 (id, gid, lid, dt) VALUES
 (1, 1, 1, '2007-01-01'),(2, 1, 2, '2007-01-02'),
 (3, 2, 2, '2007-02-01'),(4, 2, 1, '2007-02-02');

SELECT DISTINCT t2.gid AS lgid,
                (SELECT t1.name FROM t1, t2
                   WHERE t1.lid  = t2.lid AND t2.gid = lgid
                     ORDER BY t2.dt DESC LIMIT 1
                ) as clid
  FROM t2;

CREATE VIEW v1 AS
SELECT DISTINCT t2.gid AS lgid,
                (SELECT t1.name FROM t1, t2
                   WHERE t1.lid  = t2.lid AND t2.gid = lgid
                     ORDER BY t2.dt DESC LIMIT 1
                ) as clid
  FROM t2;
SELECT * FROM v1;

DROP VIEW v1;
DROP table t1,t2;


#
# Bug#27786 Inconsistent Operation Performing UNION On View With ORDER BY
#
CREATE TABLE t1 (a INT); INSERT INTO t1 VALUES (1),(2),(3);
CREATE VIEW v1 AS SELECT a FROM t1 ORDER BY a;

SELECT * FROM t1 UNION SELECT * FROM v1;
EXPLAIN SELECT * FROM t1 UNION SELECT * FROM v1;
SELECT * FROM v1 UNION SELECT * FROM t1;
EXPLAIN SELECT * FROM v1 UNION SELECT * FROM t1;
SELECT * FROM t1 UNION SELECT * FROM v1 ORDER BY a;
EXPLAIN SELECT * FROM t1 UNION SELECT * FROM v1 ORDER BY a;

DROP VIEW v1;
DROP TABLE t1;


#
# Bug#27921 View ignores precision for CAST()
#
CREATE VIEW v1 AS SELECT CAST( 1.23456789 AS DECIMAL( 7,5 ) ) AS col;
SELECT * FROM v1;
DESCRIBE v1;
DROP VIEW v1;

CREATE VIEW v1 AS SELECT CAST(1.23456789 AS DECIMAL(8,0)) AS col;
SHOW CREATE VIEW v1;
DROP VIEW v1;


#
# Bug#28716 CHECK OPTION expression is evaluated over expired record buffers
#           when VIEW is updated via temporary tables
#
CREATE TABLE t1 (a INT);
CREATE TABLE t2 (b INT, c INT DEFAULT 0);
INSERT INTO t1 (a) VALUES (1), (2);
INSERT INTO t2 (b) VALUES (1), (2);
CREATE VIEW v1 AS SELECT t2.b,t2.c FROM t1, t2
  WHERE t1.a=t2.b AND t2.b < 3 WITH CHECK OPTION;
SELECT * FROM v1;
UPDATE v1 SET c=1 WHERE b=1;
SELECT * FROM v1;
DROP VIEW v1;
DROP TABLE t1,t2;


#
# Bug#28561 update on multi-table view with CHECK OPTION and a subquery
#           in WHERE condition
#

CREATE TABLE t1 (id int);
CREATE TABLE t2 (id int, c int DEFAULT 0);
INSERT INTO t1 (id) VALUES (1);
INSERT INTO t2 (id) VALUES (1);

CREATE VIEW v1 AS
  SELECT t2.c FROM t1, t2
    WHERE t1.id=t2.id AND 1 IN (SELECT id FROM t1) WITH CHECK OPTION;

UPDATE v1 SET c=1;

DROP VIEW v1;
DROP TABLE t1,t2;


#
# Bug#27827 CHECK OPTION ignores ON conditions when updating
#           a multi-table view with CHECK OPTION.
#

CREATE TABLE t1 (a1 INT, c INT DEFAULT 0);
CREATE TABLE t2 (a2 INT);
CREATE TABLE t3 (a3 INT);
CREATE TABLE t4 (a4 INT);
INSERT INTO t1 (a1) VALUES (1),(2);
INSERT INTO t2 (a2) VALUES (1),(2);
INSERT INTO t3 (a3) VALUES (1),(2);
INSERT INTO t4 (a4) VALUES (1),(2);

CREATE VIEW v1 AS
  SELECT t1.a1, t1.c FROM t1 JOIN t2 ON t1.a1=t2.a2 AND t1.c < 3
    WITH CHECK OPTION;
SELECT * FROM v1;
--error ER_VIEW_CHECK_FAILED
UPDATE v1 SET c=3;
PREPARE t FROM 'UPDATE v1 SET c=3';
--error ER_VIEW_CHECK_FAILED
EXECUTE t;
--error ER_VIEW_CHECK_FAILED
EXECUTE t;
--error ER_VIEW_CHECK_FAILED
INSERT INTO v1(a1, c) VALUES (3, 3);
UPDATE v1 SET c=1 WHERE a1=1;
SELECT * FROM v1;
SELECT * FROM t1;

CREATE VIEW v2 AS SELECT t1.a1, t1.c
  FROM (t1 JOIN t2 ON t1.a1=t2.a2 AND t1.c < 3)
  JOIN (t3 JOIN t4 ON t3.a3=t4.a4)
    ON t2.a2=t3.a3 WITH CHECK OPTION;
SELECT * FROM v2;
--error ER_VIEW_CHECK_FAILED
UPDATE v2 SET c=3;
PREPARE t FROM 'UPDATE v2 SET c=3';
--error ER_VIEW_CHECK_FAILED
EXECUTE t;
--error ER_VIEW_CHECK_FAILED
EXECUTE t;
--error ER_VIEW_CHECK_FAILED
INSERT INTO v2(a1, c) VALUES (3, 3);
UPDATE v2 SET c=2 WHERE a1=1;
SELECT * FROM v2;
SELECT * FROM t1;

DROP VIEW v1,v2;
DROP TABLE t1,t2,t3,t4;


#
# Bug#29104 assertion abort for a query with a view column reference
#           in the GROUP BY list and a condition requiring the value
#           of another view column to be equal to a constant
#

CREATE TABLE t1 (a int, b int);
INSERT INTO t1 VALUES (1,2), (2,2), (1,3), (1,2);

CREATE VIEW v1 AS SELECT a, b+1 as b FROM t1;


SELECT b, SUM(a) FROM v1 WHERE b=3 GROUP BY b;
EXPLAIN SELECT b, SUM(a) FROM v1 WHERE b=3 GROUP BY b;

SELECT a, SUM(b) FROM v1 WHERE b=3 GROUP BY a;
EXPLAIN SELECT a, SUM(b) FROM v1 WHERE b=3 GROUP BY a;

SELECT a, SUM(b) FROM v1 WHERE a=1 GROUP BY a;
EXPLAIN SELECT a, SUM(b) FROM v1 WHERE a=1 GROUP BY a;

DROP VIEW v1;
DROP TABLE t1;


#
# Bug#29392 SELECT over a multi-table view with ORDER BY
#           selecting the same view column with two different aliases
#

CREATE TABLE t1 (
  person_id int NOT NULL PRIMARY KEY,
  username varchar(40) default NULL,
  status_flg char(1) NOT NULL default 'A'
);

CREATE TABLE t2 (
  person_role_id int NOT NULL auto_increment PRIMARY KEY,
  role_id int NOT NULL,
  person_id int NOT NULL,
  INDEX idx_person_id (person_id),
  INDEX idx_role_id (role_id)
);

CREATE TABLE t3 (
  role_id int NOT NULL auto_increment PRIMARY KEY,
  role_name varchar(100) default NULL,
  app_name varchar(40) NOT NULL,
  INDEX idx_app_name(app_name)
);

CREATE VIEW v1 AS
SELECT profile.person_id AS person_id
  FROM t1 profile, t2 userrole, t3 role
    WHERE userrole.person_id = profile.person_id AND
          role.role_id = userrole.role_id AND
          profile.status_flg = 'A'
  ORDER BY profile.person_id,role.app_name,role.role_name;

INSERT INTO  t1 VALUES
 (6,'Sw','A'), (-1136332546,'ols','e'), (0,'    *\n','0'),
 (-717462680,'ENTS Ta','0'), (-904346964,'ndard SQL\n','0');
INSERT INTO t2 VALUES
  (1,3,6),(2,4,7),(3,5,8),(4,6,9),(5,1,6),(6,1,7),(7,1,8),(8,1,9),(9,1,10);

INSERT INTO t3 VALUES
  (1,'NUCANS_APP_USER','NUCANSAPP'),(2,'NUCANS_TRGAPP_USER','NUCANSAPP'),
  (3,'IA_INTAKE_COORDINATOR','IACANS'),(4,'IA_SCREENER','IACANS'),
  (5,'IA_SUPERVISOR','IACANS'),(6,'IA_READONLY','IACANS'),
  (7,'SOC_USER','SOCCANS'),(8,'CAYIT_USER','CAYITCANS'),
  (9,'RTOS_DCFSPOS_SUPERVISOR','RTOS');

EXPLAIN SELECT t.person_id AS a, t.person_id AS b FROM v1 t WHERE t.person_id=6;
SELECT t.person_id AS a, t.person_id AS b FROM v1 t WHERE t.person_id=6;

DROP VIEW v1;
DROP TABLE t1,t2,t3;


#
# Bug#30020 Insufficient check led to a wrong info provided by the
#           information schema table.
#
create table t1 (i int);
insert into t1 values (1), (2), (1), (3), (2), (4);
create view v1 as select distinct i from t1;
select * from v1;
select table_name, is_updatable from information_schema.views
   where table_name = 'v1';
drop view v1;
drop table t1;


#
# Bug#28701 SELECTs from VIEWs completely ignore USE/FORCE KEY, allowing
#           invalid statements
#

CREATE TABLE t1 (a INT);
INSERT INTO t1 VALUES (1),(2);
CREATE VIEW v1 AS SELECT * FROM t1;
--error ER_KEY_DOES_NOT_EXITS
SELECT * FROM v1 USE KEY(non_existant);
--error ER_KEY_DOES_NOT_EXITS
SELECT * FROM v1 FORCE KEY(non_existant);
--error ER_KEY_DOES_NOT_EXITS
SELECT * FROM v1 IGNORE KEY(non_existant);

DROP VIEW v1;
DROP TABLE t1;


#
# Bug#28702 VIEWs defined with USE/FORCE KEY ignore that request
#
CREATE TABLE t1 (a INT NOT NULL AUTO_INCREMENT, b INT NOT NULL DEFAULT 0,
                 PRIMARY KEY(a), KEY (b));
INSERT INTO t1 VALUES (),(),(),(),(),(),(),(),(),(),(),(),(),(),();
CREATE VIEW v1 AS SELECT * FROM t1 FORCE KEY (PRIMARY,b) ORDER BY a;
SHOW CREATE VIEW v1;
EXPLAIN SELECT * FROM v1;
CREATE VIEW v2 AS SELECT * FROM t1 USE KEY () ORDER BY a;
SHOW CREATE VIEW v2;
EXPLAIN SELECT * FROM v2;
CREATE VIEW v3 AS SELECT * FROM t1 IGNORE KEY (b) ORDER BY a;
SHOW CREATE VIEW v3;
EXPLAIN SELECT * FROM v3;

DROP VIEW v1;
DROP VIEW v2;
DROP VIEW v3;
DROP TABLE t1;


--echo #
--echo # Bug#29477 Not all fields of the target table were checked to have
--echo #           a default value when inserting into a view.
--echo #
create table t1(f1 int, f2 int not null);
create view v1 as select f1 from t1;
insert into v1 values(1);
set @old_mode=@@sql_mode;
set @@sql_mode=traditional;
--error ER_NO_DEFAULT_FOR_VIEW_FIELD
insert into v1 values(1);
set @@sql_mode=@old_mode;
drop view v1;
drop table t1;


#
# Bug#33389 Selecting from a view into a table from within SP or trigger
#           crashes server
#

create table t1 (a int, key(a));
create table t2 (c int);

create view v1 as select a b from t1;
create view v2 as select 1 a from t2, v1 where c in
                  (select 1 from t1 where b = a);

insert into t1 values (1), (1);
insert into t2 values (1), (1);

prepare stmt from "select * from v2 where a = 1";
execute stmt;

drop view v1, v2;
drop table t1, t2;


#
# Bug#33049 Assert while running test-as3ap test(mysql-bench suite)
#

CREATE TABLE t1 (a INT);
CREATE VIEW v1 AS SELECT p.a AS a FROM t1 p, t1 q;

INSERT INTO t1 VALUES (1), (1);
SELECT MAX(a), COUNT(DISTINCT a) FROM v1 GROUP BY a;

DROP VIEW v1;
DROP TABLE t1;

###########################################################################

--echo # -----------------------------------------------------------------
--echo # -- Bug#34337 Server crash when Altering a view using a table name.
--echo # -----------------------------------------------------------------
--echo

--disable_warnings
DROP TABLE IF EXISTS t1;
--enable_warnings

--echo

CREATE TABLE t1(c1 INT);

--echo

SELECT * FROM t1;

--error ER_WRONG_OBJECT
ALTER ALGORITHM=TEMPTABLE SQL SECURITY INVOKER VIEW t1 (c2) AS SELECT (1);

--echo

DROP TABLE t1;

--echo
--echo # -- End of test case for Bug#34337.
--echo

###########################################################################

--echo # -----------------------------------------------------------------
--echo # -- Bug#35193 VIEW query is rewritten without "FROM DUAL",
--echo # --           causing syntax error
--echo # -----------------------------------------------------------------
--echo

CREATE VIEW v1 AS SELECT 1 FROM DUAL WHERE 1;

--echo

SELECT * FROM v1;
SHOW CREATE TABLE v1;

--echo

DROP VIEW v1;

--echo
--echo # -- End of test case for Bug#35193.
--echo

###########################################################################

#
# Bug#39040 valgrind errors/crash when creating views with binlog logging
#           enabled
#
# Bug is visible only when running in valgrind with binary logging.
CREATE VIEW v1 AS SELECT 1;
DROP VIEW v1;


#
# Bug#33461 SELECT ... FROM <view> USE INDEX (...) throws an error
#

CREATE TABLE t1 (c1 INT PRIMARY KEY, c2 INT, INDEX (c2));
INSERT INTO t1 VALUES (1,1), (2,2), (3,3);
SELECT * FROM t1 USE INDEX (PRIMARY) WHERE c1=2;
SELECT * FROM t1 USE INDEX (c2) WHERE c2=2;

CREATE VIEW v1 AS SELECT c1, c2 FROM t1;
SHOW INDEX FROM v1;
--error ER_KEY_DOES_NOT_EXITS
SELECT * FROM v1 USE INDEX (PRIMARY) WHERE c1=2;
--error ER_KEY_DOES_NOT_EXITS
SELECT * FROM v1 FORCE INDEX (PRIMARY) WHERE c1=2;
--error ER_KEY_DOES_NOT_EXITS
SELECT * FROM v1 IGNORE INDEX (PRIMARY) WHERE c1=2;
--error ER_KEY_DOES_NOT_EXITS
SELECT * FROM v1 USE INDEX (c2) WHERE c2=2;
--error ER_KEY_DOES_NOT_EXITS
SELECT * FROM v1 FORCE INDEX (c2) WHERE c2=2;
--error ER_KEY_DOES_NOT_EXITS
SELECT * FROM v1 IGNORE INDEX (c2) WHERE c2=2;

DROP VIEW v1;
DROP TABLE t1;

--echo # 
--echo # Bug #45806 crash when replacing into a view with a join!
--echo # 
CREATE TABLE t1(a INT UNIQUE);
CREATE VIEW v1 AS SELECT t1.a FROM t1, t1 AS a;
INSERT INTO t1 VALUES (1), (2);

REPLACE INTO v1(a) SELECT 1 FROM t1,t1 AS c;
SELECT * FROM v1;
REPLACE INTO v1(a) SELECT 3 FROM t1,t1 AS c;
SELECT * FROM v1;
DELETE FROM t1 WHERE a=3;
INSERT INTO v1(a) SELECT 1 FROM t1,t1 AS c
ON DUPLICATE KEY UPDATE `v1`.`a`= 1;
SELECT * FROM v1;

CREATE VIEW v2 AS SELECT t1.a FROM t1, v1 AS a;

REPLACE INTO v2(a) SELECT 1 FROM t1,t1 AS c;
SELECT * FROM v2;
REPLACE INTO v2(a) SELECT 3 FROM t1,t1 AS c;
SELECT * FROM v2;
INSERT INTO v2(a) SELECT 1 FROM t1,t1 AS c
ON DUPLICATE KEY UPDATE `v2`.`a`= 1;
SELECT * FROM v2;

DROP VIEW v1;
DROP VIEW v2;
DROP TABLE t1;

--echo # -- End of test case for Bug#45806

--echo # -----------------------------------------------------------------
--echo # -- Bug#40825: Error 1356 while selecting from a view 
--echo # --            with a "HAVING" clause though query works
--echo # -----------------------------------------------------------------
--echo

CREATE TABLE t1 (c INT);

--echo

CREATE VIEW v1 (view_column) AS SELECT c AS alias FROM t1 HAVING alias;
SHOW CREATE VIEW v1;
SELECT * FROM v1;

--echo

DROP VIEW v1;
DROP TABLE t1;

--echo
--echo # -- End of test case for Bug#40825
--echo

--echo # -----------------------------------------------------------------
--echo # -- End of 5.0 tests.
--echo # -----------------------------------------------------------------

#
# Bug#21370 View renaming lacks tablename_to_filename encoding
#
--disable_warnings
DROP DATABASE IF EXISTS `d-1`;
--enable_warnings
CREATE DATABASE `d-1`;
USE `d-1`;
CREATE TABLE `t-1` (c1 INT);
CREATE VIEW  `v-1` AS SELECT c1 FROM `t-1`;
SHOW TABLES;
RENAME TABLE `t-1` TO `t-2`;
RENAME TABLE `v-1` TO `v-2`;
SHOW TABLES;
DROP TABLE `t-2`;
DROP VIEW  `v-2`;
DROP DATABASE `d-1`;
USE test;

--echo
--echo #
--echo # Bug#26676 VIEW using old table schema in a session.
--echo #
--echo

--disable_warnings
DROP VIEW IF EXISTS v1;
DROP TABLE IF EXISTS t1;
--enable_warnings

CREATE TABLE t1(c1 INT, c2 INT);
INSERT INTO t1 VALUES (1, 2), (3, 4);

--echo

SELECT * FROM t1;

--echo

CREATE VIEW v1 AS SELECT * FROM t1;

--echo

SELECT * FROM v1;

--echo

ALTER TABLE t1 ADD COLUMN c3 INT AFTER c2;

--echo

SELECT * FROM t1;

--echo

SELECT * FROM v1;

--echo

SHOW CREATE VIEW v1;

--echo

DROP VIEW v1;
DROP TABLE t1;

--echo
--echo # End of test case for Bug#26676.
--echo

###########################################################################

--echo # -----------------------------------------------------------------
--echo # -- Bug#32538 View definition picks up character set, but not collation
--echo # -----------------------------------------------------------------
--echo

--disable_warnings
DROP VIEW IF EXISTS v1;
--enable_warnings

--echo

SET collation_connection = latin1_general_ci;
CREATE VIEW v1 AS SELECT _latin1 'text1' AS c1, 'text2' AS c2;

--echo

SELECT COLLATION(c1), COLLATION(c2) FROM v1;

--echo

SHOW CREATE VIEW v1;

--echo

--error ER_CANT_AGGREGATE_2COLLATIONS
SELECT * FROM v1 WHERE c1 = 'text1';

--echo

SELECT * FROM v1 WHERE c2 = 'text2';

--echo

use test;
SET names latin1;

--echo

SELECT COLLATION(c1), COLLATION(c2) FROM v1;

--echo

SELECT * FROM v1 WHERE c1 = 'text1';

--echo

--error ER_CANT_AGGREGATE_2COLLATIONS
SELECT * FROM v1 WHERE c2 = 'text2';

--echo

DROP VIEW v1;

--echo
--echo # -- End of test case for Bug#32538.
--echo

#
# Bug#34587 Creating a view inside a stored procedure leads to a server crash
#

--disable_warnings
drop view if exists a;
drop procedure if exists p;
--enable_warnings

delimiter |;
create procedure p()
begin
  declare continue handler for sqlexception begin end;
  create view a as select 1;
end|
delimiter ;|
call p();
call p();
drop view a;
drop procedure p;

###########################################################################


--echo #
--echo # Bug #44860: ALTER TABLE on view crashes server
--echo #
CREATE TABLE t1 (a INT);
CREATE VIEW v1 AS SELECT a FROM t1;
--error ER_WRONG_OBJECT
ALTER TABLE v1;
DROP VIEW v1;
DROP TABLE t1;

--echo #
--echo # Bug#48449: hang on show create view after upgrading when
--echo #            view contains function of view
--echo #

--disable_warnings
DROP VIEW IF EXISTS v1,v2;
DROP TABLE IF EXISTS t1,t2;
DROP FUNCTION IF EXISTS f1;
--enable_warnings

CREATE TABLE t1 (a INT);
CREATE TABLE t2 (a INT);

delimiter //;
CREATE FUNCTION f1() RETURNS INT
BEGIN
  SELECT a FROM v2 INTO @a;
  RETURN @a;
END//
delimiter ;//

--echo # Trigger pre-locking when opening v2.
CREATE VIEW v1 AS SELECT f1() FROM t1;

let $MYSQLD_DATADIR= `SELECT @@datadir`;
copy_file std_data/bug48449.frm $MYSQLD_DATADIR/test/v2.frm;

SHOW CREATE VIEW v1;

DROP VIEW v1,v2;
DROP TABLE t1,t2;
DROP FUNCTION f1;


#
# Bug#48294 assertion when creating a view based on some row() construct in select query
#
CREATE TABLE t1(f1 INT);
INSERT INTO t1 VALUES ();

CREATE VIEW v1 AS SELECT 1 FROM t1 WHERE
ROW(1,1) >= ROW(1, (SELECT 1 FROM t1 WHERE  f1 >= ANY ( SELECT '1' )));

DROP VIEW v1;
DROP TABLE t1;

--echo #
--echo # Bug#52120 create view cause Assertion failed: 0, file .\item_subselect.cc, line 817
--echo #
CREATE TABLE t1 (a CHAR(1) CHARSET latin1, b CHAR(1) CHARSET utf8);
CREATE VIEW v1 AS SELECT 1 from t1
WHERE t1.b <=> (SELECT a FROM t1 WHERE a < SOME(SELECT '1'));
DROP VIEW v1;
DROP TABLE t1;

--echo #
--echo # Bug#57703 create view cause Assertion failed: 0, file .\item_subselect.cc, line 846
--echo #

CREATE TABLE t1(a int);
CREATE VIEW v1 AS SELECT 1 FROM t1 GROUP BY
SUBSTRING(1 FROM (SELECT 3 FROM t1 WHERE a >= ANY(SELECT 1)));
DROP VIEW v1;
DROP TABLE t1;

--echo #
--echo # Bug#57352 valgrind warnings when creating view
--echo #
CREATE VIEW v1 AS SELECT 1 IN (1 LIKE 2,0) AS f;
DROP VIEW v1;

--echo #
--echo # Bug 11829681 - 60295: ERROR 1356 ON VIEW THAT EXECUTES FINE AS A QUERY
--echo #

CREATE TABLE t1 (a INT);
CREATE VIEW v1 AS SELECT s.* FROM t1 s, t1 b HAVING a;

SELECT * FROM v1; 

DROP VIEW v1;
DROP TABLE t1;

--echo # -----------------------------------------------------------------
--echo # -- End of 5.1 tests.
--echo # -----------------------------------------------------------------

#
# Bug#9801 (Views: imperfect error message)
#

--disable_warnings
drop table if exists t_9801;
drop view if exists v_9801;
--enable_warnings

create table t_9801 (s1 int);

--error ER_VIEW_NONUPD_CHECK
create view v_9801 as
  select sum(s1) from t_9801 with check option;

--error ER_VIEW_NONUPD_CHECK
create view v_9801 as
  select sum(s1) from t_9801 group by s1 with check option;

 --error ER_VIEW_NONUPD_CHECK
create view v_9801 as
  select sum(s1) from t_9801 group by s1 with rollup with check option;

drop table t_9801;

--echo #
--echo # Bug #47335 assert in get_table_share
--echo #

--disable_warnings
DROP TABLE IF EXISTS t1;
DROP VIEW IF EXISTS v1;
--enable_warnings

CREATE TEMPORARY TABLE t1 (id INT);
--error ER_NO_SUCH_TABLE
ALTER VIEW t1 AS SELECT 1 AS f1;
DROP TABLE t1;

CREATE VIEW v1 AS SELECT 1 AS f1;
CREATE TEMPORARY TABLE v1 (id INT);
ALTER VIEW v1 AS SELECT 2 AS f1;
DROP TABLE v1;
SELECT * FROM v1;
DROP VIEW v1;


--echo #
--echo # Bug #47635 assert in start_waiting_global_read_lock 
--echo #            during CREATE VIEW
--echo #

--disable_warnings
DROP TABLE IF EXISTS t1, t2;
DROP VIEW IF EXISTS t2;
--enable_warnings

CREATE TABLE t1 (f1 integer);
CREATE TEMPORARY TABLE IF NOT EXISTS t1 (f1 integer);
CREATE TEMPORARY TABLE t2 (f1 integer);
DROP TABLE t1;
FLUSH TABLES WITH READ LOCK;
--error ER_CANT_UPDATE_WITH_READLOCK
CREATE VIEW t2 AS SELECT * FROM t1;

UNLOCK TABLES;
DROP TABLE t1, t2;


--echo #
--echo # Bug#48315 Metadata lock is not taken for merged views that
--echo #           use an INFORMATION_SCHEMA table
--echo #

--disable_warnings
DROP TABLE IF EXISTS t1;
DROP VIEW IF EXISTS v1;
DROP PROCEDURE IF EXISTS p1;
--enable_warnings

connect (con2, localhost, root);
connect (con3, localhost, root);

--echo # Connection default
connection default;

CREATE VIEW v1 AS SELECT schema_name FROM information_schema.schemata;
CREATE TABLE t1 (str VARCHAR(50));
CREATE PROCEDURE p1() INSERT INTO t1 SELECT * FROM v1;

--echo # CALL p1() so the view is merged.
CALL p1();

--echo # Connection 3
connection con3;
LOCK TABLE t1 READ;

--echo # Connection default
connection default;
--echo # Try to CALL p1() again, this time it should block for t1.
--echo # Sending:
--send CALL p1()

--echo # Connection 2
connection con2;
let $wait_condition=
  SELECT COUNT(*) = 1 from information_schema.processlist
  WHERE state = "Waiting for table level lock" AND
        info = "INSERT INTO t1 SELECT * FROM v1";
--source include/wait_condition.inc
--echo # ... then try to drop the view. This should block.
--echo # Sending:
--send DROP VIEW v1

--echo # Connection 3
connection con3;
let $wait_condition=
  SELECT COUNT(*) = 1 from information_schema.processlist
  WHERE state = "Waiting for table metadata lock" AND info = "DROP VIEW v1";
--source include/wait_condition.inc
--echo # Now allow CALL p1() to complete
UNLOCK TABLES;

--echo # Connection default
connection default;
--echo # Reaping: CALL p1()
--reap

--echo # Connection 2
connection con2;
--echo # Reaping: DROP VIEW v1
--reap

--echo # Connection default
connection default;
DROP PROCEDURE p1;
DROP TABLE t1;
disconnect con2;
disconnect con3;


<<<<<<< HEAD
=======
--echo #
--echo # Bug#11757397 49437: CANNOT DO SHOW FIELDS FOR BIG VIEW 
--echo #

--disable_warnings
DROP TABLE IF EXISTS t1, t2, t3, table_broken;
DROP VIEW IF EXISTS view_broken;
--enable_warnings

let $colnum= 1500;
let $str= a text;
while ($colnum)
{
  let $str= a$colnum int, $str;
  dec $colnum;
}
--eval CREATE TABLE t1 ($str)

let $colnum= 1500;
let $str= b text;
while ($colnum)
{
  let $str= b$colnum int, $str;
  dec $colnum;
}
--eval CREATE TABLE t2 ($str)

let $colnum= 1500;
let $str= c text;
while ($colnum)
{
  let $str= c$colnum int, $str;
  dec $colnum;
}
--eval CREATE TABLE t3 ($str)
 
# New behavior
--error ER_TOO_MANY_FIELDS
CREATE VIEW view_broken AS SELECT * FROM t1, t2, t3;

# Existing behavior
--error ER_TOO_MANY_FIELDS
CREATE TABLE table_broken AS SELECT * FROM t1, t2, t3;

DROP TABLE t1, t2, t3;


>>>>>>> fb5f6ee8
# Check that all connections opened by test cases in this file are really
# gone so execution of other tests won't be affected by their presence.
--source include/wait_until_count_sessions.inc<|MERGE_RESOLUTION|>--- conflicted
+++ resolved
@@ -4146,8 +4146,6 @@
 disconnect con3;
 
 
-<<<<<<< HEAD
-=======
 --echo #
 --echo # Bug#11757397 49437: CANNOT DO SHOW FIELDS FOR BIG VIEW 
 --echo #
@@ -4195,7 +4193,6 @@
 DROP TABLE t1, t2, t3;
 
 
->>>>>>> fb5f6ee8
 # Check that all connections opened by test cases in this file are really
 # gone so execution of other tests won't be affected by their presence.
 --source include/wait_until_count_sessions.inc