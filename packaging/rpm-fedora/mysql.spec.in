# Copyright (c) 2000, 2014, Oracle and/or its affiliates. All rights reserved.
#
# This program is free software; you can redistribute it and/or modify
# it under the terms of the GNU General Public License as published by
# the Free Software Foundation; version 2 of the License.
#
# This program is distributed in the hope that it will be useful,
# but WITHOUT ANY WARRANTY; without even the implied warranty of
# MERCHANTABILITY or FITNESS FOR A PARTICULAR PURPOSE.  See the
# GNU General Public License for more details.
#
# You should have received a copy of the GNU General Public License
# along with this program; see the file COPYING. If not, write to the
# Free Software Foundation, Inc., 51 Franklin St, Fifth Floor, Boston
# MA  02110-1301  USA.


# NOTE: "vendor" is used in upgrade/downgrade check, so you can't
# change these, has to be exactly as is.


%global milestone   m15

%global mysql_vendor Oracle and/or its affiliates
%global mysqldatadir /var/lib/mysql
%global obs_ver      %{version}

# By default, a build will include the bundeled "yaSSL" library for SSL.
%{?with_ssl: %global ssl_option -DWITH_SSL=%{with_ssl}}

# Regression tests may take a long time, override the default to skip them
%{!?runselftest:%global runselftest 1}

%{!?without_systemd:             %global systemd 1}
%{!?with_debuginfo:              %global nodebuginfo 1}
%{!?product_suffix:              %global product_suffix community}
%{!?feature_set:                 %global feature_set community}
%{!?compilation_comment_release: %global compilation_comment_release MySQL Community Server - (GPL)}
%{!?compilation_comment_debug:   %global compilation_comment_debug MySQL Community Server - Debug (GPL)}
%{!?src_base:                    %global src_base mysql}

%global src_dir               %{src_base}-%{version}%{?milestone:-%{milestone}}

# No debuginfo for now, ships /usr/sbin/mysqld-debug and libmysqlcliet-debug.a
%if 0%{?nodebuginfo}
%global _enable_debug_package 0
%global debug_package         %{nil}
%global __os_install_post     /usr/lib/rpm/brp-compress %{nil}
%endif

# multiarch
%global multiarchs            ppc %{power64} %{ix86} x86_64 %{sparc}

%if 0%{?commercial}
%global license_files_server  %{src_dir}/LICENSE.mysql
%global license_type          Commercial
%else
%global license_files_server  %{src_dir}/COPYING %{src_dir}/README
%global license_type          GPLv2
%endif

Name:           mysql-%{product_suffix}
Summary:        A very fast and reliable SQL database server
Group:          Applications/Databases
<<<<<<< HEAD
Version:        @MYSQL_NO_DASH_VERSION@
Release:        0.2%{?milestone:.%{milestone}}%{?dist}
=======
Version:        @VERSION@
Release:        1%{?dist}
>>>>>>> d9314ca5
License:        Copyright (c) 2000, @MYSQL_COPYRIGHT_YEAR@, %{mysql_vendor}. All rights reserved. Under %{?license_type} license as shown in the Description field.
Source0:        https://cdn.mysql.com/Downloads/MySQL-@MYSQL_BASE_VERSION@/%{src_dir}.tar.gz
URL:            http://www.mysql.com/
Packager:       MySQL Release Engineering <mysql-build@oss.oracle.com>
Vendor:         %{mysql_vendor}
Source1:        mysql-systemd-start
Source2:        mysqld.service
Source3:        mysql.conf
Source4:        my_config.h
Source6:        mysql_config.sh
Patch0:         mysql-5.7-libmysqlclient-symbols.patch
Patch1:         mysql-5.6.16-mysql-install.patch
BuildRequires:  cmake
BuildRequires:  perl
BuildRequires:  time
BuildRequires:  libaio-devel
BuildRequires:  ncurses-devel
BuildRequires:  openssl-devel
BuildRequires:  zlib-devel
%if 0%{?systemd}
BuildRequires:  systemd
%endif
BuildRoot:      %(mktemp -ud %{_tmppath}/%{name}-%{version}-%{release}-XXXXXX)

# For rpm => 4.9 only: https://fedoraproject.org/wiki/Packaging:AutoProvidesAndRequiresFiltering
%global __requires_exclude ^perl\\((hostnames|lib::mtr|lib::v1|mtr_|My::)
%global __provides_exclude_from ^(/usr/share/(mysql|mysql-test)/.*|%{_libdir}/mysql/plugin/.*\\.so)$

%description
The MySQL(TM) software delivers a very fast, multi-threaded, multi-user,
and robust SQL (Structured Query Language) database server. MySQL Server
is intended for mission-critical, heavy-load production systems as well
as for embedding into mass-deployed software. MySQL is a trademark of
%{mysql_vendor}

The MySQL software has Dual Licensing, which means you can use the MySQL
software free of charge under the GNU General Public License
(http://www.gnu.org/licenses/). You can also purchase commercial MySQL
licenses from %{mysql_vendor} if you do not wish to be bound by the terms of
the GPL. See the chapter "Licensing and Support" in the manual for
further info.

The MySQL web site (http://www.mysql.com/) provides the latest
news and information about the MySQL software. Also please see the
documentation and the manual for more information.

%package        server
Summary:        A very fast and reliable SQL database server
Group:          Applications/Databases
Requires:       coreutils
Requires:       grep
Requires:       procps
Requires:       shadow-utils
Requires:       net-tools
%if 0%{?commercial}
Obsoletes:      mysql-community-server < %{version}-%{release}
Requires:       mysql-enterprise-client%{?_isa} = %{version}-%{release}
Requires:       mysql-enterprise-common%{?_isa} = %{version}-%{release}
%else
Requires:       mysql-community-client%{?_isa} = %{version}-%{release}
Requires:       mysql-community-common%{?_isa} = %{version}-%{release}
%endif
Obsoletes:      mariadb-server
Obsoletes:      mariadb-galera-server
Obsoletes:      community-mysql-server < %{obs_ver}
Obsoletes:      mysql-server < %{obs_ver}
Provides:       mysql-server = %{version}-%{release}
Provides:       mysql-server%{?_isa} = %{version}-%{release}
Provides:       mysql-compat-server = %{version}-%{release}
Provides:       mysql-compat-server%{?_isa} = %{version}-%{release}
%if 0%{?systemd}
Requires(post):   systemd
Requires(preun):  systemd
Requires(postun): systemd
%else
Requires(post):   /sbin/chkconfig
Requires(preun):  /sbin/chkconfig
Requires(preun):  /sbin/service
%endif

%description    server
The MySQL(TM) software delivers a very fast, multi-threaded, multi-user,
and robust SQL (Structured Query Language) database server. MySQL Server
is intended for mission-critical, heavy-load production systems as well
as for embedding into mass-deployed software. MySQL is a trademark of
%{mysql_vendor}

The MySQL software has Dual Licensing, which means you can use the MySQL
software free of charge under the GNU General Public License
(http://www.gnu.org/licenses/). You can also purchase commercial MySQL
licenses from %{mysql_vendor} if you do not wish to be bound by the terms of
the GPL. See the chapter "Licensing and Support" in the manual for
further info.

The MySQL web site (http://www.mysql.com/) provides the latest news and
information about the MySQL software.  Also please see the documentation
and the manual for more information.

This package includes the MySQL server binary as well as related utilities
to run and administer a MySQL server.

%package        client
Summary:        MySQL database client applications and tools
Group:          Applications/Databases
%if 0%{?commercial}
Obsoletes:      mysql-community-client < %{version}-%{release}
Requires:       mysql-enterprise-libs%{?_isa} = %{version}-%{release}
%else
Requires:       mysql-community-libs%{?_isa} = %{version}-%{release}
%endif
Obsoletes:      mariadb
Obsoletes:      community-mysql < %{obs_ver}
Obsoletes:      mysql < %{obs_ver}
Provides:       mysql = %{version}-%{release}
Provides:       mysql%{?_isa} = %{version}-%{release}

%description    client
This package contains the standard MySQL clients and administration
tools.


%package        common
Summary:        MySQL database common files for server and client libs
Group:          Applications/Databases
%if 0%{?commercial}
Obsoletes:      mysql-community-common < %{version}-%{release}
%endif
Obsoletes:      community-mysql-common < %{obs_ver}
Obsoletes:      mysql-common < %{obs_ver}
Provides:       mysql-common = %{version}-%{release}
Provides:       mysql-common%{?_isa} = %{version}-%{release}

%description    common
This packages contains common files needed by MySQL client library,
MySQL database server, and MySQL embedded server.


%package        test
Summary:        Test suite for the MySQL database server
Group:          Applications/Databases
%if 0%{?commercial}
Requires:       mysql-enterprise-server%{?_isa} = %{version}-%{release}
Obsoletes:      mysql-community-test < %{version}-%{release}
%else
Requires:       mysql-community-server%{?_isa} = %{version}-%{release}
%endif
Obsoletes:      mariadb-test
Obsoletes:      community-mysql-test < %{obs_ver}
Obsoletes:      mysql-test < %{obs_ver}
Provides:       mysql-test = %{version}-%{release}
Provides:       mysql-test%{?_isa} = %{version}-%{release}

%description    test
This package contains the MySQL regression test suite for MySQL
database server.


%package        bench
Summary:        MySQL benchmark suite
Group:          Applications/Databases
%if 0%{?commercial}
Obsoletes:      mysql-community-bench < %{version}-%{release}
Requires:       mysql-enterprise-server%{?_isa} = %{version}-%{release}
%else
Requires:       mysql-community-server%{?_isa} = %{version}-%{release}
%endif
Obsoletes:      mariadb-bench
Obsoletes:      community-mysql-bench < %{obs_ver}
Obsoletes:      mysql-bench < %{obs_ver}
Provides:       mysql-bench = %{version}-%{release}
Provides:       mysql-bench%{?_isa} = %{version}-%{release}

%description    bench
This package contains the MySQL Benchmark Suite for MySQL database
server.

%package        devel
Summary:        Development header files and libraries for MySQL database client applications
Group:          Applications/Databases
%if 0%{?commercial}
Obsoletes:      mysql-community-devel < %{version}-%{release}
Requires:       mysql-enterprise-libs%{?_isa} = %{version}-%{release}
%else
Requires:       mysql-community-libs%{?_isa} = %{version}-%{release}
%endif
Obsoletes:      mariadb-devel
Obsoletes:      community-mysql-devel < %{obs_ver}
Obsoletes:      mysql-devel < %{obs_ver}
Provides:       mysql-devel = %{version}-%{release}
Provides:       mysql-devel%{?_isa} = %{version}-%{release}

%description    devel
This package contains the development header files and libraries necessary
to develop MySQL client applications.

%package        libs
Summary:        Shared libraries for MySQL database client applications
Group:          Applications/Databases
%if 0%{?commercial}
Obsoletes:      mysql-community-libs < %{version}-%{release}
Requires:       mysql-enterprise-common%{?_isa} = %{version}-%{release}
%else
Requires:       mysql-community-common%{?_isa} = %{version}-%{release}
%endif
Obsoletes:      mariadb-libs
Obsoletes:      community-mysql-libs < %{obs_ver}
Obsoletes:      mysql-libs < %{obs_ver}
Provides:       mysql-libs = %{version}-%{release}
Provides:       mysql-libs%{?_isa} = %{version}-%{release}

%description    libs
This package contains the shared libraries for MySQL client
applications.

%package        embedded
Summary:        MySQL embedded library
Group:          Applications/Databases
%if 0%{?commercial}
Obsoletes:      mysql-community-embedded < %{version}-%{release}
Requires:       mysql-enterprise-common%{?_isa} = %{version}-%{release}
%else
Requires:       mysql-community-common%{?_isa} = %{version}-%{release}
%endif
Obsoletes:      mariadb-embedded
Obsoletes:      community-mysql-embedded < %{obs_ver}
Obsoletes:      mysql-embedded < %{obs_ver}
Provides:       mysql-embedded = %{version}-%{release}
Provides:       mysql-emdedded%{?_isa} = %{version}-%{release}

%description    embedded
This package contains the MySQL server as an embedded library.

The embedded MySQL server library makes it possible to run a full-featured
MySQL server inside the client application. The main benefits are increased
speed and more simple management for embedded applications.

The API is identical for the embedded MySQL version and the
client/server version.

For a description of MySQL see the base MySQL RPM or http://www.mysql.com/

%package        embedded-devel
Summary:        Development header files and libraries for MySQL as an embeddable library
Group:          Applications/Databases
%if 0%{?commercial}
Obsoletes:      mysql-community-embedded-devel < %{version}-%{release}
Requires:       mysql-enterprise-devel%{?_isa} = %{version}-%{release}
Requires:       mysql-enterprise-embedded%{?_isa} = %{version}-%{release}
%else
Requires:       mysql-community-devel%{?_isa} = %{version}-%{release}
Requires:       mysql-community-embedded%{?_isa} = %{version}-%{release}
%endif
Obsoletes:      mariadb-embedded-devel
Obsoletes:      community-mysql-embedded-devel < %{obs_ver}
Obsoletes:      mysql-embedded-devel < %{obs_ver}
Provides:       mysql-embedded-devel = %{version}-%{release}
Provides:       mysql-embedded-devel%{?_isa} = %{version}-%{release}

%description    embedded-devel
This package contains files needed for developing applicatison using
the embedded version of the MySQL server.

%prep
%setup -q -T -a 0 -c -n %{src_dir}
pushd %{src_dir}
%patch0 -p1
#patch1 -p1

%build
# Fail quickly and obviously if user tries to build as root
%if 0%{?runselftest}
if [ "x$(id -u)" = "x0" ] ; then
   echo "The MySQL regression tests may fail if run as root."
   echo "If you really need to build the RPM as root, use"
   echo "--define='runselftest 0' to skip the regression tests."
   exit 1
fi
%endif

export CFLAGS="%{optflags}"
export CXXFLAGS="%{optflags}"
export LDFLAGS="%{__global_ldflags}"

# Build debug versions of mysqld and libmysqld.a
mkdir debug
(
  cd debug
  # Attempt to remove any optimisation flags from the debug build
  optflags=$(echo "%{optflags}" | sed -e 's/-O2 / /' -e 's/-Wp,-D_FORTIFY_SOURCE=2/ /')
  cmake ../%{src_dir} \
           -DBUILD_CONFIG=mysql_release \
           -DINSTALL_LAYOUT=RPM \
           -DCMAKE_BUILD_TYPE=Debug \
           -DCMAKE_C_FLAGS="$optflags" \
           -DCMAKE_CXX_FLAGS="$optflags" \
           -DWITH_INNODB_MEMCACHED=1 \
           -DINSTALL_LIBDIR="%{_lib}/mysql" \
           -DINSTALL_PLUGINDIR="%{_lib}/mysql/plugin" \
           -DINSTALL_SQLBENCHDIR=share \
           -DMYSQL_UNIX_ADDR="%{mysqldatadir}/mysql.sock" \
           -DFEATURE_SET="%{feature_set}" \
           -DWITH_EMBEDDED_SERVER=1 \
           -DWITH_EMBEDDED_SHARED_LIBRARY=1 \
           %{?ssl_option} \
           -DCOMPILATION_COMMENT="%{compilation_comment_debug}" \
           -DMYSQL_SERVER_SUFFIX="%{?server_suffix}"
  echo BEGIN_DEBUG_CONFIG ; egrep '^#define' include/config.h ; echo END_DEBUG_CONFIG
  make %{?_smp_mflags} VERBOSE=1
)

# Build full release
mkdir release
(
  cd release
  cmake ../%{src_dir} \
           -DBUILD_CONFIG=mysql_release \
           -DINSTALL_LAYOUT=RPM \
           -DCMAKE_BUILD_TYPE=RelWithDebInfo \
           -DCMAKE_C_FLAGS="%{optflags}" \
           -DCMAKE_CXX_FLAGS="%{optflags}" \
           -DWITH_INNODB_MEMCACHED=1 \
           -DINSTALL_LIBDIR="%{_lib}/mysql" \
           -DINSTALL_PLUGINDIR="%{_lib}/mysql/plugin" \
           -DINSTALL_SQLBENCHDIR=share \
           -DMYSQL_UNIX_ADDR="%{mysqldatadir}/mysql.sock" \
           -DFEATURE_SET="%{feature_set}" \
           -DWITH_EMBEDDED_SERVER=1 \
           -DWITH_EMBEDDED_SHARED_LIBRARY=1 \
           %{?ssl_option} \
           -DCOMPILATION_COMMENT="%{compilation_comment_release}" \
           -DMYSQL_SERVER_SUFFIX="%{?server_suffix}"
  echo BEGIN_NORMAL_CONFIG ; egrep '^#define' include/config.h ; echo END_NORMAL_CONFIG
  make %{?_smp_mflags} VERBOSE=1
)

%install
MBD=$RPM_BUILD_DIR/%{src_dir}

# Ensure that needed directories exists
install -d -m 0755 %{buildroot}/var/lib/mysql
install -d -m 0755 %{buildroot}/var/run/mysqld

# Install all binaries
pushd $MBD/release
make DESTDIR=%{buildroot} install
popd

# Install logrotate and autostart
install -D -m 0644 $MBD/release/support-files/mysql-log-rotate %{buildroot}%{_sysconfdir}/logrotate.d/mysql
install -D -m 0644 $MBD/release/packaging/rpm-fedora/my.cnf %{buildroot}%{_sysconfdir}/my.cnf
install -D -m 0755 %{SOURCE1} %{buildroot}%{_bindir}/mysql-systemd-start
install -D -m 0644 %{SOURCE2} %{buildroot}%{_unitdir}/mysqld.service
install -D -m 0644 %{SOURCE3} %{buildroot}%{_prefix}/lib/tmpfiles.d/mysql.conf

# Add libdir to linker
install -d -m 0755 %{buildroot}%{_sysconfdir}/ld.so.conf.d
echo "%{_libdir}/mysql" > %{buildroot}%{_sysconfdir}/ld.so.conf.d/mysql-%{_arch}.conf

# multiarch support
%ifarch %{multiarchs}
mv %{buildroot}/%{_includedir}/mysql/my_config.h \
   %{buildroot}/%{_includedir}/mysql/my_config_%{_arch}.h
install -p -m 0644 %{SOURCE4} %{buildroot}/%{_includedir}/mysql/my_config.h
mv %{buildroot}%{_bindir}/mysql_config %{buildroot}%{_bindir}/mysql_config-%{__isa_bits}
install -p -m 0755 %{SOURCE6} %{buildroot}%{_bindir}/mysql_config
%endif


# Remove files pages we explicitly do not want to package
rm -rf %{buildroot}%{_datadir}/mysql/solaris
rm -rf %{buildroot}%{_infodir}/mysql.info*
rm -rf %{buildroot}%{_datadir}/mysql/mysql.server
rm -rf %{buildroot}%{_datadir}/mysql/mysqld_multi.server
rm -rf %{buildroot}%{_sysconfdir}/init.d/mysql
rm -rf %{buildroot}%{_bindir}/mysql_embedded

%check
%if 0%{?runselftest}
pushd release
make test VERBOSE=1
export MTR_BUILD_THREAD=auto
pushd mysql-test
./mtr \
    --mem --parallel=auto --force --retry=0 \
    --mysqld=--binlog-format=mixed \
    --suite-timeout=720 --testcase-timeout=30 \
    --clean-vardir
rm -r $(readlink var) var
%endif

%pre server
/usr/sbin/groupadd -g 27 -o -r mysql >/dev/null 2>&1 || :
/usr/sbin/useradd -M -N -g mysql -o -r -d /var/lib/mysql -s /bin/bash \
    -c "MySQL Server" -u 27 mysql >/dev/null 2>&1 || :

%post server
datadir=$(/usr/bin/my_print_defaults server mysqld | grep '^--datadir=' | sed -n 's/--datadir=//p')
/bin/chmod 0755 "$datadir"
/bin/touch /var/log/mysqld.log
%if 0%{?systemd}
%systemd_post mysqld.service
/sbin/service mysqld enable >/dev/null 2>&1 || :
%else
/sbin/chkconfig --add mysqld
/usr/bin/mysql_install_db --datadir="$datadir" --user=mysql >/dev/null 2>&1 || :
%endif

%preun server
%if 0%{?systemd}
%systemd_preun mysqld.service
%else
if [ "$1" = 0 ]; then
    /sbin/service mysqld stop >/dev/null 2>&1 || :
    /sbin/chkconfig --del mysqld
fi
%endif

%postun server
%if 0%{?systemd}
%systemd_postun_with_restart mysqld.service
%else
if [ $1 -ge 1 ]; then
    /sbin/service mysqld condrestart >/dev/null 2>&1 || :
fi
%endif

%post libs -p /sbin/ldconfig

%postun libs -p /sbin/ldconfig

%post embedded -p /sbin/ldconfig

%postun embedded -p /sbin/ldconfig

%files server
%defattr(-, root, root, -)
%doc %{?license_files_server} %{src_dir}/Docs/ChangeLog
%doc %{src_dir}/Docs/INFO_SRC*
%doc release/Docs/INFO_BIN*
%doc release/support-files/my-default.cnf
%attr(644, root, root) %{_mandir}/man1/innochecksum.1*
%attr(644, root, root) %{_mandir}/man1/my_print_defaults.1*
%attr(644, root, root) %{_mandir}/man1/myisam_ftdump.1*
%attr(644, root, root) %{_mandir}/man1/myisamchk.1*
%attr(644, root, root) %{_mandir}/man1/myisamlog.1*
%attr(644, root, root) %{_mandir}/man1/myisampack.1*
%attr(644, root, root) %{_mandir}/man8/mysqld.8*
%attr(644, root, root) %{_mandir}/man1/mysqld_multi.1*
%attr(644, root, root) %{_mandir}/man1/mysqld_safe.1*
%attr(644, root, root) %{_mandir}/man1/mysqldumpslow.1*
%attr(644, root, root) %{_mandir}/man1/mysql_install_db.1*
%attr(644, root, root) %{_mandir}/man1/mysql_plugin.1*
%attr(644, root, root) %{_mandir}/man1/mysql_secure_installation.1*
%attr(644, root, root) %{_mandir}/man1/mysql_upgrade.1*
%attr(644, root, root) %{_mandir}/man1/mysqlman.1*
%attr(644, root, root) %{_mandir}/man1/mysql.server.1*
%attr(644, root, root) %{_mandir}/man1/mysql_tzinfo_to_sql.1*
%attr(644, root, root) %{_mandir}/man1/perror.1*
%attr(644, root, root) %{_mandir}/man1/replace.1*
%attr(644, root, root) %{_mandir}/man1/resolve_stack_dump.1*
%attr(644, root, root) %{_mandir}/man1/resolveip.1*

%config(noreplace) %{_sysconfdir}/my.cnf

%attr(755, root, root) %{_bindir}/innochecksum
%attr(755, root, root) %{_bindir}/my_print_defaults
%attr(755, root, root) %{_bindir}/myisam_ftdump
%attr(755, root, root) %{_bindir}/myisamchk
%attr(755, root, root) %{_bindir}/myisamlog
%attr(755, root, root) %{_bindir}/myisampack
%attr(755, root, root) %{_bindir}/mysql_install_db
%attr(755, root, root) %{_bindir}/mysql_plugin
%attr(755, root, root) %{_bindir}/mysql_secure_installation
%attr(755, root, root) %{_bindir}/mysql_tzinfo_to_sql
%attr(755, root, root) %{_bindir}/mysql_upgrade
%attr(755, root, root) %{_bindir}/mysqld_multi
%attr(755, root, root) %{_bindir}/mysqld_safe
%attr(755, root, root) %{_bindir}/mysqldumpslow
%attr(755, root, root) %{_bindir}/perror
%attr(755, root, root) %{_bindir}/replace
%attr(755, root, root) %{_bindir}/resolve_stack_dump
%attr(755, root, root) %{_bindir}/resolveip
%attr(755, root, root) %{_bindir}/mysql-systemd-start

%attr(755, root, root) %{_sbindir}/mysqld
%attr(755, root, root) %{_sbindir}/mysqld-debug

%dir %{_libdir}/mysql/plugin
%attr(755, root, root) %{_libdir}/mysql/plugin/adt_null.so
%attr(755, root, root) %{_libdir}/mysql/plugin/auth_socket.so
%attr(755, root, root) %{_libdir}/mysql/plugin/ha_example.so
%attr(755, root, root) %{_libdir}/mysql/plugin/innodb_engine.so
%attr(755, root, root) %{_libdir}/mysql/plugin/libmemcached.so
%attr(755, root, root) %{_libdir}/mysql/plugin/mypluglib.so
%attr(755, root, root) %{_libdir}/mysql/plugin/semisync_master.so
%attr(755, root, root) %{_libdir}/mysql/plugin/semisync_slave.so
%attr(755, root, root) %{_libdir}/mysql/plugin/validate_password.so
%dir %{_libdir}/mysql/plugin/debug
%attr(755, root, root) %{_libdir}/mysql/plugin/debug/adt_null.so
%attr(755, root, root) %{_libdir}/mysql/plugin/debug/auth_socket.so
%attr(755, root, root) %{_libdir}/mysql/plugin/debug/ha_example.so
%attr(755, root, root) %{_libdir}/mysql/plugin/debug/innodb_engine.so
%attr(755, root, root) %{_libdir}/mysql/plugin/debug/libmemcached.so
%attr(755, root, root) %{_libdir}/mysql/plugin/debug/mypluglib.so
%attr(755, root, root) %{_libdir}/mysql/plugin/debug/semisync_master.so
%attr(755, root, root) %{_libdir}/mysql/plugin/debug/semisync_slave.so
%attr(755, root, root) %{_libdir}/mysql/plugin/debug/validate_password.so

%attr(644, root, root) %{_datadir}/mysql/fill_help_tables.sql
%attr(644, root, root) %{_datadir}/mysql/mysql_system_tables.sql
%attr(644, root, root) %{_datadir}/mysql/mysql_system_tables_data.sql
%attr(644, root, root) %{_datadir}/mysql/mysql_test_data_timezone.sql
%attr(644, root, root) %{_datadir}/mysql/my-*.cnf
%attr(644, root, root) %{_datadir}/mysql/mysql-log-rotate
%attr(644, root, root) %{_datadir}/mysql/mysql_security_commands.sql
%attr(644, root, root) %{_datadir}/mysql/dictionary.txt
%attr(644, root, root) %{_datadir}/mysql/innodb_memcached_config.sql
%attr(644, root, root) %{_datadir}/mysql/magic
%attr(644, root, root) %{_prefix}/lib/tmpfiles.d/mysql.conf
%if 0%{?systemd}
%attr(644, root, root) %{_unitdir}/mysqld.service
%else
%attr(755, root, root) %{_sysconfdir}/init.d/mysqld
%endif
%attr(644, root, root) %config(noreplace,missingok) %{_sysconfdir}/logrotate.d/mysql
%dir %attr(755, mysql, mysql) /var/lib/mysql
%dir %attr(755, mysql, mysql) /var/run/mysqld

%files common
%defattr(-, root, root, -)
%{_datadir}/mysql/charsets/
%{_datadir}/mysql/errmsg-utf8.txt
%{_datadir}/mysql/bulgarian/
%{_datadir}/mysql/czech/
%{_datadir}/mysql/danish/
%{_datadir}/mysql/dutch/
%{_datadir}/mysql/english/
%{_datadir}/mysql/estonian/
%{_datadir}/mysql/french/
%{_datadir}/mysql/german/
%{_datadir}/mysql/greek/
%{_datadir}/mysql/hungarian/
%{_datadir}/mysql/italian/
%{_datadir}/mysql/japanese/
%{_datadir}/mysql/korean/
%{_datadir}/mysql/norwegian-ny/
%{_datadir}/mysql/norwegian/
%{_datadir}/mysql/polish/
%{_datadir}/mysql/portuguese/
%{_datadir}/mysql/romanian/
%{_datadir}/mysql/russian/
%{_datadir}/mysql/serbian/
%{_datadir}/mysql/slovak/
%{_datadir}/mysql/spanish/
%{_datadir}/mysql/swedish/
%{_datadir}/mysql/ukrainian/

%files client
%defattr(-, root, root, -)
%attr(755, root, root) %{_bindir}/mysql
%attr(755, root, root) %{_bindir}/mysql_config
%attr(755, root, root) %{_bindir}/mysql_config-%{__isa_bits}
%attr(755, root, root) %{_bindir}/mysqladmin
%attr(755, root, root) %{_bindir}/mysqlbinlog
%attr(755, root, root) %{_bindir}/mysqlcheck
%attr(755, root, root) %{_bindir}/mysqldump
%attr(755, root, root) %{_bindir}/mysqlimport
%attr(755, root, root) %{_bindir}/mysqlshow
%attr(755, root, root) %{_bindir}/mysqlslap
%attr(755, root, root) %{_bindir}/mysql_config_editor

%attr(644, root, root) %{_mandir}/man1/mysql.1*
%attr(644, root, root) %{_mandir}/man1/mysqladmin.1*
%attr(644, root, root) %{_mandir}/man1/mysqlbinlog.1*
%attr(644, root, root) %{_mandir}/man1/mysqlcheck.1*
%attr(644, root, root) %{_mandir}/man1/mysqldump.1*
%attr(644, root, root) %{_mandir}/man1/mysqlimport.1*
%attr(644, root, root) %{_mandir}/man1/mysqlshow.1*
%attr(644, root, root) %{_mandir}/man1/mysqlslap.1*
%attr(644, root, root) %{_mandir}/man1/mysql_config_editor.1*

%files devel
%defattr(-, root, root, -)
%attr(755, root, root) %{_bindir}/mysql_config
%attr(755, root, root) %{_bindir}/mysql_config-%{__isa_bits}
%attr(644, root, root) %{_mandir}/man1/comp_err.1*
%attr(644, root, root) %{_mandir}/man1/mysql_config.1*
%{_includedir}/mysql
%{_datadir}/aclocal/mysql.m4
%{_libdir}/mysql/libmysqlclient.a
%{_libdir}/mysql/libmysqlclient_r.a
%{_libdir}/mysql/libmysqlservices.a
%{_libdir}/mysql/libmysqlclient_r.so
%{_libdir}/mysql/libmysqlclient.so

%files libs
%defattr(-, root, root, -)
%dir %attr(755, root, root) %{_libdir}/mysql
%attr(644, root, root) %{_sysconfdir}/ld.so.conf.d/mysql-%{_arch}.conf
%{_libdir}/mysql/libmysqlclient.so.*
%{_libdir}/mysql/libmysqlclient_r.so.*

%files test
%defattr(-, root, root, -)
%attr(-, root, root) %{_datadir}/mysql-test
%attr(755, root, root) %{_bindir}/mysql_client_test
%attr(755, root, root) %{_bindir}/mysql_client_test_embedded
%attr(755, root, root) %{_bindir}/mysqltest
%attr(755, root, root) %{_bindir}/mysqltest_embedded

%attr(755, root, root) %{_libdir}/mysql/plugin/auth.so
%attr(755, root, root) %{_libdir}/mysql/plugin/auth_test_plugin.so
%attr(644, root, root) %{_libdir}/mysql/plugin/daemon_example.ini
%attr(755, root, root) %{_libdir}/mysql/plugin/libdaemon_example.so
%attr(755, root, root) %{_libdir}/mysql/plugin/qa_auth_client.so
%attr(755, root, root) %{_libdir}/mysql/plugin/qa_auth_interface.so
%attr(755, root, root) %{_libdir}/mysql/plugin/qa_auth_server.so
%attr(755, root, root) %{_libdir}/mysql/plugin/debug/auth.so
%attr(755, root, root) %{_libdir}/mysql/plugin/debug/auth_test_plugin.so
%attr(755, root, root) %{_libdir}/mysql/plugin/debug/libdaemon_example.so
%attr(755, root, root) %{_libdir}/mysql/plugin/debug/qa_auth_client.so
%attr(755, root, root) %{_libdir}/mysql/plugin/debug/qa_auth_interface.so
%attr(755, root, root) %{_libdir}/mysql/plugin/debug/qa_auth_server.so

%attr(644, root, root) %{_mandir}/man1/mysql_client_test.1*
%attr(644, root, root) %{_mandir}/man1/mysql-stress-test.pl.1*
%attr(644, root, root) %{_mandir}/man1/mysql-test-run.pl.1*
%attr(644, root, root) %{_mandir}/man1/mysql_client_test_embedded.1*
%attr(644, root, root) %{_mandir}/man1/mysqltest.1*
%attr(644, root, root) %{_mandir}/man1/mysqltest_embedded.1*

%files bench
%defattr(-, root, root, -)
%{_datadir}/sql-bench

%files embedded
%defattr(-, root, root, -)
%attr(644, root, root) %{_sysconfdir}/ld.so.conf.d/mysql-%{_arch}.conf
%attr(755, root, root) %{_libdir}/mysql/libmysqld.so.*

%files embedded-devel
%defattr(-, root, root, -)
%attr(644, root, root) %{_libdir}/mysql/libmysqld.a
%attr(644, root, root) %{_libdir}/mysql/libmysqld-debug.a
%attr(755, root, root) %{_libdir}/mysql/libmysqld.so

%changelog
<<<<<<< HEAD
* Wed Jun 25 2014 Balasubramanian Kandasamy <balasubramanian.kandasamy@oracle.com> - 5.7.5-0.1.m15 
=======
* Wed Aug 06 2014 Balasubramanian Kandasamy <balasubramanian.kandasamy@oracle.com> - 5.6.21-1
- Updated to 5.6.21

* Tue Jul 22 2014 Balasubramanian Kandasamy <balasubramanian.kandasamy@oracle.com> - 5.6.20-3
- Provide mysql-compat-server dependencies 

* Thu Jul 10 2014 Balasubramanian Kandasamy <balasubramanian.kandasamy@oracle.com> - 5.6.20-2
- Remove dtrace dependencies 

* Wed Jun 25 2014 Balasubramanian Kandasamy <balasubramanian.kandasamy@oracle.com> - 5.6.20-1
>>>>>>> d9314ca5
- Add bench package

* Thu Mar 06 2014 Balasubramanian Kandasamy <balasubramanian.kandasamy@oracle.com> - 5.7.4-0.2.m14
- Add ha_example.so plugin which is now included

* Fri Feb 07 2014 Balasubramanian Kandasamy <balasubramanian.kandasamy@oracle.com> - 5.7.4-0.1.m14
- 5.7.4
- Enable shared libmysqld by cmake option
- Move mysqltest and test plugins to test subpackage

* Fri Oct 25 2013 Balasubramanian Kandasamy <balasubramanian.kandasamy@oracle.com> - 5.7.3-0.1.m13
- Initial 5.7 port

* Fri Oct 25 2013 Balasubramanian Kandasamy <balasubramanian.kandasamy@oracle.com> - 5.6.15-1
- Updated to 5.6.15

* Wed Oct 16 2013 Balasubramanian Kandasamy <balasubramanian.kandasamy@oracle.com> - 5.6.14-3
- Improved handling of plugin directory 

* Fri Sep 27 2013 Balasubramanian Kandasamy <balasubramanian.kandasamy@oracle.com> - 5.6.14-2
- Refresh mysql-install patch and service renaming

* Mon Sep 16 2013 Balasubramanian Kandasamy <balasubramanian.kandasamy@oracle.com> - 5.6.14-1
- Updated to 5.6.14

* Tue Aug 27 2013 Balasubramanian Kandasamy <balasubramanian.kandasamy@oracle.com> - 5.6.13-4
- Enhanced perl filtering
- Added openssl-devel to buildreq 

* Wed Aug 21 2013 Balasubramanian Kandasamy <balasubramanian.kandasamy@oracle.com> - 5.6.13-3
- Updated libmysqld.so to 18.1.0 
- Removed mysql_embedded binary to resolve multilib conflict issue

* Fri Aug 16 2013 Balasubramanian Kandasamy <balasubramanian.kandasamy@oracle.com> - 5.6.13-2 
- Fixed Provides and Obsoletes issues in server, test packages 

* Wed Aug 14 2013 Balasubramanian Kandasamy <balasubramanian.kandasamy@oracle.com> - 5.6.13-1
- Updated to 5.6.13
- Added embedded and embedded-devel sub package

* Mon Aug 5 2013 Balasubramanian Kandasamy <balasubramanian.kandasamy@oracle.com> - 5.6.12-6
- Added libmysqld.so to embedded package

* Mon Jul 29 2013 Balasubramanian Kandasamy <balasubramanian.kandasamy@oracle.com> - 5.6.12-5
- Updated test package dependency from client to server

* Tue Jul 16 2013 Balasubramanian Kandasamy <balasubramanian.kandasamy@oracle.com> - 5.6.12-4
- Enabled libmemcached plugins 

* Wed Jun 26 2013 Balasubramanian Kandasamy <balasubramanian.kandasamy@oracle.com> - 5.6.12-3
- Move libs to mysql/
- Basic multi arch support
- Fix changelog dates

* Thu Jun 20 2013 Balasubramanian Kandasamy <balasubramanian.kandasamy@oracle.com> - 5.6.12-2
- Major cleanup

* Tue Jun 04 2013 Balasubramanian Kandasamy <balasubramanian.kandasamy@oracle.com> - 5.6.12-1
- Updated to 5.6.12

* Mon Nov 05 2012 Joerg Bruehe <joerg.bruehe@oracle.com>

- Allow to override the default to use the bundled yaSSL by an option like
      --define="with_ssl /path/to/ssl"

* Wed Oct 10 2012 Bjorn Munch <bjorn.munch@oracle.com>

- Replace old my-*.cnf config file examples with template my-default.cnf

* Fri Oct 05 2012 Joerg Bruehe <joerg.bruehe@oracle.com>

- Let the installation use the new option "--random-passwords" of "mysql_install_db".
  (Bug# 12794345 Ensure root password)
- Fix an inconsistency: "new install" vs "upgrade" are told from the (non)existence
  of "$mysql_datadir/mysql" (holding table "mysql.user" and other system stuff).

* Tue Jul 24 2012 Joerg Bruehe <joerg.bruehe@oracle.com>

- Add a macro "runselftest":
  if set to 1 (default), the test suite will be run during the RPM build;
  this can be oveeridden via the command line by adding
      --define "runselftest 0"
  Failures of the test suite will NOT make the RPM build fail!

* Mon Jul 16 2012 Joerg Bruehe <joerg.bruehe@oracle.com>

- Add the man page for the "mysql_config_editor".

* Mon Jun 11 2012 Joerg Bruehe <joerg.bruehe@oracle.com>

- Make sure newly added "SPECIFIC-ULN/" directory does not disturb packaging.

* Wed Feb 29 2012 Brajmohan Saxena <brajmohan.saxena@oracle.com>

- Removal all traces of the readline library from mysql (BUG 13738013)

* Wed Sep 28 2011 Joerg Bruehe <joerg.bruehe@oracle.com>

- Fix duplicate mentioning of "mysql_plugin" and its manual page,
  it is better to keep alphabetic order in the files list (merging!).

* Wed Sep 14 2011 Joerg Bruehe <joerg.bruehe@oracle.com>

- Let the RPM capabilities ("obsoletes" etc) ensure that an upgrade may replace
  the RPMs of any configuration (of the current or the preceding release series)
  by the new ones. This is done by not using the implicitly generated capabilities
  (which include the configuration name) and relying on more generic ones which
  just list the function ("server", "client", ...).
  The implicit generation cannot be prevented, so all these capabilities must be
  explicitly listed in "Obsoletes:"

* Tue Sep 13 2011 Jonathan Perkin <jonathan.perkin@oracle.com>

- Add support for Oracle Linux 6 and Red Hat Enterprise Linux 6.  Due to
  changes in RPM behaviour ($RPM_BUILD_ROOT is removed prior to install)
  this necessitated a move of the libmygcc.a installation to the install
  phase, which is probably where it belonged in the first place.

* Tue Sep 13 2011 Joerg Bruehe <joerg.bruehe@oracle.com>

- "make_win_bin_dist" and its manual are dropped, cmake does it different.

* Thu Sep 08 2011 Daniel Fischer <daniel.fischer@oracle.com>

- Add mysql_plugin man page.

* Tue Aug 30 2011 Tor Didriksen <tor.didriksen@oracle.com>

- Set CXX=g++ by default to add a dependency on libgcc/libstdc++.
  Also, remove the use of the -fno-exceptions and -fno-rtti flags.
  TODO: update distro_buildreq/distro_requires

* Tue Aug 30 2011 Joerg Bruehe <joerg.bruehe@oracle.com>

- Add the manual page for "mysql_plugin" to the server package.

* Fri Aug 19 2011 Joerg Bruehe <joerg.bruehe@oracle.com>

- Null-upmerge the fix of bug#37165: This spec file is not affected.
- Replace "/var/lib/mysql" by the spec file variable "%%{mysqldatadir}".

* Fri Aug 12 2011 Daniel Fischer <daniel.fischer@oracle.com>

- Source plugin library files list from cmake-generated file.

* Mon Jul 25 2011 Chuck Bell <chuck.bell@oracle.com>

- Added the mysql_plugin client - enables or disables plugins.

* Thu Jul 21 2011 Sunanda Menon <sunanda.menon@oracle.com>

- Fix bug#12561297: Added the MySQL embedded binary

* Thu Jul 07 2011 Joerg Bruehe <joerg.bruehe@oracle.com>

- Fix bug#45415: "rpm upgrade recreates test database"
  Let the creation of the "test" database happen only during a new installation,
  not in an RPM upgrade.
  This affects both the "mkdir" and the call of "mysql_install_db".

* Wed Feb 09 2011 Joerg Bruehe <joerg.bruehe@oracle.com>

- Fix bug#56581: If an installation deviates from the default file locations
  ("datadir" and "pid-file"), the mechanism to detect a running server (on upgrade)
  should still work, and use these locations.
  The problem was that the fix for bug#27072 did not check for local settings.

* Mon Jan 31 2011 Joerg Bruehe <joerg.bruehe@oracle.com>

- Install the new "manifest" files: "INFO_SRC" and "INFO_BIN".

* Tue Nov 23 2010 Jonathan Perkin <jonathan.perkin@oracle.com>

- EXCEPTIONS-CLIENT has been deleted, remove it from here too
- Support MYSQL_BUILD_MAKE_JFLAG environment variable for passing
  a '-j' argument to make.

* Mon Nov 1 2010 Georgi Kodinov <georgi.godinov@oracle.com>

- Added test authentication (WL#1054) plugin binaries

* Wed Oct 6 2010 Georgi Kodinov <georgi.godinov@oracle.com>

- Added example external authentication (WL#1054) plugin binaries

* Wed Aug 11 2010 Joerg Bruehe <joerg.bruehe@oracle.com>

- With a recent spec file cleanup, names have changed: A "-community" part was dropped.
  Reflect that in the "Obsoletes" specifications.
- Add a "triggerpostun" to handle the uninstall of the "-community" server RPM.
- This fixes bug#55015 "MySQL server is not restarted properly after RPM upgrade".

* Tue Jun 15 2010 Joerg Bruehe <joerg.bruehe@sun.com>

- Change the behaviour on installation and upgrade:
  On installation, do not autostart the server.
  *Iff* the server was stopped before the upgrade is started, this is taken as a
  sign the administrator is handling that manually, and so the new server will
  not be started automatically at the end of the upgrade.
  The start/stop scripts will still be installed, so the server will be started
  on the next machine boot.
  This is the 5.5 version of fixing bug#27072 (RPM autostarting the server).

* Tue Jun 1 2010 Jonathan Perkin <jonathan.perkin@oracle.com>

- Implement SELinux checks from distribution-specific spec file.

* Wed May 12 2010 Jonathan Perkin <jonathan.perkin@oracle.com>

- Large number of changes to build using CMake
- Introduce distribution-specific RPMs
- Drop debuginfo, build all binaries with debug/symbols
- Remove __os_install_post, use native macro
- Remove _unpackaged_files_terminate_build, make it an error to have
  unpackaged files
- Remove cluster RPMs

* Wed Mar 24 2010 Joerg Bruehe <joerg.bruehe@sun.com>

- Add "--with-perfschema" to the configure options.

* Mon Mar 22 2010 Joerg Bruehe <joerg.bruehe@sun.com>

- User "usr/lib*" to allow for both "usr/lib" and "usr/lib64",
  mask "rmdir" return code 1.
- Remove "ha_example.*" files from the list, they aren't built.

* Wed Mar 17 2010 Joerg Bruehe <joerg.bruehe@sun.com>

- Fix a wrong path name in handling the debug plugins.

* Wed Mar 10 2010 Joerg Bruehe <joerg.bruehe@sun.com>

- Take the result of the debug plugin build and put it into the optimized tree,
  so that it becomes part of the final installation;
  include the files in the packlist. Part of the fixes for bug#49022.

* Mon Mar 01 2010 Joerg Bruehe <joerg.bruehe@sun.com>

- Set "Oracle and/or its affiliates" as the vendor and copyright owner,
  accept upgrading from packages showing MySQL or Sun as vendor.

* Fri Feb 12 2010 Joerg Bruehe <joerg.bruehe@sun.com>

- Formatting changes:
  Have a consistent structure of separator lines and of indentation
  (8 leading blanks => tab).
- Introduce the variable "src_dir".
- Give the environment variables "MYSQL_BUILD_CC(CXX)" precedence
  over "CC" ("CXX").
- Drop the old "with_static" argument analysis, this is not supported
  in 5.1 since ages.
- Introduce variables to control the handlers individually, as well
  as other options.
- Use the new "--with-plugin" notation for the table handlers.
- Drop handling "/etc/rc.d/init.d/mysql", the switch to "/etc/init.d/mysql"
  was done back in 2002 already.
- Make "--with-zlib-dir=bundled" the default, add an option to disable it.
- Add missing manual pages to the file list.
- Improve the runtime check for "libgcc.a", protect it against being tried
  with the Intel compiler "icc".

* Mon Jan 11 2010 Joerg Bruehe <joerg.bruehe@sun.com>

- Change RPM file naming:
  - Suffix like "-m2", "-rc" becomes part of version as "_m2", "_rc".
  - Release counts from 1, not 0.

* Wed Dec 23 2009 Joerg Bruehe <joerg.bruehe@sun.com>

- The "semisync" plugin file name has lost its introductory "lib",
  adapt the file lists for the subpackages.
  This is a part missing from the fix for bug#48351.
- Remove the "fix_privilege_tables" manual, it does not exist in 5.5
  (and likely, the whole script will go, too).

* Mon Nov 16 2009 Joerg Bruehe <joerg.bruehe@sun.com>

- Fix some problems with the directives around "tcmalloc" (experimental),
  remove erroneous traces of the InnoDB plugin (that is 5.1 only).

* Tue Oct 06 2009 Magnus Blaudd <mvensson@mysql.com>

- Removed mysql_fix_privilege_tables

* Fri Oct 02 2009 Alexander Nozdrin <alexander.nozdrin@sun.com>

- "mysqlmanager" got removed from version 5.4, all references deleted.

* Fri Aug 28 2009 Joerg Bruehe <joerg.bruehe@sun.com>

- Merge up from 5.1 to 5.4: Remove handling for the InnoDB plugin.

* Thu Aug 27 2009 Joerg Bruehe <joerg.bruehe@sun.com>

- This version does not contain the "Instance manager", "mysqlmanager":
  Remove it from the spec file so that packaging succeeds.

* Mon Aug 24 2009 Jonathan Perkin <jperkin@sun.com>

- Add conditionals for bundled zlib and innodb plugin

* Fri Aug 21 2009 Jonathan Perkin <jperkin@sun.com>

- Install plugin libraries in appropriate packages.
- Disable libdaemon_example and ftexample plugins.

* Thu Aug 20 2009 Jonathan Perkin <jperkin@sun.com>

- Update variable used for mysql-test suite location to match source.

* Fri Nov 07 2008 Joerg Bruehe <joerg@mysql.com>

- Correct yesterday's fix, so that it also works for the last flag,
  and fix a wrong quoting: un-quoted quote marks must not be escaped.

* Thu Nov 06 2008 Kent Boortz <kent.boortz@sun.com>

- Removed "mysql_upgrade_shell"
- Removed some copy/paste between debug and normal build

* Thu Nov 06 2008 Joerg Bruehe <joerg@mysql.com>

- Modify CFLAGS and CXXFLAGS such that a debug build is not optimized.
  This should cover both gcc and icc flags.  Fixes bug#40546.

* Fri Aug 29 2008 Kent Boortz <kent@mysql.com>

- Removed the "Federated" storage engine option, and enabled in all

* Tue Aug 26 2008 Joerg Bruehe <joerg@mysql.com>

- Get rid of the "warning: Installed (but unpackaged) file(s) found:"
  Some generated files aren't needed in RPMs:
  - the "sql-bench/" subdirectory
  Some files were missing:
  - /usr/share/aclocal/mysql.m4  ("devel" subpackage)
  - Manual "mysqlbug" ("server" subpackage)
  - Program "innochecksum" and its manual ("server" subpackage)
  - Manual "mysql_find_rows" ("client" subpackage)
  - Script "mysql_upgrade_shell" ("client" subpackage)
  - Program "ndb_cpcd" and its manual ("ndb-extra" subpackage)
  - Manuals "ndb_mgm" + "ndb_restore" ("ndb-tools" subpackage)

* Mon Mar 31 2008 Kent Boortz <kent@mysql.com>

- Made the "Federated" storage engine an option
- Made the "Cluster" storage engine and sub packages an option

* Wed Mar 19 2008 Joerg Bruehe <joerg@mysql.com>

- Add the man pages for "ndbd" and "ndb_mgmd".

* Mon Feb 18 2008 Timothy Smith <tim@mysql.com>

- Require a manual upgrade if the alread-installed mysql-server is
  from another vendor, or is of a different major version.

* Wed May 02 2007 Joerg Bruehe <joerg@mysql.com>

- "ndb_size.tmpl" is not needed any more,
  "man1/mysql_install_db.1" lacked the trailing '*'.

* Sat Apr 07 2007 Kent Boortz <kent@mysql.com>

- Removed man page for "mysql_create_system_tables"

* Wed Mar 21 2007 Daniel Fischer <df@mysql.com>

- Add debug server.

* Mon Mar 19 2007 Daniel Fischer <df@mysql.com>

- Remove Max RPMs; the server RPMs contain a mysqld compiled with all
  features that previously only were built into Max.

* Fri Mar 02 2007 Joerg Bruehe <joerg@mysql.com>

- Add several man pages for NDB which are now created.

* Fri Jan 05 2007 Kent Boortz <kent@mysql.com>

- Put back "libmygcc.a", found no real reason it was removed.

- Add CFLAGS to gcc call with --print-libgcc-file, to make sure the
  correct "libgcc.a" path is returned for the 32/64 bit architecture.

* Mon Dec 18 2006 Joerg Bruehe <joerg@mysql.com>

- Fix the move of "mysqlmanager" to section 8: Directory name was wrong.

* Thu Dec 14 2006 Joerg Bruehe <joerg@mysql.com>

- Include the new man pages for "my_print_defaults" and "mysql_tzinfo_to_sql"
  in the server RPM.
- The "mysqlmanager" man page got moved from section 1 to 8.

* Thu Nov 30 2006 Joerg Bruehe <joerg@mysql.com>

- Call "make install" using "benchdir_root=%%{_datadir}",
  because that is affecting the regression test suite as well.

* Thu Nov 16 2006 Joerg Bruehe <joerg@mysql.com>

- Explicitly note that the "MySQL-shared" RPMs (as built by MySQL AB)
  replace "mysql-shared" (as distributed by SuSE) to allow easy upgrading
  (bug#22081).

* Mon Nov 13 2006 Joerg Bruehe <joerg@mysql.com>

- Add "--with-partition" to all server builds.

- Use "--report-features" in one test run per server build.

* Tue Aug 15 2006 Joerg Bruehe <joerg@mysql.com>

- The "max" server is removed from packages, effective from 5.1.12-beta.
  Delete all steps to build, package, or install it.

* Mon Jul 10 2006 Joerg Bruehe <joerg@mysql.com>

- Fix a typing error in the "make" target for the Perl script to run the tests.

* Tue Jul 04 2006 Joerg Bruehe <joerg@mysql.com>

- Use the Perl script to run the tests, because it will automatically check
  whether the server is configured with SSL.

* Tue Jun 27 2006 Joerg Bruehe <joerg@mysql.com>

- move "mysqldumpslow" from the client RPM to the server RPM (bug#20216)

- Revert all previous attempts to call "mysql_upgrade" during RPM upgrade,
  there are some more aspects which need to be solved before this is possible.
  For now, just ensure the binary "mysql_upgrade" is delivered and installed.

* Thu Jun 22 2006 Joerg Bruehe <joerg@mysql.com>

- Close a gap of the previous version by explicitly using
  a newly created temporary directory for the socket to be used
  in the "mysql_upgrade" operation, overriding any local setting.

* Tue Jun 20 2006 Joerg Bruehe <joerg@mysql.com>

- To run "mysql_upgrade", we need a running server;
  start it in isolation and skip password checks.

* Sat May 20 2006 Kent Boortz <kent@mysql.com>

- Always compile for PIC, position independent code.

* Wed May 10 2006 Kent Boortz <kent@mysql.com>

- Use character set "all" when compiling with Cluster, to make Cluster
  nodes independent on the character set directory, and the problem
  that two RPM sub packages both wants to install this directory.

* Mon May 01 2006 Kent Boortz <kent@mysql.com>

- Use "./libtool --mode=execute" instead of searching for the
  executable in current directory and ".libs".

* Fri Apr 28 2006 Kent Boortz <kent@mysql.com>

- Install and run "mysql_upgrade"

* Wed Apr 12 2006 Jim Winstead <jimw@mysql.com>

- Remove sql-bench, and MySQL-bench RPM (will be built as an independent
  project from the mysql-bench repository)

* Tue Apr 11 2006 Jim Winstead <jimw@mysql.com>

- Remove old mysqltestmanager and related programs
* Sat Apr 01 2006 Kent Boortz <kent@mysql.com>

- Set $LDFLAGS from $MYSQL_BUILD_LDFLAGS

* Tue Mar 07 2006 Kent Boortz <kent@mysql.com>

- Changed product name from "Community Edition" to "Community Server"

* Mon Mar 06 2006 Kent Boortz <kent@mysql.com>

- Fast mutexes is now disabled by default, but should be
  used in Linux builds.

* Mon Feb 20 2006 Kent Boortz <kent@mysql.com>

- Reintroduced a max build
- Limited testing of 'debug' and 'max' servers
- Berkeley DB only in 'max'

* Mon Feb 13 2006 Joerg Bruehe <joerg@mysql.com>

- Use "-i" on "make test-force";
  this is essential for later evaluation of this log file.

* Thu Feb 09 2006 Kent Boortz <kent@mysql.com>

- Pass '-static' to libtool, link static with our own libraries, dynamic
  with system libraries.  Link with the bundled zlib.

* Wed Feb 08 2006 Kristian Nielsen <knielsen@mysql.com>

- Modified RPM spec to match new 5.1 debug+max combined community packaging.

* Sun Dec 18 2005 Kent Boortz <kent@mysql.com>

- Added "client/mysqlslap"

* Mon Dec 12 2005 Rodrigo Novo <rodrigo@mysql.com>

- Added zlib to the list of (static) libraries installed
- Added check against libtool wierdness (WRT: sql/mysqld || sql/.libs/mysqld)
- Compile MySQL with bundled zlib
- Fixed %%packager name to "MySQL Production Engineering Team"

* Mon Dec 05 2005 Joerg Bruehe <joerg@mysql.com>

- Avoid using the "bundled" zlib on "shared" builds:
  As it is not installed (on the build system), this gives dependency
  problems with "libtool" causing the build to fail.
  (Change was done on Nov 11, but left uncommented.)

* Tue Nov 22 2005 Joerg Bruehe <joerg@mysql.com>

- Extend the file existence check for "init.d/mysql" on un-install
  to also guard the call to "insserv"/"chkconfig".

* Thu Oct 27 2005 Lenz Grimmer <lenz@grimmer.com>

- added more man pages

* Wed Oct 19 2005 Kent Boortz <kent@mysql.com>

- Made yaSSL support an option (off by default)

* Wed Oct 19 2005 Kent Boortz <kent@mysql.com>

- Enabled yaSSL support

* Sat Oct 15 2005 Kent Boortz <kent@mysql.com>

- Give mode arguments the same way in all places
- Moved copy of mysqld.a to "standard" build, but
  disabled it as we don't do embedded yet in 5.0

* Fri Oct 14 2005 Kent Boortz <kent@mysql.com>

- For 5.x, always compile with --with-big-tables
- Copy the config.log file to location outside
  the build tree

* Fri Oct 14 2005 Kent Boortz <kent@mysql.com>

- Removed unneeded/obsolete configure options
- Added archive engine to standard server
- Removed the embedded server from experimental server
- Changed suffix "-Max" => "-max"
- Changed comment string "Max" => "Experimental"

* Thu Oct 13 2005 Lenz Grimmer <lenz@mysql.com>

- added a usermod call to assign a potential existing mysql user to the
  correct user group (BUG#12823)
- Save the perror binary built during Max build so it supports the NDB
  error codes (BUG#13740)
- added a separate macro "mysqld_group" to be able to define the
  user group of the mysql user seperately, if desired.

* Thu Sep 29 2005 Lenz Grimmer <lenz@mysql.com>

- fixed the removing of the RPM_BUILD_ROOT in the %%clean section (the
  $RBR variable did not get expanded, thus leaving old build roots behind)

* Thu Aug 04 2005 Lenz Grimmer <lenz@mysql.com>

- Fixed the creation of the mysql user group account in the postinstall
  section (BUG 12348)
- Fixed enabling the Archive storage engine in the Max binary

* Tue Aug 02 2005 Lenz Grimmer <lenz@mysql.com>

- Fixed the Requires: tag for the server RPM (BUG 12233)

* Fri Jul 15 2005 Lenz Grimmer <lenz@mysql.com>

- create a "mysql" user group and assign the mysql user account to that group
  in the server postinstall section. (BUG 10984)

* Tue Jun 14 2005 Lenz Grimmer <lenz@mysql.com>

- Do not build statically on i386 by default, only when adding either "--with
  static" or "--define '_with_static 1'" to the RPM build options. Static
  linking really only makes sense when linking against the specially patched
  glibc 2.2.5.

* Mon Jun 06 2005 Lenz Grimmer <lenz@mysql.com>

- added mysql_client_test to the "bench" subpackage (BUG 10676)
- added the libndbclient static and shared libraries (BUG 10676)

* Wed Jun 01 2005 Lenz Grimmer <lenz@mysql.com>

- use "mysqldatadir" variable instead of hard-coding the path multiple times
- use the "mysqld_user" variable on all occasions a user name is referenced
- removed (incomplete) Brazilian translations
- removed redundant release tags from the subpackage descriptions

* Wed May 25 2005 Joerg Bruehe <joerg@mysql.com>

- Added a "make clean" between separate calls to "BuildMySQL".

* Thu May 12 2005 Guilhem Bichot <guilhem@mysql.com>

- Removed the mysql_tableinfo script made obsolete by the information schema

* Wed Apr 20 2005 Lenz Grimmer <lenz@mysql.com>

- Enabled the "blackhole" storage engine for the Max RPM

* Wed Apr 13 2005 Lenz Grimmer <lenz@mysql.com>

- removed the MySQL manual files (html/ps/texi) - they have been removed
  from the MySQL sources and are now available seperately.

* Mon Apr 4 2005 Petr Chardin <petr@mysql.com>

- old mysqlmanager, mysqlmanagerc and mysqlmanager-pwger renamed into
  mysqltestmanager, mysqltestmanager and mysqltestmanager-pwgen respectively

* Fri Mar 18 2005 Lenz Grimmer <lenz@mysql.com>

- Disabled RAID in the Max binaries once and for all (it has finally been
  removed from the source tree)

* Sun Feb 20 2005 Petr Chardin <petr@mysql.com>

- Install MySQL Instance Manager together with mysqld, touch mysqlmanager
  password file

* Mon Feb 14 2005 Lenz Grimmer <lenz@mysql.com>

- Fixed the compilation comments and moved them into the separate build sections
  for Max and Standard

* Mon Feb 7 2005 Tomas Ulin <tomas@mysql.com>

- enabled the "Ndbcluster" storage engine for the max binary
- added extra make install in ndb subdir after Max build to get ndb binaries
- added packages for ndbcluster storage engine

* Fri Jan 14 2005 Lenz Grimmer <lenz@mysql.com>

- replaced obsoleted "BuildPrereq" with "BuildRequires" instead

* Thu Jan 13 2005 Lenz Grimmer <lenz@mysql.com>

- enabled the "Federated" storage engine for the max binary

* Tue Jan 04 2005 Petr Chardin <petr@mysql.com>

- ISAM and merge storage engines were purged. As well as appropriate
  tools and manpages (isamchk and isamlog)

* Fri Dec 31 2004 Lenz Grimmer <lenz@mysql.com>

- enabled the "Archive" storage engine for the max binary
- enabled the "CSV" storage engine for the max binary
- enabled the "Example" storage engine for the max binary

* Thu Aug 26 2004 Lenz Grimmer <lenz@mysql.com>

- MySQL-Max now requires MySQL-server instead of MySQL (BUG 3860)

* Fri Aug 20 2004 Lenz Grimmer <lenz@mysql.com>

- do not link statically on IA64/AMD64 as these systems do not have
  a patched glibc installed

* Tue Aug 10 2004 Lenz Grimmer <lenz@mysql.com>

- Added libmygcc.a to the devel subpackage (required to link applications
  against the the embedded server libmysqld.a) (BUG 4921)

* Mon Aug 09 2004 Lenz Grimmer <lenz@mysql.com>

- Added EXCEPTIONS-CLIENT to the "devel" package

* Thu Jul 29 2004 Lenz Grimmer <lenz@mysql.com>

- disabled OpenSSL in the Max binaries again (the RPM packages were the
  only exception to this anyway) (BUG 1043)

* Wed Jun 30 2004 Lenz Grimmer <lenz@mysql.com>

- fixed server postinstall (mysql_install_db was called with the wrong
  parameter)

* Thu Jun 24 2004 Lenz Grimmer <lenz@mysql.com>

- added mysql_tzinfo_to_sql to the server subpackage
- run "make clean" instead of "make distclean"

* Mon Apr 05 2004 Lenz Grimmer <lenz@mysql.com>

- added ncurses-devel to the build prerequisites (BUG 3377)

* Thu Feb 12 2004 Lenz Grimmer <lenz@mysql.com>

- when using gcc, _always_ use CXX=gcc
- replaced Copyright with License field (Copyright is obsolete)

* Tue Feb 03 2004 Lenz Grimmer <lenz@mysql.com>

- added myisam_ftdump to the Server package

* Tue Jan 13 2004 Lenz Grimmer <lenz@mysql.com>

- link the mysql client against libreadline instead of libedit (BUG 2289)

* Mon Dec 22 2003 Lenz Grimmer <lenz@mysql.com>

- marked /etc/logrotate.d/mysql as a config file (BUG 2156)

* Sat Dec 13 2003 Lenz Grimmer <lenz@mysql.com>

- fixed file permissions (BUG 1672)

* Thu Dec 11 2003 Lenz Grimmer <lenz@mysql.com>

- made testing for gcc3 a bit more robust

* Fri Dec 05 2003 Lenz Grimmer <lenz@mysql.com>

- added missing file mysql_create_system_tables to the server subpackage

* Fri Nov 21 2003 Lenz Grimmer <lenz@mysql.com>

- removed dependency on MySQL-client from the MySQL-devel subpackage
  as it is not really required. (BUG 1610)

* Fri Aug 29 2003 Lenz Grimmer <lenz@mysql.com>

- Fixed BUG 1162 (removed macro names from the changelog)
- Really fixed BUG 998 (disable the checking for installed but
  unpackaged files)

* Tue Aug 05 2003 Lenz Grimmer <lenz@mysql.com>

- Fixed BUG 959 (libmysqld not being compiled properly)
- Fixed BUG 998 (RPM build errors): added missing files to the
  distribution (mysql_fix_extensions, mysql_tableinfo, mysqldumpslow,
  mysql_fix_privilege_tables.1), removed "-n" from install section.

* Wed Jul 09 2003 Lenz Grimmer <lenz@mysql.com>

- removed the GIF Icon (file was not included in the sources anyway)
- removed unused variable shared_lib_version
- do not run automake before building the standard binary
  (should not be necessary)
- add server suffix '-standard' to standard binary (to be in line
  with the binary tarball distributions)
- Use more RPM macros (_exec_prefix, _sbindir, _libdir, _sysconfdir,
  _datadir, _includedir) throughout the spec file.
- allow overriding CC and CXX (required when building with other compilers)

* Fri May 16 2003 Lenz Grimmer <lenz@mysql.com>

- re-enabled RAID again

* Wed Apr 30 2003 Lenz Grimmer <lenz@mysql.com>

- disabled MyISAM RAID (--with-raid) - it throws an assertion which
  needs to be investigated first.

* Mon Mar 10 2003 Lenz Grimmer <lenz@mysql.com>

- added missing file mysql_secure_installation to server subpackage
  (BUG 141)

* Tue Feb 11 2003 Lenz Grimmer <lenz@mysql.com>

- re-added missing pre- and post(un)install scripts to server subpackage
- added config file /etc/my.cnf to the file list (just for completeness)
- make sure to create the datadir with 755 permissions

* Mon Jan 27 2003 Lenz Grimmer <lenz@mysql.com>

- removed unused CC and CXX variables
- CFLAGS and CXXFLAGS should honor RPM_OPT_FLAGS

* Fri Jan 24 2003 Lenz Grimmer <lenz@mysql.com>

- renamed package "MySQL" to "MySQL-server"
- fixed Copyright tag
- added mysql_waitpid to client subpackage (required for mysql-test-run)

* Wed Nov 27 2002 Lenz Grimmer <lenz@mysql.com>

- moved init script from /etc/rc.d/init.d to /etc/init.d (the majority of
  Linux distributions now support this scheme as proposed by the LSB either
  directly or via a compatibility symlink)
- Use new "restart" init script action instead of starting and stopping
  separately
- Be more flexible in activating the automatic bootup - use insserv (on
  older SuSE versions) or chkconfig (Red Hat, newer SuSE versions and
  others) to create the respective symlinks

* Wed Sep 25 2002 Lenz Grimmer <lenz@mysql.com>

- MySQL-Max now requires MySQL >= 4.0 to avoid version mismatches
  (mixing 3.23 and 4.0 packages)

* Fri Aug 09 2002 Lenz Grimmer <lenz@mysql.com>

- Turn off OpenSSL in MySQL-Max for now until it works properly again
- enable RAID for the Max binary instead
- added compatibility link: safe_mysqld -> mysqld_safe to ease the
  transition from 3.23

* Thu Jul 18 2002 Lenz Grimmer <lenz@mysql.com>

- Reworked the build steps a little bit: the Max binary is supposed
  to include OpenSSL, which cannot be linked statically, thus trying
  to statically link against a special glibc is futile anyway
- because of this, it is not required to make yet another build run
  just to compile the shared libs (saves a lot of time)
- updated package description of the Max subpackage
- clean up the BuildRoot directory afterwards

* Mon Jul 15 2002 Lenz Grimmer <lenz@mysql.com>

- Updated Packager information
- Fixed the build options: the regular package is supposed to
  include InnoDB and linked statically, while the Max package
  should include BDB and SSL support

* Fri May 03 2002 Lenz Grimmer <lenz@mysql.com>

- Use more RPM macros (e.g. infodir, mandir) to make the spec
  file more portable
- reorganized the installation of documentation files: let RPM
  take care of this
- reorganized the file list: actually install man pages along
  with the binaries of the respective subpackage
- do not include libmysqld.a in the devel subpackage as well, if we
  have a special "embedded" subpackage
- reworked the package descriptions

* Mon Oct  8 2001 Monty

- Added embedded server as a separate RPM

* Fri Apr 13 2001 Monty

- Added mysqld-max to the distribution

* Tue Jan 2  2001  Monty

- Added mysql-test to the bench package

* Fri Aug 18 2000 Tim Smith <tim@mysql.com>

- Added separate libmysql_r directory; now both a threaded
  and non-threaded library is shipped.

* Tue Sep 28 1999 David Axmark <davida@mysql.com>

- Added the support-files/my-example.cnf to the docs directory.

- Removed devel dependency on base since it is about client
  development.

* Wed Sep 8 1999 David Axmark <davida@mysql.com>

- Cleaned up some for 3.23.

* Thu Jul 1 1999 David Axmark <davida@mysql.com>

- Added support for shared libraries in a separate sub
  package. Original fix by David Fox (dsfox@cogsci.ucsd.edu)

- The --enable-assembler switch is now automatically disables on
  platforms there assembler code is unavailable. This should allow
  building this RPM on non i386 systems.

* Mon Feb 22 1999 David Axmark <david@detron.se>

- Removed unportable cc switches from the spec file. The defaults can
  now be overridden with environment variables. This feature is used
  to compile the official RPM with optimal (but compiler version
  specific) switches.

- Removed the repetitive description parts for the sub rpms. Maybe add
  again if RPM gets a multiline macro capability.

- Added support for a pt_BR translation. Translation contributed by
  Jorge Godoy <jorge@bestway.com.br>.

* Wed Nov 4 1998 David Axmark <david@detron.se>

- A lot of changes in all the rpm and install scripts. This may even
  be a working RPM :-)

* Sun Aug 16 1998 David Axmark <david@detron.se>

- A developers changelog for MySQL is available in the source RPM. And
  there is a history of major user visible changed in the Reference
  Manual.  Only RPM specific changes will be documented here.<|MERGE_RESOLUTION|>--- conflicted
+++ resolved
@@ -62,13 +62,8 @@
 Name:           mysql-%{product_suffix}
 Summary:        A very fast and reliable SQL database server
 Group:          Applications/Databases
-<<<<<<< HEAD
 Version:        @MYSQL_NO_DASH_VERSION@
 Release:        0.2%{?milestone:.%{milestone}}%{?dist}
-=======
-Version:        @VERSION@
-Release:        1%{?dist}
->>>>>>> d9314ca5
 License:        Copyright (c) 2000, @MYSQL_COPYRIGHT_YEAR@, %{mysql_vendor}. All rights reserved. Under %{?license_type} license as shown in the Description field.
 Source0:        https://cdn.mysql.com/Downloads/MySQL-@MYSQL_BASE_VERSION@/%{src_dir}.tar.gz
 URL:            http://www.mysql.com/
@@ -716,20 +711,10 @@
 %attr(755, root, root) %{_libdir}/mysql/libmysqld.so
 
 %changelog
-<<<<<<< HEAD
+* Wed Aug 06 2014 Balasubramanian Kandasamy <balasubramanian.kandasamy@oracle.com> - 5.7.5-0.2.m15
+- Provide mysql-compat-server dependencies 
+
 * Wed Jun 25 2014 Balasubramanian Kandasamy <balasubramanian.kandasamy@oracle.com> - 5.7.5-0.1.m15 
-=======
-* Wed Aug 06 2014 Balasubramanian Kandasamy <balasubramanian.kandasamy@oracle.com> - 5.6.21-1
-- Updated to 5.6.21
-
-* Tue Jul 22 2014 Balasubramanian Kandasamy <balasubramanian.kandasamy@oracle.com> - 5.6.20-3
-- Provide mysql-compat-server dependencies 
-
-* Thu Jul 10 2014 Balasubramanian Kandasamy <balasubramanian.kandasamy@oracle.com> - 5.6.20-2
-- Remove dtrace dependencies 
-
-* Wed Jun 25 2014 Balasubramanian Kandasamy <balasubramanian.kandasamy@oracle.com> - 5.6.20-1
->>>>>>> d9314ca5
 - Add bench package
 
 * Thu Mar 06 2014 Balasubramanian Kandasamy <balasubramanian.kandasamy@oracle.com> - 5.7.4-0.2.m14
