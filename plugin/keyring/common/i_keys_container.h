<<<<<<< HEAD
/* Copyright (c) 2016, 2017, Oracle and/or its affiliates. All rights reserved.
=======
/* Copyright (c) 2016, 2017 Oracle and/or its affiliates. All rights reserved.
>>>>>>> 4b4dd7a5

   This program is free software; you can redistribute it and/or modify
   it under the terms of the GNU General Public License as published by
   the Free Software Foundation; version 2 of the License.

   This program is distributed in the hope that it will be useful,
   but WITHOUT ANY WARRANTY; without even the implied warranty of
   MERCHANTABILITY or FITNESS FOR A PARTICULAR PURPOSE.  See the
   GNU General Public License for more details.

   You should have received a copy of the GNU General Public License
   along with this program; if not, write to the Free Software
   Foundation, Inc., 51 Franklin St, Fifth Floor, Boston, MA 02110-1301  USA */

#ifndef MYSQL_I_KEYS_CONTAINER_H
#define MYSQL_I_KEYS_CONTAINER_H

<<<<<<< HEAD
#include "plugin/keyring/common/i_keyring_io.h"
#include "plugin/keyring/common/i_keyring_key.h"
=======
#include "i_keyring_key.h"
#include "i_keyring_io.h"
#include <vector>
>>>>>>> 4b4dd7a5

namespace keyring {

struct Key_metadata
{
  std::string *id;
  std::string *user;

  Key_metadata() {}
  Key_metadata(std::string *id, std::string *user)
  {
    this->id= id;
    this->user= user;
  }
};

class IKeys_container : public Keyring_alloc
{
public:
  IKeys_container() : keyring_io(NULL)
  {}

  virtual bool init(IKeyring_io* keyring_io, std::string keyring_storage_url)= 0;
  virtual bool store_key(IKey *key)= 0;
  virtual IKey* fetch_key(IKey *key)= 0;
  virtual bool remove_key(IKey *key)= 0;
  virtual std::string get_keyring_storage_url()= 0;
<<<<<<< HEAD
  virtual void set_keyring_io(IKeyring_io *keyring_io)= 0;
=======
  virtual std::vector<Key_metadata> get_keys_metadata()= 0;
>>>>>>> 4b4dd7a5

  virtual ~IKeys_container() {};
protected:
  IKeyring_io *keyring_io;
};

}//namespace keyring

#endif //MYSQL_I_KEYS_CONTAINER_H<|MERGE_RESOLUTION|>--- conflicted
+++ resolved
@@ -1,8 +1,4 @@
-<<<<<<< HEAD
 /* Copyright (c) 2016, 2017, Oracle and/or its affiliates. All rights reserved.
-=======
-/* Copyright (c) 2016, 2017 Oracle and/or its affiliates. All rights reserved.
->>>>>>> 4b4dd7a5
 
    This program is free software; you can redistribute it and/or modify
    it under the terms of the GNU General Public License as published by
@@ -20,14 +16,8 @@
 #ifndef MYSQL_I_KEYS_CONTAINER_H
 #define MYSQL_I_KEYS_CONTAINER_H
 
-<<<<<<< HEAD
 #include "plugin/keyring/common/i_keyring_io.h"
 #include "plugin/keyring/common/i_keyring_key.h"
-=======
-#include "i_keyring_key.h"
-#include "i_keyring_io.h"
-#include <vector>
->>>>>>> 4b4dd7a5
 
 namespace keyring {
 
@@ -55,11 +45,8 @@
   virtual IKey* fetch_key(IKey *key)= 0;
   virtual bool remove_key(IKey *key)= 0;
   virtual std::string get_keyring_storage_url()= 0;
-<<<<<<< HEAD
   virtual void set_keyring_io(IKeyring_io *keyring_io)= 0;
-=======
   virtual std::vector<Key_metadata> get_keys_metadata()= 0;
->>>>>>> 4b4dd7a5
 
   virtual ~IKeys_container() {};
 protected:
