/* Copyright (c) 2016, 2017, Oracle and/or its affiliates. All rights reserved.

   This program is free software; you can redistribute it and/or modify
   it under the terms of the GNU General Public License as published by
   the Free Software Foundation; version 2 of the License.

   This program is distributed in the hope that it will be useful,
   but WITHOUT ANY WARRANTY; without even the implied warranty of
   MERCHANTABILITY or FITNESS FOR A PARTICULAR PURPOSE.  See the
   GNU General Public License for more details.

   You should have received a copy of the GNU General Public License
   along with this program; if not, write to the Free Software Foundation,
   51 Franklin Street, Suite 500, Boston, MA 02110-1335 USA */

#include "plugin/group_replication/include/delayed_plugin_initialization.h"

#include <mysql/group_replication_priv.h>
#include <stddef.h>

#include "my_dbug.h"
#include "plugin/group_replication/include/plugin.h"
#include "plugin/group_replication/include/plugin_psi.h"

using std::string;

static void *launch_handler_thread(void* arg)
{
  Delayed_initialization_thread *handler= (Delayed_initialization_thread*) arg;
  handler->initialization_thread_handler();
  return 0;
}

Delayed_initialization_thread::Delayed_initialization_thread()
  : thread_running(false), is_server_ready(false), is_super_read_only_set(false)
{
  mysql_mutex_init(key_GR_LOCK_delayed_init_run, &run_lock, MY_MUTEX_INIT_FAST);
  mysql_mutex_init(key_GR_LOCK_delayed_init_server_ready,
                   &server_ready_lock,
                   MY_MUTEX_INIT_FAST);
  mysql_cond_init(key_GR_COND_delayed_init_run, &run_cond);
  mysql_cond_init(key_GR_COND_delayed_init_server_ready, &server_ready_cond);

}

Delayed_initialization_thread::~Delayed_initialization_thread()
{
  mysql_mutex_destroy(&run_lock);
  mysql_cond_destroy(&run_cond);
  mysql_mutex_destroy(&server_ready_lock);
  mysql_cond_destroy(&server_ready_cond);
}

void Delayed_initialization_thread::signal_thread_ready()
{
  DBUG_ENTER("Delayed_initialization_thread::signal_thread_ready");

  mysql_mutex_lock(&server_ready_lock);
  is_server_ready= true;
  mysql_cond_broadcast(&server_ready_cond);
  mysql_mutex_unlock(&server_ready_lock);

  DBUG_VOID_RETURN;
}

void Delayed_initialization_thread::wait_for_thread_end()
{
  DBUG_ENTER("Delayed_initialization_thread::wait_for_thread_end");

  mysql_mutex_lock(&run_lock);
  while (thread_running)
  {
    DBUG_PRINT("sleep",("Waiting for the Delayed initialization thread to finish"));
    mysql_cond_wait(&run_cond, &run_lock);
  }
  mysql_mutex_unlock(&run_lock);

  //give extra time for the thread to terminate
  my_sleep(1);

  DBUG_VOID_RETURN;
}

void Delayed_initialization_thread::signal_read_mode_ready()
{
  DBUG_ENTER("Delayed_initialization_thread::signal_read_mode_ready");

  mysql_mutex_lock(&run_lock);
  is_super_read_only_set= true;
  mysql_cond_broadcast(&run_cond);
  mysql_mutex_unlock(&run_lock);

  DBUG_VOID_RETURN;
}

void Delayed_initialization_thread::wait_for_read_mode()
{
  DBUG_ENTER("Delayed_initialization_thread::wait_for_read_mode");

  mysql_mutex_lock(&run_lock);
  while (!is_super_read_only_set)
  {
    DBUG_PRINT("sleep",("Waiting for the Delayed initialization thread to set super_read_only"));
    mysql_cond_wait(&run_cond, &run_lock);
  }
  mysql_mutex_unlock(&run_lock);

  DBUG_VOID_RETURN;
}

int Delayed_initialization_thread::launch_initialization_thread()
{
  DBUG_ENTER("Delayed_initialization_thread::launch_initialization_thread");

  mysql_mutex_lock(&run_lock);

  if(thread_running)
  {
    mysql_mutex_unlock(&run_lock); /* purecov: inspected */
    DBUG_RETURN(0);                /* purecov: inspected */
  }

  if (mysql_thread_create(key_GR_THD_delayed_init,
                          &delayed_init_pthd,
                          get_connection_attrib(),
                          launch_handler_thread,
                          (void*)this))
  {
    mysql_mutex_unlock(&run_lock); /* purecov: inspected */
    DBUG_RETURN(1); /* purecov: inspected */
  }

  while (!thread_running)
  {
    DBUG_PRINT("sleep",("Waiting for the Delayed initialization thread to start"));
    mysql_cond_wait(&run_cond, &run_lock);
  }
  mysql_mutex_unlock(&run_lock);

  DBUG_RETURN(0);
}

int Delayed_initialization_thread::initialization_thread_handler()
{
  DBUG_ENTER("initialize_thread_handler");

  mysql_mutex_lock(&run_lock);
  thread_running= true;
  mysql_cond_broadcast(&run_cond);
  mysql_mutex_unlock(&run_lock);

  mysql_mutex_lock(&server_ready_lock);
  while(!is_server_ready)
  {
    DBUG_PRINT("sleep",("Waiting for server start signal"));
    mysql_cond_wait(&server_ready_cond, &server_ready_lock);
  }
  mysql_mutex_unlock(&server_ready_lock);

<<<<<<< HEAD
  //delayed initialization code starts here

  int error= 0;
  Sql_service_command_interface *sql_command_interface= NULL;
  bool enabled_super_read_only= false;
  bool read_only_mode= false, super_read_only_mode=false;

  //Just terminate it
  if (!wait_on_engine_initialization ||
      get_plugin_pointer() == NULL)
  {
    goto end;
  }

  /*
    The plugin was initialized on server start
    so only now we can start the applier
  */
  if (wait_on_engine_initialization)
  {
    DBUG_ASSERT(server_engine_initialized());
    wait_on_engine_initialization= false;

    char *hostname, *uuid;
    uint port;
    unsigned int server_version;
    st_server_ssl_variables server_ssl_variables=
      {false,NULL,NULL,NULL,NULL,NULL,NULL,NULL,NULL};

    get_server_parameters(&hostname, &port, &uuid, &server_version,
                          &server_ssl_variables);

    sql_command_interface= new Sql_service_command_interface();
    if (sql_command_interface->
            establish_session_connection(PSESSION_INIT_THREAD,
                                         GROUPREPL_USER,
                                         get_plugin_pointer()))
    {
      /* purecov: begin inspected */
      log_message(MY_ERROR_LEVEL,
                  "It was not possible to establish a connection to "
                    "server SQL service");
      error= 1;
      goto err;
      /* purecov: end */
    }

    /*
     At this point in the code, set the super_read_only mode here on the
     server to protect recovery and version module of the Group Replication.

     Save the current read mode state to restore it in case Group Replication
     fail to start.
    */

    get_read_mode_state(sql_command_interface, &read_only_mode,
                        &super_read_only_mode);

    if (enable_super_read_only_mode(sql_command_interface))
    {
      error =1; /* purecov: inspected */
      log_message(MY_ERROR_LEVEL,
                  "Could not enable the server read only mode and guarantee a "
                  "safe recovery execution"); /* purecov: inspected */
      goto err; /* purecov: inspected */
    }

    enabled_super_read_only= true;

    if ((error= configure_group_communication(&server_ssl_variables)))
      goto err; /* purecov: inspected */

    if ((error=  configure_group_member_manager(hostname, uuid, port,
                                                server_version)))
      goto err; /* purecov: inspected */

    if (check_async_channel_running_on_secondary())
    {
      error= 1;
      log_message(MY_ERROR_LEVEL, "Can't start group replication on secondary"
                                  " member with single primary-mode while"
                                  " asynchronous replication channels are"
                                  " running.");
      goto err; /* purecov: inspected */
    }

    configure_compatibility_manager();

    // need to be initialized before applier, is called on kill_pending_transactions
    blocked_transaction_handler= new Blocked_transaction_handler();

    if ((error= initialize_recovery_module()))
      goto err; /* purecov: inspected */

    if (configure_and_start_applier_module())
    {
      error= GROUP_REPLICATION_REPLICATION_APPLIER_INIT_ERROR;
      goto err;
    }

    initialize_asynchronous_channels_observer();
    initialize_group_partition_handler();
    set_auto_increment_handler();

    if ((error= start_group_communication()))
    {
      //terminate the before created pipeline
      log_message(MY_ERROR_LEVEL,
                  "Error on group communication initialization methods, "
                  "killing the Group Replication applier"); /* purecov: inspected */
      applier_module->terminate_applier_thread(); /* purecov: inspected */
      goto err; /* purecov: inspected */
    }

    if (view_change_notifier->wait_for_view_modification())
    {
      /* purecov: begin inspected */
      if (!view_change_notifier->is_cancelled())
      {
        //Only log a error when a view modification was not canceled.
        log_message(MY_ERROR_LEVEL,
                    "Timeout on wait for view after joining group");
      }
      error= view_change_notifier->get_error();
      goto err;
      /* purecov: end */
    }
    declare_plugin_running(); //All is OK

  err:
    if (error)
    {
      leave_group();
      terminate_plugin_modules();
      if (!server_shutdown_status && server_engine_initialized()
          && enabled_super_read_only)
      {
        set_read_mode_state(sql_command_interface, read_only_mode,
                            super_read_only_mode);
      }
      if (certification_latch != NULL)
      {
        delete certification_latch; /* purecov: inspected */
        certification_latch= NULL;  /* purecov: inspected */
      }
    }
  }
=======
  DBUG_ASSERT(server_engine_initialized());
>>>>>>> 4a4aab17

  //Protect this delayed start against other start/stop requests
  Mutex_autolock auto_lock_mutex(get_plugin_running_lock());

  int error= initialize_plugin_and_join(PSESSION_INIT_THREAD, this);

  mysql_mutex_lock(&run_lock);
  thread_running= false;
  mysql_cond_broadcast(&run_cond);
  mysql_mutex_unlock(&run_lock);

  DBUG_RETURN(error);
}<|MERGE_RESOLUTION|>--- conflicted
+++ resolved
@@ -144,6 +144,13 @@
 {
   DBUG_ENTER("initialize_thread_handler");
 
+  THD *thd= NULL;
+  thd= new THD;
+  my_thread_init();
+  thd->set_new_thread_id();
+  thd->thread_stack= (char*) &thd;
+  thd->store_globals();
+
   mysql_mutex_lock(&run_lock);
   thread_running= true;
   mysql_cond_broadcast(&run_cond);
@@ -157,157 +164,7 @@
   }
   mysql_mutex_unlock(&server_ready_lock);
 
-<<<<<<< HEAD
-  //delayed initialization code starts here
-
-  int error= 0;
-  Sql_service_command_interface *sql_command_interface= NULL;
-  bool enabled_super_read_only= false;
-  bool read_only_mode= false, super_read_only_mode=false;
-
-  //Just terminate it
-  if (!wait_on_engine_initialization ||
-      get_plugin_pointer() == NULL)
-  {
-    goto end;
-  }
-
-  /*
-    The plugin was initialized on server start
-    so only now we can start the applier
-  */
-  if (wait_on_engine_initialization)
-  {
-    DBUG_ASSERT(server_engine_initialized());
-    wait_on_engine_initialization= false;
-
-    char *hostname, *uuid;
-    uint port;
-    unsigned int server_version;
-    st_server_ssl_variables server_ssl_variables=
-      {false,NULL,NULL,NULL,NULL,NULL,NULL,NULL,NULL};
-
-    get_server_parameters(&hostname, &port, &uuid, &server_version,
-                          &server_ssl_variables);
-
-    sql_command_interface= new Sql_service_command_interface();
-    if (sql_command_interface->
-            establish_session_connection(PSESSION_INIT_THREAD,
-                                         GROUPREPL_USER,
-                                         get_plugin_pointer()))
-    {
-      /* purecov: begin inspected */
-      log_message(MY_ERROR_LEVEL,
-                  "It was not possible to establish a connection to "
-                    "server SQL service");
-      error= 1;
-      goto err;
-      /* purecov: end */
-    }
-
-    /*
-     At this point in the code, set the super_read_only mode here on the
-     server to protect recovery and version module of the Group Replication.
-
-     Save the current read mode state to restore it in case Group Replication
-     fail to start.
-    */
-
-    get_read_mode_state(sql_command_interface, &read_only_mode,
-                        &super_read_only_mode);
-
-    if (enable_super_read_only_mode(sql_command_interface))
-    {
-      error =1; /* purecov: inspected */
-      log_message(MY_ERROR_LEVEL,
-                  "Could not enable the server read only mode and guarantee a "
-                  "safe recovery execution"); /* purecov: inspected */
-      goto err; /* purecov: inspected */
-    }
-
-    enabled_super_read_only= true;
-
-    if ((error= configure_group_communication(&server_ssl_variables)))
-      goto err; /* purecov: inspected */
-
-    if ((error=  configure_group_member_manager(hostname, uuid, port,
-                                                server_version)))
-      goto err; /* purecov: inspected */
-
-    if (check_async_channel_running_on_secondary())
-    {
-      error= 1;
-      log_message(MY_ERROR_LEVEL, "Can't start group replication on secondary"
-                                  " member with single primary-mode while"
-                                  " asynchronous replication channels are"
-                                  " running.");
-      goto err; /* purecov: inspected */
-    }
-
-    configure_compatibility_manager();
-
-    // need to be initialized before applier, is called on kill_pending_transactions
-    blocked_transaction_handler= new Blocked_transaction_handler();
-
-    if ((error= initialize_recovery_module()))
-      goto err; /* purecov: inspected */
-
-    if (configure_and_start_applier_module())
-    {
-      error= GROUP_REPLICATION_REPLICATION_APPLIER_INIT_ERROR;
-      goto err;
-    }
-
-    initialize_asynchronous_channels_observer();
-    initialize_group_partition_handler();
-    set_auto_increment_handler();
-
-    if ((error= start_group_communication()))
-    {
-      //terminate the before created pipeline
-      log_message(MY_ERROR_LEVEL,
-                  "Error on group communication initialization methods, "
-                  "killing the Group Replication applier"); /* purecov: inspected */
-      applier_module->terminate_applier_thread(); /* purecov: inspected */
-      goto err; /* purecov: inspected */
-    }
-
-    if (view_change_notifier->wait_for_view_modification())
-    {
-      /* purecov: begin inspected */
-      if (!view_change_notifier->is_cancelled())
-      {
-        //Only log a error when a view modification was not canceled.
-        log_message(MY_ERROR_LEVEL,
-                    "Timeout on wait for view after joining group");
-      }
-      error= view_change_notifier->get_error();
-      goto err;
-      /* purecov: end */
-    }
-    declare_plugin_running(); //All is OK
-
-  err:
-    if (error)
-    {
-      leave_group();
-      terminate_plugin_modules();
-      if (!server_shutdown_status && server_engine_initialized()
-          && enabled_super_read_only)
-      {
-        set_read_mode_state(sql_command_interface, read_only_mode,
-                            super_read_only_mode);
-      }
-      if (certification_latch != NULL)
-      {
-        delete certification_latch; /* purecov: inspected */
-        certification_latch= NULL;  /* purecov: inspected */
-      }
-    }
-  }
-=======
   DBUG_ASSERT(server_engine_initialized());
->>>>>>> 4a4aab17
 
   //Protect this delayed start against other start/stop requests
   Mutex_autolock auto_lock_mutex(get_plugin_running_lock());
@@ -319,5 +176,7 @@
   mysql_cond_broadcast(&run_cond);
   mysql_mutex_unlock(&run_lock);
 
+  delete thd;
+
   DBUG_RETURN(error);
 }