-- Copyright (c) 2007, 2013, Oracle and/or its affiliates. All rights reserved.
--
-- This program is free software; you can redistribute it and/or modify
-- it under the terms of the GNU General Public License as published by
-- the Free Software Foundation; version 2 of the License.
--
-- This program is distributed in the hope that it will be useful,
-- but WITHOUT ANY WARRANTY; without even the implied warranty of
-- MERCHANTABILITY or FITNESS FOR A PARTICULAR PURPOSE.  See the
-- GNU General Public License for more details.
--
-- You should have received a copy of the GNU General Public License
-- along with this program; if not, write to the Free Software
-- Foundation, Inc., 51 Franklin St, Fifth Floor, Boston, MA 02110-1301  USA

--
-- The system tables of MySQL Server
--

set sql_mode='';
set storage_engine=myisam;

CREATE TABLE IF NOT EXISTS db (   Host char(60) binary DEFAULT '' NOT NULL, Db char(64) binary DEFAULT '' NOT NULL, User char(16) binary DEFAULT '' NOT NULL, Select_priv enum('N','Y') COLLATE utf8_general_ci DEFAULT 'N' NOT NULL, Insert_priv enum('N','Y') COLLATE utf8_general_ci DEFAULT 'N' NOT NULL, Update_priv enum('N','Y') COLLATE utf8_general_ci DEFAULT 'N' NOT NULL, Delete_priv enum('N','Y') COLLATE utf8_general_ci DEFAULT 'N' NOT NULL, Create_priv enum('N','Y') COLLATE utf8_general_ci DEFAULT 'N' NOT NULL, Drop_priv enum('N','Y') COLLATE utf8_general_ci DEFAULT 'N' NOT NULL, Grant_priv enum('N','Y') COLLATE utf8_general_ci DEFAULT 'N' NOT NULL, References_priv enum('N','Y') COLLATE utf8_general_ci DEFAULT 'N' NOT NULL, Index_priv enum('N','Y') COLLATE utf8_general_ci DEFAULT 'N' NOT NULL, Alter_priv enum('N','Y') COLLATE utf8_general_ci DEFAULT 'N' NOT NULL, Create_tmp_table_priv enum('N','Y') COLLATE utf8_general_ci DEFAULT 'N' NOT NULL, Lock_tables_priv enum('N','Y') COLLATE utf8_general_ci DEFAULT 'N' NOT NULL, Create_view_priv enum('N','Y') COLLATE utf8_general_ci DEFAULT 'N' NOT NULL, Show_view_priv enum('N','Y') COLLATE utf8_general_ci DEFAULT 'N' NOT NULL, Create_routine_priv enum('N','Y') COLLATE utf8_general_ci DEFAULT 'N' NOT NULL, Alter_routine_priv enum('N','Y') COLLATE utf8_general_ci DEFAULT 'N' NOT NULL, Execute_priv enum('N','Y') COLLATE utf8_general_ci DEFAULT 'N' NOT NULL, Event_priv enum('N','Y') COLLATE utf8_general_ci DEFAULT 'N' NOT NULL, Trigger_priv enum('N','Y') COLLATE utf8_general_ci DEFAULT 'N' NOT NULL, PRIMARY KEY Host (Host,Db,User), KEY User (User) ) engine=MyISAM CHARACTER SET utf8 COLLATE utf8_bin comment='Database privileges';

-- Remember for later if db table already existed
set @had_db_table= @@warning_count != 0;

CREATE TABLE IF NOT EXISTS user (   Host char(60) binary DEFAULT '' NOT NULL, User char(16) binary DEFAULT '' NOT NULL, Password char(41) character set latin1 collate latin1_bin DEFAULT '' NOT NULL, Select_priv enum('N','Y') COLLATE utf8_general_ci DEFAULT 'N' NOT NULL, Insert_priv enum('N','Y') COLLATE utf8_general_ci DEFAULT 'N' NOT NULL, Update_priv enum('N','Y') COLLATE utf8_general_ci DEFAULT 'N' NOT NULL, Delete_priv enum('N','Y') COLLATE utf8_general_ci DEFAULT 'N' NOT NULL, Create_priv enum('N','Y') COLLATE utf8_general_ci DEFAULT 'N' NOT NULL, Drop_priv enum('N','Y') COLLATE utf8_general_ci DEFAULT 'N' NOT NULL, Reload_priv enum('N','Y') COLLATE utf8_general_ci DEFAULT 'N' NOT NULL, Shutdown_priv enum('N','Y') COLLATE utf8_general_ci DEFAULT 'N' NOT NULL, Process_priv enum('N','Y') COLLATE utf8_general_ci DEFAULT 'N' NOT NULL, File_priv enum('N','Y') COLLATE utf8_general_ci DEFAULT 'N' NOT NULL, Grant_priv enum('N','Y') COLLATE utf8_general_ci DEFAULT 'N' NOT NULL, References_priv enum('N','Y') COLLATE utf8_general_ci DEFAULT 'N' NOT NULL, Index_priv enum('N','Y') COLLATE utf8_general_ci DEFAULT 'N' NOT NULL, Alter_priv enum('N','Y') COLLATE utf8_general_ci DEFAULT 'N' NOT NULL, Show_db_priv enum('N','Y') COLLATE utf8_general_ci DEFAULT 'N' NOT NULL, Super_priv enum('N','Y') COLLATE utf8_general_ci DEFAULT 'N' NOT NULL, Create_tmp_table_priv enum('N','Y') COLLATE utf8_general_ci DEFAULT 'N' NOT NULL, Lock_tables_priv enum('N','Y') COLLATE utf8_general_ci DEFAULT 'N' NOT NULL, Execute_priv enum('N','Y') COLLATE utf8_general_ci DEFAULT 'N' NOT NULL, Repl_slave_priv enum('N','Y') COLLATE utf8_general_ci DEFAULT 'N' NOT NULL, Repl_client_priv enum('N','Y') COLLATE utf8_general_ci DEFAULT 'N' NOT NULL, Create_view_priv enum('N','Y') COLLATE utf8_general_ci DEFAULT 'N' NOT NULL, Show_view_priv enum('N','Y') COLLATE utf8_general_ci DEFAULT 'N' NOT NULL, Create_routine_priv enum('N','Y') COLLATE utf8_general_ci DEFAULT 'N' NOT NULL, Alter_routine_priv enum('N','Y') COLLATE utf8_general_ci DEFAULT 'N' NOT NULL, Create_user_priv enum('N','Y') COLLATE utf8_general_ci DEFAULT 'N' NOT NULL, Event_priv enum('N','Y') COLLATE utf8_general_ci DEFAULT 'N' NOT NULL, Trigger_priv enum('N','Y') COLLATE utf8_general_ci DEFAULT 'N' NOT NULL, Create_tablespace_priv enum('N','Y') COLLATE utf8_general_ci DEFAULT 'N' NOT NULL, ssl_type enum('','ANY','X509', 'SPECIFIED') COLLATE utf8_general_ci DEFAULT '' NOT NULL, ssl_cipher BLOB NOT NULL, x509_issuer BLOB NOT NULL, x509_subject BLOB NOT NULL, max_questions int(11) unsigned DEFAULT 0  NOT NULL, max_updates int(11) unsigned DEFAULT 0  NOT NULL, max_connections int(11) unsigned DEFAULT 0  NOT NULL, max_user_connections int(11) unsigned DEFAULT 0  NOT NULL, plugin char(64) DEFAULT 'mysql_native_password' NOT NULL, authentication_string TEXT, password_expired ENUM('N', 'Y') COLLATE utf8_general_ci DEFAULT 'N' NOT NULL, PRIMARY KEY Host (Host,User) ) engine=MyISAM CHARACTER SET utf8 COLLATE utf8_bin comment='Users and global privileges';

-- Remember for later if user table already existed
set @had_user_table= @@warning_count != 0;


CREATE TABLE IF NOT EXISTS func (  name char(64) binary DEFAULT '' NOT NULL, ret tinyint(1) DEFAULT '0' NOT NULL, dl char(128) DEFAULT '' NOT NULL, type enum ('function','aggregate') COLLATE utf8_general_ci NOT NULL, PRIMARY KEY (name) ) engine=MyISAM CHARACTER SET utf8 COLLATE utf8_bin   comment='User defined functions';


CREATE TABLE IF NOT EXISTS plugin ( name varchar(64) DEFAULT '' NOT NULL, dl varchar(128) DEFAULT '' NOT NULL, PRIMARY KEY (name) ) engine=MyISAM CHARACTER SET utf8 COLLATE utf8_general_ci comment='MySQL plugins';


CREATE TABLE IF NOT EXISTS servers ( Server_name char(64) NOT NULL DEFAULT '', Host char(64) NOT NULL DEFAULT '', Db char(64) NOT NULL DEFAULT '', Username char(64) NOT NULL DEFAULT '', Password char(64) NOT NULL DEFAULT '', Port INT(4) NOT NULL DEFAULT '0', Socket char(64) NOT NULL DEFAULT '', Wrapper char(64) NOT NULL DEFAULT '', Owner char(64) NOT NULL DEFAULT '', PRIMARY KEY (Server_name)) CHARACTER SET utf8 comment='MySQL Foreign Servers table';


CREATE TABLE IF NOT EXISTS tables_priv ( Host char(60) binary DEFAULT '' NOT NULL, Db char(64) binary DEFAULT '' NOT NULL, User char(16) binary DEFAULT '' NOT NULL, Table_name char(64) binary DEFAULT '' NOT NULL, Grantor char(77) DEFAULT '' NOT NULL, Timestamp timestamp NOT NULL DEFAULT CURRENT_TIMESTAMP ON UPDATE CURRENT_TIMESTAMP, Table_priv set('Select','Insert','Update','Delete','Create','Drop','Grant','References','Index','Alter','Create View','Show view','Trigger') COLLATE utf8_general_ci DEFAULT '' NOT NULL, Column_priv set('Select','Insert','Update','References') COLLATE utf8_general_ci DEFAULT '' NOT NULL, PRIMARY KEY (Host,Db,User,Table_name), KEY Grantor (Grantor) ) engine=MyISAM CHARACTER SET utf8 COLLATE utf8_bin   comment='Table privileges';

CREATE TABLE IF NOT EXISTS columns_priv ( Host char(60) binary DEFAULT '' NOT NULL, Db char(64) binary DEFAULT '' NOT NULL, User char(16) binary DEFAULT '' NOT NULL, Table_name char(64) binary DEFAULT '' NOT NULL, Column_name char(64) binary DEFAULT '' NOT NULL, Timestamp timestamp NOT NULL DEFAULT CURRENT_TIMESTAMP ON UPDATE CURRENT_TIMESTAMP, Column_priv set('Select','Insert','Update','References') COLLATE utf8_general_ci DEFAULT '' NOT NULL, PRIMARY KEY (Host,Db,User,Table_name,Column_name) ) engine=MyISAM CHARACTER SET utf8 COLLATE utf8_bin   comment='Column privileges';


CREATE TABLE IF NOT EXISTS help_topic ( help_topic_id int unsigned not null, name char(64) not null, help_category_id smallint unsigned not null, description text not null, example text not null, url text not null, primary key (help_topic_id), unique index (name) ) engine=MyISAM CHARACTER SET utf8 comment='help topics';


CREATE TABLE IF NOT EXISTS help_category ( help_category_id smallint unsigned not null, name  char(64) not null, parent_category_id smallint unsigned null, url text not null, primary key (help_category_id), unique index (name) ) engine=MyISAM CHARACTER SET utf8 comment='help categories';


CREATE TABLE IF NOT EXISTS help_relation ( help_topic_id int unsigned not null references help_topic, help_keyword_id  int unsigned not null references help_keyword, primary key (help_keyword_id, help_topic_id) ) engine=MyISAM CHARACTER SET utf8 comment='keyword-topic relation';


CREATE TABLE IF NOT EXISTS help_keyword (   help_keyword_id  int unsigned not null, name char(64) not null, primary key (help_keyword_id), unique index (name) ) engine=MyISAM CHARACTER SET utf8 comment='help keywords';


CREATE TABLE IF NOT EXISTS time_zone_name (   Name char(64) NOT NULL, Time_zone_id int unsigned NOT NULL, PRIMARY KEY Name (Name) ) engine=MyISAM CHARACTER SET utf8   comment='Time zone names';


CREATE TABLE IF NOT EXISTS time_zone (   Time_zone_id int unsigned NOT NULL auto_increment, Use_leap_seconds enum('Y','N') COLLATE utf8_general_ci DEFAULT 'N' NOT NULL, PRIMARY KEY TzId (Time_zone_id) ) engine=MyISAM CHARACTER SET utf8   comment='Time zones';


CREATE TABLE IF NOT EXISTS time_zone_transition (   Time_zone_id int unsigned NOT NULL, Transition_time bigint signed NOT NULL, Transition_type_id int unsigned NOT NULL, PRIMARY KEY TzIdTranTime (Time_zone_id, Transition_time) ) engine=MyISAM CHARACTER SET utf8   comment='Time zone transitions';


CREATE TABLE IF NOT EXISTS time_zone_transition_type (   Time_zone_id int unsigned NOT NULL, Transition_type_id int unsigned NOT NULL, Offset int signed DEFAULT 0 NOT NULL, Is_DST tinyint unsigned DEFAULT 0 NOT NULL, Abbreviation char(8) DEFAULT '' NOT NULL, PRIMARY KEY TzIdTrTId (Time_zone_id, Transition_type_id) ) engine=MyISAM CHARACTER SET utf8   comment='Time zone transition types';


CREATE TABLE IF NOT EXISTS time_zone_leap_second (   Transition_time bigint signed NOT NULL, Correction int signed NOT NULL, PRIMARY KEY TranTime (Transition_time) ) engine=MyISAM CHARACTER SET utf8   comment='Leap seconds information for time zones';


CREATE TABLE IF NOT EXISTS proc (db char(64) collate utf8_bin DEFAULT '' NOT NULL, name char(64) DEFAULT '' NOT NULL, type enum('FUNCTION','PROCEDURE') NOT NULL, specific_name char(64) DEFAULT '' NOT NULL, language enum('SQL') DEFAULT 'SQL' NOT NULL, sql_data_access enum( 'CONTAINS_SQL', 'NO_SQL', 'READS_SQL_DATA', 'MODIFIES_SQL_DATA') DEFAULT 'CONTAINS_SQL' NOT NULL, is_deterministic enum('YES','NO') DEFAULT 'NO' NOT NULL, security_type enum('INVOKER','DEFINER') DEFAULT 'DEFINER' NOT NULL, param_list blob NOT NULL, returns longblob DEFAULT '' NOT NULL, body longblob NOT NULL, definer char(77) collate utf8_bin DEFAULT '' NOT NULL, created timestamp NOT NULL DEFAULT CURRENT_TIMESTAMP ON UPDATE CURRENT_TIMESTAMP, modified timestamp NOT NULL DEFAULT '0000-00-00 00:00:00', sql_mode set( 'REAL_AS_FLOAT', 'PIPES_AS_CONCAT', 'ANSI_QUOTES', 'IGNORE_SPACE', 'NOT_USED', 'ONLY_FULL_GROUP_BY', 'NO_UNSIGNED_SUBTRACTION', 'NO_DIR_IN_CREATE', 'POSTGRESQL', 'ORACLE', 'MSSQL', 'DB2', 'MAXDB', 'NO_KEY_OPTIONS', 'NO_TABLE_OPTIONS', 'NO_FIELD_OPTIONS', 'MYSQL323', 'MYSQL40', 'ANSI', 'NO_AUTO_VALUE_ON_ZERO', 'NO_BACKSLASH_ESCAPES', 'STRICT_TRANS_TABLES', 'STRICT_ALL_TABLES', 'NO_ZERO_IN_DATE', 'NO_ZERO_DATE', 'INVALID_DATES', 'ERROR_FOR_DIVISION_BY_ZERO', 'TRADITIONAL', 'NO_AUTO_CREATE_USER', 'HIGH_NOT_PRECEDENCE', 'NO_ENGINE_SUBSTITUTION', 'PAD_CHAR_TO_FULL_LENGTH') DEFAULT '' NOT NULL, comment text collate utf8_bin NOT NULL, character_set_client char(32) collate utf8_bin, collation_connection char(32) collate utf8_bin, db_collation char(32) collate utf8_bin, body_utf8 longblob, PRIMARY KEY (db,name,type)) engine=MyISAM character set utf8 comment='Stored Procedures';

CREATE TABLE IF NOT EXISTS procs_priv ( Host char(60) binary DEFAULT '' NOT NULL, Db char(64) binary DEFAULT '' NOT NULL, User char(16) binary DEFAULT '' NOT NULL, Routine_name char(64) COLLATE utf8_general_ci DEFAULT '' NOT NULL, Routine_type enum('FUNCTION','PROCEDURE') NOT NULL, Grantor char(77) DEFAULT '' NOT NULL, Proc_priv set('Execute','Alter Routine','Grant') COLLATE utf8_general_ci DEFAULT '' NOT NULL, Timestamp timestamp NOT NULL DEFAULT CURRENT_TIMESTAMP ON UPDATE CURRENT_TIMESTAMP, PRIMARY KEY (Host,Db,User,Routine_name,Routine_type), KEY Grantor (Grantor) ) engine=MyISAM CHARACTER SET utf8 COLLATE utf8_bin   comment='Procedure privileges';

-- Create general_log
CREATE TABLE IF NOT EXISTS general_log (event_time TIMESTAMP NOT NULL DEFAULT CURRENT_TIMESTAMP ON UPDATE CURRENT_TIMESTAMP, user_host MEDIUMTEXT NOT NULL, thread_id BIGINT(21) UNSIGNED NOT NULL, server_id INTEGER UNSIGNED NOT NULL, command_type VARCHAR(64) NOT NULL, argument MEDIUMTEXT NOT NULL) engine=CSV CHARACTER SET utf8 comment="General log";

-- Create slow_log
CREATE TABLE IF NOT EXISTS slow_log (start_time TIMESTAMP NOT NULL DEFAULT CURRENT_TIMESTAMP ON UPDATE CURRENT_TIMESTAMP, user_host MEDIUMTEXT NOT NULL, query_time TIME NOT NULL, lock_time TIME NOT NULL, rows_sent INTEGER NOT NULL, rows_examined INTEGER NOT NULL, db VARCHAR(512) NOT NULL, last_insert_id INTEGER NOT NULL, insert_id INTEGER NOT NULL, server_id INTEGER UNSIGNED NOT NULL, sql_text MEDIUMTEXT NOT NULL, thread_id BIGINT(21) UNSIGNED NOT NULL) engine=CSV CHARACTER SET utf8 comment="Slow log";

CREATE TABLE IF NOT EXISTS event ( db char(64) CHARACTER SET utf8 COLLATE utf8_bin NOT NULL default '', name char(64) CHARACTER SET utf8 NOT NULL default '', body longblob NOT NULL, definer char(77) CHARACTER SET utf8 COLLATE utf8_bin NOT NULL default '', execute_at DATETIME default NULL, interval_value int(11) default NULL, interval_field ENUM('YEAR','QUARTER','MONTH','DAY','HOUR','MINUTE','WEEK','SECOND','MICROSECOND','YEAR_MONTH','DAY_HOUR','DAY_MINUTE','DAY_SECOND','HOUR_MINUTE','HOUR_SECOND','MINUTE_SECOND','DAY_MICROSECOND','HOUR_MICROSECOND','MINUTE_MICROSECOND','SECOND_MICROSECOND') default NULL, created TIMESTAMP NOT NULL DEFAULT CURRENT_TIMESTAMP ON UPDATE CURRENT_TIMESTAMP, modified TIMESTAMP NOT NULL DEFAULT '0000-00-00 00:00:00', last_executed DATETIME default NULL, starts DATETIME default NULL, ends DATETIME default NULL, status ENUM('ENABLED','DISABLED','SLAVESIDE_DISABLED') NOT NULL default 'ENABLED', on_completion ENUM('DROP','PRESERVE') NOT NULL default 'DROP', sql_mode  set('REAL_AS_FLOAT','PIPES_AS_CONCAT','ANSI_QUOTES','IGNORE_SPACE','NOT_USED','ONLY_FULL_GROUP_BY','NO_UNSIGNED_SUBTRACTION','NO_DIR_IN_CREATE','POSTGRESQL','ORACLE','MSSQL','DB2','MAXDB','NO_KEY_OPTIONS','NO_TABLE_OPTIONS','NO_FIELD_OPTIONS','MYSQL323','MYSQL40','ANSI','NO_AUTO_VALUE_ON_ZERO','NO_BACKSLASH_ESCAPES','STRICT_TRANS_TABLES','STRICT_ALL_TABLES','NO_ZERO_IN_DATE','NO_ZERO_DATE','INVALID_DATES','ERROR_FOR_DIVISION_BY_ZERO','TRADITIONAL','NO_AUTO_CREATE_USER','HIGH_NOT_PRECEDENCE','NO_ENGINE_SUBSTITUTION','PAD_CHAR_TO_FULL_LENGTH') DEFAULT '' NOT NULL, comment char(64) CHARACTER SET utf8 COLLATE utf8_bin NOT NULL default '', originator INTEGER UNSIGNED NOT NULL, time_zone char(64) CHARACTER SET latin1 NOT NULL DEFAULT 'SYSTEM', character_set_client char(32) collate utf8_bin, collation_connection char(32) collate utf8_bin, db_collation char(32) collate utf8_bin, body_utf8 longblob, PRIMARY KEY (db, name) ) ENGINE=MyISAM DEFAULT CHARSET=utf8 COMMENT 'Events';


CREATE TABLE IF NOT EXISTS ndb_binlog_index (Position BIGINT UNSIGNED NOT NULL, File VARCHAR(255) NOT NULL, epoch BIGINT UNSIGNED NOT NULL, inserts INT UNSIGNED NOT NULL, updates INT UNSIGNED NOT NULL, deletes INT UNSIGNED NOT NULL, schemaops INT UNSIGNED NOT NULL, orig_server_id INT UNSIGNED NOT NULL, orig_epoch BIGINT UNSIGNED NOT NULL, gci INT UNSIGNED NOT NULL, next_position BIGINT UNSIGNED NOT NULL, next_file VARCHAR(255) NOT NULL, PRIMARY KEY(epoch, orig_server_id, orig_epoch)) ENGINE=MYISAM;

SET @sql_mode_orig=@@SESSION.sql_mode;
SET SESSION sql_mode='NO_ENGINE_SUBSTITUTION';

SET @create_innodb_table_stats="CREATE TABLE IF NOT EXISTS innodb_table_stats (
	database_name			VARCHAR(64) NOT NULL,
	table_name			VARCHAR(64) NOT NULL,
	last_update			TIMESTAMP NOT NULL NOT NULL DEFAULT CURRENT_TIMESTAMP ON UPDATE CURRENT_TIMESTAMP,
	n_rows				BIGINT UNSIGNED NOT NULL,
	clustered_index_size		BIGINT UNSIGNED NOT NULL,
	sum_of_other_index_sizes	BIGINT UNSIGNED NOT NULL,
	PRIMARY KEY (database_name, table_name)
) ENGINE=INNODB DEFAULT CHARSET=utf8 COLLATE=utf8_bin STATS_PERSISTENT=0";

SET @create_innodb_index_stats="CREATE TABLE IF NOT EXISTS innodb_index_stats (
	database_name			VARCHAR(64) NOT NULL,
	table_name			VARCHAR(64) NOT NULL,
	index_name			VARCHAR(64) NOT NULL,
	last_update			TIMESTAMP NOT NULL NOT NULL DEFAULT CURRENT_TIMESTAMP ON UPDATE CURRENT_TIMESTAMP,
	/* there are at least:
	stat_name='size'
	stat_name='n_leaf_pages'
	stat_name='n_diff_pfx%' */
	stat_name			VARCHAR(64) NOT NULL,
	stat_value			BIGINT UNSIGNED NOT NULL,
	sample_size			BIGINT UNSIGNED,
	stat_description		VARCHAR(1024) NOT NULL,
	PRIMARY KEY (database_name, table_name, index_name, stat_name)
) ENGINE=INNODB DEFAULT CHARSET=utf8 COLLATE=utf8_bin STATS_PERSISTENT=0";

set @have_innodb= (select count(engine) from information_schema.engines where engine='INNODB' and support != 'NO');

SET @str=IF(@have_innodb <> 0, @create_innodb_table_stats, "SET @dummy = 0");
PREPARE stmt FROM @str;
EXECUTE stmt;
DROP PREPARE stmt;

SET @str=IF(@have_innodb <> 0, @create_innodb_index_stats, "SET @dummy = 0");
PREPARE stmt FROM @str;
EXECUTE stmt;
DROP PREPARE stmt;

SET SESSION sql_mode=@sql_mode_orig;

SET @cmd="CREATE TABLE IF NOT EXISTS slave_relay_log_info (
  Number_of_lines INTEGER UNSIGNED NOT NULL COMMENT 'Number of lines in the file or rows in the table. Used to version table definitions.', 
  Relay_log_name TEXT CHARACTER SET utf8 COLLATE utf8_bin NOT NULL COMMENT 'The name of the current relay log file.', 
  Relay_log_pos BIGINT UNSIGNED NOT NULL COMMENT 'The relay log position of the last executed event.', 
  Master_log_name TEXT CHARACTER SET utf8 COLLATE utf8_bin NOT NULL COMMENT 'The name of the master binary log file from which the events in the relay log file were read.', 
  Master_log_pos BIGINT UNSIGNED NOT NULL COMMENT 'The master log position of the last executed event.', 
  Sql_delay INTEGER NOT NULL COMMENT 'The number of seconds that the slave must lag behind the master.', 
  Number_of_workers INTEGER UNSIGNED NOT NULL,
  Id INTEGER UNSIGNED NOT NULL COMMENT 'Internal Id that uniquely identifies this record.',  
  PRIMARY KEY(Id)) DEFAULT CHARSET=utf8 STATS_PERSISTENT=0 COMMENT 'Relay Log Information'";

SET @str=IF(@have_innodb <> 0, CONCAT(@cmd, ' ENGINE= INNODB;'), CONCAT(@cmd, ' ENGINE= MYISAM;'));
PREPARE stmt FROM @str;
EXECUTE stmt;
DROP PREPARE stmt;

SET @cmd= "CREATE TABLE IF NOT EXISTS slave_master_info (
  Number_of_lines INTEGER UNSIGNED NOT NULL COMMENT 'Number of lines in the file.', 
  Master_log_name TEXT CHARACTER SET utf8 COLLATE utf8_bin NOT NULL COMMENT 'The name of the master binary log currently being read from the master.', 
  Master_log_pos BIGINT UNSIGNED NOT NULL COMMENT 'The master log position of the last read event.', 
  Host CHAR(64) CHARACTER SET utf8 COLLATE utf8_bin COMMENT 'The host name of the master.', 
  User_name TEXT CHARACTER SET utf8 COLLATE utf8_bin COMMENT 'The user name used to connect to the master.', 
  User_password TEXT CHARACTER SET utf8 COLLATE utf8_bin COMMENT 'The password used to connect to the master.', 
  Port INTEGER UNSIGNED NOT NULL COMMENT 'The network port used to connect to the master.', 
  Connect_retry INTEGER UNSIGNED NOT NULL COMMENT 'The period (in seconds) that the slave will wait before trying to reconnect to the master.', 
  Enabled_ssl BOOLEAN NOT NULL COMMENT 'Indicates whether the server supports SSL connections.', 
  Ssl_ca TEXT CHARACTER SET utf8 COLLATE utf8_bin COMMENT 'The file used for the Certificate Authority (CA) certificate.', 
  Ssl_capath TEXT CHARACTER SET utf8 COLLATE utf8_bin COMMENT 'The path to the Certificate Authority (CA) certificates.', 
  Ssl_cert TEXT CHARACTER SET utf8 COLLATE utf8_bin COMMENT 'The name of the SSL certificate file.', 
  Ssl_cipher TEXT CHARACTER SET utf8 COLLATE utf8_bin COMMENT 'The name of the cipher in use for the SSL connection.', 
  Ssl_key TEXT CHARACTER SET utf8 COLLATE utf8_bin COMMENT 'The name of the SSL key file.', 
  Ssl_verify_server_cert BOOLEAN NOT NULL COMMENT 'Whether to verify the server certificate.', 
  Heartbeat FLOAT NOT NULL COMMENT '', 
  Bind TEXT CHARACTER SET utf8 COLLATE utf8_bin COMMENT 'Displays which interface is employed when connecting to the MySQL server', 
  Ignored_server_ids TEXT CHARACTER SET utf8 COLLATE utf8_bin COMMENT 'The number of server IDs to be ignored, followed by the actual server IDs', 
  Uuid TEXT CHARACTER SET utf8 COLLATE utf8_bin COMMENT 'The master server uuid.', 
  Retry_count BIGINT UNSIGNED NOT NULL COMMENT 'Number of reconnect attempts, to the master, before giving up.', 
  Ssl_crl TEXT CHARACTER SET utf8 COLLATE utf8_bin COMMENT 'The file used for the Certificate Revocation List (CRL)', 
  Ssl_crlpath TEXT CHARACTER SET utf8 COLLATE utf8_bin COMMENT 'The path used for Certificate Revocation List (CRL) files', 
  Enabled_auto_position BOOLEAN NOT NULL COMMENT 'Indicates whether GTIDs will be used to retrieve events from the master.', 
  PRIMARY KEY(Host, Port)) DEFAULT CHARSET=utf8 STATS_PERSISTENT=0 COMMENT 'Master Information'";

SET @str=IF(@have_innodb <> 0, CONCAT(@cmd, ' ENGINE= INNODB;'), CONCAT(@cmd, ' ENGINE= MYISAM;'));
PREPARE stmt FROM @str;
EXECUTE stmt;
DROP PREPARE stmt;

SET @cmd= "CREATE TABLE IF NOT EXISTS slave_worker_info (
  Id INTEGER UNSIGNED NOT NULL, 
  Relay_log_name TEXT CHARACTER SET utf8 COLLATE utf8_bin NOT NULL, 
  Relay_log_pos BIGINT UNSIGNED NOT NULL, 
  Master_log_name TEXT CHARACTER SET utf8 COLLATE utf8_bin NOT NULL, 
  Master_log_pos BIGINT UNSIGNED NOT NULL, 
  Checkpoint_relay_log_name TEXT CHARACTER SET utf8 COLLATE utf8_bin NOT NULL, 
  Checkpoint_relay_log_pos BIGINT UNSIGNED NOT NULL, 
  Checkpoint_master_log_name TEXT CHARACTER SET utf8 COLLATE utf8_bin NOT NULL, 
  Checkpoint_master_log_pos BIGINT UNSIGNED NOT NULL, 
  Checkpoint_seqno INT UNSIGNED NOT NULL, 
  Checkpoint_group_size INTEGER UNSIGNED NOT NULL, 
  Checkpoint_group_bitmap BLOB NOT NULL, 
  PRIMARY KEY(Id)) DEFAULT CHARSET=utf8 STATS_PERSISTENT=0 COMMENT 'Worker Information'";

SET @str=IF(@have_innodb <> 0, CONCAT(@cmd, ' ENGINE= INNODB;'), CONCAT(@cmd, ' ENGINE= MYISAM;'));
PREPARE stmt FROM @str;
EXECUTE stmt;
DROP PREPARE stmt;

--
-- PERFORMANCE SCHEMA INSTALLATION
-- Note that this script is also reused by mysql_upgrade,
-- so we have to be very careful here to not destroy any
-- existing database named 'performance_schema' if it
-- can contain user data.
-- In case of downgrade, it's ok to drop unknown tables
-- from a future version, as long as they belong to the
-- performance schema engine.
--

set @have_old_pfs= (select count(*) from information_schema.schemata where schema_name='performance_schema');

SET @cmd="SET @broken_tables = (select count(*) from information_schema.tables"
  " where engine != \'PERFORMANCE_SCHEMA\' and table_schema=\'performance_schema\')";

-- Work around for bug#49542
SET @str = IF(@have_old_pfs = 1, @cmd, 'SET @broken_tables = 0');
PREPARE stmt FROM @str;
EXECUTE stmt;
DROP PREPARE stmt;

SET @cmd="SET @broken_views = (select count(*) from information_schema.views"
  " where table_schema='performance_schema')";

-- Work around for bug#49542
SET @str = IF(@have_old_pfs = 1, @cmd, 'SET @broken_views = 0');
PREPARE stmt FROM @str;
EXECUTE stmt;
DROP PREPARE stmt;

SET @broken_routines = (select count(*) from mysql.proc where db='performance_schema');

SET @broken_events = (select count(*) from mysql.event where db='performance_schema');

SET @broken_pfs= (select @broken_tables + @broken_views + @broken_routines + @broken_events);

--
-- The performance schema database.
-- Only drop and create the database if this is safe (no broken_pfs).
-- This database is created, even in --without-perfschema builds,
-- so that the database name is always reserved by the MySQL implementation.
--

SET @cmd= "DROP DATABASE IF EXISTS performance_schema";

SET @str = IF(@broken_pfs = 0, @cmd, 'SET @dummy = 0');
PREPARE stmt FROM @str;
EXECUTE stmt;
DROP PREPARE stmt;

SET @cmd= "CREATE DATABASE performance_schema character set utf8";

SET @str = IF(@broken_pfs = 0, @cmd, 'SET @dummy = 0');
PREPARE stmt FROM @str;
EXECUTE stmt;
DROP PREPARE stmt;

--
-- From this point, only create the performance schema tables
-- if the server is built with performance schema
--

set @have_pfs= (select count(engine) from information_schema.engines where engine='PERFORMANCE_SCHEMA' and support != 'NO');

--
-- TABLE COND_INSTANCES
--

SET @cmd="CREATE TABLE performance_schema.cond_instances("
  "NAME VARCHAR(128) not null,"
  "OBJECT_INSTANCE_BEGIN BIGINT unsigned not null"
  ")ENGINE=PERFORMANCE_SCHEMA;";

SET @str = IF(@have_pfs = 1, @cmd, 'SET @dummy = 0');
PREPARE stmt FROM @str;
EXECUTE stmt;
DROP PREPARE stmt;

--
-- TABLE EVENTS_WAITS_CURRENT
--

SET @cmd="CREATE TABLE performance_schema.events_waits_current("
  "THREAD_ID BIGINT unsigned not null,"
  "EVENT_ID BIGINT unsigned not null,"
  "END_EVENT_ID BIGINT unsigned,"
  "EVENT_NAME VARCHAR(128) not null,"
  "SOURCE VARCHAR(64),"
  "TIMER_START BIGINT unsigned,"
  "TIMER_END BIGINT unsigned,"
  "TIMER_WAIT BIGINT unsigned,"
  "SPINS INTEGER unsigned,"
  "OBJECT_SCHEMA VARCHAR(64),"
  "OBJECT_NAME VARCHAR(512),"
  "INDEX_NAME VARCHAR(64),"
  "OBJECT_TYPE VARCHAR(64),"
  "OBJECT_INSTANCE_BEGIN BIGINT unsigned not null,"
  "NESTING_EVENT_ID BIGINT unsigned,"
  "NESTING_EVENT_TYPE ENUM('STATEMENT', 'STAGE', 'WAIT'),"
  "OPERATION VARCHAR(32) not null,"
  "NUMBER_OF_BYTES BIGINT,"
  "FLAGS INTEGER unsigned"
  ")ENGINE=PERFORMANCE_SCHEMA;";

SET @str = IF(@have_pfs = 1, @cmd, 'SET @dummy = 0');
PREPARE stmt FROM @str;
EXECUTE stmt;
DROP PREPARE stmt;

--
-- TABLE EVENTS_WAITS_HISTORY
--

SET @cmd="CREATE TABLE performance_schema.events_waits_history("
  "THREAD_ID BIGINT unsigned not null,"
  "EVENT_ID BIGINT unsigned not null,"
  "END_EVENT_ID BIGINT unsigned,"
  "EVENT_NAME VARCHAR(128) not null,"
  "SOURCE VARCHAR(64),"
  "TIMER_START BIGINT unsigned,"
  "TIMER_END BIGINT unsigned,"
  "TIMER_WAIT BIGINT unsigned,"
  "SPINS INTEGER unsigned,"
  "OBJECT_SCHEMA VARCHAR(64),"
  "OBJECT_NAME VARCHAR(512),"
  "INDEX_NAME VARCHAR(64),"
  "OBJECT_TYPE VARCHAR(64),"
  "OBJECT_INSTANCE_BEGIN BIGINT unsigned not null,"
  "NESTING_EVENT_ID BIGINT unsigned,"
  "NESTING_EVENT_TYPE ENUM('STATEMENT', 'STAGE', 'WAIT'),"
  "OPERATION VARCHAR(32) not null,"
  "NUMBER_OF_BYTES BIGINT,"
  "FLAGS INTEGER unsigned"
  ")ENGINE=PERFORMANCE_SCHEMA;";

SET @str = IF(@have_pfs = 1, @cmd, 'SET @dummy = 0');
PREPARE stmt FROM @str;
EXECUTE stmt;
DROP PREPARE stmt;

--
-- TABLE EVENTS_WAITS_HISTORY_LONG
--

SET @cmd="CREATE TABLE performance_schema.events_waits_history_long("
  "THREAD_ID BIGINT unsigned not null,"
  "EVENT_ID BIGINT unsigned not null,"
  "END_EVENT_ID BIGINT unsigned,"
  "EVENT_NAME VARCHAR(128) not null,"
  "SOURCE VARCHAR(64),"
  "TIMER_START BIGINT unsigned,"
  "TIMER_END BIGINT unsigned,"
  "TIMER_WAIT BIGINT unsigned,"
  "SPINS INTEGER unsigned,"
  "OBJECT_SCHEMA VARCHAR(64),"
  "OBJECT_NAME VARCHAR(512),"
  "INDEX_NAME VARCHAR(64),"
  "OBJECT_TYPE VARCHAR(64),"
  "OBJECT_INSTANCE_BEGIN BIGINT unsigned not null,"
  "NESTING_EVENT_ID BIGINT unsigned,"
  "NESTING_EVENT_TYPE ENUM('STATEMENT', 'STAGE', 'WAIT'),"
  "OPERATION VARCHAR(32) not null,"
  "NUMBER_OF_BYTES BIGINT,"
  "FLAGS INTEGER unsigned"
  ")ENGINE=PERFORMANCE_SCHEMA;";

SET @str = IF(@have_pfs = 1, @cmd, 'SET @dummy = 0');
PREPARE stmt FROM @str;
EXECUTE stmt;
DROP PREPARE stmt;

--
-- TABLE EVENTS_WAITS_SUMMARY_BY_INSTANCE
--

SET @cmd="CREATE TABLE performance_schema.events_waits_summary_by_instance("
  "EVENT_NAME VARCHAR(128) not null,"
  "OBJECT_INSTANCE_BEGIN BIGINT unsigned not null,"
  "COUNT_STAR BIGINT unsigned not null,"
  "SUM_TIMER_WAIT BIGINT unsigned not null,"
  "MIN_TIMER_WAIT BIGINT unsigned not null,"
  "AVG_TIMER_WAIT BIGINT unsigned not null,"
  "MAX_TIMER_WAIT BIGINT unsigned not null"
  ")ENGINE=PERFORMANCE_SCHEMA;";

SET @str = IF(@have_pfs = 1, @cmd, 'SET @dummy = 0');
PREPARE stmt FROM @str;
EXECUTE stmt;
DROP PREPARE stmt;

--
-- TABLE EVENTS_WAITS_SUMMARY_BY_HOST_BY_EVENT_NAME
--

SET @cmd="CREATE TABLE performance_schema.events_waits_summary_by_host_by_event_name("
  "HOST CHAR(60) collate utf8_bin default null,"
  "EVENT_NAME VARCHAR(128) not null,"
  "COUNT_STAR BIGINT unsigned not null,"
  "SUM_TIMER_WAIT BIGINT unsigned not null,"
  "MIN_TIMER_WAIT BIGINT unsigned not null,"
  "AVG_TIMER_WAIT BIGINT unsigned not null,"
  "MAX_TIMER_WAIT BIGINT unsigned not null"
  ")ENGINE=PERFORMANCE_SCHEMA;";

SET @str = IF(@have_pfs = 1, @cmd, 'SET @dummy = 0');
PREPARE stmt FROM @str;
EXECUTE stmt;
DROP PREPARE stmt;

--
-- TABLE EVENTS_WAITS_SUMMARY_BY_USER_BY_EVENT_NAME
--

SET @cmd="CREATE TABLE performance_schema.events_waits_summary_by_user_by_event_name("
  "USER CHAR(16) collate utf8_bin default null,"
  "EVENT_NAME VARCHAR(128) not null,"
  "COUNT_STAR BIGINT unsigned not null,"
  "SUM_TIMER_WAIT BIGINT unsigned not null,"
  "MIN_TIMER_WAIT BIGINT unsigned not null,"
  "AVG_TIMER_WAIT BIGINT unsigned not null,"
  "MAX_TIMER_WAIT BIGINT unsigned not null"
  ")ENGINE=PERFORMANCE_SCHEMA;";

SET @str = IF(@have_pfs = 1, @cmd, 'SET @dummy = 0');
PREPARE stmt FROM @str;
EXECUTE stmt;
DROP PREPARE stmt;

--
-- TABLE EVENTS_WAITS_SUMMARY_BY_ACCOUNT_BY_EVENT_NAME
--

SET @cmd="CREATE TABLE performance_schema.events_waits_summary_by_account_by_event_name("
  "USER CHAR(16) collate utf8_bin default null,"
  "HOST CHAR(60) collate utf8_bin default null,"
  "EVENT_NAME VARCHAR(128) not null,"
  "COUNT_STAR BIGINT unsigned not null,"
  "SUM_TIMER_WAIT BIGINT unsigned not null,"
  "MIN_TIMER_WAIT BIGINT unsigned not null,"
  "AVG_TIMER_WAIT BIGINT unsigned not null,"
  "MAX_TIMER_WAIT BIGINT unsigned not null"
  ")ENGINE=PERFORMANCE_SCHEMA;";

SET @str = IF(@have_pfs = 1, @cmd, 'SET @dummy = 0');
PREPARE stmt FROM @str;
EXECUTE stmt;
DROP PREPARE stmt;

--
-- TABLE EVENTS_WAITS_SUMMARY_BY_THREAD_BY_EVENT_NAME
--

SET @cmd="CREATE TABLE performance_schema.events_waits_summary_by_thread_by_event_name("
  "THREAD_ID BIGINT unsigned not null,"
  "EVENT_NAME VARCHAR(128) not null,"
  "COUNT_STAR BIGINT unsigned not null,"
  "SUM_TIMER_WAIT BIGINT unsigned not null,"
  "MIN_TIMER_WAIT BIGINT unsigned not null,"
  "AVG_TIMER_WAIT BIGINT unsigned not null,"
  "MAX_TIMER_WAIT BIGINT unsigned not null"
  ")ENGINE=PERFORMANCE_SCHEMA;";

SET @str = IF(@have_pfs = 1, @cmd, 'SET @dummy = 0');
PREPARE stmt FROM @str;
EXECUTE stmt;
DROP PREPARE stmt;

--
-- TABLE EVENTS_WAITS_SUMMARY_GLOBAL_BY_EVENT_NAME
--

SET @cmd="CREATE TABLE performance_schema.events_waits_summary_global_by_event_name("
  "EVENT_NAME VARCHAR(128) not null,"
  "COUNT_STAR BIGINT unsigned not null,"
  "SUM_TIMER_WAIT BIGINT unsigned not null,"
  "MIN_TIMER_WAIT BIGINT unsigned not null,"
  "AVG_TIMER_WAIT BIGINT unsigned not null,"
  "MAX_TIMER_WAIT BIGINT unsigned not null"
  ")ENGINE=PERFORMANCE_SCHEMA;";

SET @str = IF(@have_pfs = 1, @cmd, 'SET @dummy = 0');
PREPARE stmt FROM @str;
EXECUTE stmt;
DROP PREPARE stmt;

--
-- TABLE FILE_INSTANCES
--

SET @cmd="CREATE TABLE performance_schema.file_instances("
  "FILE_NAME VARCHAR(512) not null,"
  "EVENT_NAME VARCHAR(128) not null,"
  "OPEN_COUNT INTEGER unsigned not null"
  ")ENGINE=PERFORMANCE_SCHEMA;";

SET @str = IF(@have_pfs = 1, @cmd, 'SET @dummy = 0');
PREPARE stmt FROM @str;
EXECUTE stmt;
DROP PREPARE stmt;

--
-- TABLE FILE_SUMMARY_BY_EVENT_NAME
--

SET @cmd="CREATE TABLE performance_schema.file_summary_by_event_name("
  "EVENT_NAME VARCHAR(128) not null,"
  "COUNT_STAR BIGINT unsigned not null,"
  "SUM_TIMER_WAIT BIGINT unsigned not null,"
  "MIN_TIMER_WAIT BIGINT unsigned not null,"
  "AVG_TIMER_WAIT BIGINT unsigned not null,"
  "MAX_TIMER_WAIT BIGINT unsigned not null,"
  "COUNT_READ BIGINT unsigned not null,"
  "SUM_TIMER_READ BIGINT unsigned not null,"
  "MIN_TIMER_READ BIGINT unsigned not null,"
  "AVG_TIMER_READ BIGINT unsigned not null,"
  "MAX_TIMER_READ BIGINT unsigned not null,"
  "SUM_NUMBER_OF_BYTES_READ BIGINT not null,"
  "COUNT_WRITE BIGINT unsigned not null,"
  "SUM_TIMER_WRITE BIGINT unsigned not null,"
  "MIN_TIMER_WRITE BIGINT unsigned not null,"
  "AVG_TIMER_WRITE BIGINT unsigned not null,"
  "MAX_TIMER_WRITE BIGINT unsigned not null,"
  "SUM_NUMBER_OF_BYTES_WRITE BIGINT not null,"
  "COUNT_MISC BIGINT unsigned not null,"
  "SUM_TIMER_MISC BIGINT unsigned not null,"
  "MIN_TIMER_MISC BIGINT unsigned not null,"
  "AVG_TIMER_MISC BIGINT unsigned not null,"
  "MAX_TIMER_MISC BIGINT unsigned not null"
  ")ENGINE=PERFORMANCE_SCHEMA;";

SET @str = IF(@have_pfs = 1, @cmd, 'SET @dummy = 0');
PREPARE stmt FROM @str;
EXECUTE stmt;
DROP PREPARE stmt;

--
-- TABLE FILE_SUMMARY_BY_INSTANCE
--

SET @cmd="CREATE TABLE performance_schema.file_summary_by_instance("
  "FILE_NAME VARCHAR(512) not null,"
  "EVENT_NAME VARCHAR(128) not null,"
  "OBJECT_INSTANCE_BEGIN BIGINT unsigned not null,"
  "COUNT_STAR BIGINT unsigned not null,"
  "SUM_TIMER_WAIT BIGINT unsigned not null,"
  "MIN_TIMER_WAIT BIGINT unsigned not null,"
  "AVG_TIMER_WAIT BIGINT unsigned not null,"
  "MAX_TIMER_WAIT BIGINT unsigned not null,"
  "COUNT_READ BIGINT unsigned not null,"
  "SUM_TIMER_READ BIGINT unsigned not null,"
  "MIN_TIMER_READ BIGINT unsigned not null,"
  "AVG_TIMER_READ BIGINT unsigned not null,"
  "MAX_TIMER_READ BIGINT unsigned not null,"
  "SUM_NUMBER_OF_BYTES_READ BIGINT not null,"
  "COUNT_WRITE BIGINT unsigned not null,"
  "SUM_TIMER_WRITE BIGINT unsigned not null,"
  "MIN_TIMER_WRITE BIGINT unsigned not null,"
  "AVG_TIMER_WRITE BIGINT unsigned not null,"
  "MAX_TIMER_WRITE BIGINT unsigned not null,"
  "SUM_NUMBER_OF_BYTES_WRITE BIGINT not null,"
  "COUNT_MISC BIGINT unsigned not null,"
  "SUM_TIMER_MISC BIGINT unsigned not null,"
  "MIN_TIMER_MISC BIGINT unsigned not null,"
  "AVG_TIMER_MISC BIGINT unsigned not null,"
  "MAX_TIMER_MISC BIGINT unsigned not null"
  ")ENGINE=PERFORMANCE_SCHEMA;";

SET @str = IF(@have_pfs = 1, @cmd, 'SET @dummy = 0');
PREPARE stmt FROM @str;
EXECUTE stmt;
DROP PREPARE stmt;


--
-- TABLE SOCKET_INSTANCES
--

SET @cmd="CREATE TABLE performance_schema.socket_instances("
  "EVENT_NAME VARCHAR(128) not null,"
  "OBJECT_INSTANCE_BEGIN BIGINT unsigned not null,"
  "THREAD_ID BIGINT unsigned,"
  "SOCKET_ID INTEGER not null,"
  "IP VARCHAR(64) not null,"
  "PORT INTEGER not null,"
  "STATE ENUM('IDLE','ACTIVE') not null"
  ")ENGINE=PERFORMANCE_SCHEMA;";

SET @str = IF(@have_pfs = 1, @cmd, 'SET @dummy = 0');
PREPARE stmt FROM @str;
EXECUTE stmt;
DROP PREPARE stmt;

--
-- TABLE SOCKET_SUMMARY_BY_INSTANCE
--

SET @cmd="CREATE TABLE performance_schema.socket_summary_by_instance("
  "EVENT_NAME VARCHAR(128) not null,"
  "OBJECT_INSTANCE_BEGIN BIGINT unsigned not null,"
  "COUNT_STAR BIGINT unsigned not null,"
  "SUM_TIMER_WAIT BIGINT unsigned not null,"
  "MIN_TIMER_WAIT BIGINT unsigned not null,"
  "AVG_TIMER_WAIT BIGINT unsigned not null,"
  "MAX_TIMER_WAIT BIGINT unsigned not null,"
  "COUNT_READ BIGINT unsigned not null,"
  "SUM_TIMER_READ BIGINT unsigned not null,"
  "MIN_TIMER_READ BIGINT unsigned not null,"
  "AVG_TIMER_READ BIGINT unsigned not null,"
  "MAX_TIMER_READ BIGINT unsigned not null,"
  "SUM_NUMBER_OF_BYTES_READ BIGINT unsigned not null,"
  "COUNT_WRITE BIGINT unsigned not null,"
  "SUM_TIMER_WRITE BIGINT unsigned not null,"
  "MIN_TIMER_WRITE BIGINT unsigned not null,"
  "AVG_TIMER_WRITE BIGINT unsigned not null,"
  "MAX_TIMER_WRITE BIGINT unsigned not null,"
  "SUM_NUMBER_OF_BYTES_WRITE BIGINT unsigned not null,"
  "COUNT_MISC BIGINT unsigned not null,"
  "SUM_TIMER_MISC BIGINT unsigned not null,"
  "MIN_TIMER_MISC BIGINT unsigned not null,"
  "AVG_TIMER_MISC BIGINT unsigned not null,"
  "MAX_TIMER_MISC BIGINT unsigned not null"
  ")ENGINE=PERFORMANCE_SCHEMA;";

SET @str = IF(@have_pfs = 1, @cmd, 'SET @dummy = 0');
PREPARE stmt FROM @str;
EXECUTE stmt;
DROP PREPARE stmt;

--
-- TABLE SOCKET_SUMMARY_BY_INSTANCE
--

SET @cmd="CREATE TABLE performance_schema.socket_summary_by_event_name("
  "EVENT_NAME VARCHAR(128) not null,"
  "COUNT_STAR BIGINT unsigned not null,"
  "SUM_TIMER_WAIT BIGINT unsigned not null,"
  "MIN_TIMER_WAIT BIGINT unsigned not null,"
  "AVG_TIMER_WAIT BIGINT unsigned not null,"
  "MAX_TIMER_WAIT BIGINT unsigned not null,"
  "COUNT_READ BIGINT unsigned not null,"
  "SUM_TIMER_READ BIGINT unsigned not null,"
  "MIN_TIMER_READ BIGINT unsigned not null,"
  "AVG_TIMER_READ BIGINT unsigned not null,"
  "MAX_TIMER_READ BIGINT unsigned not null,"
  "SUM_NUMBER_OF_BYTES_READ BIGINT unsigned not null,"
  "COUNT_WRITE BIGINT unsigned not null,"
  "SUM_TIMER_WRITE BIGINT unsigned not null,"
  "MIN_TIMER_WRITE BIGINT unsigned not null,"
  "AVG_TIMER_WRITE BIGINT unsigned not null,"
  "MAX_TIMER_WRITE BIGINT unsigned not null,"
  "SUM_NUMBER_OF_BYTES_WRITE BIGINT unsigned not null,"
  "COUNT_MISC BIGINT unsigned not null,"
  "SUM_TIMER_MISC BIGINT unsigned not null,"
  "MIN_TIMER_MISC BIGINT unsigned not null,"
  "AVG_TIMER_MISC BIGINT unsigned not null,"
  "MAX_TIMER_MISC BIGINT unsigned not null"
  ")ENGINE=PERFORMANCE_SCHEMA;";

SET @str = IF(@have_pfs = 1, @cmd, 'SET @dummy = 0');
PREPARE stmt FROM @str;
EXECUTE stmt;
DROP PREPARE stmt;

--
-- TABLE HOST_CACHE
--

SET @cmd="CREATE TABLE performance_schema.host_cache("
  "IP VARCHAR(64) not null,"
  "HOST VARCHAR(255) collate utf8_bin,"
  "HOST_VALIDATED ENUM ('YES', 'NO') not null,"
  "SUM_CONNECT_ERRORS BIGINT not null,"
  "COUNT_HOST_BLOCKED_ERRORS BIGINT not null,"
  "COUNT_NAMEINFO_TRANSIENT_ERRORS BIGINT not null,"
  "COUNT_NAMEINFO_PERMANENT_ERRORS BIGINT not null,"
  "COUNT_FORMAT_ERRORS BIGINT not null,"
  "COUNT_ADDRINFO_TRANSIENT_ERRORS BIGINT not null,"
  "COUNT_ADDRINFO_PERMANENT_ERRORS BIGINT not null,"
  "COUNT_FCRDNS_ERRORS BIGINT not null,"
  "COUNT_HOST_ACL_ERRORS BIGINT not null,"
  "COUNT_NO_AUTH_PLUGIN_ERRORS BIGINT not null,"
  "COUNT_AUTH_PLUGIN_ERRORS BIGINT not null,"
  "COUNT_HANDSHAKE_ERRORS BIGINT not null,"
  "COUNT_PROXY_USER_ERRORS BIGINT not null,"
  "COUNT_PROXY_USER_ACL_ERRORS BIGINT not null,"
  "COUNT_AUTHENTICATION_ERRORS BIGINT not null,"
  "COUNT_SSL_ERRORS BIGINT not null,"
  "COUNT_MAX_USER_CONNECTIONS_ERRORS BIGINT not null,"
  "COUNT_MAX_USER_CONNECTIONS_PER_HOUR_ERRORS BIGINT not null,"
  "COUNT_DEFAULT_DATABASE_ERRORS BIGINT not null,"
  "COUNT_INIT_CONNECT_ERRORS BIGINT not null,"
  "COUNT_LOCAL_ERRORS BIGINT not null,"
  "COUNT_UNKNOWN_ERRORS BIGINT not null,"
  "FIRST_SEEN TIMESTAMP(0) NOT NULL default 0,"
  "LAST_SEEN TIMESTAMP(0) NOT NULL default 0,"
  "FIRST_ERROR_SEEN TIMESTAMP(0) null default 0,"
  "LAST_ERROR_SEEN TIMESTAMP(0) null default 0"
  ")ENGINE=PERFORMANCE_SCHEMA;";

SET @str = IF(@have_pfs = 1, @cmd, 'SET @dummy = 0');
PREPARE stmt FROM @str;
EXECUTE stmt;
DROP PREPARE stmt;

--
-- TABLE MUTEX_INSTANCES
--

SET @cmd="CREATE TABLE performance_schema.mutex_instances("
  "NAME VARCHAR(128) not null,"
  "OBJECT_INSTANCE_BEGIN BIGINT unsigned not null,"
  "LOCKED_BY_THREAD_ID BIGINT unsigned"
  ")ENGINE=PERFORMANCE_SCHEMA;";

SET @str = IF(@have_pfs = 1, @cmd, 'SET @dummy = 0');
PREPARE stmt FROM @str;
EXECUTE stmt;
DROP PREPARE stmt;

--
-- TABLE OBJECTS_SUMMARY_GLOBAL_BY_TYPE
--

SET @cmd="CREATE TABLE performance_schema.objects_summary_global_by_type("
  "OBJECT_TYPE VARCHAR(64),"
  "OBJECT_SCHEMA VARCHAR(64),"
  "OBJECT_NAME VARCHAR(64),"
  "COUNT_STAR BIGINT unsigned not null,"
  "SUM_TIMER_WAIT BIGINT unsigned not null,"
  "MIN_TIMER_WAIT BIGINT unsigned not null,"
  "AVG_TIMER_WAIT BIGINT unsigned not null,"
  "MAX_TIMER_WAIT BIGINT unsigned not null"
  ")ENGINE=PERFORMANCE_SCHEMA;";

SET @str = IF(@have_pfs = 1, @cmd, 'SET @dummy = 0');
PREPARE stmt FROM @str;
EXECUTE stmt;
DROP PREPARE stmt;

--
-- TABLE PERFORMANCE_TIMERS
--

SET @cmd="CREATE TABLE performance_schema.performance_timers("
  "TIMER_NAME ENUM ('CYCLE', 'NANOSECOND', 'MICROSECOND', 'MILLISECOND', 'TICK') not null,"
  "TIMER_FREQUENCY BIGINT,"
  "TIMER_RESOLUTION BIGINT,"
  "TIMER_OVERHEAD BIGINT"
  ") ENGINE=PERFORMANCE_SCHEMA;";

SET @str = IF(@have_pfs = 1, @cmd, 'SET @dummy = 0');
PREPARE stmt FROM @str;
EXECUTE stmt;
DROP PREPARE stmt;

--
-- TABLE RWLOCK_INSTANCES
--

SET @cmd="CREATE TABLE performance_schema.rwlock_instances("
  "NAME VARCHAR(128) not null,"
  "OBJECT_INSTANCE_BEGIN BIGINT unsigned not null,"
  "WRITE_LOCKED_BY_THREAD_ID BIGINT unsigned,"
  "READ_LOCKED_BY_COUNT INTEGER unsigned not null"
  ")ENGINE=PERFORMANCE_SCHEMA;";

SET @str = IF(@have_pfs = 1, @cmd, 'SET @dummy = 0');
PREPARE stmt FROM @str;
EXECUTE stmt;
DROP PREPARE stmt;

--
-- TABLE SETUP_ACTORS
--

SET @cmd="CREATE TABLE performance_schema.setup_actors("
  "HOST CHAR(60) collate utf8_bin default '%' not null,"
  "USER CHAR(16) collate utf8_bin default '%' not null,"
  "ROLE CHAR(16) collate utf8_bin default '%' not null"
  ")ENGINE=PERFORMANCE_SCHEMA;";

SET @str = IF(@have_pfs = 1, @cmd, 'SET @dummy = 0');
PREPARE stmt FROM @str;
EXECUTE stmt;
DROP PREPARE stmt;

--
-- TABLE SETUP_CONSUMERS
--

SET @cmd="CREATE TABLE performance_schema.setup_consumers("
  "NAME VARCHAR(64) not null,"
  "ENABLED ENUM ('YES', 'NO') not null"
  ")ENGINE=PERFORMANCE_SCHEMA;";

SET @str = IF(@have_pfs = 1, @cmd, 'SET @dummy = 0');
PREPARE stmt FROM @str;
EXECUTE stmt;
DROP PREPARE stmt;

--
-- TABLE SETUP_INSTRUMENTS
--

SET @cmd="CREATE TABLE performance_schema.setup_instruments("
  "NAME VARCHAR(128) not null,"
  "ENABLED ENUM ('YES', 'NO') not null,"
  "TIMED ENUM ('YES', 'NO') not null"
  ")ENGINE=PERFORMANCE_SCHEMA;";

SET @str = IF(@have_pfs = 1, @cmd, 'SET @dummy = 0');
PREPARE stmt FROM @str;
EXECUTE stmt;
DROP PREPARE stmt;

--
-- TABLE SETUP_OBJECTS
--

SET @cmd="CREATE TABLE performance_schema.setup_objects("
  "OBJECT_TYPE ENUM ('EVENT', 'FUNCTION', 'PROCEDURE', 'TABLE', 'TRIGGER') not null default 'TABLE',"
  "OBJECT_SCHEMA VARCHAR(64) default '%',"
  "OBJECT_NAME VARCHAR(64) not null default '%',"
  "ENABLED ENUM ('YES', 'NO') not null default 'YES',"
  "TIMED ENUM ('YES', 'NO') not null default 'YES'"
  ")ENGINE=PERFORMANCE_SCHEMA;";

SET @str = IF(@have_pfs = 1, @cmd, 'SET @dummy = 0');
PREPARE stmt FROM @str;
EXECUTE stmt;
DROP PREPARE stmt;

--
-- TABLE SETUP_TIMERS
--

SET @cmd="CREATE TABLE performance_schema.setup_timers("
  "NAME VARCHAR(64) not null,"
  "TIMER_NAME ENUM ('CYCLE', 'NANOSECOND', 'MICROSECOND', 'MILLISECOND', 'TICK') not null"
  ")ENGINE=PERFORMANCE_SCHEMA;";

SET @str = IF(@have_pfs = 1, @cmd, 'SET @dummy = 0');
PREPARE stmt FROM @str;
EXECUTE stmt;
DROP PREPARE stmt;

--
-- TABLE TABLE_IO_WAITS_SUMMARY_BY_INDEX_USAGE
--

SET @cmd="CREATE TABLE performance_schema.table_io_waits_summary_by_index_usage("
  "OBJECT_TYPE VARCHAR(64),"
  "OBJECT_SCHEMA VARCHAR(64),"
  "OBJECT_NAME VARCHAR(64),"
  "INDEX_NAME VARCHAR(64),"
  "COUNT_STAR BIGINT unsigned not null,"
  "SUM_TIMER_WAIT BIGINT unsigned not null,"
  "MIN_TIMER_WAIT BIGINT unsigned not null,"
  "AVG_TIMER_WAIT BIGINT unsigned not null,"
  "MAX_TIMER_WAIT BIGINT unsigned not null,"
  "COUNT_READ BIGINT unsigned not null,"
  "SUM_TIMER_READ BIGINT unsigned not null,"
  "MIN_TIMER_READ BIGINT unsigned not null,"
  "AVG_TIMER_READ BIGINT unsigned not null,"
  "MAX_TIMER_READ BIGINT unsigned not null,"
  "COUNT_WRITE BIGINT unsigned not null,"
  "SUM_TIMER_WRITE BIGINT unsigned not null,"
  "MIN_TIMER_WRITE BIGINT unsigned not null,"
  "AVG_TIMER_WRITE BIGINT unsigned not null,"
  "MAX_TIMER_WRITE BIGINT unsigned not null,"
  "COUNT_FETCH BIGINT unsigned not null,"
  "SUM_TIMER_FETCH BIGINT unsigned not null,"
  "MIN_TIMER_FETCH BIGINT unsigned not null,"
  "AVG_TIMER_FETCH BIGINT unsigned not null,"
  "MAX_TIMER_FETCH BIGINT unsigned not null,"
  "COUNT_INSERT BIGINT unsigned not null,"
  "SUM_TIMER_INSERT BIGINT unsigned not null,"
  "MIN_TIMER_INSERT BIGINT unsigned not null,"
  "AVG_TIMER_INSERT BIGINT unsigned not null,"
  "MAX_TIMER_INSERT BIGINT unsigned not null,"
  "COUNT_UPDATE BIGINT unsigned not null,"
  "SUM_TIMER_UPDATE BIGINT unsigned not null,"
  "MIN_TIMER_UPDATE BIGINT unsigned not null,"
  "AVG_TIMER_UPDATE BIGINT unsigned not null,"
  "MAX_TIMER_UPDATE BIGINT unsigned not null,"
  "COUNT_DELETE BIGINT unsigned not null,"
  "SUM_TIMER_DELETE BIGINT unsigned not null,"
  "MIN_TIMER_DELETE BIGINT unsigned not null,"
  "AVG_TIMER_DELETE BIGINT unsigned not null,"
  "MAX_TIMER_DELETE BIGINT unsigned not null"
  ")ENGINE=PERFORMANCE_SCHEMA;";

SET @str = IF(@have_pfs = 1, @cmd, 'SET @dummy = 0');
PREPARE stmt FROM @str;
EXECUTE stmt;
DROP PREPARE stmt;

--
-- TABLE TABLE_IO_WAITS_SUMMARY_BY_TABLE
--

SET @cmd="CREATE TABLE performance_schema.table_io_waits_summary_by_table("
  "OBJECT_TYPE VARCHAR(64),"
  "OBJECT_SCHEMA VARCHAR(64),"
  "OBJECT_NAME VARCHAR(64),"
  "COUNT_STAR BIGINT unsigned not null,"
  "SUM_TIMER_WAIT BIGINT unsigned not null,"
  "MIN_TIMER_WAIT BIGINT unsigned not null,"
  "AVG_TIMER_WAIT BIGINT unsigned not null,"
  "MAX_TIMER_WAIT BIGINT unsigned not null,"
  "COUNT_READ BIGINT unsigned not null,"
  "SUM_TIMER_READ BIGINT unsigned not null,"
  "MIN_TIMER_READ BIGINT unsigned not null,"
  "AVG_TIMER_READ BIGINT unsigned not null,"
  "MAX_TIMER_READ BIGINT unsigned not null,"
  "COUNT_WRITE BIGINT unsigned not null,"
  "SUM_TIMER_WRITE BIGINT unsigned not null,"
  "MIN_TIMER_WRITE BIGINT unsigned not null,"
  "AVG_TIMER_WRITE BIGINT unsigned not null,"
  "MAX_TIMER_WRITE BIGINT unsigned not null,"
  "COUNT_FETCH BIGINT unsigned not null,"
  "SUM_TIMER_FETCH BIGINT unsigned not null,"
  "MIN_TIMER_FETCH BIGINT unsigned not null,"
  "AVG_TIMER_FETCH BIGINT unsigned not null,"
  "MAX_TIMER_FETCH BIGINT unsigned not null,"
  "COUNT_INSERT BIGINT unsigned not null,"
  "SUM_TIMER_INSERT BIGINT unsigned not null,"
  "MIN_TIMER_INSERT BIGINT unsigned not null,"
  "AVG_TIMER_INSERT BIGINT unsigned not null,"
  "MAX_TIMER_INSERT BIGINT unsigned not null,"
  "COUNT_UPDATE BIGINT unsigned not null,"
  "SUM_TIMER_UPDATE BIGINT unsigned not null,"
  "MIN_TIMER_UPDATE BIGINT unsigned not null,"
  "AVG_TIMER_UPDATE BIGINT unsigned not null,"
  "MAX_TIMER_UPDATE BIGINT unsigned not null,"
  "COUNT_DELETE BIGINT unsigned not null,"
  "SUM_TIMER_DELETE BIGINT unsigned not null,"
  "MIN_TIMER_DELETE BIGINT unsigned not null,"
  "AVG_TIMER_DELETE BIGINT unsigned not null,"
  "MAX_TIMER_DELETE BIGINT unsigned not null"
  ")ENGINE=PERFORMANCE_SCHEMA;";

SET @str = IF(@have_pfs = 1, @cmd, 'SET @dummy = 0');
PREPARE stmt FROM @str;
EXECUTE stmt;
DROP PREPARE stmt;

--
-- TABLE TABLE_LOCK_WAITS_SUMMARY_BY_TABLE
--

SET @cmd="CREATE TABLE performance_schema.table_lock_waits_summary_by_table("
  "OBJECT_TYPE VARCHAR(64),"
  "OBJECT_SCHEMA VARCHAR(64),"
  "OBJECT_NAME VARCHAR(64),"
  "COUNT_STAR BIGINT unsigned not null,"
  "SUM_TIMER_WAIT BIGINT unsigned not null,"
  "MIN_TIMER_WAIT BIGINT unsigned not null,"
  "AVG_TIMER_WAIT BIGINT unsigned not null,"
  "MAX_TIMER_WAIT BIGINT unsigned not null,"
  "COUNT_READ BIGINT unsigned not null,"
  "SUM_TIMER_READ BIGINT unsigned not null,"
  "MIN_TIMER_READ BIGINT unsigned not null,"
  "AVG_TIMER_READ BIGINT unsigned not null,"
  "MAX_TIMER_READ BIGINT unsigned not null,"
  "COUNT_WRITE BIGINT unsigned not null,"
  "SUM_TIMER_WRITE BIGINT unsigned not null,"
  "MIN_TIMER_WRITE BIGINT unsigned not null,"
  "AVG_TIMER_WRITE BIGINT unsigned not null,"
  "MAX_TIMER_WRITE BIGINT unsigned not null,"
  "COUNT_READ_NORMAL BIGINT unsigned not null,"
  "SUM_TIMER_READ_NORMAL BIGINT unsigned not null,"
  "MIN_TIMER_READ_NORMAL BIGINT unsigned not null,"
  "AVG_TIMER_READ_NORMAL BIGINT unsigned not null,"
  "MAX_TIMER_READ_NORMAL BIGINT unsigned not null,"
  "COUNT_READ_WITH_SHARED_LOCKS BIGINT unsigned not null,"
  "SUM_TIMER_READ_WITH_SHARED_LOCKS BIGINT unsigned not null,"
  "MIN_TIMER_READ_WITH_SHARED_LOCKS BIGINT unsigned not null,"
  "AVG_TIMER_READ_WITH_SHARED_LOCKS BIGINT unsigned not null,"
  "MAX_TIMER_READ_WITH_SHARED_LOCKS BIGINT unsigned not null,"
  "COUNT_READ_HIGH_PRIORITY BIGINT unsigned not null,"
  "SUM_TIMER_READ_HIGH_PRIORITY BIGINT unsigned not null,"
  "MIN_TIMER_READ_HIGH_PRIORITY BIGINT unsigned not null,"
  "AVG_TIMER_READ_HIGH_PRIORITY BIGINT unsigned not null,"
  "MAX_TIMER_READ_HIGH_PRIORITY BIGINT unsigned not null,"
  "COUNT_READ_NO_INSERT BIGINT unsigned not null,"
  "SUM_TIMER_READ_NO_INSERT BIGINT unsigned not null,"
  "MIN_TIMER_READ_NO_INSERT BIGINT unsigned not null,"
  "AVG_TIMER_READ_NO_INSERT BIGINT unsigned not null,"
  "MAX_TIMER_READ_NO_INSERT BIGINT unsigned not null,"
  "COUNT_READ_EXTERNAL BIGINT unsigned not null,"
  "SUM_TIMER_READ_EXTERNAL BIGINT unsigned not null,"
  "MIN_TIMER_READ_EXTERNAL BIGINT unsigned not null,"
  "AVG_TIMER_READ_EXTERNAL BIGINT unsigned not null,"
  "MAX_TIMER_READ_EXTERNAL BIGINT unsigned not null,"
  "COUNT_WRITE_ALLOW_WRITE BIGINT unsigned not null,"
  "SUM_TIMER_WRITE_ALLOW_WRITE BIGINT unsigned not null,"
  "MIN_TIMER_WRITE_ALLOW_WRITE BIGINT unsigned not null,"
  "AVG_TIMER_WRITE_ALLOW_WRITE BIGINT unsigned not null,"
  "MAX_TIMER_WRITE_ALLOW_WRITE BIGINT unsigned not null,"
  "COUNT_WRITE_CONCURRENT_INSERT BIGINT unsigned not null,"
  "SUM_TIMER_WRITE_CONCURRENT_INSERT BIGINT unsigned not null,"
  "MIN_TIMER_WRITE_CONCURRENT_INSERT BIGINT unsigned not null,"
  "AVG_TIMER_WRITE_CONCURRENT_INSERT BIGINT unsigned not null,"
  "MAX_TIMER_WRITE_CONCURRENT_INSERT BIGINT unsigned not null,"
  "COUNT_WRITE_LOW_PRIORITY BIGINT unsigned not null,"
  "SUM_TIMER_WRITE_LOW_PRIORITY BIGINT unsigned not null,"
  "MIN_TIMER_WRITE_LOW_PRIORITY BIGINT unsigned not null,"
  "AVG_TIMER_WRITE_LOW_PRIORITY BIGINT unsigned not null,"
  "MAX_TIMER_WRITE_LOW_PRIORITY BIGINT unsigned not null,"
  "COUNT_WRITE_NORMAL BIGINT unsigned not null,"
  "SUM_TIMER_WRITE_NORMAL BIGINT unsigned not null,"
  "MIN_TIMER_WRITE_NORMAL BIGINT unsigned not null,"
  "AVG_TIMER_WRITE_NORMAL BIGINT unsigned not null,"
  "MAX_TIMER_WRITE_NORMAL BIGINT unsigned not null,"
  "COUNT_WRITE_EXTERNAL BIGINT unsigned not null,"
  "SUM_TIMER_WRITE_EXTERNAL BIGINT unsigned not null,"
  "MIN_TIMER_WRITE_EXTERNAL BIGINT unsigned not null,"
  "AVG_TIMER_WRITE_EXTERNAL BIGINT unsigned not null,"
  "MAX_TIMER_WRITE_EXTERNAL BIGINT unsigned not null"
  ")ENGINE=PERFORMANCE_SCHEMA;";

SET @str = IF(@have_pfs = 1, @cmd, 'SET @dummy = 0');
PREPARE stmt FROM @str;
EXECUTE stmt;
DROP PREPARE stmt;

--
-- TABLE THREADS
--

SET @cmd="CREATE TABLE performance_schema.threads("
  "THREAD_ID BIGINT unsigned not null,"
  "NAME VARCHAR(128) not null,"
  "TYPE VARCHAR(10) not null,"
  "PROCESSLIST_ID BIGINT unsigned,"
  "PROCESSLIST_USER VARCHAR(16),"
  "PROCESSLIST_HOST VARCHAR(60),"
  "PROCESSLIST_DB VARCHAR(64),"
  "PROCESSLIST_COMMAND VARCHAR(16),"
  "PROCESSLIST_TIME BIGINT,"
  "PROCESSLIST_STATE VARCHAR(64),"
  "PROCESSLIST_INFO LONGTEXT,"
  "PARENT_THREAD_ID BIGINT unsigned,"
  "ROLE VARCHAR(64),"
  "INSTRUMENTED ENUM ('YES', 'NO') not null"
  ")ENGINE=PERFORMANCE_SCHEMA;";

SET @str = IF(@have_pfs = 1, @cmd, 'SET @dummy = 0');
PREPARE stmt FROM @str;
EXECUTE stmt;
DROP PREPARE stmt;

--
-- TABLE EVENTS_STAGES_CURRENT
--

SET @cmd="CREATE TABLE performance_schema.events_stages_current("
  "THREAD_ID BIGINT unsigned not null,"
  "EVENT_ID BIGINT unsigned not null,"
  "END_EVENT_ID BIGINT unsigned,"
  "EVENT_NAME VARCHAR(128) not null,"
  "SOURCE VARCHAR(64),"
  "TIMER_START BIGINT unsigned,"
  "TIMER_END BIGINT unsigned,"
  "TIMER_WAIT BIGINT unsigned,"
  "NESTING_EVENT_ID BIGINT unsigned,"
  "NESTING_EVENT_TYPE ENUM('STATEMENT', 'STAGE', 'WAIT')"
  ")ENGINE=PERFORMANCE_SCHEMA;";

SET @str = IF(@have_pfs = 1, @cmd, 'SET @dummy = 0');
PREPARE stmt FROM @str;
EXECUTE stmt;
DROP PREPARE stmt;

--
-- TABLE EVENTS_STAGES_HISTORY
--

SET @cmd="CREATE TABLE performance_schema.events_stages_history("
  "THREAD_ID BIGINT unsigned not null,"
  "EVENT_ID BIGINT unsigned not null,"
  "END_EVENT_ID BIGINT unsigned,"
  "EVENT_NAME VARCHAR(128) not null,"
  "SOURCE VARCHAR(64),"
  "TIMER_START BIGINT unsigned,"
  "TIMER_END BIGINT unsigned,"
  "TIMER_WAIT BIGINT unsigned,"
  "NESTING_EVENT_ID BIGINT unsigned,"
  "NESTING_EVENT_TYPE ENUM('STATEMENT', 'STAGE', 'WAIT')"
  ")ENGINE=PERFORMANCE_SCHEMA;";

SET @str = IF(@have_pfs = 1, @cmd, 'SET @dummy = 0');
PREPARE stmt FROM @str;
EXECUTE stmt;
DROP PREPARE stmt;

--
-- TABLE EVENTS_STAGES_HISTORY_LONG
--

SET @cmd="CREATE TABLE performance_schema.events_stages_history_long("
  "THREAD_ID BIGINT unsigned not null,"
  "EVENT_ID BIGINT unsigned not null,"
  "END_EVENT_ID BIGINT unsigned,"
  "EVENT_NAME VARCHAR(128) not null,"
  "SOURCE VARCHAR(64),"
  "TIMER_START BIGINT unsigned,"
  "TIMER_END BIGINT unsigned,"
  "TIMER_WAIT BIGINT unsigned,"
  "NESTING_EVENT_ID BIGINT unsigned,"
  "NESTING_EVENT_TYPE ENUM('STATEMENT', 'STAGE', 'WAIT')"
  ")ENGINE=PERFORMANCE_SCHEMA;";

SET @str = IF(@have_pfs = 1, @cmd, 'SET @dummy = 0');
PREPARE stmt FROM @str;
EXECUTE stmt;
DROP PREPARE stmt;

--
-- TABLE EVENTS_STAGES_SUMMARY_BY_THREAD_BY_EVENT_NAME
--

SET @cmd="CREATE TABLE performance_schema.events_stages_summary_by_thread_by_event_name("
  "THREAD_ID BIGINT unsigned not null,"
  "EVENT_NAME VARCHAR(128) not null,"
  "COUNT_STAR BIGINT unsigned not null,"
  "SUM_TIMER_WAIT BIGINT unsigned not null,"
  "MIN_TIMER_WAIT BIGINT unsigned not null,"
  "AVG_TIMER_WAIT BIGINT unsigned not null,"
  "MAX_TIMER_WAIT BIGINT unsigned not null"
  ")ENGINE=PERFORMANCE_SCHEMA;";

SET @str = IF(@have_pfs = 1, @cmd, 'SET @dummy = 0');
PREPARE stmt FROM @str;
EXECUTE stmt;
DROP PREPARE stmt;

--
-- TABLE EVENTS_STAGES_SUMMARY_BY_HOST_BY_EVENT_NAME
--

SET @cmd="CREATE TABLE performance_schema.events_stages_summary_by_host_by_event_name("
  "HOST CHAR(60) collate utf8_bin default null,"
  "EVENT_NAME VARCHAR(128) not null,"
  "COUNT_STAR BIGINT unsigned not null,"
  "SUM_TIMER_WAIT BIGINT unsigned not null,"
  "MIN_TIMER_WAIT BIGINT unsigned not null,"
  "AVG_TIMER_WAIT BIGINT unsigned not null,"
  "MAX_TIMER_WAIT BIGINT unsigned not null"
  ")ENGINE=PERFORMANCE_SCHEMA;";

SET @str = IF(@have_pfs = 1, @cmd, 'SET @dummy = 0');
PREPARE stmt FROM @str;
EXECUTE stmt;
DROP PREPARE stmt;

--
-- TABLE EVENTS_STAGES_SUMMARY_BY_USER_BY_EVENT_NAME
--

SET @cmd="CREATE TABLE performance_schema.events_stages_summary_by_user_by_event_name("
  "USER CHAR(16) collate utf8_bin default null,"
  "EVENT_NAME VARCHAR(128) not null,"
  "COUNT_STAR BIGINT unsigned not null,"
  "SUM_TIMER_WAIT BIGINT unsigned not null,"
  "MIN_TIMER_WAIT BIGINT unsigned not null,"
  "AVG_TIMER_WAIT BIGINT unsigned not null,"
  "MAX_TIMER_WAIT BIGINT unsigned not null"
  ")ENGINE=PERFORMANCE_SCHEMA;";

SET @str = IF(@have_pfs = 1, @cmd, 'SET @dummy = 0');
PREPARE stmt FROM @str;
EXECUTE stmt;
DROP PREPARE stmt;

--
-- TABLE EVENTS_STAGES_SUMMARY_BY_ACCOUNT_BY_EVENT_NAME
--

SET @cmd="CREATE TABLE performance_schema.events_stages_summary_by_account_by_event_name("
  "USER CHAR(16) collate utf8_bin default null,"
  "HOST CHAR(60) collate utf8_bin default null,"
  "EVENT_NAME VARCHAR(128) not null,"
  "COUNT_STAR BIGINT unsigned not null,"
  "SUM_TIMER_WAIT BIGINT unsigned not null,"
  "MIN_TIMER_WAIT BIGINT unsigned not null,"
  "AVG_TIMER_WAIT BIGINT unsigned not null,"
  "MAX_TIMER_WAIT BIGINT unsigned not null"
  ")ENGINE=PERFORMANCE_SCHEMA;";

SET @str = IF(@have_pfs = 1, @cmd, 'SET @dummy = 0');
PREPARE stmt FROM @str;
EXECUTE stmt;
DROP PREPARE stmt;

--
-- TABLE EVENTS_STAGES_SUMMARY_GLOBAL_BY_EVENT_NAME
--

SET @cmd="CREATE TABLE performance_schema.events_stages_summary_global_by_event_name("
  "EVENT_NAME VARCHAR(128) not null,"
  "COUNT_STAR BIGINT unsigned not null,"
  "SUM_TIMER_WAIT BIGINT unsigned not null,"
  "MIN_TIMER_WAIT BIGINT unsigned not null,"
  "AVG_TIMER_WAIT BIGINT unsigned not null,"
  "MAX_TIMER_WAIT BIGINT unsigned not null"
  ")ENGINE=PERFORMANCE_SCHEMA;";

SET @str = IF(@have_pfs = 1, @cmd, 'SET @dummy = 0');
PREPARE stmt FROM @str;
EXECUTE stmt;
DROP PREPARE stmt;

--
-- TABLE EVENTS_STATEMENTS_CURRENT
--

SET @cmd="CREATE TABLE performance_schema.events_statements_current("
  "THREAD_ID BIGINT unsigned not null,"
  "EVENT_ID BIGINT unsigned not null,"
  "END_EVENT_ID BIGINT unsigned,"
  "EVENT_NAME VARCHAR(128) not null,"
  "SOURCE VARCHAR(64),"
  "TIMER_START BIGINT unsigned,"
  "TIMER_END BIGINT unsigned,"
  "TIMER_WAIT BIGINT unsigned,"
  "LOCK_TIME bigint unsigned not null,"
  "SQL_TEXT LONGTEXT,"
  "DIGEST VARCHAR(32),"
  "DIGEST_TEXT LONGTEXT,"
  "CURRENT_SCHEMA VARCHAR(64),"
  "OBJECT_TYPE VARCHAR(64),"
  "OBJECT_SCHEMA VARCHAR(64),"
  "OBJECT_NAME VARCHAR(64),"
  "OBJECT_INSTANCE_BEGIN BIGINT unsigned,"
  "MYSQL_ERRNO INTEGER,"
  "RETURNED_SQLSTATE VARCHAR(5),"
  "MESSAGE_TEXT VARCHAR(128),"
  "ERRORS BIGINT unsigned not null,"
  "WARNINGS BIGINT unsigned not null,"
  "ROWS_AFFECTED BIGINT unsigned not null,"
  "ROWS_SENT BIGINT unsigned not null,"
  "ROWS_EXAMINED BIGINT unsigned not null,"
  "CREATED_TMP_DISK_TABLES BIGINT unsigned not null,"
  "CREATED_TMP_TABLES BIGINT unsigned not null,"
  "SELECT_FULL_JOIN BIGINT unsigned not null,"
  "SELECT_FULL_RANGE_JOIN BIGINT unsigned not null,"
  "SELECT_RANGE BIGINT unsigned not null,"
  "SELECT_RANGE_CHECK BIGINT unsigned not null,"
  "SELECT_SCAN BIGINT unsigned not null,"
  "SORT_MERGE_PASSES BIGINT unsigned not null,"
  "SORT_RANGE BIGINT unsigned not null,"
  "SORT_ROWS BIGINT unsigned not null,"
  "SORT_SCAN BIGINT unsigned not null,"
  "NO_INDEX_USED BIGINT unsigned not null,"
  "NO_GOOD_INDEX_USED BIGINT unsigned not null,"
  "NESTING_EVENT_ID BIGINT unsigned,"
  "NESTING_EVENT_TYPE ENUM('STATEMENT', 'STAGE', 'WAIT'),"
  "NESTING_EVENT_LEVEL INTEGER"
  ")ENGINE=PERFORMANCE_SCHEMA;";

SET @str = IF(@have_pfs = 1, @cmd, 'SET @dummy = 0');
PREPARE stmt FROM @str;
EXECUTE stmt;
DROP PREPARE stmt;

--
-- TABLE EVENTS_STATEMENTS_HISTORY
--

SET @cmd="CREATE TABLE performance_schema.events_statements_history("
  "THREAD_ID BIGINT unsigned not null,"
  "EVENT_ID BIGINT unsigned not null,"
  "END_EVENT_ID BIGINT unsigned,"
  "EVENT_NAME VARCHAR(128) not null,"
  "SOURCE VARCHAR(64),"
  "TIMER_START BIGINT unsigned,"
  "TIMER_END BIGINT unsigned,"
  "TIMER_WAIT BIGINT unsigned,"
  "LOCK_TIME bigint unsigned not null,"
  "SQL_TEXT LONGTEXT,"
  "DIGEST VARCHAR(32),"
  "DIGEST_TEXT LONGTEXT,"
  "CURRENT_SCHEMA VARCHAR(64),"
  "OBJECT_TYPE VARCHAR(64),"
  "OBJECT_SCHEMA VARCHAR(64),"
  "OBJECT_NAME VARCHAR(64),"
  "OBJECT_INSTANCE_BEGIN BIGINT unsigned,"
  "MYSQL_ERRNO INTEGER,"
  "RETURNED_SQLSTATE VARCHAR(5),"
  "MESSAGE_TEXT VARCHAR(128),"
  "ERRORS BIGINT unsigned not null,"
  "WARNINGS BIGINT unsigned not null,"
  "ROWS_AFFECTED BIGINT unsigned not null,"
  "ROWS_SENT BIGINT unsigned not null,"
  "ROWS_EXAMINED BIGINT unsigned not null,"
  "CREATED_TMP_DISK_TABLES BIGINT unsigned not null,"
  "CREATED_TMP_TABLES BIGINT unsigned not null,"
  "SELECT_FULL_JOIN BIGINT unsigned not null,"
  "SELECT_FULL_RANGE_JOIN BIGINT unsigned not null,"
  "SELECT_RANGE BIGINT unsigned not null,"
  "SELECT_RANGE_CHECK BIGINT unsigned not null,"
  "SELECT_SCAN BIGINT unsigned not null,"
  "SORT_MERGE_PASSES BIGINT unsigned not null,"
  "SORT_RANGE BIGINT unsigned not null,"
  "SORT_ROWS BIGINT unsigned not null,"
  "SORT_SCAN BIGINT unsigned not null,"
  "NO_INDEX_USED BIGINT unsigned not null,"
  "NO_GOOD_INDEX_USED BIGINT unsigned not null,"
  "NESTING_EVENT_ID BIGINT unsigned,"
  "NESTING_EVENT_TYPE ENUM('STATEMENT', 'STAGE', 'WAIT'),"
  "NESTING_EVENT_LEVEL INTEGER"
  ")ENGINE=PERFORMANCE_SCHEMA;";

SET @str = IF(@have_pfs = 1, @cmd, 'SET @dummy = 0');
PREPARE stmt FROM @str;
EXECUTE stmt;
DROP PREPARE stmt;

--
-- TABLE EVENTS_STATEMENTS_HISTORY_LONG
--

SET @cmd="CREATE TABLE performance_schema.events_statements_history_long("
  "THREAD_ID BIGINT unsigned not null,"
  "EVENT_ID BIGINT unsigned not null,"
  "END_EVENT_ID BIGINT unsigned,"
  "EVENT_NAME VARCHAR(128) not null,"
  "SOURCE VARCHAR(64),"
  "TIMER_START BIGINT unsigned,"
  "TIMER_END BIGINT unsigned,"
  "TIMER_WAIT BIGINT unsigned,"
  "LOCK_TIME bigint unsigned not null,"
  "SQL_TEXT LONGTEXT,"
  "DIGEST VARCHAR(32),"
  "DIGEST_TEXT LONGTEXT,"
  "CURRENT_SCHEMA VARCHAR(64),"
  "OBJECT_TYPE VARCHAR(64),"
  "OBJECT_SCHEMA VARCHAR(64),"
  "OBJECT_NAME VARCHAR(64),"
  "OBJECT_INSTANCE_BEGIN BIGINT unsigned,"
  "MYSQL_ERRNO INTEGER,"
  "RETURNED_SQLSTATE VARCHAR(5),"
  "MESSAGE_TEXT VARCHAR(128),"
  "ERRORS BIGINT unsigned not null,"
  "WARNINGS BIGINT unsigned not null,"
  "ROWS_AFFECTED BIGINT unsigned not null,"
  "ROWS_SENT BIGINT unsigned not null,"
  "ROWS_EXAMINED BIGINT unsigned not null,"
  "CREATED_TMP_DISK_TABLES BIGINT unsigned not null,"
  "CREATED_TMP_TABLES BIGINT unsigned not null,"
  "SELECT_FULL_JOIN BIGINT unsigned not null,"
  "SELECT_FULL_RANGE_JOIN BIGINT unsigned not null,"
  "SELECT_RANGE BIGINT unsigned not null,"
  "SELECT_RANGE_CHECK BIGINT unsigned not null,"
  "SELECT_SCAN BIGINT unsigned not null,"
  "SORT_MERGE_PASSES BIGINT unsigned not null,"
  "SORT_RANGE BIGINT unsigned not null,"
  "SORT_ROWS BIGINT unsigned not null,"
  "SORT_SCAN BIGINT unsigned not null,"
  "NO_INDEX_USED BIGINT unsigned not null,"
  "NO_GOOD_INDEX_USED BIGINT unsigned not null,"
  "NESTING_EVENT_ID BIGINT unsigned,"
  "NESTING_EVENT_TYPE ENUM('STATEMENT', 'STAGE', 'WAIT'),"
  "NESTING_EVENT_LEVEL INTEGER"
  ")ENGINE=PERFORMANCE_SCHEMA;";

SET @str = IF(@have_pfs = 1, @cmd, 'SET @dummy = 0');
PREPARE stmt FROM @str;
EXECUTE stmt;
DROP PREPARE stmt;

--
-- TABLE EVENTS_STATEMENTS_SUMMARY_BY_THREAD_BY_EVENT_NAME
--

SET @cmd="CREATE TABLE performance_schema.events_statements_summary_by_thread_by_event_name("
  "THREAD_ID BIGINT unsigned not null,"
  "EVENT_NAME VARCHAR(128) not null,"
  "COUNT_STAR BIGINT unsigned not null,"
  "SUM_TIMER_WAIT BIGINT unsigned not null,"
  "MIN_TIMER_WAIT BIGINT unsigned not null,"
  "AVG_TIMER_WAIT BIGINT unsigned not null,"
  "MAX_TIMER_WAIT BIGINT unsigned not null,"
  "SUM_LOCK_TIME BIGINT unsigned not null,"
  "SUM_ERRORS BIGINT unsigned not null,"
  "SUM_WARNINGS BIGINT unsigned not null,"
  "SUM_ROWS_AFFECTED BIGINT unsigned not null,"
  "SUM_ROWS_SENT BIGINT unsigned not null,"
  "SUM_ROWS_EXAMINED BIGINT unsigned not null,"
  "SUM_CREATED_TMP_DISK_TABLES BIGINT unsigned not null,"
  "SUM_CREATED_TMP_TABLES BIGINT unsigned not null,"
  "SUM_SELECT_FULL_JOIN BIGINT unsigned not null,"
  "SUM_SELECT_FULL_RANGE_JOIN BIGINT unsigned not null,"
  "SUM_SELECT_RANGE BIGINT unsigned not null,"
  "SUM_SELECT_RANGE_CHECK BIGINT unsigned not null,"
  "SUM_SELECT_SCAN BIGINT unsigned not null,"
  "SUM_SORT_MERGE_PASSES BIGINT unsigned not null,"
  "SUM_SORT_RANGE BIGINT unsigned not null,"
  "SUM_SORT_ROWS BIGINT unsigned not null,"
  "SUM_SORT_SCAN BIGINT unsigned not null,"
  "SUM_NO_INDEX_USED BIGINT unsigned not null,"
  "SUM_NO_GOOD_INDEX_USED BIGINT unsigned not null"
  ")ENGINE=PERFORMANCE_SCHEMA;";

SET @str = IF(@have_pfs = 1, @cmd, 'SET @dummy = 0');
PREPARE stmt FROM @str;
EXECUTE stmt;
DROP PREPARE stmt;

--
-- TABLE EVENTS_STATEMENTS_SUMMARY_BY_HOST_BY_EVENT_NAME
--

SET @cmd="CREATE TABLE performance_schema.events_statements_summary_by_host_by_event_name("
  "HOST CHAR(60) collate utf8_bin default null,"
  "EVENT_NAME VARCHAR(128) not null,"
  "COUNT_STAR BIGINT unsigned not null,"
  "SUM_TIMER_WAIT BIGINT unsigned not null,"
  "MIN_TIMER_WAIT BIGINT unsigned not null,"
  "AVG_TIMER_WAIT BIGINT unsigned not null,"
  "MAX_TIMER_WAIT BIGINT unsigned not null,"
  "SUM_LOCK_TIME BIGINT unsigned not null,"
  "SUM_ERRORS BIGINT unsigned not null,"
  "SUM_WARNINGS BIGINT unsigned not null,"
  "SUM_ROWS_AFFECTED BIGINT unsigned not null,"
  "SUM_ROWS_SENT BIGINT unsigned not null,"
  "SUM_ROWS_EXAMINED BIGINT unsigned not null,"
  "SUM_CREATED_TMP_DISK_TABLES BIGINT unsigned not null,"
  "SUM_CREATED_TMP_TABLES BIGINT unsigned not null,"
  "SUM_SELECT_FULL_JOIN BIGINT unsigned not null,"
  "SUM_SELECT_FULL_RANGE_JOIN BIGINT unsigned not null,"
  "SUM_SELECT_RANGE BIGINT unsigned not null,"
  "SUM_SELECT_RANGE_CHECK BIGINT unsigned not null,"
  "SUM_SELECT_SCAN BIGINT unsigned not null,"
  "SUM_SORT_MERGE_PASSES BIGINT unsigned not null,"
  "SUM_SORT_RANGE BIGINT unsigned not null,"
  "SUM_SORT_ROWS BIGINT unsigned not null,"
  "SUM_SORT_SCAN BIGINT unsigned not null,"
  "SUM_NO_INDEX_USED BIGINT unsigned not null,"
  "SUM_NO_GOOD_INDEX_USED BIGINT unsigned not null"
  ")ENGINE=PERFORMANCE_SCHEMA;";

SET @str = IF(@have_pfs = 1, @cmd, 'SET @dummy = 0');
PREPARE stmt FROM @str;
EXECUTE stmt;
DROP PREPARE stmt;

--
-- TABLE EVENTS_STATEMENTS_SUMMARY_BY_USER_BY_EVENT_NAME
--

SET @cmd="CREATE TABLE performance_schema.events_statements_summary_by_user_by_event_name("
  "USER CHAR(16) collate utf8_bin default null,"
  "EVENT_NAME VARCHAR(128) not null,"
  "COUNT_STAR BIGINT unsigned not null,"
  "SUM_TIMER_WAIT BIGINT unsigned not null,"
  "MIN_TIMER_WAIT BIGINT unsigned not null,"
  "AVG_TIMER_WAIT BIGINT unsigned not null,"
  "MAX_TIMER_WAIT BIGINT unsigned not null,"
  "SUM_LOCK_TIME BIGINT unsigned not null,"
  "SUM_ERRORS BIGINT unsigned not null,"
  "SUM_WARNINGS BIGINT unsigned not null,"
  "SUM_ROWS_AFFECTED BIGINT unsigned not null,"
  "SUM_ROWS_SENT BIGINT unsigned not null,"
  "SUM_ROWS_EXAMINED BIGINT unsigned not null,"
  "SUM_CREATED_TMP_DISK_TABLES BIGINT unsigned not null,"
  "SUM_CREATED_TMP_TABLES BIGINT unsigned not null,"
  "SUM_SELECT_FULL_JOIN BIGINT unsigned not null,"
  "SUM_SELECT_FULL_RANGE_JOIN BIGINT unsigned not null,"
  "SUM_SELECT_RANGE BIGINT unsigned not null,"
  "SUM_SELECT_RANGE_CHECK BIGINT unsigned not null,"
  "SUM_SELECT_SCAN BIGINT unsigned not null,"
  "SUM_SORT_MERGE_PASSES BIGINT unsigned not null,"
  "SUM_SORT_RANGE BIGINT unsigned not null,"
  "SUM_SORT_ROWS BIGINT unsigned not null,"
  "SUM_SORT_SCAN BIGINT unsigned not null,"
  "SUM_NO_INDEX_USED BIGINT unsigned not null,"
  "SUM_NO_GOOD_INDEX_USED BIGINT unsigned not null"
  ")ENGINE=PERFORMANCE_SCHEMA;";

SET @str = IF(@have_pfs = 1, @cmd, 'SET @dummy = 0');
PREPARE stmt FROM @str;
EXECUTE stmt;
DROP PREPARE stmt;

--
-- TABLE EVENTS_STATEMENTS_SUMMARY_BY_ACCOUNT_BY_EVENT_NAME
--

SET @cmd="CREATE TABLE performance_schema.events_statements_summary_by_account_by_event_name("
  "USER CHAR(16) collate utf8_bin default null,"
  "HOST CHAR(60) collate utf8_bin default null,"
  "EVENT_NAME VARCHAR(128) not null,"
  "COUNT_STAR BIGINT unsigned not null,"
  "SUM_TIMER_WAIT BIGINT unsigned not null,"
  "MIN_TIMER_WAIT BIGINT unsigned not null,"
  "AVG_TIMER_WAIT BIGINT unsigned not null,"
  "MAX_TIMER_WAIT BIGINT unsigned not null,"
  "SUM_LOCK_TIME BIGINT unsigned not null,"
  "SUM_ERRORS BIGINT unsigned not null,"
  "SUM_WARNINGS BIGINT unsigned not null,"
  "SUM_ROWS_AFFECTED BIGINT unsigned not null,"
  "SUM_ROWS_SENT BIGINT unsigned not null,"
  "SUM_ROWS_EXAMINED BIGINT unsigned not null,"
  "SUM_CREATED_TMP_DISK_TABLES BIGINT unsigned not null,"
  "SUM_CREATED_TMP_TABLES BIGINT unsigned not null,"
  "SUM_SELECT_FULL_JOIN BIGINT unsigned not null,"
  "SUM_SELECT_FULL_RANGE_JOIN BIGINT unsigned not null,"
  "SUM_SELECT_RANGE BIGINT unsigned not null,"
  "SUM_SELECT_RANGE_CHECK BIGINT unsigned not null,"
  "SUM_SELECT_SCAN BIGINT unsigned not null,"
  "SUM_SORT_MERGE_PASSES BIGINT unsigned not null,"
  "SUM_SORT_RANGE BIGINT unsigned not null,"
  "SUM_SORT_ROWS BIGINT unsigned not null,"
  "SUM_SORT_SCAN BIGINT unsigned not null,"
  "SUM_NO_INDEX_USED BIGINT unsigned not null,"
  "SUM_NO_GOOD_INDEX_USED BIGINT unsigned not null"
  ")ENGINE=PERFORMANCE_SCHEMA;";

SET @str = IF(@have_pfs = 1, @cmd, 'SET @dummy = 0');
PREPARE stmt FROM @str;
EXECUTE stmt;
DROP PREPARE stmt;

--
-- TABLE EVENTS_STATEMENTS_SUMMARY_GLOBAL_BY_EVENT_NAME
--

SET @cmd="CREATE TABLE performance_schema.events_statements_summary_global_by_event_name("
  "EVENT_NAME VARCHAR(128) not null,"
  "COUNT_STAR BIGINT unsigned not null,"
  "SUM_TIMER_WAIT BIGINT unsigned not null,"
  "MIN_TIMER_WAIT BIGINT unsigned not null,"
  "AVG_TIMER_WAIT BIGINT unsigned not null,"
  "MAX_TIMER_WAIT BIGINT unsigned not null,"
  "SUM_LOCK_TIME BIGINT unsigned not null,"
  "SUM_ERRORS BIGINT unsigned not null,"
  "SUM_WARNINGS BIGINT unsigned not null,"
  "SUM_ROWS_AFFECTED BIGINT unsigned not null,"
  "SUM_ROWS_SENT BIGINT unsigned not null,"
  "SUM_ROWS_EXAMINED BIGINT unsigned not null,"
  "SUM_CREATED_TMP_DISK_TABLES BIGINT unsigned not null,"
  "SUM_CREATED_TMP_TABLES BIGINT unsigned not null,"
  "SUM_SELECT_FULL_JOIN BIGINT unsigned not null,"
  "SUM_SELECT_FULL_RANGE_JOIN BIGINT unsigned not null,"
  "SUM_SELECT_RANGE BIGINT unsigned not null,"
  "SUM_SELECT_RANGE_CHECK BIGINT unsigned not null,"
  "SUM_SELECT_SCAN BIGINT unsigned not null,"
  "SUM_SORT_MERGE_PASSES BIGINT unsigned not null,"
  "SUM_SORT_RANGE BIGINT unsigned not null,"
  "SUM_SORT_ROWS BIGINT unsigned not null,"
  "SUM_SORT_SCAN BIGINT unsigned not null,"
  "SUM_NO_INDEX_USED BIGINT unsigned not null,"
  "SUM_NO_GOOD_INDEX_USED BIGINT unsigned not null"
  ")ENGINE=PERFORMANCE_SCHEMA;";

SET @str = IF(@have_pfs = 1, @cmd, 'SET @dummy = 0');
PREPARE stmt FROM @str;
EXECUTE stmt;
DROP PREPARE stmt;

--
-- TABLE HOSTS
--

SET @cmd="CREATE TABLE performance_schema.hosts("
  "HOST CHAR(60) collate utf8_bin default null,"
  "CURRENT_CONNECTIONS bigint not null,"
  "TOTAL_CONNECTIONS bigint not null"
  ")ENGINE=PERFORMANCE_SCHEMA;";

SET @str = IF(@have_pfs = 1, @cmd, 'SET @dummy = 0');
PREPARE stmt FROM @str;
EXECUTE stmt;
DROP PREPARE stmt;

--
-- TABLE USERS
--

SET @cmd="CREATE TABLE performance_schema.users("
  "USER CHAR(16) collate utf8_bin default null,"
  "CURRENT_CONNECTIONS bigint not null,"
  "TOTAL_CONNECTIONS bigint not null"
  ")ENGINE=PERFORMANCE_SCHEMA;";

SET @str = IF(@have_pfs = 1, @cmd, 'SET @dummy = 0');
PREPARE stmt FROM @str;
EXECUTE stmt;
DROP PREPARE stmt;

--
-- TABLE ACCOUNTS
--

SET @cmd="CREATE TABLE performance_schema.accounts("
  "USER CHAR(16) collate utf8_bin default null,"
  "HOST CHAR(60) collate utf8_bin default null,"
  "CURRENT_CONNECTIONS bigint not null,"
  "TOTAL_CONNECTIONS bigint not null"
  ")ENGINE=PERFORMANCE_SCHEMA;";

SET @str = IF(@have_pfs = 1, @cmd, 'SET @dummy = 0');
PREPARE stmt FROM @str;
EXECUTE stmt;
DROP PREPARE stmt;

--
-- TABLE MEMORY_SUMMARY_GLOBAL_BY_EVENT_NAME
--

SET @cmd="CREATE TABLE performance_schema.memory_summary_global_by_event_name("
  "EVENT_NAME VARCHAR(128) not null,"
  "COUNT_ALLOC BIGINT unsigned not null,"
  "COUNT_FREE BIGINT unsigned not null,"
  "SUM_NUMBER_OF_BYTES_ALLOC BIGINT unsigned not null,"
  "SUM_NUMBER_OF_BYTES_FREE BIGINT unsigned not null,"
  "LOW_COUNT_USED BIGINT not null,"
  "CURRENT_COUNT_USED BIGINT not null,"
  "HIGH_COUNT_USED BIGINT not null,"
  "LOW_NUMBER_OF_BYTES_USED BIGINT not null,"
  "CURRENT_NUMBER_OF_BYTES_USED BIGINT not null,"
  "HIGH_NUMBER_OF_BYTES_USED BIGINT not null"
  ")ENGINE=PERFORMANCE_SCHEMA;";

SET @str = IF(@have_pfs = 1, @cmd, 'SET @dummy = 0');
PREPARE stmt FROM @str;
EXECUTE stmt;
DROP PREPARE stmt;

--
-- TABLE MEMORY_SUMMARY_BY_THREAD_BY_EVENT_NAME
--

SET @cmd="CREATE TABLE performance_schema.memory_summary_by_thread_by_event_name("
  "THREAD_ID BIGINT unsigned not null,"
  "EVENT_NAME VARCHAR(128) not null,"
  "COUNT_ALLOC BIGINT unsigned not null,"
  "COUNT_FREE BIGINT unsigned not null,"
  "SUM_NUMBER_OF_BYTES_ALLOC BIGINT unsigned not null,"
  "SUM_NUMBER_OF_BYTES_FREE BIGINT unsigned not null,"
  "LOW_COUNT_USED BIGINT not null,"
  "CURRENT_COUNT_USED BIGINT not null,"
  "HIGH_COUNT_USED BIGINT not null,"
  "LOW_NUMBER_OF_BYTES_USED BIGINT not null,"
  "CURRENT_NUMBER_OF_BYTES_USED BIGINT not null,"
  "HIGH_NUMBER_OF_BYTES_USED BIGINT not null"
  ")ENGINE=PERFORMANCE_SCHEMA;";

SET @str = IF(@have_pfs = 1, @cmd, 'SET @dummy = 0');
PREPARE stmt FROM @str;
EXECUTE stmt;
DROP PREPARE stmt;

--
-- TABLE MEMORY_SUMMARY_BY_ACCOUNT_BY_EVENT_NAME
--

SET @cmd="CREATE TABLE performance_schema.memory_summary_by_account_by_event_name("
  "USER CHAR(16) collate utf8_bin default null,"
  "HOST CHAR(60) collate utf8_bin default null,"
  "EVENT_NAME VARCHAR(128) not null,"
  "COUNT_ALLOC BIGINT unsigned not null,"
  "COUNT_FREE BIGINT unsigned not null,"
  "SUM_NUMBER_OF_BYTES_ALLOC BIGINT unsigned not null,"
  "SUM_NUMBER_OF_BYTES_FREE BIGINT unsigned not null,"
  "LOW_COUNT_USED BIGINT not null,"
  "CURRENT_COUNT_USED BIGINT not null,"
  "HIGH_COUNT_USED BIGINT not null,"
  "LOW_NUMBER_OF_BYTES_USED BIGINT not null,"
  "CURRENT_NUMBER_OF_BYTES_USED BIGINT not null,"
  "HIGH_NUMBER_OF_BYTES_USED BIGINT not null"
  ")ENGINE=PERFORMANCE_SCHEMA;";

SET @str = IF(@have_pfs = 1, @cmd, 'SET @dummy = 0');
PREPARE stmt FROM @str;
EXECUTE stmt;
DROP PREPARE stmt;

--
-- TABLE MEMORY_SUMMARY_BY_HOST_BY_EVENT_NAME
--

SET @cmd="CREATE TABLE performance_schema.memory_summary_by_host_by_event_name("
  "HOST CHAR(60) collate utf8_bin default null,"
  "EVENT_NAME VARCHAR(128) not null,"
  "COUNT_ALLOC BIGINT unsigned not null,"
  "COUNT_FREE BIGINT unsigned not null,"
  "SUM_NUMBER_OF_BYTES_ALLOC BIGINT unsigned not null,"
  "SUM_NUMBER_OF_BYTES_FREE BIGINT unsigned not null,"
  "LOW_COUNT_USED BIGINT not null,"
  "CURRENT_COUNT_USED BIGINT not null,"
  "HIGH_COUNT_USED BIGINT not null,"
  "LOW_NUMBER_OF_BYTES_USED BIGINT not null,"
  "CURRENT_NUMBER_OF_BYTES_USED BIGINT not null,"
  "HIGH_NUMBER_OF_BYTES_USED BIGINT not null"
  ")ENGINE=PERFORMANCE_SCHEMA;";

SET @str = IF(@have_pfs = 1, @cmd, 'SET @dummy = 0');
PREPARE stmt FROM @str;
EXECUTE stmt;
DROP PREPARE stmt;

--
-- TABLE MEMORY_SUMMARY_BY_USER_BY_EVENT_NAME
--

SET @cmd="CREATE TABLE performance_schema.memory_summary_by_user_by_event_name("
  "USER CHAR(16) collate utf8_bin default null,"
  "EVENT_NAME VARCHAR(128) not null,"
  "COUNT_ALLOC BIGINT unsigned not null,"
  "COUNT_FREE BIGINT unsigned not null,"
  "SUM_NUMBER_OF_BYTES_ALLOC BIGINT unsigned not null,"
  "SUM_NUMBER_OF_BYTES_FREE BIGINT unsigned not null,"
  "LOW_COUNT_USED BIGINT not null,"
  "CURRENT_COUNT_USED BIGINT not null,"
  "HIGH_COUNT_USED BIGINT not null,"
  "LOW_NUMBER_OF_BYTES_USED BIGINT not null,"
  "CURRENT_NUMBER_OF_BYTES_USED BIGINT not null,"
  "HIGH_NUMBER_OF_BYTES_USED BIGINT not null"
  ")ENGINE=PERFORMANCE_SCHEMA;";

SET @str = IF(@have_pfs = 1, @cmd, 'SET @dummy = 0');
PREPARE stmt FROM @str;
EXECUTE stmt;
DROP PREPARE stmt;

--
-- TABLE EVENTS_STATEMENTS_SUMMARY_BY_DIGEST
--

SET @cmd="CREATE TABLE performance_schema.events_statements_summary_by_digest("
  "SCHEMA_NAME VARCHAR(64),"
  "DIGEST VARCHAR(32),"
  "DIGEST_TEXT LONGTEXT,"
  "COUNT_STAR BIGINT unsigned not null,"
  "SUM_TIMER_WAIT BIGINT unsigned not null,"
  "MIN_TIMER_WAIT BIGINT unsigned not null,"
  "AVG_TIMER_WAIT BIGINT unsigned not null,"
  "MAX_TIMER_WAIT BIGINT unsigned not null,"
  "SUM_LOCK_TIME BIGINT unsigned not null,"
  "SUM_ERRORS BIGINT unsigned not null,"
  "SUM_WARNINGS BIGINT unsigned not null,"
  "SUM_ROWS_AFFECTED BIGINT unsigned not null,"
  "SUM_ROWS_SENT BIGINT unsigned not null,"
  "SUM_ROWS_EXAMINED BIGINT unsigned not null,"
  "SUM_CREATED_TMP_DISK_TABLES BIGINT unsigned not null,"
  "SUM_CREATED_TMP_TABLES BIGINT unsigned not null,"
  "SUM_SELECT_FULL_JOIN BIGINT unsigned not null,"
  "SUM_SELECT_FULL_RANGE_JOIN BIGINT unsigned not null,"
  "SUM_SELECT_RANGE BIGINT unsigned not null,"
  "SUM_SELECT_RANGE_CHECK BIGINT unsigned not null,"
  "SUM_SELECT_SCAN BIGINT unsigned not null,"
  "SUM_SORT_MERGE_PASSES BIGINT unsigned not null,"
  "SUM_SORT_RANGE BIGINT unsigned not null,"
  "SUM_SORT_ROWS BIGINT unsigned not null,"
  "SUM_SORT_SCAN BIGINT unsigned not null,"
  "SUM_NO_INDEX_USED BIGINT unsigned not null,"
  "SUM_NO_GOOD_INDEX_USED BIGINT unsigned not null,"
  "FIRST_SEEN TIMESTAMP(0) NOT NULL default 0,"
  "LAST_SEEN TIMESTAMP(0) NOT NULL default 0"
  ")ENGINE=PERFORMANCE_SCHEMA;";


SET @str = IF(@have_pfs = 1, @cmd, 'SET @dummy = 0');
PREPARE stmt FROM @str;
EXECUTE stmt;
DROP PREPARE stmt;

--
-- TABLE EVENTS_STATEMENTS_SUMMARY_BY_ROUTINE
--

SET @cmd="CREATE TABLE performance_schema.events_statements_summary_by_program("
  "OBJECT_TYPE enum('EVENT', 'FUNCTION', 'PROCEDURE', 'TABLE', 'TRIGGER'),"
  "OBJECT_SCHEMA varchar(64) NOT NULL,"
  "OBJECT_NAME varchar(64) NOT NULL,"
  "COUNT_STAR bigint(20) unsigned NOT NULL,"
  "SUM_TIMER_WAIT bigint(20) unsigned NOT NULL,"
  "MIN_TIMER_WAIT bigint(20) unsigned NOT NULL,"
  "AVG_TIMER_WAIT bigint(20) unsigned NOT NULL,"
  "MAX_TIMER_WAIT bigint(20) unsigned NOT NULL,"
  "COUNT_STATEMENTS bigint(20) unsigned NOT NULL,"
  "SUM_STATEMENTS_WAIT bigint(20) unsigned NOT NULL,"
  "MIN_STATEMENTS_WAIT bigint(20) unsigned NOT NULL,"
  "AVG_STATEMENTS_WAIT bigint(20) unsigned NOT NULL,"
  "MAX_STATEMENTS_WAIT bigint(20) unsigned NOT NULL,"
  "SUM_LOCK_TIME bigint(20) unsigned NOT NULL,"
  "SUM_ERRORS bigint(20) unsigned NOT NULL,"
  "SUM_WARNINGS bigint(20) unsigned NOT NULL,"
  "SUM_ROWS_AFFECTED bigint(20) unsigned NOT NULL,"
  "SUM_ROWS_SENT bigint(20) unsigned NOT NULL,"
  "SUM_ROWS_EXAMINED bigint(20) unsigned NOT NULL,"
  "SUM_CREATED_TMP_DISK_TABLES bigint(20) unsigned NOT NULL,"
  "SUM_CREATED_TMP_TABLES bigint(20) unsigned NOT NULL,"
  "SUM_SELECT_FULL_JOIN bigint(20) unsigned NOT NULL,"
  "SUM_SELECT_FULL_RANGE_JOIN bigint(20) unsigned NOT NULL,"
  "SUM_SELECT_RANGE bigint(20) unsigned NOT NULL,"
  "SUM_SELECT_RANGE_CHECK bigint(20) unsigned NOT NULL,"
  "SUM_SELECT_SCAN bigint(20) unsigned NOT NULL,"
  "SUM_SORT_MERGE_PASSES bigint(20) unsigned NOT NULL,"
  "SUM_SORT_RANGE bigint(20) unsigned NOT NULL,"
  "SUM_SORT_ROWS bigint(20) unsigned NOT NULL,"
  "SUM_SORT_SCAN bigint(20) unsigned NOT NULL,"
  "SUM_NO_INDEX_USED bigint(20) unsigned NOT NULL,"
  "SUM_NO_GOOD_INDEX_USED bigint(20) unsigned NOT NULL"
  ")ENGINE=PERFORMANCE_SCHEMA;";

SET @str = IF(@have_pfs = 1, @cmd, 'SET @dummy = 0');
PREPARE stmt FROM @str;
EXECUTE stmt;
DROP PREPARE stmt;

--
-- TABLE replication_connection_configuration
--

SET @cmd="CREATE TABLE performance_schema.replication_connection_configuration("
  "HOST CHAR(60) collate utf8_bin not null,"
  "PORT INTEGER not null,"
  "USER CHAR(16) collate utf8_bin not null,"
  "NETWORK_INTERFACE CHAR(60) collate utf8_bin not null,"
  "AUTO_POSITION ENUM('1','0') not null,"
  "SSL_ALLOWED ENUM('YES','NO','IGNORED') not null,"
  "SSL_CA_FILE VARCHAR(512) not null,"
  "SSL_CA_PATH VARCHAR(512) not null,"
  "SSL_CERTIFICATE VARCHAR(512) not null,"
  "SSL_CIPHER VARCHAR(512) not null,"
  "SSL_KEY VARCHAR(512) not null,"
  "SSL_VERIFY_SERVER_CERTIFICATE ENUM('YES','NO') not null,"
  "SSL_CRL_FILE VARCHAR(255) not null,"
  "SSL_CRL_PATH VARCHAR(255) not null,"
  "CONNECTION_RETRY_INTERVAL INTEGER not null,"
  "CONNECTION_RETRY_COUNT BIGINT unsigned NOT NULL"
  ") ENGINE=PERFORMANCE_SCHEMA;";

SET @str = IF(@have_pfs = 1, @cmd, 'SET @dummy = 0');
PREPARE stmt FROM @str;
EXECUTE stmt;
DROP PREPARE stmt;

--
-- TABLE replication_connection_status
--

SET @cmd="CREATE TABLE performance_schema.replication_connection_status("
  "SOURCE_UUID CHAR(36) collate utf8_bin not null,"
  "THREAD_ID BIGINT unsigned,"
  "SERVICE_STATE ENUM('ON','OFF','CONNECTING') not null,"
  "RECEIVED_TRANSACTION_SET TEXT not null,"
  "LAST_ERROR_NUMBER INTEGER not null,"
  "LAST_ERROR_MESSAGE VARCHAR(1024) not null,"
  "LAST_ERROR_TIMESTAMP TIMESTAMP(0) not null"
  ") ENGINE=PERFORMANCE_SCHEMA;";

SET @str = IF(@have_pfs = 1, @cmd, 'SET @dummy = 0');
PREPARE stmt FROM @str;
EXECUTE stmt;
DROP PREPARE stmt;

--
-- TABLE replication_execute_configuration
--

SET @cmd="CREATE TABLE performance_schema.replication_execute_configuration("
  "DESIRED_DELAY INTEGER not null"
  ") ENGINE=PERFORMANCE_SCHEMA;";

SET @str = IF(@have_pfs = 1, @cmd, 'SET @dummy = 0');
PREPARE stmt FROM @str;
EXECUTE stmt;
DROP PREPARE stmt;

--
-- TABLE replication_execute_status
--

SET @cmd="CREATE TABLE performance_schema.replication_execute_status("
  "SERVICE_STATE ENUM('ON','OFF') not null,"
  "REMAINING_DELAY INTEGER unsigned"
  ") ENGINE=PERFORMANCE_SCHEMA;";

SET @str = IF(@have_pfs = 1, @cmd, 'SET @dummy = 0');
PREPARE stmt FROM @str;
EXECUTE stmt;
DROP PREPARE stmt;

--
-- TABLE replication_execute_status_by_coordinator
--

SET @cmd="CREATE TABLE performance_schema.replication_execute_status_by_coordinator("
  "THREAD_ID BIGINT UNSIGNED,"
  "SERVICE_STATE ENUM('ON','OFF') not null,"
  "LAST_ERROR_NUMBER INTEGER not null,"
  "LAST_ERROR_MESSAGE VARCHAR(1024) not null,"
  "LAST_ERROR_TIMESTAMP TIMESTAMP(0) not null"
  ") ENGINE=PERFORMANCE_SCHEMA;";

SET @str = IF(@have_pfs = 1, @cmd, 'SET @dummy = 0');
PREPARE stmt FROM @str;
EXECUTE stmt;
DROP PREPARE stmt;

--
-- TABLE replication_execute_status_by_worker
--

SET @cmd="CREATE TABLE performance_schema.replication_execute_status_by_worker("
  "WORKER_ID BIGINT UNSIGNED not null,"
  "THREAD_ID BIGINT UNSIGNED,"
  "SERVICE_STATE ENUM('ON','OFF') not null,"
  "LAST_SEEN_TRANSACTION CHAR(57) not null,"
  "LAST_ERROR_NUMBER INTEGER not null,"
  "LAST_ERROR_MESSAGE VARCHAR(1024) not null,"
  "LAST_ERROR_TIMESTAMP TIMESTAMP(0) not null"
  ") ENGINE=PERFORMANCE_SCHEMA;";

SET @str = IF(@have_pfs = 1, @cmd, 'SET @dummy = 0');
PREPARE stmt FROM @str;
EXECUTE stmt;
DROP PREPARE stmt;

--
-- TABLE SESSION_CONNECT_ATTRS
--

SET @cmd="CREATE TABLE performance_schema.session_connect_attrs("
  "PROCESSLIST_ID INT NOT NULL,"
  "ATTR_NAME VARCHAR(32) NOT NULL,"
  "ATTR_VALUE VARCHAR(1024),"
  "ORDINAL_POSITION INT"
  ")ENGINE=PERFORMANCE_SCHEMA CHARACTER SET utf8 COLLATE utf8_bin;";

SET @str = IF(@have_pfs = 1, @cmd, 'SET @dummy = 0');
PREPARE stmt FROM @str;
EXECUTE stmt;
DROP PREPARE stmt;

--
-- TABLE SESSION_ACCOUNT_CONNECT_ATTRS
--

SET @cmd="CREATE TABLE performance_schema.session_account_connect_attrs "
         " LIKE performance_schema.session_connect_attrs;";

SET @str = IF(@have_pfs = 1, @cmd, 'SET @dummy = 0');
PREPARE stmt FROM @str;
EXECUTE stmt;
DROP PREPARE stmt;

CREATE TABLE IF NOT EXISTS proxies_priv (Host char(60) binary DEFAULT '' NOT NULL, User char(16) binary DEFAULT '' NOT NULL, Proxied_host char(60) binary DEFAULT '' NOT NULL, Proxied_user char(16) binary DEFAULT '' NOT NULL, With_grant BOOL DEFAULT 0 NOT NULL, Grantor char(77) DEFAULT '' NOT NULL, Timestamp timestamp NOT NULL DEFAULT CURRENT_TIMESTAMP ON UPDATE CURRENT_TIMESTAMP, PRIMARY KEY Host (Host,User,Proxied_host,Proxied_user), KEY Grantor (Grantor) ) engine=MyISAM CHARACTER SET utf8 COLLATE utf8_bin comment='User proxy privileges';

-- Remember for later if proxies_priv table already existed
set @had_proxies_priv_table= @@warning_count != 0;



#
# SQL commands for creating the tables in MySQL Server which
# are used by the NDBINFO storage engine to access system
# information and statistics from MySQL Cluster
#
# Only create objects if NDBINFO is supported
SELECT @have_ndbinfo:= COUNT(*) FROM information_schema.engines WHERE engine='NDBINFO' AND support IN ('YES', 'DEFAULT');

# Only create objects if version >= 7.1
SET @str=IF(@have_ndbinfo,'SELECT @have_ndbinfo:= (@@ndbinfo_version >= (7 << 16) | (1 << 8)) || @ndbinfo_skip_version_check','SET @dummy = 0');
PREPARE stmt FROM @str;
EXECUTE stmt;
DROP PREPARE stmt;

# Only create objects if ndbinfo namespace is free
SET @str=IF(@have_ndbinfo,'SET @@ndbinfo_show_hidden=TRUE','SET @dummy = 0');
PREPARE stmt FROM @str;
EXECUTE stmt;
DROP PREPARE stmt;

SET @str=IF(@have_ndbinfo,'SELECT @have_ndbinfo:= COUNT(*) = 0 FROM information_schema.tables WHERE table_schema = @@ndbinfo_database AND LEFT(table_name, LENGTH(@@ndbinfo_table_prefix)) = @@ndbinfo_table_prefix AND engine != "ndbinfo"','SET @dummy = 0');
PREPARE stmt FROM @str;
EXECUTE stmt;
DROP PREPARE stmt;

SET @str=IF(@have_ndbinfo,'SET @@ndbinfo_show_hidden=default','SET @dummy = 0');
PREPARE stmt FROM @str;
EXECUTE stmt;
DROP PREPARE stmt;

SET @str=IF(@have_ndbinfo,'CREATE DATABASE IF NOT EXISTS `ndbinfo`','SET @dummy = 0');
PREPARE stmt FROM @str;
EXECUTE stmt;
DROP PREPARE stmt;

# Set NDBINFO in offline mode during (re)create of tables
# and views to avoid errors caused by no such table or
# different table definition in NDB
SET @str=IF(@have_ndbinfo,'SET @@global.ndbinfo_offline=TRUE','SET @dummy = 0');
PREPARE stmt FROM @str;
EXECUTE stmt;
DROP PREPARE stmt;

# Drop any old views in ndbinfo
SET @str=IF(@have_ndbinfo,'DROP VIEW IF EXISTS `ndbinfo`.`transporters`','SET @dummy = 0');
<<<<<<< HEAD
PREPARE stmt FROM @str;
EXECUTE stmt;
DROP PREPARE stmt;

SET @str=IF(@have_ndbinfo,'DROP VIEW IF EXISTS `ndbinfo`.`logspaces`','SET @dummy = 0');
PREPARE stmt FROM @str;
EXECUTE stmt;
DROP PREPARE stmt;

SET @str=IF(@have_ndbinfo,'DROP VIEW IF EXISTS `ndbinfo`.`logbuffers`','SET @dummy = 0');
PREPARE stmt FROM @str;
EXECUTE stmt;
DROP PREPARE stmt;

SET @str=IF(@have_ndbinfo,'DROP VIEW IF EXISTS `ndbinfo`.`resources`','SET @dummy = 0');
PREPARE stmt FROM @str;
EXECUTE stmt;
DROP PREPARE stmt;

SET @str=IF(@have_ndbinfo,'DROP VIEW IF EXISTS `ndbinfo`.`counters`','SET @dummy = 0');
PREPARE stmt FROM @str;
EXECUTE stmt;
DROP PREPARE stmt;

SET @str=IF(@have_ndbinfo,'DROP VIEW IF EXISTS `ndbinfo`.`nodes`','SET @dummy = 0');
PREPARE stmt FROM @str;
EXECUTE stmt;
DROP PREPARE stmt;

SET @str=IF(@have_ndbinfo,'DROP VIEW IF EXISTS `ndbinfo`.`memoryusage`','SET @dummy = 0');
PREPARE stmt FROM @str;
EXECUTE stmt;
DROP PREPARE stmt;

SET @str=IF(@have_ndbinfo,'DROP VIEW IF EXISTS `ndbinfo`.`diskpagebuffer`','SET @dummy = 0');
PREPARE stmt FROM @str;
EXECUTE stmt;
DROP PREPARE stmt;

SET @str=IF(@have_ndbinfo,'DROP VIEW IF EXISTS `ndbinfo`.`diskpagebuffer`','SET @dummy = 0');
PREPARE stmt FROM @str;
EXECUTE stmt;
DROP PREPARE stmt;

SET @str=IF(@have_ndbinfo,'DROP VIEW IF EXISTS `ndbinfo`.`threadblocks`','SET @dummy = 0');
=======
>>>>>>> e6ffef75
PREPARE stmt FROM @str;
EXECUTE stmt;
DROP PREPARE stmt;

<<<<<<< HEAD
SET @str=IF(@have_ndbinfo,'DROP VIEW IF EXISTS `ndbinfo`.`threadstat`','SET @dummy = 0');
=======
SET @str=IF(@have_ndbinfo,'DROP VIEW IF EXISTS `ndbinfo`.`logspaces`','SET @dummy = 0');
>>>>>>> e6ffef75
PREPARE stmt FROM @str;
EXECUTE stmt;
DROP PREPARE stmt;

<<<<<<< HEAD
SET @str=IF(@have_ndbinfo,'DROP VIEW IF EXISTS `ndbinfo`.`cluster_transactions`','SET @dummy = 0');
=======
SET @str=IF(@have_ndbinfo,'DROP VIEW IF EXISTS `ndbinfo`.`logbuffers`','SET @dummy = 0');
>>>>>>> e6ffef75
PREPARE stmt FROM @str;
EXECUTE stmt;
DROP PREPARE stmt;

<<<<<<< HEAD
SET @str=IF(@have_ndbinfo,'DROP VIEW IF EXISTS `ndbinfo`.`server_transactions`','SET @dummy = 0');
=======
SET @str=IF(@have_ndbinfo,'DROP VIEW IF EXISTS `ndbinfo`.`resources`','SET @dummy = 0');
>>>>>>> e6ffef75
PREPARE stmt FROM @str;
EXECUTE stmt;
DROP PREPARE stmt;

<<<<<<< HEAD
SET @str=IF(@have_ndbinfo,'DROP VIEW IF EXISTS `ndbinfo`.`cluster_operations`','SET @dummy = 0');
=======
SET @str=IF(@have_ndbinfo,'DROP VIEW IF EXISTS `ndbinfo`.`counters`','SET @dummy = 0');
>>>>>>> e6ffef75
PREPARE stmt FROM @str;
EXECUTE stmt;
DROP PREPARE stmt;

<<<<<<< HEAD
SET @str=IF(@have_ndbinfo,'DROP VIEW IF EXISTS `ndbinfo`.`server_operations`','SET @dummy = 0');
=======
SET @str=IF(@have_ndbinfo,'DROP VIEW IF EXISTS `ndbinfo`.`nodes`','SET @dummy = 0');
>>>>>>> e6ffef75
PREPARE stmt FROM @str;
EXECUTE stmt;
DROP PREPARE stmt;

<<<<<<< HEAD
SET @str=IF(@have_ndbinfo,'DROP VIEW IF EXISTS `ndbinfo`.`membership`','SET @dummy = 0');
=======
SET @str=IF(@have_ndbinfo,'DROP VIEW IF EXISTS `ndbinfo`.`memoryusage`','SET @dummy = 0');
>>>>>>> e6ffef75
PREPARE stmt FROM @str;
EXECUTE stmt;
DROP PREPARE stmt;

<<<<<<< HEAD
=======
SET @str=IF(@have_ndbinfo,'DROP VIEW IF EXISTS `ndbinfo`.`diskpagebuffer`','SET @dummy = 0');
PREPARE stmt FROM @str;
EXECUTE stmt;
DROP PREPARE stmt;

SET @str=IF(@have_ndbinfo,'DROP VIEW IF EXISTS `ndbinfo`.`diskpagebuffer`','SET @dummy = 0');
PREPARE stmt FROM @str;
EXECUTE stmt;
DROP PREPARE stmt;

SET @str=IF(@have_ndbinfo,'DROP VIEW IF EXISTS `ndbinfo`.`threadblocks`','SET @dummy = 0');
PREPARE stmt FROM @str;
EXECUTE stmt;
DROP PREPARE stmt;

SET @str=IF(@have_ndbinfo,'DROP VIEW IF EXISTS `ndbinfo`.`threadstat`','SET @dummy = 0');
PREPARE stmt FROM @str;
EXECUTE stmt;
DROP PREPARE stmt;

SET @str=IF(@have_ndbinfo,'DROP VIEW IF EXISTS `ndbinfo`.`cluster_transactions`','SET @dummy = 0');
PREPARE stmt FROM @str;
EXECUTE stmt;
DROP PREPARE stmt;

SET @str=IF(@have_ndbinfo,'DROP VIEW IF EXISTS `ndbinfo`.`server_transactions`','SET @dummy = 0');
PREPARE stmt FROM @str;
EXECUTE stmt;
DROP PREPARE stmt;

SET @str=IF(@have_ndbinfo,'DROP VIEW IF EXISTS `ndbinfo`.`cluster_operations`','SET @dummy = 0');
PREPARE stmt FROM @str;
EXECUTE stmt;
DROP PREPARE stmt;

SET @str=IF(@have_ndbinfo,'DROP VIEW IF EXISTS `ndbinfo`.`server_operations`','SET @dummy = 0');
PREPARE stmt FROM @str;
EXECUTE stmt;
DROP PREPARE stmt;

SET @str=IF(@have_ndbinfo,'DROP VIEW IF EXISTS `ndbinfo`.`membership`','SET @dummy = 0');
PREPARE stmt FROM @str;
EXECUTE stmt;
DROP PREPARE stmt;

>>>>>>> e6ffef75
SET @str=IF(@have_ndbinfo,'DROP VIEW IF EXISTS `ndbinfo`.`arbitrator_validity_detail`','SET @dummy = 0');
PREPARE stmt FROM @str;
EXECUTE stmt;
DROP PREPARE stmt;

SET @str=IF(@have_ndbinfo,'DROP VIEW IF EXISTS `ndbinfo`.`arbitrator_validity_summary`','SET @dummy = 0');
PREPARE stmt FROM @str;
EXECUTE stmt;
DROP PREPARE stmt;

# Drop any old lookup tables in ndbinfo
SET @str=IF(@have_ndbinfo,'DROP TABLE IF EXISTS `ndbinfo`.`blocks`','SET @dummy = 0');
PREPARE stmt FROM @str;
EXECUTE stmt;
DROP PREPARE stmt;

SET @str=IF(@have_ndbinfo,'DROP TABLE IF EXISTS `ndbinfo`.`config_params`','SET @dummy = 0');
PREPARE stmt FROM @str;
EXECUTE stmt;
DROP PREPARE stmt;

SET @str=IF(@have_ndbinfo,'DROP TABLE IF EXISTS `ndbinfo`.`ndb$dbtc_apiconnect_state`','SET @dummy = 0');
PREPARE stmt FROM @str;
EXECUTE stmt;
DROP PREPARE stmt;

SET @str=IF(@have_ndbinfo,'DROP TABLE IF EXISTS `ndbinfo`.`ndb$dblqh_tcconnect_state`','SET @dummy = 0');
PREPARE stmt FROM @str;
EXECUTE stmt;
DROP PREPARE stmt;

# ndbinfo.ndb$tables
SET @str=IF(@have_ndbinfo,'DROP TABLE IF EXISTS `ndbinfo`.`ndb$tables`','SET @dummy = 0');
PREPARE stmt FROM @str;
EXECUTE stmt;
DROP PREPARE stmt;

SET @str=IF(@have_ndbinfo,'CREATE TABLE `ndbinfo`.`ndb$tables` (`table_id` INT UNSIGNED,`table_name` VARCHAR(512),`comment` VARCHAR(512)) COMMENT="metadata for tables available through ndbinfo" ENGINE=NDBINFO','SET @dummy = 0');
PREPARE stmt FROM @str;
EXECUTE stmt;
DROP PREPARE stmt;

# ndbinfo.ndb$columns
SET @str=IF(@have_ndbinfo,'DROP TABLE IF EXISTS `ndbinfo`.`ndb$columns`','SET @dummy = 0');
PREPARE stmt FROM @str;
EXECUTE stmt;
DROP PREPARE stmt;

SET @str=IF(@have_ndbinfo,'CREATE TABLE `ndbinfo`.`ndb$columns` (`table_id` INT UNSIGNED,`column_id` INT UNSIGNED,`column_name` VARCHAR(512),`column_type` INT UNSIGNED,`comment` VARCHAR(512)) COMMENT="metadata for columns available through ndbinfo " ENGINE=NDBINFO','SET @dummy = 0');
PREPARE stmt FROM @str;
EXECUTE stmt;
DROP PREPARE stmt;

# ndbinfo.ndb$test
SET @str=IF(@have_ndbinfo,'DROP TABLE IF EXISTS `ndbinfo`.`ndb$test`','SET @dummy = 0');
PREPARE stmt FROM @str;
EXECUTE stmt;
DROP PREPARE stmt;

SET @str=IF(@have_ndbinfo,'CREATE TABLE `ndbinfo`.`ndb$test` (`node_id` INT UNSIGNED,`block_number` INT UNSIGNED,`block_instance` INT UNSIGNED,`counter` INT UNSIGNED,`counter2` BIGINT UNSIGNED) COMMENT="for testing" ENGINE=NDBINFO','SET @dummy = 0');
PREPARE stmt FROM @str;
EXECUTE stmt;
DROP PREPARE stmt;

# ndbinfo.ndb$pools
SET @str=IF(@have_ndbinfo,'DROP TABLE IF EXISTS `ndbinfo`.`ndb$pools`','SET @dummy = 0');
PREPARE stmt FROM @str;
EXECUTE stmt;
DROP PREPARE stmt;

SET @str=IF(@have_ndbinfo,'CREATE TABLE `ndbinfo`.`ndb$pools` (`node_id` INT UNSIGNED,`block_number` INT UNSIGNED,`block_instance` INT UNSIGNED,`pool_name` VARCHAR(512),`used` BIGINT UNSIGNED COMMENT "currently in use",`total` BIGINT UNSIGNED COMMENT "total allocated",`high` BIGINT UNSIGNED COMMENT "in use high water mark",`entry_size` BIGINT UNSIGNED COMMENT "size in bytes of each object",`config_param1` INT UNSIGNED COMMENT "config param 1 affecting pool",`config_param2` INT UNSIGNED COMMENT "config param 2 affecting pool",`config_param3` INT UNSIGNED COMMENT "config param 3 affecting pool",`config_param4` INT UNSIGNED COMMENT "config param 4 affecting pool") COMMENT="pool usage" ENGINE=NDBINFO','SET @dummy = 0');
PREPARE stmt FROM @str;
EXECUTE stmt;
DROP PREPARE stmt;

# ndbinfo.ndb$transporters
SET @str=IF(@have_ndbinfo,'DROP TABLE IF EXISTS `ndbinfo`.`ndb$transporters`','SET @dummy = 0');
PREPARE stmt FROM @str;
EXECUTE stmt;
DROP PREPARE stmt;

SET @str=IF(@have_ndbinfo,'CREATE TABLE `ndbinfo`.`ndb$transporters` (`node_id` INT UNSIGNED COMMENT "Node id reporting",`remote_node_id` INT UNSIGNED COMMENT "Node id at other end of link",`connection_status` INT UNSIGNED COMMENT "State of inter-node link",`remote_address` VARCHAR(512) COMMENT "Address of remote node",`bytes_sent` BIGINT UNSIGNED COMMENT "Bytes sent to remote node",`bytes_received` BIGINT UNSIGNED COMMENT "Bytes received from remote node",`connect_count` INT UNSIGNED COMMENT "Number of times connected",`overloaded` INT UNSIGNED COMMENT "Is link reporting overload",`overload_count` INT UNSIGNED COMMENT "Number of overload onsets since connect",`slowdown` INT UNSIGNED COMMENT "Is link requesting slowdown",`slowdown_count` INT UNSIGNED COMMENT "Number of slowdown onsets since connect") COMMENT="transporter status" ENGINE=NDBINFO','SET @dummy = 0');
PREPARE stmt FROM @str;
EXECUTE stmt;
DROP PREPARE stmt;

# ndbinfo.ndb$logspaces
SET @str=IF(@have_ndbinfo,'DROP TABLE IF EXISTS `ndbinfo`.`ndb$logspaces`','SET @dummy = 0');
PREPARE stmt FROM @str;
EXECUTE stmt;
DROP PREPARE stmt;

SET @str=IF(@have_ndbinfo,'CREATE TABLE `ndbinfo`.`ndb$logspaces` (`node_id` INT UNSIGNED,`log_type` INT UNSIGNED COMMENT "0 = REDO, 1 = DD-UNDO",`log_id` INT UNSIGNED,`log_part` INT UNSIGNED,`total` BIGINT UNSIGNED COMMENT "total allocated",`used` BIGINT UNSIGNED COMMENT "currently in use",`high` BIGINT UNSIGNED COMMENT "in use high water mark") COMMENT="logspace usage" ENGINE=NDBINFO','SET @dummy = 0');
PREPARE stmt FROM @str;
EXECUTE stmt;
DROP PREPARE stmt;

# ndbinfo.ndb$logbuffers
SET @str=IF(@have_ndbinfo,'DROP TABLE IF EXISTS `ndbinfo`.`ndb$logbuffers`','SET @dummy = 0');
PREPARE stmt FROM @str;
EXECUTE stmt;
DROP PREPARE stmt;

SET @str=IF(@have_ndbinfo,'CREATE TABLE `ndbinfo`.`ndb$logbuffers` (`node_id` INT UNSIGNED,`log_type` INT UNSIGNED COMMENT "0 = REDO, 1 = DD-UNDO",`log_id` INT UNSIGNED,`log_part` INT UNSIGNED,`total` BIGINT UNSIGNED COMMENT "total allocated",`used` BIGINT UNSIGNED COMMENT "currently in use",`high` BIGINT UNSIGNED COMMENT "in use high water mark") COMMENT="logbuffer usage" ENGINE=NDBINFO','SET @dummy = 0');
PREPARE stmt FROM @str;
EXECUTE stmt;
DROP PREPARE stmt;

# ndbinfo.ndb$resources
SET @str=IF(@have_ndbinfo,'DROP TABLE IF EXISTS `ndbinfo`.`ndb$resources`','SET @dummy = 0');
PREPARE stmt FROM @str;
EXECUTE stmt;
DROP PREPARE stmt;

SET @str=IF(@have_ndbinfo,'CREATE TABLE `ndbinfo`.`ndb$resources` (`node_id` INT UNSIGNED,`resource_id` INT UNSIGNED,`reserved` INT UNSIGNED COMMENT "reserved for this resource",`used` INT UNSIGNED COMMENT "currently in use",`max` INT UNSIGNED COMMENT "max available",`high` INT UNSIGNED COMMENT "in use high water mark") COMMENT="resources usage (a.k.a superpool)" ENGINE=NDBINFO','SET @dummy = 0');
PREPARE stmt FROM @str;
EXECUTE stmt;
DROP PREPARE stmt;

# ndbinfo.ndb$counters
SET @str=IF(@have_ndbinfo,'DROP TABLE IF EXISTS `ndbinfo`.`ndb$counters`','SET @dummy = 0');
PREPARE stmt FROM @str;
EXECUTE stmt;
DROP PREPARE stmt;

SET @str=IF(@have_ndbinfo,'CREATE TABLE `ndbinfo`.`ndb$counters` (`node_id` INT UNSIGNED,`block_number` INT UNSIGNED,`block_instance` INT UNSIGNED,`counter_id` INT UNSIGNED,`val` BIGINT UNSIGNED COMMENT "monotonically increasing since process start") COMMENT="monotonic counters" ENGINE=NDBINFO','SET @dummy = 0');
PREPARE stmt FROM @str;
EXECUTE stmt;
DROP PREPARE stmt;

# ndbinfo.ndb$nodes
SET @str=IF(@have_ndbinfo,'DROP TABLE IF EXISTS `ndbinfo`.`ndb$nodes`','SET @dummy = 0');
PREPARE stmt FROM @str;
EXECUTE stmt;
DROP PREPARE stmt;

SET @str=IF(@have_ndbinfo,'CREATE TABLE `ndbinfo`.`ndb$nodes` (`node_id` INT UNSIGNED,`uptime` BIGINT UNSIGNED COMMENT "time in seconds that node has been running",`status` INT UNSIGNED COMMENT "starting/started/stopped etc.",`start_phase` INT UNSIGNED COMMENT "start phase if node is starting",`config_generation` INT UNSIGNED COMMENT "configuration generation number") COMMENT="node status" ENGINE=NDBINFO','SET @dummy = 0');
PREPARE stmt FROM @str;
EXECUTE stmt;
DROP PREPARE stmt;

# ndbinfo.ndb$diskpagebuffer
SET @str=IF(@have_ndbinfo,'DROP TABLE IF EXISTS `ndbinfo`.`ndb$diskpagebuffer`','SET @dummy = 0');
PREPARE stmt FROM @str;
EXECUTE stmt;
DROP PREPARE stmt;

SET @str=IF(@have_ndbinfo,'CREATE TABLE `ndbinfo`.`ndb$diskpagebuffer` (`node_id` INT UNSIGNED,`block_instance` INT UNSIGNED,`pages_written` BIGINT UNSIGNED COMMENT "Pages written to disk",`pages_written_lcp` BIGINT UNSIGNED COMMENT "Pages written by local checkpoint",`pages_read` BIGINT UNSIGNED COMMENT "Pages read from disk",`log_waits` BIGINT UNSIGNED COMMENT "Page writes waiting for log to be written to disk",`page_requests_direct_return` BIGINT UNSIGNED COMMENT "Page in buffer and no requests waiting for it",`page_requests_wait_queue` BIGINT UNSIGNED COMMENT "Page in buffer, but some requests are already waiting for it",`page_requests_wait_io` BIGINT UNSIGNED COMMENT "Page not in buffer, waiting to be read from disk") COMMENT="disk page buffer info" ENGINE=NDBINFO','SET @dummy = 0');
PREPARE stmt FROM @str;
EXECUTE stmt;
DROP PREPARE stmt;

# ndbinfo.ndb$threadblocks
SET @str=IF(@have_ndbinfo,'DROP TABLE IF EXISTS `ndbinfo`.`ndb$threadblocks`','SET @dummy = 0');
PREPARE stmt FROM @str;
EXECUTE stmt;
DROP PREPARE stmt;

SET @str=IF(@have_ndbinfo,'CREATE TABLE `ndbinfo`.`ndb$threadblocks` (`node_id` INT UNSIGNED COMMENT "node id",`thr_no` INT UNSIGNED COMMENT "thread number",`block_number` INT UNSIGNED COMMENT "block number",`block_instance` INT UNSIGNED COMMENT "block instance") COMMENT="which blocks are run in which threads" ENGINE=NDBINFO','SET @dummy = 0');
PREPARE stmt FROM @str;
EXECUTE stmt;
DROP PREPARE stmt;

# ndbinfo.ndb$threadstat
SET @str=IF(@have_ndbinfo,'DROP TABLE IF EXISTS `ndbinfo`.`ndb$threadstat`','SET @dummy = 0');
PREPARE stmt FROM @str;
EXECUTE stmt;
DROP PREPARE stmt;

SET @str=IF(@have_ndbinfo,'CREATE TABLE `ndbinfo`.`ndb$threadstat` (`node_id` INT UNSIGNED COMMENT "node id",`thr_no` INT UNSIGNED COMMENT "thread number",`thr_nm` VARCHAR(512) COMMENT "thread name",`c_loop` BIGINT UNSIGNED COMMENT "No of loops in main loop",`c_exec` BIGINT UNSIGNED COMMENT "No of signals executed",`c_wait` BIGINT UNSIGNED COMMENT "No of times waited for more input",`c_l_sent_prioa` BIGINT UNSIGNED COMMENT "No of prio A signals sent to own node",`c_l_sent_priob` BIGINT UNSIGNED COMMENT "No of prio B signals sent to own node",`c_r_sent_prioa` BIGINT UNSIGNED COMMENT "No of prio A signals sent to remote node",`c_r_sent_priob` BIGINT UNSIGNED COMMENT "No of prio B signals sent to remote node",`os_tid` BIGINT UNSIGNED COMMENT "OS thread id",`os_now` BIGINT UNSIGNED COMMENT "OS gettimeofday (millis)",`os_ru_utime` BIGINT UNSIGNED COMMENT "OS user CPU time (micros)",`os_ru_stime` BIGINT UNSIGNED COMMENT "OS system CPU time (micros)",`os_ru_minflt` BIGINT UNSIGNED COMMENT "OS page reclaims (soft page faults",`os_ru_majflt` BIGINT UNSIGNED COMMENT "OS page faults (hard page faults)",`os_ru_nvcsw` BIGINT UNSIGNED COMMENT "OS voluntary context switches",`os_ru_nivcsw` BIGINT UNSIGNED COMMENT "OS involuntary context switches") COMMENT="Statistics on execution threads" ENGINE=NDBINFO','SET @dummy = 0');
PREPARE stmt FROM @str;
EXECUTE stmt;
DROP PREPARE stmt;

# ndbinfo.ndb$transactions
SET @str=IF(@have_ndbinfo,'DROP TABLE IF EXISTS `ndbinfo`.`ndb$transactions`','SET @dummy = 0');
PREPARE stmt FROM @str;
EXECUTE stmt;
DROP PREPARE stmt;

SET @str=IF(@have_ndbinfo,'CREATE TABLE `ndbinfo`.`ndb$transactions` (`node_id` INT UNSIGNED COMMENT "node id",`block_instance` INT UNSIGNED COMMENT "TC instance no",`objid` INT UNSIGNED COMMENT "Object id of transaction object",`apiref` INT UNSIGNED COMMENT "API reference",`transid0` INT UNSIGNED COMMENT "Transaction id",`transid1` INT UNSIGNED COMMENT "Transaction id",`state` INT UNSIGNED COMMENT "Transaction state",`flags` INT UNSIGNED COMMENT "Transaction flags",`c_ops` INT UNSIGNED COMMENT "No of operations in transaction",`outstanding` INT UNSIGNED COMMENT "Currently outstanding request",`timer` INT UNSIGNED COMMENT "Timer (seconds)") COMMENT="transactions" ENGINE=NDBINFO','SET @dummy = 0');
PREPARE stmt FROM @str;
EXECUTE stmt;
DROP PREPARE stmt;

# ndbinfo.ndb$operations
SET @str=IF(@have_ndbinfo,'DROP TABLE IF EXISTS `ndbinfo`.`ndb$operations`','SET @dummy = 0');
PREPARE stmt FROM @str;
EXECUTE stmt;
DROP PREPARE stmt;

SET @str=IF(@have_ndbinfo,'CREATE TABLE `ndbinfo`.`ndb$operations` (`node_id` INT UNSIGNED COMMENT "node id",`block_instance` INT UNSIGNED COMMENT "LQH instance no",`objid` INT UNSIGNED COMMENT "Object id of operation object",`tcref` INT UNSIGNED COMMENT "TC reference",`apiref` INT UNSIGNED COMMENT "API reference",`transid0` INT UNSIGNED COMMENT "Transaction id",`transid1` INT UNSIGNED COMMENT "Transaction id",`tableid` INT UNSIGNED COMMENT "Table id",`fragmentid` INT UNSIGNED COMMENT "Fragment id",`op` INT UNSIGNED COMMENT "Operation type",`state` INT UNSIGNED COMMENT "Operation state",`flags` INT UNSIGNED COMMENT "Operation flags") COMMENT="operations" ENGINE=NDBINFO','SET @dummy = 0');
PREPARE stmt FROM @str;
EXECUTE stmt;
DROP PREPARE stmt;

# ndbinfo.ndb$membership
SET @str=IF(@have_ndbinfo,'DROP TABLE IF EXISTS `ndbinfo`.`ndb$membership`','SET @dummy = 0');
PREPARE stmt FROM @str;
EXECUTE stmt;
DROP PREPARE stmt;

SET @str=IF(@have_ndbinfo,'CREATE TABLE `ndbinfo`.`ndb$membership` (`node_id` INT UNSIGNED COMMENT "node id",`group_id` INT UNSIGNED COMMENT "node group id",`left_node` INT UNSIGNED COMMENT "Left node in heart beat chain",`right_node` INT UNSIGNED COMMENT "Right node in heart beat chain",`president` INT UNSIGNED COMMENT "President nodeid",`successor` INT UNSIGNED COMMENT "President successor",`dynamic_id` INT UNSIGNED COMMENT "President, Configured_heartbeat order",`arbitrator` INT UNSIGNED COMMENT "Arbitrator nodeid",`arb_ticket` VARCHAR(512) COMMENT "Arbitrator ticket",`arb_state` INT UNSIGNED COMMENT "Arbitrator state",`arb_connected` INT UNSIGNED COMMENT "Arbitrator connected",`conn_rank1_arbs` VARCHAR(512) COMMENT "Connected rank 1 arbitrators",`conn_rank2_arbs` VARCHAR(512) COMMENT "Connected rank 2 arbitrators") COMMENT="membership" ENGINE=NDBINFO','SET @dummy = 0');
PREPARE stmt FROM @str;
EXECUTE stmt;
DROP PREPARE stmt;

# ndbinfo.blocks
SET @str=IF(@have_ndbinfo,'CREATE TABLE `ndbinfo`.`blocks` (block_number INT UNSIGNED PRIMARY KEY, block_name VARCHAR(512))','SET @dummy = 0');
PREPARE stmt FROM @str;
EXECUTE stmt;
DROP PREPARE stmt;

SET @str=IF(@have_ndbinfo,'INSERT INTO `ndbinfo`.`blocks` VALUES (254, "CMVMI"), (248, "DBACC"), (250, "DBDICT"), (246, "DBDIH"), (247, "DBLQH"), (245, "DBTC"), (249, "DBTUP"), (253, "NDBFS"), (251, "NDBCNTR"), (252, "QMGR"), (255, "TRIX"), (244, "BACKUP"), (256, "DBUTIL"), (257, "SUMA"), (258, "DBTUX"), (259, "TSMAN"), (260, "LGMAN"), (261, "PGMAN"), (262, "RESTORE"), (263, "DBINFO"), (264, "DBSPJ"), (265, "THRMAN"), (266, "TRPMAN")','SET @dummy = 0');
PREPARE stmt FROM @str;
EXECUTE stmt;
DROP PREPARE stmt;

# ndbinfo.config_params
SET @str=IF(@have_ndbinfo,'CREATE TABLE `ndbinfo`.`config_params` (param_number INT UNSIGNED PRIMARY KEY, param_name VARCHAR(512))','SET @dummy = 0');
PREPARE stmt FROM @str;
EXECUTE stmt;
DROP PREPARE stmt;

SET @str=IF(@have_ndbinfo,'INSERT INTO `ndbinfo`.`config_params` VALUES (179, "MaxNoOfSubscriptions"), (180, "MaxNoOfSubscribers"), (181, "MaxNoOfConcurrentSubOperations"), (5, "HostName"), (3, "NodeId"), (101, "NoOfReplicas"), (103, "MaxNoOfAttributes"), (102, "MaxNoOfTables"), (149, "MaxNoOfOrderedIndexes"), (150, "MaxNoOfUniqueHashIndexes"), (110, "MaxNoOfConcurrentIndexOperations"), (105, "MaxNoOfTriggers"), (109, "MaxNoOfFiredTriggers"), (100, "MaxNoOfSavedMessages"), (177, "LockExecuteThreadToCPU"), (178, "LockMaintThreadsToCPU"), (176, "RealtimeScheduler"), (114, "LockPagesInMainMemory"), (123, "TimeBetweenWatchDogCheck"), (174, "SchedulerExecutionTimer"), (175, "SchedulerSpinTimer"), (141, "TimeBetweenWatchDogCheckInitial"), (124, "StopOnError"), (107, "MaxNoOfConcurrentOperations"), (627, "MaxDMLOperationsPerTransaction"), (151, "MaxNoOfLocalOperations"), (152, "MaxNoOfLocalScans"), (153, "BatchSizePerLocalScan"), (106, "MaxNoOfConcurrentTransactions"), (108, "MaxNoOfConcurrentScans"), (111, "TransactionBufferMemory"), (113, "IndexMemory"), (112, "DataMemory"), (154, "UndoIndexBuffer"), (155, "UndoDataBuffer"), (156, "RedoBuffer"), (157, "LongMessageBuffer"), (160, "DiskPageBufferMemory"), (198, "SharedGlobalMemory"), (115, "StartPartialTimeout"), (116, "StartPartitionedTimeout"), (117, "StartFailureTimeout"), (619, "StartNoNodegroupTimeout"), (118, "HeartbeatIntervalDbDb"), (618, "ConnectCheckIntervalDelay"), (119, "HeartbeatIntervalDbApi"), (120, "TimeBetweenLocalCheckpoints"), (121, "TimeBetweenGlobalCheckpoints"), (170, "TimeBetweenEpochs"), (171, "TimeBetweenEpochsTimeout"), (182, "MaxBufferedEpochs"), (632, "NoOfFragmentLogParts"), (126, "NoOfFragmentLogFiles"), (140, "FragmentLogFileSize"), (189, "InitFragmentLogFiles"), (190, "DiskIOThreadPool"), (159, "MaxNoOfOpenFiles"), (162, "InitialNoOfOpenFiles"), (129, "TimeBetweenInactiveTransactionAbortCheck"), (130, "TransactionInactiveTimeout"), (131, "TransactionDeadlockDetectionTimeout"), (148, "Diskless"), (122, "ArbitrationTimeout"), (142, "Arbitration"), (7, "DataDir"), (125, "FileSystemPath"), (250, "LogLevelStartup"), (251, "LogLevelShutdown"), (252, "LogLevelStatistic"), (253, "LogLevelCheckpoint"), (254, "LogLevelNodeRestart"), (255, "LogLevelConnection"), (259, "LogLevelCongestion"), (258, "LogLevelError"), (256, "LogLevelInfo"), (158, "BackupDataDir"), (163, "DiskSyncSize"), (164, "DiskCheckpointSpeed"), (165, "DiskCheckpointSpeedInRestart"), (133, "BackupMemory"), (134, "BackupDataBufferSize"), (135, "BackupLogBufferSize"), (136, "BackupWriteSize"), (139, "BackupMaxWriteSize"), (161, "StringMemory"), (169, "MaxAllocate"), (166, "MemReportFrequency"), (167, "BackupReportFrequency"), (184, "StartupStatusReportFrequency"), (168, "ODirect"), (172, "CompressedBackup"), (173, "CompressedLCP"), (203, "ExtraSendBufferMemory"), (9, "TotalSendBufferMemory"), (185, "Nodegroup"), (186, "MaxNoOfExecutionThreads"), (188, "__ndbmt_lqh_workers"), (187, "__ndbmt_lqh_threads"), (191, "__ndbmt_classic"), (628, "ThreadConfig"), (193, "FileSystemPathDD"), (194, "FileSystemPathDataFiles"), (195, "FileSystemPathUndoFiles"), (196, "InitialLogfileGroup"), (197, "InitialTablespace"), (605, "MaxLCPStartDelay"), (606, "BuildIndexThreads"), (607, "HeartbeatOrder"), (608, "DictTrace"), (609, "MaxStartFailRetries"), (610, "StartFailRetryDelay"), (613, "EventLogBufferSize"), (614, "Numa"), (611, "RedoOverCommitLimit"), (612, "RedoOverCommitCounter"), (615, "LateAlloc"), (616, "TwoPassInitialNodeRestartCopy"), (617, "MaxParallelScansPerFragment"), (620, "IndexStatAutoCreate"), (621, "IndexStatAutoUpdate"), (622, "IndexStatSaveSize"), (623, "IndexStatSaveScale"), (624, "IndexStatTriggerPct"), (625, "IndexStatTriggerScale"), (626, "IndexStatUpdateDelay"), (629, "CrashOnCorruptedTuple"), (630, "MinFreePct")','SET @dummy = 0');
PREPARE stmt FROM @str;
EXECUTE stmt;
DROP PREPARE stmt;

# ndbinfo.ndb$dbtc_apiconnect_state
SET @str=IF(@have_ndbinfo,'CREATE TABLE `ndbinfo`.`ndb$dbtc_apiconnect_state` (state_int_value  INT UNSIGNED PRIMARY KEY, state_name VARCHAR(256), state_friendly_name VARCHAR(256), state_description VARCHAR(256))','SET @dummy = 0');
PREPARE stmt FROM @str;
EXECUTE stmt;
DROP PREPARE stmt;

SET @str=IF(@have_ndbinfo,'INSERT INTO `ndbinfo`.`ndb$dbtc_apiconnect_state` VALUES (0, "CS_CONNECTED", "Connected", "An allocated idle transaction object"), (1, "CS_DISCONNECTED", "Disconnected", "An unallocated connection object"), (2, "CS_STARTED", "Started", "A started transaction"), (3, "CS_RECEIVING", "Receiving", "A transaction receiving operations"), (7, "CS_RESTART", "", ""), (8, "CS_ABORTING", "Aborting", "A transaction aborting"), (9, "CS_COMPLETING", "Completing", "A transaction completing"), (10, "CS_COMPLETE_SENT", "Completing", "A transaction completing"), (11, "CS_PREPARE_TO_COMMIT", "", ""), (12, "CS_COMMIT_SENT", "Committing", "A transaction committing"), (13, "CS_START_COMMITTING", "", ""), (14, "CS_COMMITTING", "Committing", "A transaction committing"), (15, "CS_REC_COMMITTING", "", ""), (16, "CS_WAIT_ABORT_CONF", "Aborting", ""), (17, "CS_WAIT_COMPLETE_CONF", "Completing", ""), (18, "CS_WAIT_COMMIT_CONF", "Committing", ""), (19, "CS_FAIL_ABORTING", "TakeOverAborting", ""), (20, "CS_FAIL_ABORTED", "TakeOverAborting", ""), (21, "CS_FAIL_PREPARED", "", ""), (22, "CS_FAIL_COMMITTING", "TakeOverCommitting", ""), (23, "CS_FAIL_COMMITTED", "TakeOverCommitting", ""), (24, "CS_FAIL_COMPLETED", "TakeOverCompleting", ""), (25, "CS_START_SCAN", "Scanning", ""), (26, "CS_SEND_FIRE_TRIG_REQ", "Precomitting", ""), (27, "CS_WAIT_FIRE_TRIG_REQ", "Precomitting", "")','SET @dummy = 0');
PREPARE stmt FROM @str;
EXECUTE stmt;
DROP PREPARE stmt;

# ndbinfo.ndb$dblqh_tcconnect_state
SET @str=IF(@have_ndbinfo,'CREATE TABLE `ndbinfo`.`ndb$dblqh_tcconnect_state` (state_int_value  INT UNSIGNED PRIMARY KEY, state_name VARCHAR(256), state_friendly_name VARCHAR(256), state_description VARCHAR(256))','SET @dummy = 0');
PREPARE stmt FROM @str;
EXECUTE stmt;
DROP PREPARE stmt;

SET @str=IF(@have_ndbinfo,'INSERT INTO `ndbinfo`.`ndb$dblqh_tcconnect_state` VALUES (0, "IDLE", "Idle", ""), (1, "WAIT_ACC", "WaitLock", ""), (2, "WAIT_TUPKEYINFO", "", ""), (3, "WAIT_ATTR", "WaitData", ""), (4, "WAIT_TUP", "WaitTup", ""), (5, "STOPPED", "Stopped", ""), (6, "LOG_QUEUED", "LogPrepare", ""), (7, "PREPARED", "Prepared", ""), (8, "LOG_COMMIT_WRITTEN_WAIT_SIGNAL", "", ""), (9, "LOG_COMMIT_QUEUED_WAIT_SIGNAL", "", ""), (10, "COMMIT_STOPPED", "CommittingStopped", ""), (11, "LOG_COMMIT_QUEUED", "Committing", ""), (12, "COMMIT_QUEUED", "Committing", ""), (13, "COMMITTED", "Committed", ""), (35, "WAIT_TUP_COMMIT", "Committing", ""), (14, "WAIT_ACC_ABORT", "Aborting", ""), (15, "ABORT_QUEUED", "Aborting", ""), (16, "ABORT_STOPPED", "AbortingStopped", ""), (17, "WAIT_AI_AFTER_ABORT", "Aborting", ""), (18, "LOG_ABORT_QUEUED", "Aborting", ""), (19, "WAIT_TUP_TO_ABORT", "Aborting", ""), (20, "WAIT_SCAN_AI", "Scanning", ""), (21, "SCAN_STATE_USED", "Scanning", ""), (22, "SCAN_FIRST_STOPPED", "Scanning", ""), (23, "SCAN_CHECK_STOPPED", "Scanning", ""), (24, "SCAN_STOPPED", "ScanningStopped", ""), (25, "SCAN_RELEASE_STOPPED", "ScanningStopped", ""), (26, "SCAN_CLOSE_STOPPED", "ScanningStopped", ""), (27, "COPY_CLOSE_STOPPED", "ScanningStopped", ""), (28, "COPY_FIRST_STOPPED", "ScanningStopped", ""), (29, "COPY_STOPPED", "ScanningStopped", ""), (30, "SCAN_TUPKEY", "Scanning", ""), (31, "COPY_TUPKEY", "NodeRecoveryScanning", ""), (32, "TC_NOT_CONNECTED", "Idle", ""), (33, "PREPARED_RECEIVED_COMMIT", "Committing", ""), (34, "LOG_COMMIT_WRITTEN", "Committing", "")','SET @dummy = 0');
PREPARE stmt FROM @str;
EXECUTE stmt;
DROP PREPARE stmt;

# ndbinfo.transporters
SET @str=IF(@have_ndbinfo,'CREATE OR REPLACE DEFINER=`root@localhost` SQL SECURITY INVOKER VIEW `ndbinfo`.`transporters` AS SELECT node_id, remote_node_id,  CASE connection_status  WHEN 0 THEN "CONNECTED"  WHEN 1 THEN "CONNECTING"  WHEN 2 THEN "DISCONNECTED"  WHEN 3 THEN "DISCONNECTING"  ELSE NULL  END AS status,  remote_address, bytes_sent, bytes_received,  connect_count,  overloaded, overload_count, slowdown, slowdown_count FROM `ndbinfo`.`ndb$transporters`','SET @dummy = 0');
PREPARE stmt FROM @str;
EXECUTE stmt;
DROP PREPARE stmt;

# ndbinfo.logspaces
SET @str=IF(@have_ndbinfo,'CREATE OR REPLACE DEFINER=`root@localhost` SQL SECURITY INVOKER VIEW `ndbinfo`.`logspaces` AS SELECT node_id,  CASE log_type  WHEN 0 THEN "REDO"  WHEN 1 THEN "DD-UNDO"  ELSE NULL  END AS log_type, log_id, log_part, total, used FROM `ndbinfo`.`ndb$logspaces`','SET @dummy = 0');
PREPARE stmt FROM @str;
EXECUTE stmt;
DROP PREPARE stmt;

# ndbinfo.logbuffers
SET @str=IF(@have_ndbinfo,'CREATE OR REPLACE DEFINER=`root@localhost` SQL SECURITY INVOKER VIEW `ndbinfo`.`logbuffers` AS SELECT node_id,  CASE log_type  WHEN 0 THEN "REDO"  WHEN 1 THEN "DD-UNDO"  ELSE "<unknown>"  END AS log_type, log_id, log_part, total, used FROM `ndbinfo`.`ndb$logbuffers`','SET @dummy = 0');
PREPARE stmt FROM @str;
EXECUTE stmt;
DROP PREPARE stmt;

# ndbinfo.resources
SET @str=IF(@have_ndbinfo,'CREATE OR REPLACE DEFINER=`root@localhost` SQL SECURITY INVOKER VIEW `ndbinfo`.`resources` AS SELECT node_id,  CASE resource_id  WHEN 0 THEN "RESERVED"  WHEN 1 THEN "DISK_OPERATIONS"  WHEN 2 THEN "DISK_RECORDS"  WHEN 3 THEN "DATA_MEMORY"  WHEN 4 THEN "JOBBUFFER"  WHEN 5 THEN "FILE_BUFFERS"  WHEN 6 THEN "TRANSPORTER_BUFFERS"  WHEN 7 THEN "DISK_PAGE_BUFFER"  WHEN 8 THEN "QUERY_MEMORY"  WHEN 9 THEN "SCHEMA_TRANS_MEMORY"  ELSE "<unknown>"  END AS resource_name, reserved, used, max FROM `ndbinfo`.`ndb$resources`','SET @dummy = 0');
PREPARE stmt FROM @str;
EXECUTE stmt;
DROP PREPARE stmt;

# ndbinfo.counters
SET @str=IF(@have_ndbinfo,'CREATE OR REPLACE DEFINER=`root@localhost` SQL SECURITY INVOKER VIEW `ndbinfo`.`counters` AS SELECT node_id, b.block_name, block_instance, counter_id, CASE counter_id  WHEN 1 THEN "ATTRINFO"  WHEN 2 THEN "TRANSACTIONS"  WHEN 3 THEN "COMMITS"  WHEN 4 THEN "READS"  WHEN 5 THEN "SIMPLE_READS"  WHEN 6 THEN "WRITES"  WHEN 7 THEN "ABORTS"  WHEN 8 THEN "TABLE_SCANS"  WHEN 9 THEN "RANGE_SCANS"  WHEN 10 THEN "OPERATIONS"  WHEN 11 THEN "READS_RECEIVED"  WHEN 12 THEN "LOCAL_READS_SENT"  WHEN 13 THEN "REMOTE_READS_SENT"  WHEN 14 THEN "READS_NOT_FOUND"  WHEN 15 THEN "TABLE_SCANS_RECEIVED"  WHEN 16 THEN "LOCAL_TABLE_SCANS_SENT"  WHEN 17 THEN "RANGE_SCANS_RECEIVED"  WHEN 18 THEN "LOCAL_RANGE_SCANS_SENT"  WHEN 19 THEN "REMOTE_RANGE_SCANS_SENT"  WHEN 20 THEN "SCAN_BATCHES_RETURNED"  WHEN 21 THEN "SCAN_ROWS_RETURNED"  WHEN 22 THEN "PRUNED_RANGE_SCANS_RECEIVED"  WHEN 23 THEN "CONST_PRUNED_RANGE_SCANS_RECEIVED"  WHEN 24 THEN "LOCAL_READS"  WHEN 25 THEN "LOCAL_WRITES"  WHEN 26 THEN "LQHKEY_OVERLOAD"  WHEN 27 THEN "LQHKEY_OVERLOAD_TC"  WHEN 28 THEN "LQHKEY_OVERLOAD_READER"  WHEN 29 THEN "LQHKEY_OVERLOAD_NODE_PEER"  WHEN 30 THEN "LQHKEY_OVERLOAD_SUBSCRIBER"  WHEN 31 THEN "LQHSCAN_SLOWDOWNS"  ELSE "<unknown>"  END AS counter_name, val FROM `ndbinfo`.`ndb$counters` c LEFT JOIN `ndbinfo`.blocks b ON c.block_number = b.block_number','SET @dummy = 0');
PREPARE stmt FROM @str;
EXECUTE stmt;
DROP PREPARE stmt;

# ndbinfo.nodes
SET @str=IF(@have_ndbinfo,'CREATE OR REPLACE DEFINER=`root@localhost` SQL SECURITY INVOKER VIEW `ndbinfo`.`nodes` AS SELECT node_id, uptime, CASE status  WHEN 0 THEN "NOTHING"  WHEN 1 THEN "CMVMI"  WHEN 2 THEN "STARTING"  WHEN 3 THEN "STARTED"  WHEN 4 THEN "SINGLEUSER"  WHEN 5 THEN "STOPPING_1"  WHEN 6 THEN "STOPPING_2"  WHEN 7 THEN "STOPPING_3"  WHEN 8 THEN "STOPPING_4"  ELSE "<unknown>"  END AS status, start_phase, config_generation FROM `ndbinfo`.`ndb$nodes`','SET @dummy = 0');
PREPARE stmt FROM @str;
EXECUTE stmt;
DROP PREPARE stmt;

# ndbinfo.memoryusage
SET @str=IF(@have_ndbinfo,'CREATE OR REPLACE DEFINER=`root@localhost` SQL SECURITY INVOKER VIEW `ndbinfo`.`memoryusage` AS SELECT node_id,  pool_name AS memory_type,  SUM(used*entry_size) AS used,  SUM(used) AS used_pages,  SUM(total*entry_size) AS total,  SUM(total) AS total_pages FROM `ndbinfo`.`ndb$pools` WHERE block_number IN (248, 254) AND   (pool_name = "Index memory" OR pool_name = "Data memory") GROUP BY node_id, memory_type','SET @dummy = 0');
PREPARE stmt FROM @str;
EXECUTE stmt;
DROP PREPARE stmt;

# ndbinfo.diskpagebuffer
SET @str=IF(@have_ndbinfo,'CREATE OR REPLACE DEFINER=`root@localhost` SQL SECURITY INVOKER VIEW `ndbinfo`.`diskpagebuffer` AS SELECT node_id, block_instance, pages_written, pages_written_lcp, pages_read, log_waits, page_requests_direct_return, page_requests_wait_queue, page_requests_wait_io FROM `ndbinfo`.`ndb$diskpagebuffer`','SET @dummy = 0');
PREPARE stmt FROM @str;
EXECUTE stmt;
DROP PREPARE stmt;

# ndbinfo.diskpagebuffer
SET @str=IF(@have_ndbinfo,'CREATE OR REPLACE DEFINER=`root@localhost` SQL SECURITY INVOKER VIEW `ndbinfo`.`diskpagebuffer` AS SELECT node_id, block_instance, pages_written, pages_written_lcp, pages_read, log_waits, page_requests_direct_return, page_requests_wait_queue, page_requests_wait_io FROM `ndbinfo`.`ndb$diskpagebuffer`','SET @dummy = 0');
PREPARE stmt FROM @str;
EXECUTE stmt;
DROP PREPARE stmt;

# ndbinfo.threadblocks
SET @str=IF(@have_ndbinfo,'CREATE OR REPLACE DEFINER=`root@localhost` SQL SECURITY INVOKER VIEW `ndbinfo`.`threadblocks` AS SELECT t.node_id, t.thr_no, b.block_name, t.block_instance FROM `ndbinfo`.`ndb$threadblocks` t LEFT JOIN `ndbinfo`.blocks b ON t.block_number = b.block_number','SET @dummy = 0');
PREPARE stmt FROM @str;
EXECUTE stmt;
DROP PREPARE stmt;

# ndbinfo.threadstat
SET @str=IF(@have_ndbinfo,'CREATE OR REPLACE DEFINER=`root@localhost` SQL SECURITY INVOKER VIEW `ndbinfo`.`threadstat` AS SELECT * from `ndbinfo`.`ndb$threadstat`','SET @dummy = 0');
PREPARE stmt FROM @str;
EXECUTE stmt;
DROP PREPARE stmt;

# ndbinfo.cluster_transactions
SET @str=IF(@have_ndbinfo,'CREATE OR REPLACE DEFINER=`root@localhost` SQL SECURITY INVOKER VIEW `ndbinfo`.`cluster_transactions` AS SELECT t.node_id, t.block_instance, t.transid0 + (t.transid1 << 32) as transid, s.state_friendly_name as state,  t.c_ops as count_operations,  t.outstanding as outstanding_operations,  t.timer as inactive_seconds,  (t.apiref & 65535) as client_node_id,  (t.apiref >> 16) as client_block_ref FROM `ndbinfo`.`ndb$transactions` t LEFT JOIN `ndbinfo`.`ndb$dbtc_apiconnect_state` s        ON s.state_int_value = t.state','SET @dummy = 0');
PREPARE stmt FROM @str;
EXECUTE stmt;
DROP PREPARE stmt;

# ndbinfo.server_transactions
SET @str=IF(@have_ndbinfo,'CREATE OR REPLACE DEFINER=`root@localhost` SQL SECURITY INVOKER VIEW `ndbinfo`.`server_transactions` AS SELECT map.mysql_connection_id, t.*FROM information_schema.ndb_transid_mysql_connection_map map JOIN `ndbinfo`.cluster_transactions t   ON (map.ndb_transid >> 32) = (t.transid >> 32)','SET @dummy = 0');
PREPARE stmt FROM @str;
EXECUTE stmt;
DROP PREPARE stmt;

# ndbinfo.cluster_operations
SET @str=IF(@have_ndbinfo,'CREATE OR REPLACE DEFINER=`root@localhost` SQL SECURITY INVOKER VIEW `ndbinfo`.`cluster_operations` AS SELECT o.node_id, o.block_instance, o.transid0 + (o.transid1 << 32) as transid, case o.op  when 1 then "READ" when 2 then "READ-SH" when 3 then "READ-EX" when 4 then "INSERT" when 5 then "UPDATE" when 6 then "DELETE" when 7 then "WRITE" when 8 then "UNLOCK" when 9 then "REFRESH" when 257 then "SCAN" when 258 then "SCAN-SH" when 259 then "SCAN-EX" ELSE "<unknown>" END as operation_type,  s.state_friendly_name as state,  o.tableid,  o.fragmentid,  (o.apiref & 65535) as client_node_id,  (o.apiref >> 16) as client_block_ref,  (o.tcref & 65535) as tc_node_id,  ((o.tcref >> 16) & 511) as tc_block_no,  ((o.tcref >> (16 + 9)) & 127) as tc_block_instance FROM `ndbinfo`.`ndb$operations` o LEFT JOIN `ndbinfo`.`ndb$dblqh_tcconnect_state` s        ON s.state_int_value = o.state','SET @dummy = 0');
PREPARE stmt FROM @str;
EXECUTE stmt;
DROP PREPARE stmt;

# ndbinfo.server_operations
SET @str=IF(@have_ndbinfo,'CREATE OR REPLACE DEFINER=`root@localhost` SQL SECURITY INVOKER VIEW `ndbinfo`.`server_operations` AS SELECT map.mysql_connection_id, o.* FROM `ndbinfo`.cluster_operations o JOIN information_schema.ndb_transid_mysql_connection_map map  ON (map.ndb_transid >> 32) = (o.transid >> 32)','SET @dummy = 0');
PREPARE stmt FROM @str;
EXECUTE stmt;
DROP PREPARE stmt;

# ndbinfo.membership
SET @str=IF(@have_ndbinfo,'CREATE OR REPLACE DEFINER=`root@localhost` SQL SECURITY INVOKER VIEW `ndbinfo`.`membership` AS SELECT node_id, group_id, left_node, right_node, president, successor, dynamic_id & 0xFFFF AS succession_order, dynamic_id >> 16 AS Conf_HB_order, arbitrator, arb_ticket, CASE arb_state  WHEN 0 THEN "ARBIT_NULL"  WHEN 1 THEN "ARBIT_INIT"  WHEN 2 THEN "ARBIT_FIND"  WHEN 3 THEN "ARBIT_PREP1"  WHEN 4 THEN "ARBIT_PREP2"  WHEN 5 THEN "ARBIT_START"  WHEN 6 THEN "ARBIT_RUN"  WHEN 7 THEN "ARBIT_CHOOSE"  WHEN 8 THEN "ARBIT_CRASH"  ELSE "UNKNOWN" END AS arb_state, CASE arb_connected  WHEN 1 THEN "Yes"  ELSE "No" END AS arb_connected, conn_rank1_arbs AS connected_rank1_arbs, conn_rank2_arbs AS connected_rank2_arbs FROM `ndbinfo`.`ndb$membership`','SET @dummy = 0');
PREPARE stmt FROM @str;
EXECUTE stmt;
DROP PREPARE stmt;

# ndbinfo.arbitrator_validity_detail
SET @str=IF(@have_ndbinfo,'CREATE OR REPLACE DEFINER=`root@localhost` SQL SECURITY INVOKER VIEW `ndbinfo`.`arbitrator_validity_detail` AS SELECT node_id, arbitrator, arb_ticket, CASE arb_connected  WHEN 1 THEN "Yes"  ELSE "No" END AS arb_connected, CASE arb_state  WHEN 0 THEN "ARBIT_NULL"  WHEN 1 THEN "ARBIT_INIT"  WHEN 2 THEN "ARBIT_FIND"  WHEN 3 THEN "ARBIT_PREP1"  WHEN 4 THEN "ARBIT_PREP2"  WHEN 5 THEN "ARBIT_START"  WHEN 6 THEN "ARBIT_RUN"  WHEN 7 THEN "ARBIT_CHOOSE"  WHEN 8 THEN "ARBIT_CRASH"  ELSE "UNKNOWN" END AS arb_state FROM `ndbinfo`.`ndb$membership` ORDER BY arbitrator, arb_connected DESC','SET @dummy = 0');
PREPARE stmt FROM @str;
EXECUTE stmt;
DROP PREPARE stmt;

# ndbinfo.arbitrator_validity_summary
SET @str=IF(@have_ndbinfo,'CREATE OR REPLACE DEFINER=`root@localhost` SQL SECURITY INVOKER VIEW `ndbinfo`.`arbitrator_validity_summary` AS SELECT arbitrator, arb_ticket, CASE arb_connected  WHEN 1 THEN "Yes"  ELSE "No" END AS arb_connected, count(*) as consensus_count FROM `ndbinfo`.`ndb$membership` GROUP BY arbitrator, arb_ticket, arb_connected','SET @dummy = 0');
PREPARE stmt FROM @str;
EXECUTE stmt;
DROP PREPARE stmt;

# Finally turn off offline mode
SET @str=IF(@have_ndbinfo,'SET @@global.ndbinfo_offline=FALSE','SET @dummy = 0');
PREPARE stmt FROM @str;
EXECUTE stmt;
DROP PREPARE stmt;<|MERGE_RESOLUTION|>--- conflicted
+++ resolved
@@ -1956,8 +1956,6 @@
 -- Remember for later if proxies_priv table already existed
 set @had_proxies_priv_table= @@warning_count != 0;
 
-
-
 #
 # SQL commands for creating the tables in MySQL Server which
 # are used by the NDBINFO storage engine to access system
@@ -2003,7 +2001,6 @@
 
 # Drop any old views in ndbinfo
 SET @str=IF(@have_ndbinfo,'DROP VIEW IF EXISTS `ndbinfo`.`transporters`','SET @dummy = 0');
-<<<<<<< HEAD
 PREPARE stmt FROM @str;
 EXECUTE stmt;
 DROP PREPARE stmt;
@@ -2049,114 +2046,40 @@
 DROP PREPARE stmt;
 
 SET @str=IF(@have_ndbinfo,'DROP VIEW IF EXISTS `ndbinfo`.`threadblocks`','SET @dummy = 0');
-=======
->>>>>>> e6ffef75
-PREPARE stmt FROM @str;
-EXECUTE stmt;
-DROP PREPARE stmt;
-
-<<<<<<< HEAD
+PREPARE stmt FROM @str;
+EXECUTE stmt;
+DROP PREPARE stmt;
+
 SET @str=IF(@have_ndbinfo,'DROP VIEW IF EXISTS `ndbinfo`.`threadstat`','SET @dummy = 0');
-=======
-SET @str=IF(@have_ndbinfo,'DROP VIEW IF EXISTS `ndbinfo`.`logspaces`','SET @dummy = 0');
->>>>>>> e6ffef75
-PREPARE stmt FROM @str;
-EXECUTE stmt;
-DROP PREPARE stmt;
-
-<<<<<<< HEAD
+PREPARE stmt FROM @str;
+EXECUTE stmt;
+DROP PREPARE stmt;
+
 SET @str=IF(@have_ndbinfo,'DROP VIEW IF EXISTS `ndbinfo`.`cluster_transactions`','SET @dummy = 0');
-=======
-SET @str=IF(@have_ndbinfo,'DROP VIEW IF EXISTS `ndbinfo`.`logbuffers`','SET @dummy = 0');
->>>>>>> e6ffef75
-PREPARE stmt FROM @str;
-EXECUTE stmt;
-DROP PREPARE stmt;
-
-<<<<<<< HEAD
+PREPARE stmt FROM @str;
+EXECUTE stmt;
+DROP PREPARE stmt;
+
 SET @str=IF(@have_ndbinfo,'DROP VIEW IF EXISTS `ndbinfo`.`server_transactions`','SET @dummy = 0');
-=======
-SET @str=IF(@have_ndbinfo,'DROP VIEW IF EXISTS `ndbinfo`.`resources`','SET @dummy = 0');
->>>>>>> e6ffef75
-PREPARE stmt FROM @str;
-EXECUTE stmt;
-DROP PREPARE stmt;
-
-<<<<<<< HEAD
+PREPARE stmt FROM @str;
+EXECUTE stmt;
+DROP PREPARE stmt;
+
 SET @str=IF(@have_ndbinfo,'DROP VIEW IF EXISTS `ndbinfo`.`cluster_operations`','SET @dummy = 0');
-=======
-SET @str=IF(@have_ndbinfo,'DROP VIEW IF EXISTS `ndbinfo`.`counters`','SET @dummy = 0');
->>>>>>> e6ffef75
-PREPARE stmt FROM @str;
-EXECUTE stmt;
-DROP PREPARE stmt;
-
-<<<<<<< HEAD
+PREPARE stmt FROM @str;
+EXECUTE stmt;
+DROP PREPARE stmt;
+
 SET @str=IF(@have_ndbinfo,'DROP VIEW IF EXISTS `ndbinfo`.`server_operations`','SET @dummy = 0');
-=======
-SET @str=IF(@have_ndbinfo,'DROP VIEW IF EXISTS `ndbinfo`.`nodes`','SET @dummy = 0');
->>>>>>> e6ffef75
-PREPARE stmt FROM @str;
-EXECUTE stmt;
-DROP PREPARE stmt;
-
-<<<<<<< HEAD
+PREPARE stmt FROM @str;
+EXECUTE stmt;
+DROP PREPARE stmt;
+
 SET @str=IF(@have_ndbinfo,'DROP VIEW IF EXISTS `ndbinfo`.`membership`','SET @dummy = 0');
-=======
-SET @str=IF(@have_ndbinfo,'DROP VIEW IF EXISTS `ndbinfo`.`memoryusage`','SET @dummy = 0');
->>>>>>> e6ffef75
-PREPARE stmt FROM @str;
-EXECUTE stmt;
-DROP PREPARE stmt;
-
-<<<<<<< HEAD
-=======
-SET @str=IF(@have_ndbinfo,'DROP VIEW IF EXISTS `ndbinfo`.`diskpagebuffer`','SET @dummy = 0');
-PREPARE stmt FROM @str;
-EXECUTE stmt;
-DROP PREPARE stmt;
-
-SET @str=IF(@have_ndbinfo,'DROP VIEW IF EXISTS `ndbinfo`.`diskpagebuffer`','SET @dummy = 0');
-PREPARE stmt FROM @str;
-EXECUTE stmt;
-DROP PREPARE stmt;
-
-SET @str=IF(@have_ndbinfo,'DROP VIEW IF EXISTS `ndbinfo`.`threadblocks`','SET @dummy = 0');
-PREPARE stmt FROM @str;
-EXECUTE stmt;
-DROP PREPARE stmt;
-
-SET @str=IF(@have_ndbinfo,'DROP VIEW IF EXISTS `ndbinfo`.`threadstat`','SET @dummy = 0');
-PREPARE stmt FROM @str;
-EXECUTE stmt;
-DROP PREPARE stmt;
-
-SET @str=IF(@have_ndbinfo,'DROP VIEW IF EXISTS `ndbinfo`.`cluster_transactions`','SET @dummy = 0');
-PREPARE stmt FROM @str;
-EXECUTE stmt;
-DROP PREPARE stmt;
-
-SET @str=IF(@have_ndbinfo,'DROP VIEW IF EXISTS `ndbinfo`.`server_transactions`','SET @dummy = 0');
-PREPARE stmt FROM @str;
-EXECUTE stmt;
-DROP PREPARE stmt;
-
-SET @str=IF(@have_ndbinfo,'DROP VIEW IF EXISTS `ndbinfo`.`cluster_operations`','SET @dummy = 0');
-PREPARE stmt FROM @str;
-EXECUTE stmt;
-DROP PREPARE stmt;
-
-SET @str=IF(@have_ndbinfo,'DROP VIEW IF EXISTS `ndbinfo`.`server_operations`','SET @dummy = 0');
-PREPARE stmt FROM @str;
-EXECUTE stmt;
-DROP PREPARE stmt;
-
-SET @str=IF(@have_ndbinfo,'DROP VIEW IF EXISTS `ndbinfo`.`membership`','SET @dummy = 0');
-PREPARE stmt FROM @str;
-EXECUTE stmt;
-DROP PREPARE stmt;
-
->>>>>>> e6ffef75
+PREPARE stmt FROM @str;
+EXECUTE stmt;
+DROP PREPARE stmt;
+
 SET @str=IF(@have_ndbinfo,'DROP VIEW IF EXISTS `ndbinfo`.`arbitrator_validity_detail`','SET @dummy = 0');
 PREPARE stmt FROM @str;
 EXECUTE stmt;
