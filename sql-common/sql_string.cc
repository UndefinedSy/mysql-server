/* Copyright (c) 2000, 2018, Oracle and/or its affiliates. All rights reserved.

   This program is free software; you can redistribute it and/or modify
   it under the terms of the GNU General Public License, version 2.0,
   as published by the Free Software Foundation.

   This program is also distributed with certain software (including
   but not limited to OpenSSL) that is licensed under separate terms,
   as designated in a particular file or component or in included license
   documentation.  The authors of MySQL hereby grant you an additional
   permission to link the program and your derivative works with the
   separately licensed software that they have included with MySQL.

   This program is distributed in the hope that it will be useful,
   but WITHOUT ANY WARRANTY; without even the implied warranty of
   MERCHANTABILITY or FITNESS FOR A PARTICULAR PURPOSE.  See the
   GNU General Public License, version 2.0, for more details.

   You should have received a copy of the GNU General Public License
   along with this program; if not, write to the Free Software
   Foundation, Inc., 51 Franklin St, Fifth Floor, Boston, MA 02110-1301  USA */

#include "sql_string.h"

#include <algorithm>
#include <limits>

#include "my_dbug.h"
#include "my_macros.h"
#include "my_pointer_arithmetic.h"
#include "my_sys.h"
#include "mysql_com.h"  // MAX_BIGINT_WIDTH

using std::max;
using std::min;

#ifdef MYSQL_SERVER
PSI_memory_key key_memory_String_value;
#endif

/*****************************************************************************
** String functions
*****************************************************************************/

bool String::real_alloc(size_t length) {
  size_t arg_length = ALIGN_SIZE(length + 1);
  DBUG_ASSERT(arg_length > length);
  if (arg_length <= length) return true; /* Overflow */
  m_length = 0;
  if (m_alloced_length < arg_length) {
    mem_free();
    if (!(m_ptr = static_cast<char *>(
              my_malloc(STRING_PSI_MEMORY_KEY, arg_length, MYF(MY_WME)))))
      return true;
    m_alloced_length = static_cast<uint32>(arg_length);
    m_is_alloced = true;
  }
  m_ptr[0] = 0;
  return false;
}

/**
   Allocates a new buffer on the heap for this String.

   - If the String's internal buffer is privately owned and heap allocated,
     one of the following is performed.

     - If the requested length is greater than what fits in the buffer, a new
       buffer is allocated, data moved and the old buffer freed.

     - If the requested length is less or equal to what fits in the buffer, a
       null character is inserted at the appropriate position.

   - If the String does not keep a private buffer on the heap:

      - If the requested length is greater than what fits in the buffer, or
        force_on_heap is true, a new buffer is allocated, data is copied.
      - If the requested length is less or equal to what fits in the buffer,
        and force_on_heap is false, a null character is inserted at the
        appropriate position.

   For C compatibility, the new string buffer is null terminated.

   @param alloc_length The requested string size in characters, excluding any
   null terminator.
   @param force_on_heap If the caller wants String's 'str' buffer to be on the
   heap in all cases.

   @retval false Either the copy operation is complete or, if the size of the
   new buffer is smaller than the currently allocated buffer (if one exists),
   no allocation occured.

   @retval true An error occured when attempting to allocate memory or memory
   allocation length exceeded allowed limit (4GB) for String Class.
*/
bool String::mem_realloc(size_t alloc_length, bool force_on_heap) {
  size_t len = ALIGN_SIZE(alloc_length + 1);
  DBUG_ASSERT(len > alloc_length);
  if (len <= alloc_length) return true; /* Overflow */

  if (force_on_heap && !m_is_alloced) {
    /*
      Caller wants bytes on the heap, and the currently available bytes are
      not; they are thus irrelevant:
      */
    m_alloced_length = 0;
  }

<<<<<<< HEAD
  if (m_alloced_length < len) {
    // Available bytes are not enough.
=======
  if (m_alloced_length < len)     // Available bytes are not enough
  {
    // Signal an error if len exceeds uint32 max on 64-bit word platform.
#if defined(__WORDSIZE) && (__WORDSIZE == 64)
    if (len > std::numeric_limits<uint32>::max())
      return true;
#endif
>>>>>>> 683d9e8a
    char *new_ptr;
    if (m_is_alloced) {
      if (!(new_ptr = static_cast<char *>(
                my_realloc(STRING_PSI_MEMORY_KEY, m_ptr, len, MYF(MY_WME)))))
        return true;  // Signal error
    } else if ((new_ptr = static_cast<char *>(
                    my_malloc(STRING_PSI_MEMORY_KEY, len, MYF(MY_WME))))) {
      if (m_length > len - 1) m_length = 0;
      if (m_length > 0) memcpy(new_ptr, m_ptr, m_length);
      new_ptr[m_length] = 0;
      m_is_alloced = true;
    } else
      return true;  // Signal error
    m_ptr = new_ptr;
    // Assert on debug build if len exceeds uint32 max on 64-bit word platform.
#if defined(__WORDSIZE) && (__WORDSIZE == 64)
    DBUG_ASSERT(len <= std::numeric_limits<uint32>::max());
#endif
    m_alloced_length = static_cast<uint32>(len);
  }
  m_ptr[alloc_length] = 0;  // This make other funcs shorter
  return false;
}

/*
  Helper function for @see mem_realloc_exp.
 */
inline size_t String::next_realloc_exp_size(size_t sz) {
  const size_t len = ALIGN_SIZE(sz + 1);
  const size_t ret =
      (m_is_alloced && m_alloced_length < len) ? sz + (m_length / 4) : sz;
  return ret;
}

/**
  This function is used by the various append() member functions, to ensure
  that append() has amortized constant cost. Once we have started to allocate
  buffer on the heap, we increase the buffer size exponentially, rather
  than linearly.

  @param alloc_length The requested string size in characters, excluding any
                      null terminator.

  @retval false Either the copy operation is complete or, if the size of the
  new buffer is smaller than the currently allocated buffer (if one exists),
  no allocation occured.

  @retval true An error occured when attempting to allocate memory.

  @see mem_realloc.
 */
bool String::mem_realloc_exp(size_t alloc_length) {
  if (mem_realloc(next_realloc_exp_size(alloc_length))) return true;
  m_ptr[alloc_length] = '\0';
  return false;
}

bool String::set_int(longlong num, bool unsigned_flag, const CHARSET_INFO *cs) {
  uint l = 20 * cs->mbmaxlen + 1;
  int base = unsigned_flag ? 10 : -10;

  if (alloc(l)) return true;
  m_length = (uint32)(cs->cset->longlong10_to_str)(cs, m_ptr, l, base, num);
  m_charset = cs;
  return false;
}

bool String::set_real(double num, uint decimals, const CHARSET_INFO *cs) {
  char buff[FLOATING_POINT_BUFFER];
  uint dummy_errors;
  size_t len;

  m_charset = cs;
  if (decimals >= NOT_FIXED_DEC) {
    len = my_gcvt(num, MY_GCVT_ARG_DOUBLE, static_cast<int>(sizeof(buff)) - 1,
                  buff, NULL);
    return copy(buff, len, &my_charset_latin1, cs, &dummy_errors);
  }
  len = my_fcvt(num, decimals, buff, NULL);
  return copy(buff, len, &my_charset_latin1, cs, &dummy_errors);
}

bool String::copy() {
  if (!m_is_alloced) {
    m_alloced_length = 0;  // Force realloc
    return mem_realloc(m_length);
  }
  return false;
}

/**
   Copies the internal buffer from str. If this String has a private heap
   allocated buffer where new data does not fit, a new buffer is allocated
   before copying and the old buffer freed. Character set information is also
   copied.

   If str is the same as this and str doesn't own its buffer, a
   new buffer is allocated and it's owned by str.

   @param str The string whose internal buffer is to be copied.

   @retval false Success.
   @retval true Memory allocation failed.
*/
bool String::copy(const String &str) {
  /*
    If &str == this and it owns the buffer, this operation is a no-op, so skip
    the meaningless copy. Otherwise if we do, we will read freed memory at
    the memmove call below.
  */
  if (&str == this && str.is_alloced()) return false;

  /*
    If a String s doesn't own its buffer, here we should allocate
    a new buffer owned by s and copy the contents there. But alloc()
    will change this->m_ptr and this->m_length, and if this == &str, this
    will also change str->m_ptr and str->m_length, so we need to save
    these values first.
  */
  const size_t str_length = str.m_length;
  const char *str_ptr = str.m_ptr;
  if (alloc(str.m_length)) return true;
  m_length = str_length;
  if (m_length > 0) memmove(m_ptr, str_ptr, m_length);  // May be overlapping
  m_ptr[m_length] = 0;
  m_charset = str.m_charset;
  return false;
}

bool String::copy(const char *str, size_t arg_length, const CHARSET_INFO *cs) {
  if (alloc(arg_length)) return true;
  if ((m_length = arg_length)) memcpy(m_ptr, str, arg_length);
  m_ptr[arg_length] = 0;
  m_charset = cs;
  return false;
}

/*
  Checks that the source string can be just copied to the destination string
  without conversion.

  SYNPOSIS

  needs_conversion()
  arg_length		Length of string to copy.
  from_cs		Character set to copy from
  to_cs			Character set to copy to
  uint32 *offset	Returns number of unaligned characters.

  RETURN
   0  No conversion needed
   1  Either character set conversion or adding leading  zeros
      (e.g. for UCS-2) must be done

  NOTE
  to_cs may be NULL for "no conversion" if the system variable
  character_set_results is NULL.
*/

bool String::needs_conversion(size_t arg_length, const CHARSET_INFO *from_cs,
                              const CHARSET_INFO *to_cs, size_t *offset) {
  *offset = 0;
  if (!to_cs || (to_cs == &my_charset_bin) || (to_cs == from_cs) ||
      my_charset_same(from_cs, to_cs) ||
      ((from_cs == &my_charset_bin) &&
       (!(*offset = (arg_length % to_cs->mbminlen)))))
    return false;
  return true;
}

/*
  Checks that the source string can just be copied to the destination string
  without conversion.
  Unlike needs_conversion it will require conversion on incoming binary data
  to ensure the data are verified for vailidity first.

  @param arg_length   Length of string to copy.
  @param from_cs      Character set to copy from
  @param to_cs        Character set to copy to

  @return conversion needed
*/
bool String::needs_conversion_on_storage(size_t arg_length,
                                         const CHARSET_INFO *cs_from,
                                         const CHARSET_INFO *cs_to) {
  size_t offset;
  return (needs_conversion(arg_length, cs_from, cs_to, &offset) ||
          /* force conversion when storing a binary string */
          (cs_from == &my_charset_bin &&
           /* into a non-binary destination */
           cs_to != &my_charset_bin &&
           /* and any of the following is true :*/
           (
               /* it's a variable length encoding */
               cs_to->mbminlen != cs_to->mbmaxlen ||
               /* longer than 2 bytes : neither 1 byte nor ucs2 */
               cs_to->mbminlen > 2 ||
               /* and is not a multiple of the char byte size */
               0 != (arg_length % cs_to->mbmaxlen))));
}

/*
  Copy a multi-byte character sets with adding leading zeros.

  SYNOPSIS

  copy_aligned()
  str			String to copy
  arg_length		Length of string. This should NOT be dividable with
                        cs->mbminlen.
  offset		arg_length % cs->mb_minlength
  cs			Character set for 'str'

  NOTES
    For real multi-byte, ascii incompatible charactser sets,
    like UCS-2, add leading zeros if we have an incomplete character.
    Thus,
      SELECT _ucs2 0xAA
    will automatically be converted into
      SELECT _ucs2 0x00AA

  RETURN
    0  ok
    1  error
*/

bool String::copy_aligned(const char *str, size_t arg_length, size_t offset,
                          const CHARSET_INFO *cs) {
  /* How many bytes are in incomplete character */
  offset = cs->mbminlen - offset; /* How many zeros we should prepend */
  DBUG_ASSERT(offset && offset != cs->mbminlen);

  size_t aligned_length = arg_length + offset;
  if (alloc(aligned_length)) return true;

  /*
    Note, this is only safe for big-endian UCS-2.
    If we add little-endian UCS-2 sometimes, this code
    will be more complicated. But it's OK for now.
  */
  memset(m_ptr, 0, offset);
  memcpy(m_ptr + offset, str, arg_length);
  m_ptr[aligned_length] = 0;
  /* m_length is always >= 0 as arg_length is != 0 */
  m_length = aligned_length;
  m_charset = cs;
  return false;
}

bool String::set_or_copy_aligned(const char *str, size_t arg_length,
                                 const CHARSET_INFO *cs) {
  /* How many bytes are in incomplete character */
  size_t offset = (arg_length % cs->mbminlen);

  if (!offset) /* All characters are complete, just copy */
  {
    set(str, arg_length, cs);
    return false;
  }
  return copy_aligned(str, arg_length, offset, cs);
}

/**
   Copies the character data into this String, with optional character set
   conversion.

   @return
   false ok
   true  Could not allocate result buffer

*/

bool String::copy(const char *str, size_t arg_length,
                  const CHARSET_INFO *from_cs, const CHARSET_INFO *to_cs,
                  uint *errors) {
  size_t offset;

  DBUG_ASSERT(!str || str != m_ptr);

  if (!needs_conversion(arg_length, from_cs, to_cs, &offset)) {
    *errors = 0;
    return copy(str, arg_length, to_cs);
  }
  if ((from_cs == &my_charset_bin) && offset) {
    *errors = 0;
    return copy_aligned(str, arg_length, offset, to_cs);
  }
  size_t new_length = to_cs->mbmaxlen * arg_length;
  if (alloc(new_length)) return true;
  m_length = copy_and_convert(m_ptr, new_length, to_cs, str, arg_length,
                              from_cs, errors);
  m_charset = to_cs;
  return false;
}

/*
  Set a string to the value of a latin1-string, keeping the original charset

  SYNOPSIS
    copy_or_set()
    str			String of a simple charset (latin1)
    arg_length		Length of string

  IMPLEMENTATION
    If string object is of a simple character set, set it to point to the
    given string.
    If not, make a copy and convert it to the new character set.

  RETURN
    0	ok
    1	Could not allocate result buffer

*/

bool String::set_ascii(const char *str, size_t arg_length) {
  if (m_charset->mbminlen == 1) {
    set(str, arg_length, m_charset);
    return 0;
  }
  uint dummy_errors;
  return copy(str, arg_length, &my_charset_latin1, m_charset, &dummy_errors);
}

/* This is used by mysql.cc */

bool String::fill(size_t max_length, char fill_char) {
  if (m_length > max_length)
    m_ptr[m_length = max_length] = 0;
  else {
    if (mem_realloc(max_length)) return true;
    memset(m_ptr + m_length, fill_char, max_length - m_length);
    m_length = max_length;
  }
  return false;
}

void String::strip_sp() {
  while (m_length && my_isspace(m_charset, m_ptr[m_length - 1])) m_length--;
}

bool String::append(const String &s) {
  if (s.length()) {
    DBUG_ASSERT(!this->uses_buffer_owned_by(&s));
    DBUG_ASSERT(!s.uses_buffer_owned_by(this));

    if (mem_realloc_exp((m_length + s.length()))) return true;
    memcpy(m_ptr + m_length, s.ptr(), s.length());
    m_length += s.length();
  }
  return false;
}

/*
  Append an ASCII string to the a string of the current character set
*/

bool String::append(const char *s, size_t arg_length) {
  if (!arg_length) return false;

  /*
    For an ASCII incompatible string, e.g. UCS-2, we need to convert
  */
  if (m_charset->mbminlen > 1) {
    size_t add_length = arg_length * m_charset->mbmaxlen;
    uint dummy_errors;
    if (mem_realloc(m_length + add_length)) return true;
    m_length += copy_and_convert(m_ptr + m_length, add_length, m_charset, s,
                                 arg_length, &my_charset_latin1, &dummy_errors);
    return false;
  }

  /*
    For an ASCII compatinble string we can just append.
  */
  if (mem_realloc_exp(m_length + arg_length)) return true;
  memcpy(m_ptr + m_length, s, arg_length);
  m_length += arg_length;
  return false;
}

/*
  Append a 0-terminated ASCII string
*/

bool String::append(const char *s) { return append(s, (uint)strlen(s)); }

/**
  Append an unsigned longlong to the string.
*/
bool String::append_ulonglong(ulonglong val) {
  if (mem_realloc_exp(m_length + MAX_BIGINT_WIDTH + 2)) return true;
  char *end = longlong10_to_str(val, m_ptr + m_length, 10);
  m_length = end - m_ptr;
  return false;
}

/**
  Append a signed longlong to the string.
*/
bool String::append_longlong(longlong val) {
  if (mem_realloc_exp(m_length + MAX_BIGINT_WIDTH + 2))
    return true; /* purecov: inspected */
  char *end = longlong10_to_str(val, m_ptr + m_length, -10);
  m_length = end - m_ptr;
  return false;
}

/*
  Append a string in the given charset to the string
  with character set recoding
*/

bool String::append(const char *s, size_t arg_length, const CHARSET_INFO *cs) {
  size_t offset;

  if (needs_conversion(arg_length, cs, m_charset, &offset)) {
    size_t add_length;
    if ((cs == &my_charset_bin) && offset) {
      DBUG_ASSERT(m_charset->mbminlen > offset);
      offset = m_charset->mbminlen - offset;  // How many characters to pad
      add_length = arg_length + offset;
      if (mem_realloc_exp(m_length + add_length)) return true;
      memset(m_ptr + m_length, 0, offset);
      memcpy(m_ptr + m_length + offset, s, arg_length);
      m_length += add_length;
      return false;
    }

    add_length = arg_length / cs->mbminlen * m_charset->mbmaxlen;
    uint dummy_errors;
    if (mem_realloc_exp(m_length + add_length)) return true;
    m_length += copy_and_convert(m_ptr + m_length, add_length, m_charset, s,
                                 arg_length, cs, &dummy_errors);
  } else {
    if (mem_realloc_exp(m_length + arg_length)) return true;
    memcpy(m_ptr + m_length, s, arg_length);
    m_length += arg_length;
  }
  return false;
}

bool String::append(IO_CACHE *file, size_t arg_length) {
  if (mem_realloc(m_length + arg_length)) return true;
  if (my_b_read(file, reinterpret_cast<uchar *>(m_ptr) + m_length,
                arg_length)) {
    shrink(m_length);
    return true;
  }
  m_length += arg_length;
  return false;
}

/**
  Append a parenthesized number to String.
  Used in various pieces of SHOW related code.

  @param nr     Number
  @param radix  Radix, optional parameter, 10 by default.
*/
bool String::append_parenthesized(long nr, int radix) {
  char buff[64], *end;
  buff[0] = '(';
  end = int10_to_str(nr, buff + 1, radix);
  *end++ = ')';
  return append(buff, (uint)(end - buff));
}

bool String::append_with_prefill(const char *s, size_t arg_length,
                                 size_t full_length, char fill_char) {
  size_t t_length = arg_length > full_length ? arg_length : full_length;

  if (mem_realloc(m_length + t_length)) return true;
  if (full_length > arg_length) {
    t_length = full_length - arg_length;
    memset(m_ptr + m_length, fill_char, t_length);
    m_length = m_length + t_length;
  }
  append(s, arg_length);
  return false;
}

size_t String::numchars() const {
  return m_charset->cset->numchars(m_charset, m_ptr, m_ptr + m_length);
}

size_t String::charpos(size_t i, size_t offset) const {
  if (i <= 0) return i;
  return m_charset->cset->charpos(m_charset, m_ptr + offset, m_ptr + m_length,
                                  i);
}

int String::strstr(const String &s, size_t offset) const {
  if (s.length() + offset <= m_length) {
    if (!s.length()) return ((int)offset);  // Empty string is always found

    const char *str = m_ptr + offset;
    const char *search = s.ptr();
    const char *end = m_ptr + m_length - s.length() + 1;
    const char *search_end = s.ptr() + s.length();
  skip:
    while (str != end) {
      if (*str++ == *search) {
        const char *i = str;
        const char *j = search + 1;
        while (j != search_end)
          if (*i++ != *j++) goto skip;
        return (int)(str - m_ptr) - 1;
      }
    }
  }
  return -1;
}

/*
** Search string from end. Offset is offset to the end of string
*/

int String::strrstr(const String &s, size_t offset) const {
  if (s.length() <= offset && offset <= m_length) {
    if (!s.length())
      return static_cast<int>(offset);  // Empty string is always found
    const char *str = m_ptr + offset - 1;
    const char *search = s.ptr() + s.length() - 1;

    const char *end = m_ptr + s.length() - 2;
    const char *search_end = s.ptr() - 1;
  skip:
    while (str != end) {
      if (*str-- == *search) {
        const char *i = str;
        const char *j = search - 1;
        while (j != search_end)
          if (*i-- != *j--) goto skip;
        return (int)(i - m_ptr) + 1;
      }
    }
  }
  return -1;
}

String String::substr(int offset, int count) const {
  int original_count = this->numchars();
  if (offset > original_count) {
    offset = original_count;
  }
  if (offset + count > original_count) {
    count = original_count - offset;
  }
  size_t bytes_offset = this->charpos(offset);

  return String(this->m_ptr + bytes_offset,
                this->charpos(offset + count) - bytes_offset, this->m_charset);
}

/*
  Replace substring with string
  If wrong parameter or not enough memory, do nothing
*/

bool String::replace(size_t offset, size_t arg_length, const String &to) {
  return replace(offset, arg_length, to.ptr(), to.length());
}

bool String::replace(size_t offset, size_t arg_length, const char *to,
                     size_t to_length) {
  long diff = static_cast<long>(to_length) - static_cast<long>(arg_length);
  if (offset + arg_length <= m_length) {
    if (diff < 0) {
      if (to_length) memcpy(m_ptr + offset, to, to_length);
      memmove(m_ptr + offset + to_length, m_ptr + offset + arg_length,
              m_length - offset - arg_length);
    } else {
      if (diff) {
        if (mem_realloc(m_length + diff)) return true;
        memmove(m_ptr + offset + to_length, m_ptr + offset + arg_length,
                m_length - offset - arg_length);
      }
      if (to_length) memcpy(m_ptr + offset, to, to_length);
    }
    m_length += diff;
  }
  return false;
}

// added by Holyfoot for "geometry" needs
int String::reserve(size_t space_needed, size_t grow_by) {
  if (m_alloced_length < m_length + space_needed) {
    if (mem_realloc(m_alloced_length + max(space_needed, grow_by) - 1))
      return true;
  }
  return false;
}

void qs_append(const char *str_in, size_t len, String *str) {
  memcpy(&((*str)[str->length()]), str_in, len + 1);
  str->length(str->length() + len);
}

void qs_append(double d, size_t len, String *str) {
  char *buff = &((*str)[str->length()]);
  int written = my_gcvt(d, MY_GCVT_ARG_DOUBLE, len, buff, NULL);
  str->length(str->length() + written);
}

void qs_append(int i, String *str) {
  char *buff = &((*str)[str->length()]);
  char *end = int10_to_str(i, buff, -10);
  str->length(str->length() + (int)(end - buff));
}

void qs_append(uint i, String *str) {
  char *buff = &((*str)[str->length()]);
  char *end = int10_to_str(i, buff, 10);
  str->length(str->length() + (int)(end - buff));
}

/*
  Compare strings according to collation, without end space.

  SYNOPSIS
    sortcmp()
    s		First string
    t		Second string
    cs		Collation

  NOTE:
    Normally this is case sensitive comparison

  RETURN
  < 0	s < t
  0	s == t
  > 0	s > t
*/

int sortcmp(const String *s, const String *t, const CHARSET_INFO *cs) {
  return cs->coll->strnncollsp(cs, (uchar *)s->ptr(), s->length(),
                               (uchar *)t->ptr(), t->length());
}

/*
  Compare strings byte by byte. End spaces are also compared.

  SYNOPSIS
    stringcmp()
    s		First string
    t		Second string

  NOTE:
    Strings are compared as a stream of uchars

  RETURN
  < 0	s < t
  0	s == t
  > 0	s > t
*/

int stringcmp(const String *s, const String *t) {
  size_t s_len = s->length();
  size_t t_len = t->length();
  size_t len = min(s_len, t_len);
  int cmp = (len == 0) ? 0 : memcmp(s->ptr(), t->ptr(), len);
  return (cmp) ? cmp : static_cast<int>(s_len) - static_cast<int>(t_len);
}

/**
  Makes a copy of a String's buffer unless it's already heap-allocated.

  If the buffer ('str') of 'from' is on the heap, this function returns
  'from', possibly re-allocated to be at least from_length bytes long.
  It is also the case if from==to or to==NULL.
  Otherwise, this function makes and returns a copy of "from" into "to"; the
  buffer of "to" is heap-allocated; a pre-condition is that \c from->str and
  \c to->str must point to non-overlapping buffers.
  The logic behind this complex design, is that a caller, typically a
  val_str() function, sometimes has an input String ('from') which buffer it
  wants to modify; but this String's buffer may or not be heap-allocated; if
  it's not heap-allocated it is possibly in static storage or belongs to an
  outer context, and thus should not be modified; in that case the caller
  wants a heap-allocated copy which it can freely modify.

  @param  to    destination string
  @param  from  source string
  @param  from_length  destination string will hold at least from_length bytes.
 */

String *copy_if_not_alloced(String *to, String *from, size_t from_length) {
  if (from->m_is_alloced && from->m_alloced_length >= from_length) return from;
  if ((from->m_is_alloced && (from->m_alloced_length != 0)) || !to ||
      from == to) {
    (void)from->mem_realloc(from_length, true /* force heap allocation */);
    return from;
  }
  if (to->mem_realloc(from_length, true)) return from;  // Actually an error

  // from and to should not be overlapping
  DBUG_ASSERT(!to->uses_buffer_owned_by(from));
  DBUG_ASSERT(!from->uses_buffer_owned_by(to));

  if ((to->m_length = min(from->m_length, from_length)))
    memcpy(to->m_ptr, from->m_ptr, to->m_length);
  to->m_charset = from->m_charset;
  return to;
}

/****************************************************************************
  Help functions
****************************************************************************/

/*
  copy a string,
  with optional character set conversion,
  with optional left padding (for binary -> UCS2 conversion)

  SYNOPSIS
    well_formed_copy_nchars()
    to			     Store result here
    to_length                Maxinum length of "to" string
    to_cs		     Character set of "to" string
    from		     Copy from here
    from_length		     Length of from string
    from_cs		     From character set
    nchars                   Copy not more that nchars characters
    well_formed_error_pos    Return position when "from" is not well formed
                             or NULL otherwise.
    cannot_convert_error_pos Return position where a not convertable
                             character met, or NULL otherwise.
    from_end_pos             Return position where scanning of "from"
                             string stopped.
  NOTES

  RETURN
    length of bytes copied to 'to'
*/

size_t well_formed_copy_nchars(const CHARSET_INFO *to_cs, char *to,
                               size_t to_length, const CHARSET_INFO *from_cs,
                               const char *from, size_t from_length,
                               size_t nchars,
                               const char **well_formed_error_pos,
                               const char **cannot_convert_error_pos,
                               const char **from_end_pos) {
  size_t res;

  if ((to_cs == &my_charset_bin) || (from_cs == &my_charset_bin) ||
      (to_cs == from_cs) || my_charset_same(from_cs, to_cs)) {
    if (to_length < to_cs->mbminlen || !nchars) {
      *from_end_pos = from;
      *cannot_convert_error_pos = NULL;
      *well_formed_error_pos = NULL;
      return 0;
    }

    if (to_cs == &my_charset_bin) {
      res = min(min(nchars, to_length), from_length);
      memmove(to, from, res);
      *from_end_pos = from + res;
      *well_formed_error_pos = NULL;
      *cannot_convert_error_pos = NULL;
    } else {
      int well_formed_error;
      uint from_offset;

      if ((from_offset = (from_length % to_cs->mbminlen)) &&
          (from_cs == &my_charset_bin)) {
        /*
          Copying from BINARY to UCS2 needs to prepend zeros sometimes:
          INSERT INTO t1 (ucs2_column) VALUES (0x01);
          0x01 -> 0x0001
        */
        uint pad_length = to_cs->mbminlen - from_offset;
        memset(to, 0, pad_length);
        memmove(to + pad_length, from, from_offset);
        /*
          In some cases left zero-padding can create an incorrect character.
          For example:
            INSERT INTO t1 (utf32_column) VALUES (0x110000);
          We'll pad the value to 0x00110000, which is a wrong UTF32 sequence!
          The valid characters range is limited to 0x00000000..0x0010FFFF.

          Make sure we didn't pad to an incorrect character.
        */
        if (to_cs->cset->well_formed_len(to_cs, to, to + to_cs->mbminlen, 1,
                                         &well_formed_error) !=
            to_cs->mbminlen) {
          *from_end_pos = *well_formed_error_pos = from;
          *cannot_convert_error_pos = NULL;
          return 0;
        }
        nchars--;
        from += from_offset;
        from_length -= from_offset;
        to += to_cs->mbminlen;
        to_length -= to_cs->mbminlen;
      }

      size_t min_length = min(from_length, to_length);
      /*
        If we operate on a multi-byte fixed-width character set, make
        sure the string wasn't truncated in the middle of a character.
        If so, truncate to a character boundary.
      */
      if (to_cs->mbmaxlen > 1 && to_cs->mbmaxlen == to_cs->mbminlen)
        min_length -= min_length % to_cs->mbmaxlen;

      res = to_cs->cset->well_formed_len(to_cs, from, from + min_length, nchars,
                                         &well_formed_error);
      if (res > 0) memmove(to, from, res);
      *from_end_pos = from + res;

      /*
        If we are operating on a multi-byte variable-width character set and
        "well_formed_error" is set to true, it means the string is not
        well-formed (either partially or completely). But, in case of a
        well-formed string whose string length is too long for the destination
        buffer (i.e to_length), there is a possibility that the string is
        truncated in the middle of a character, which would break its sequence.
        This could lead to mistakenly rejecting the string as malformed.

        To resolve this, we check if the full string contains a valid character
        immediately after the returned end point. If it does, the string was
        just truncated; if it doesn't, it was actually malformed.

        For example: Consider a well-formed string of 300 bytes, which contained
        a given three-byte code point at str[254..256]. Furthermore, suppose the
        destination buffer is 255 bytes long. In this case, well_formed_len()
        would return 254, so we would need to check the bytes str[254..257] to
        see if they contain a well-formed character. This second invocation of
        well_formed_len() would return 2, which takes us across the truncation
        point, confirming that the problem was indeed truncation and not a
        malformed code point.
      */
      if (well_formed_error && to_cs->mbmaxlen > 1 &&
          res > min_length - to_cs->mbmaxlen) {
        const char *from_end = from + min(res + to_cs->mbmaxlen, from_length);

        size_t extra = to_cs->cset->well_formed_len(
            to_cs, *from_end_pos, from_end, 1, &well_formed_error);

        well_formed_error = (res + extra < min_length);
      }

      *well_formed_error_pos = well_formed_error ? *from_end_pos : nullptr;
      *cannot_convert_error_pos = nullptr;
      if (from_offset) res += to_cs->mbminlen;
    }
  } else {
    int cnvres;
    my_wc_t wc;
    my_charset_conv_mb_wc mb_wc = from_cs->cset->mb_wc;
    my_charset_conv_wc_mb wc_mb = to_cs->cset->wc_mb;
    const uchar *from_end = (const uchar *)from + from_length;
    uchar *to_end = (uchar *)to + to_length;
    char *to_start = to;
    *well_formed_error_pos = NULL;
    *cannot_convert_error_pos = NULL;

    for (; nchars; nchars--) {
      const char *from_prev = from;
      if ((cnvres = (*mb_wc)(from_cs, &wc, (uchar *)from, from_end)) > 0)
        from += cnvres;
      else if (cnvres == MY_CS_ILSEQ) {
        if (!*well_formed_error_pos) *well_formed_error_pos = from;
        from++;
        wc = '?';
      } else if (cnvres > MY_CS_TOOSMALL) {
        /*
          A correct multibyte sequence detected
          But it doesn't have Unicode mapping.
        */
        if (!*cannot_convert_error_pos) *cannot_convert_error_pos = from;
        from += (-cnvres);
        wc = '?';
      } else
        break;  // Not enough characters

    outp:
      if ((cnvres = (*wc_mb)(to_cs, wc, (uchar *)to, to_end)) > 0)
        to += cnvres;
      else if (cnvres == MY_CS_ILUNI && wc != '?') {
        if (!*cannot_convert_error_pos) *cannot_convert_error_pos = from_prev;
        wc = '?';
        goto outp;
      } else {
        from = from_prev;
        break;
      }
    }
    *from_end_pos = from;
    res = to - to_start;
  }
  return res;
}

void String::print(String *str) const {
  char *st = m_ptr;
  char *end = st + m_length;

  if (str->reserve(m_length)) return;

  for (; st < end; st++) {
    uchar c = *st;
    switch (c) {
      case '\\':
        str->append(STRING_WITH_LEN("\\\\"));
        break;
      case '\0':
        str->append(STRING_WITH_LEN("\\0"));
        break;
      case '\'':
        str->append(STRING_WITH_LEN("\\'"));
        break;
      case '\n':
        str->append(STRING_WITH_LEN("\\n"));
        break;
      case '\r':
        str->append(STRING_WITH_LEN("\\r"));
        break;
      case '\032':  // Ctrl-Z
        str->append(STRING_WITH_LEN("\\Z"));
        break;
      default:
        str->append(c);
    }
  }
}

/*
  Exchange state of this object and argument.

  SYNOPSIS
    String::swap()

  RETURN
    Target string will contain state of this object and vice versa.
*/

void String::swap(String &s) noexcept {
  using std::swap;
  swap(m_ptr, s.m_ptr);
  swap(m_length, s.m_length);
  swap(m_alloced_length, s.m_alloced_length);
  swap(m_is_alloced, s.m_is_alloced);
  swap(m_charset, s.m_charset);
}

char *String::dup(MEM_ROOT *root) const {
  return strmake_root(root, m_ptr, m_length);
}

/**
  Convert string to printable ASCII string

  @details This function converts input string "from" replacing non-ASCII bytes
  with hexadecimal sequences ("\xXX") optionally appending "..." to the end of
  the resulting string.
  This function used in the ER_TRUNCATED_WRONG_VALUE_FOR_FIELD error messages,
  e.g. when a string cannot be converted to a result charset.


  @param    to          output buffer
  @param    to_len      size of the output buffer (8 bytes or greater)
  @param    from        input string
  @param    from_len    size of the input string
  @param    from_cs     input charset
  @param    nbytes      maximal number of bytes to convert (from_len if 0)

  @return   number of bytes in the output string
*/

size_t convert_to_printable(char *to, size_t to_len, const char *from,
                            size_t from_len, const CHARSET_INFO *from_cs,
                            size_t nbytes /*= 0*/) {
  /* needs at least 8 bytes for '\xXX...' and zero byte */
  DBUG_ASSERT(to_len >= 8);

  char *t = to;
  char *t_end = to + to_len - 1;  // '- 1' is for the '\0' at the end
  const char *f = from;
  const char *f_end = from + (nbytes ? min(from_len, nbytes) : from_len);
  char *dots = to;  // last safe place to append '...'

  if (!f || t == t_end) return 0;

  for (; t < t_end && f < f_end; f++) {
    /*
      If the source string is ASCII compatible (mbminlen==1)
      and the source character is in ASCII printable range (0x20..0x7F),
      then display the character as is.

      Otherwise, if the source string is not ASCII compatible (e.g. UCS2),
      or the source character is not in the printable range,
      then print the character using HEX notation.
    */
    if (((unsigned char)*f) >= 0x20 && ((unsigned char)*f) <= 0x7F &&
        from_cs->mbminlen == 1) {
      *t++ = *f;
    } else {
      if (t_end - t < 4)  // \xXX
        break;
      *t++ = '\\';
      *t++ = 'x';
      *t++ = _dig_vec_upper[((unsigned char)*f) >> 4];
      *t++ = _dig_vec_upper[((unsigned char)*f) & 0x0F];
    }
    if (t_end - t >= 3)  // '...'
      dots = t;
  }
  if (f < from + from_len)
    memcpy(dots, STRING_WITH_LEN("...\0"));
  else
    *t = '\0';
  return t - to;
}

/**
  Convert a buffer to printable HEX encoded string
  For eg: ABCDEF1234


  @param    to          output buffer
  @param    to_len      size of the output buffer (from_len*2 + 1 or greater)
  @param    from        input buffer
  @param    from_len    size of the input buffer

  @return   number of bytes in the output string
*/
size_t bin_to_hex_str(char *to, size_t to_len, char *from, size_t from_len) {
  char *out;
  char *in;
  size_t i;

  if (to_len < ((from_len * 2) + 1)) return 0;

  out = to;
  in = from;

  for (i = 0; i < from_len; i++, in++) {
    *out++ = _dig_vec_upper[((unsigned char)*in) >> 4];
    *out++ = _dig_vec_upper[((unsigned char)*in) & 0xF];
  }

  *out = '\0';

  return out - to;
}

/**
  Check if an input byte sequence is a valid character string of a given charset

  @param cs                     The input character set.
  @param str                    The input byte sequence to validate.
  @param length                 A byte length of the str.
  @param [out] valid_length     A byte length of a valid prefix of the str.
  @param [out] length_error     True in the case of a character length error:
                                some byte[s] in the input is not a valid
                                prefix for a character, i.e. the byte length
                                of that invalid character is undefined.

  @retval true if the whole input byte sequence is a valid character string.
               The length_error output parameter is undefined.

  @return
    if the whole input byte sequence is a valid character string
    then
        return false
    else
        if the length of some character in the input is undefined (MY_CS_ILSEQ)
           or the last character is truncated (MY_CS_TOOSMALL)
        then
            *length_error= true; // fatal error!
        else
            *length_error= false; // non-fatal error: there is no wide character
                                  // encoding for some input character
        return true
*/
bool validate_string(const CHARSET_INFO *cs, const char *str, size_t length,
                     size_t *valid_length, bool *length_error) {
  if (cs->mbmaxlen > 1) {
    int well_formed_error;
    *valid_length = cs->cset->well_formed_len(cs, str, str + length, length,
                                              &well_formed_error);
    *length_error = well_formed_error;
    return well_formed_error;
  }

  /*
    well_formed_len() is not functional on single-byte character sets,
    so use mb_wc() instead:
  */
  *length_error = false;

  const uchar *from = reinterpret_cast<const uchar *>(str);
  const uchar *from_end = from + length;
  my_charset_conv_mb_wc mb_wc = cs->cset->mb_wc;

  while (from < from_end) {
    my_wc_t wc;
    int cnvres = (*mb_wc)(cs, &wc, (uchar *)from, from_end);
    if (cnvres <= 0) {
      *valid_length = from - reinterpret_cast<const uchar *>(str);
      return true;
    }
    from += cnvres;
  }
  *valid_length = length;
  return false;
}

/**
  Appends from_str to to_str, escaping certain characters.

  @param [in,out] to_str   The destination string.
  @param [in]     from_str The source string.

  @return false on success, true on error.
*/

bool append_escaped(String *to_str, const String *from_str) {
  if (to_str->mem_realloc(to_str->length() + from_str->length()))
    return true;  // OOM

  const char *from = from_str->ptr();
  const char *end = from + from_str->length();
  for (; from < end; from++) {
    char c = *from;
    switch (c) {
      case '\0':
        c = '0';
        break;
      case '\032':
        c = 'Z';
        break;
      case '\\':
      case '\'':
        break;
      default:
        goto normal_character;
    }
    if (to_str->append('\\')) return true;  // OOM

  normal_character:
    if (to_str->append(c)) return true;  // OOM
  }
  return false;
}<|MERGE_RESOLUTION|>--- conflicted
+++ resolved
@@ -23,7 +23,6 @@
 #include "sql_string.h"
 
 #include <algorithm>
-#include <limits>
 
 #include "my_dbug.h"
 #include "my_macros.h"
@@ -106,18 +105,11 @@
     m_alloced_length = 0;
   }
 
-<<<<<<< HEAD
-  if (m_alloced_length < len) {
-    // Available bytes are not enough.
-=======
-  if (m_alloced_length < len)     // Available bytes are not enough
-  {
-    // Signal an error if len exceeds uint32 max on 64-bit word platform.
+  if (m_alloced_length < len) {  // Available bytes are not enough
+  // Signal an error if len exceeds uint32 max on 64-bit word platform.
 #if defined(__WORDSIZE) && (__WORDSIZE == 64)
-    if (len > std::numeric_limits<uint32>::max())
-      return true;
+    if (len > std::numeric_limits<uint32>::max()) return true;
 #endif
->>>>>>> 683d9e8a
     char *new_ptr;
     if (m_is_alloced) {
       if (!(new_ptr = static_cast<char *>(
@@ -132,10 +124,6 @@
     } else
       return true;  // Signal error
     m_ptr = new_ptr;
-    // Assert on debug build if len exceeds uint32 max on 64-bit word platform.
-#if defined(__WORDSIZE) && (__WORDSIZE == 64)
-    DBUG_ASSERT(len <= std::numeric_limits<uint32>::max());
-#endif
     m_alloced_length = static_cast<uint32>(len);
   }
   m_ptr[alloc_length] = 0;  // This make other funcs shorter
