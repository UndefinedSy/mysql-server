#ifndef BINLOG_H_INCLUDED
/* Copyright (c) 2010, 2020, Oracle and/or its affiliates. All rights reserved.

   This program is free software; you can redistribute it and/or modify
   it under the terms of the GNU General Public License, version 2.0,
   as published by the Free Software Foundation.

   This program is also distributed with certain software (including
   but not limited to OpenSSL) that is licensed under separate terms,
   as designated in a particular file or component or in included license
   documentation.  The authors of MySQL hereby grant you an additional
   permission to link the program and your derivative works with the
   separately licensed software that they have included with MySQL.

   This program is distributed in the hope that it will be useful,
   but WITHOUT ANY WARRANTY; without even the implied warranty of
   MERCHANTABILITY or FITNESS FOR A PARTICULAR PURPOSE.  See the
   GNU General Public License, version 2.0, for more details.

   You should have received a copy of the GNU General Public License
   along with this program; if not, write to the Free Software
   Foundation, Inc., 51 Franklin St, Fifth Floor, Boston, MA 02110-1301  USA */

#define BINLOG_H_INCLUDED

#include <string.h>
#include <sys/types.h>
#include <time.h>
#include <atomic>
#include <utility>

#include "libbinlogevents/include/binlog_event.h"  // enum_binlog_checksum_alg
#include "m_string.h"                              // llstr
#include "my_dbug.h"
#include "my_inttypes.h"
#include "my_io.h"
#include "my_sharedlib.h"
#include "my_sys.h"
#include "mysql/components/services/mysql_cond_bits.h"
#include "mysql/components/services/mysql_mutex_bits.h"
#include "mysql/components/services/psi_cond_bits.h"
#include "mysql/components/services/psi_file_bits.h"
#include "mysql/components/services/psi_mutex_bits.h"
#include "mysql/psi/mysql_cond.h"
#include "mysql/psi/mysql_mutex.h"
#include "mysql/udf_registration_types.h"
#include "mysql_com.h"  // Item_result
#include "sql/rpl_commit_stage_manager.h"
#include "sql/rpl_trx_tracking.h"
#include "sql/tc_log.h"            // TC_LOG
#include "sql/transaction_info.h"  // Transaction_ctx
#include "thr_mutex.h"

class Format_description_log_event;
class Gtid_monitoring_info;
class Gtid_set;
class Ha_trx_info;
class Incident_log_event;
class Log_event;
class Master_info;
class Relay_log_info;
class Rows_log_event;
class Sid_map;
class THD;
class Transaction_boundary_parser;
class binlog_cache_data;
class user_var_entry;
class Binlog_cache_storage;

struct Gtid;

typedef int64 query_id_t;

/*
  Maximum unique log filename extension.
  Note: setting to 0x7FFFFFFF due to atol windows
        overflow/truncate.
 */
#define MAX_LOG_UNIQUE_FN_EXT 0x7FFFFFFF

/*
  Maximum allowed unique log filename extension for
  RESET MASTER TO command - 2 Billion
 */
#define MAX_ALLOWED_FN_EXT_RESET_MASTER 2000000000

struct Binlog_user_var_event {
  user_var_entry *user_var_event;
  char *value;
  ulong length;
  Item_result type;
  uint charset_number;
  bool unsigned_flag;
};

/* log info errors */
#define LOG_INFO_EOF -1
#define LOG_INFO_IO -2
#define LOG_INFO_INVALID -3
#define LOG_INFO_SEEK -4
#define LOG_INFO_MEM -6
#define LOG_INFO_FATAL -7
#define LOG_INFO_IN_USE -8
#define LOG_INFO_EMFILE -9

/* bitmap to MYSQL_BIN_LOG::close() */
#define LOG_CLOSE_INDEX 1
#define LOG_CLOSE_TO_BE_OPENED 2
#define LOG_CLOSE_STOP_EVENT 4

/*
  Note that we destroy the lock mutex in the destructor here.
  This means that object instances cannot be destroyed/go out of scope
  until we have reset thd->current_linfo to NULL;
 */
struct LOG_INFO {
  char log_file_name[FN_REFLEN] = {0};
  my_off_t index_file_offset, index_file_start_offset;
  my_off_t pos;
  bool fatal;       // if the purge happens to give us a negative offset
  int entry_index;  // used in purge_logs(), calculatd in find_log_pos().
  int encrypted_header_size;
  LOG_INFO()
      : index_file_offset(0),
        index_file_start_offset(0),
        pos(0),
        fatal(false),
        entry_index(0),
        encrypted_header_size(0) {
    memset(log_file_name, 0, FN_REFLEN);
  }
};

/*
  TODO use mmap instead of IO_CACHE for binlog
  (mmap+fsync is two times faster than write+fsync)
*/
class MYSQL_BIN_LOG : public TC_LOG {
 public:
  class Binlog_ofile;

 private:
  enum enum_log_state { LOG_OPENED, LOG_CLOSED, LOG_TO_BE_OPENED };

  /* LOCK_log is inited by init_pthread_objects() */
  mysql_mutex_t LOCK_log;
  char *name;
  char log_file_name[FN_REFLEN];
  char db[NAME_LEN + 1];
  bool write_error, inited;
  Binlog_ofile *m_binlog_file;

  /** Instrumentation key to use for file io in @c log_file */
  PSI_file_key m_log_file_key;
  /** The instrumentation key to use for @ LOCK_log. */
  PSI_mutex_key m_key_LOCK_log;
  /** The instrumentation key to use for @ LOCK_index. */
  PSI_mutex_key m_key_LOCK_index;
  /** The instrumentation key to use for @ LOCK_binlog_end_pos. */
  PSI_mutex_key m_key_LOCK_binlog_end_pos;

  PSI_mutex_key m_key_COND_done;

  PSI_mutex_key m_key_LOCK_commit_queue;
  PSI_mutex_key m_key_LOCK_done;
  PSI_mutex_key m_key_LOCK_flush_queue;
  PSI_mutex_key m_key_LOCK_sync_queue;
  /** The instrumentation key to use for @ LOCK_commit. */
  PSI_mutex_key m_key_LOCK_commit;
  /** The instrumentation key to use for @ LOCK_sync. */
  PSI_mutex_key m_key_LOCK_sync;
  /** The instrumentation key to use for @ LOCK_xids. */
  PSI_mutex_key m_key_LOCK_xids;
  /** The instrumentation key to use for @ update_cond. */
  PSI_cond_key m_key_update_cond;
  /** The instrumentation key to use for @ prep_xids_cond. */
  PSI_cond_key m_key_prep_xids_cond;
  /** The instrumentation key to use for opening the log file. */
  PSI_file_key m_key_file_log;
  /** The instrumentation key to use for opening the log index file. */
  PSI_file_key m_key_file_log_index;
  /** The instrumentation key to use for opening a log cache file. */
  PSI_file_key m_key_file_log_cache;
  /** The instrumentation key to use for opening a log index cache file. */
  PSI_file_key m_key_file_log_index_cache;

  /* POSIX thread objects are inited by init_pthread_objects() */
  mysql_mutex_t LOCK_index;
  mysql_mutex_t LOCK_commit;
  mysql_mutex_t LOCK_sync;
  mysql_mutex_t LOCK_binlog_end_pos;
  mysql_mutex_t LOCK_xids;
  mysql_cond_t update_cond;

  std::atomic<my_off_t> atomic_binlog_end_pos;
  ulonglong bytes_written;
  IO_CACHE index_file;
  char index_file_name[FN_REFLEN];
  /*
    crash_safe_index_file is temp file used for guaranteeing
    index file crash safe when master server restarts.
  */
  IO_CACHE crash_safe_index_file;
  char crash_safe_index_file_name[FN_REFLEN];
  /*
    purge_file is a temp file used in purge_logs so that the index file
    can be updated before deleting files from disk, yielding better crash
    recovery. It is created on demand the first time purge_logs is called
    and then reused for subsequent calls. It is cleaned up in cleanup().
  */
  IO_CACHE purge_index_file;
  char purge_index_file_name[FN_REFLEN];
  /*
     The max size before rotation (usable only if log_type == LOG_BIN: binary
     logs and relay logs).
     For a binlog, max_size should be max_binlog_size.
     For a relay log, it should be max_relay_log_size if this is non-zero,
     max_binlog_size otherwise.
     max_size is set in init(), and dynamically changed (when one does SET
     GLOBAL MAX_BINLOG_SIZE|MAX_RELAY_LOG_SIZE) by fix_max_binlog_size and
     fix_max_relay_log_size).
  */
  ulong max_size;

  // current file sequence number for load data infile binary logging
  uint file_id;

  /* pointer to the sync period variable, for binlog this will be
     sync_binlog_period, for relay log this will be
     sync_relay_log_period
  */
  uint *sync_period_ptr;
  uint sync_counter;

  mysql_cond_t m_prep_xids_cond;
  std::atomic<int32> m_atomic_prep_xids{0};

  /**
    Increment the prepared XID counter.
   */
  void inc_prep_xids(THD *thd);

  /**
    Decrement the prepared XID counter.

    Signal m_prep_xids_cond if the counter reaches zero.
   */
  void dec_prep_xids(THD *thd);

  int32 get_prep_xids() { return m_atomic_prep_xids; }

  inline uint get_sync_period() { return *sync_period_ptr; }

 public:
  /*
    This is used to start writing to a new log file. The difference from
    new_file() is locking. new_file_without_locking() does not acquire
    LOCK_log.
  */
  int new_file_without_locking(
      Format_description_log_event *extra_description_event);

 private:
  int new_file_impl(bool need_lock,
                    Format_description_log_event *extra_description_event);

  bool open(PSI_file_key log_file_key, const char *log_name,
            const char *new_name, uint32 new_index_number);
  bool init_and_set_log_file_name(const char *log_name, const char *new_name,
                                  uint32 new_index_number);
  int generate_new_name(char *new_name, const char *log_name,
                        uint32 new_index_number = 0);

 public:
  const char *generate_name(const char *log_name, const char *suffix,
                            char *buff);
  bool is_open() { return atomic_log_state != LOG_CLOSED; }

  /* This is relay log */
  bool is_relay_log;

  uint8 checksum_alg_reset;  // to contain a new value when binlog is rotated
  /*
    Holds the last seen in Relay-Log FD's checksum alg value.
    The initial value comes from the slave's local FD that heads
    the very first Relay-Log file. In the following the value may change
    with each received master's FD_m.
    Besides to be used in verification events that IO thread receives
    (except the 1st fake Rotate, see @c Master_info:: checksum_alg_before_fd),
    the value specifies if/how to compute checksum for slave's local events
    and the first fake Rotate (R_f^1) coming from the master.
    R_f^1 needs logging checksum-compatibly with the RL's heading FD_s.

    Legends for the checksum related comments:

    FD     - Format-Description event,
    R      - Rotate event
    R_f    - the fake Rotate event
    E      - an arbirary event

    The underscore indexes for any event
    `_s'   indicates the event is generated by Slave
    `_m'   - by Master

    Two special underscore indexes of FD:
    FD_q   - Format Description event for queuing   (relay-logging)
    FD_e   - Format Description event for executing (relay-logging)

    Upper indexes:
    E^n    - n:th event is a sequence

    RL     - Relay Log
    (A)    - checksum algorithm descriptor value
    FD.(A) - the value of (A) in FD
  */
  binary_log::enum_binlog_checksum_alg relay_log_checksum_alg;

  MYSQL_BIN_LOG(uint *sync_period, bool relay_log = false);
  ~MYSQL_BIN_LOG();

  void set_psi_keys(
      PSI_mutex_key key_LOCK_index, PSI_mutex_key key_LOCK_commit,
      PSI_mutex_key key_LOCK_commit_queue, PSI_mutex_key key_LOCK_done,
      PSI_mutex_key key_LOCK_flush_queue, PSI_mutex_key key_LOCK_log,
      PSI_mutex_key key_LOCK_binlog_end_pos, PSI_mutex_key key_LOCK_sync,
      PSI_mutex_key key_LOCK_sync_queue, PSI_mutex_key key_LOCK_xids,
      PSI_cond_key key_COND_done, PSI_cond_key key_update_cond,
      PSI_cond_key key_prep_xids_cond, PSI_file_key key_file_log,
      PSI_file_key key_file_log_index, PSI_file_key key_file_log_cache,
      PSI_file_key key_file_log_index_cache) {
    m_key_COND_done = key_COND_done;

    m_key_LOCK_commit_queue = key_LOCK_commit_queue;
    m_key_LOCK_done = key_LOCK_done;
    m_key_LOCK_flush_queue = key_LOCK_flush_queue;
    m_key_LOCK_sync_queue = key_LOCK_sync_queue;

    m_key_LOCK_index = key_LOCK_index;
    m_key_LOCK_log = key_LOCK_log;
    m_key_LOCK_binlog_end_pos = key_LOCK_binlog_end_pos;
    m_key_LOCK_commit = key_LOCK_commit;
    m_key_LOCK_sync = key_LOCK_sync;
    m_key_LOCK_xids = key_LOCK_xids;
    m_key_update_cond = key_update_cond;
    m_key_prep_xids_cond = key_prep_xids_cond;
    m_key_file_log = key_file_log;
    m_key_file_log_index = key_file_log_index;
    m_key_file_log_cache = key_file_log_cache;
    m_key_file_log_index_cache = key_file_log_index_cache;
  }

 public:
  /** Manage the MTS dependency tracking */
  Transaction_dependency_tracker m_dependency_tracker;

  /**
    Find the oldest binary log that contains any GTID that
    is not in the given gtid set.

    @param[out] binlog_file_name the file name of oldest binary log found
    @param[in]  gtid_set the given gtid set
    @param[out] first_gtid the first GTID information from the binary log
                file returned at binlog_file_name
    @param[out] errmsg the error message outputted, which is left untouched
                if the function returns false
    @return false on success, true on error.
  */
  bool find_first_log_not_in_gtid_set(char *binlog_file_name,
                                      const Gtid_set *gtid_set,
                                      Gtid *first_gtid, const char **errmsg);

  /**
    Reads the set of all GTIDs in the binary/relay log, and the set
    of all lost GTIDs in the binary log, and stores each set in
    respective argument.

    @param gtid_set Will be filled with all GTIDs in this binary/relay
    log.
    @param lost_groups Will be filled with all GTIDs in the
    Previous_gtids_log_event of the first binary log that has a
    Previous_gtids_log_event. This is requested to binary logs but not
    to relay logs.
    @param verify_checksum If true, checksums will be checked.
    @param need_lock If true, LOCK_log, LOCK_index, and
    global_sid_lock->wrlock are acquired; otherwise they are asserted
    to be taken already.
    @param [out] trx_parser  This will be used to return the actual
    relaylog transaction parser state because of the possibility
    of partial transactions.
    @param [out] partial_trx If a transaction was left incomplete
    on the relaylog, its GTID information should be returned to be
    used in the case of the rest of the transaction be added to the
    relaylog.
    @param is_server_starting True if the server is starting.
    @return false on success, true on error.
  */
  bool init_gtid_sets(Gtid_set *gtid_set, Gtid_set *lost_groups,
                      bool verify_checksum, bool need_lock,
                      Transaction_boundary_parser *trx_parser,
                      Gtid_monitoring_info *partial_trx,
                      bool is_server_starting = false);

  void set_previous_gtid_set_relaylog(Gtid_set *previous_gtid_set_param) {
    DBUG_ASSERT(is_relay_log);
    previous_gtid_set_relaylog = previous_gtid_set_param;
  }
  /**
    If the thread owns a GTID, this function generates an empty
    transaction and releases ownership of the GTID.

    - If the binary log is disabled for this thread, the GTID is
      inserted directly into the mysql.gtid_executed table and the
      GTID is included in @@global.gtid_executed.  (This only happens
      for DDL, since DML will save the GTID into table and release
      ownership inside ha_commit_trans.)

    - If the binary log is enabled for this thread, an empty
      transaction consisting of GTID, BEGIN, COMMIT is written to the
      binary log, the GTID is included in @@global.gtid_executed, and
      the GTID is added to the mysql.gtid_executed table on the next
      binlog rotation.

    This function must be called by any committing statement (COMMIT,
    implicitly committing statements, or Xid_log_event), after the
    statement has completed execution, regardless of whether the
    statement updated the database.

    This logic ensures that an empty transaction is generated for the
    following cases:

    - Explicit empty transaction:
      SET GTID_NEXT = 'UUID:NUMBER'; BEGIN; COMMIT;

    - Transaction or DDL that gets completely filtered out in the
      slave thread.

    @param thd The committing thread

    @retval 0 Success
    @retval nonzero Error
  */
  int gtid_end_transaction(THD *thd);
  /**
    Re-encrypt previous existent binary/relay logs as below.
      Starting from the next to last entry on the index file, iterating
      down to the first one:
        - If the file is encrypted, re-encrypt it. Otherwise, skip it.
        - If failed to open the file, report an error.

    @retval False Success
    @retval True  Error
  */
  bool reencrypt_logs();

 private:
  std::atomic<enum_log_state> atomic_log_state{LOG_CLOSED};

  /* The previous gtid set in relay log. */
  Gtid_set *previous_gtid_set_relaylog;

  int open(const char *opt_name) { return open_binlog(opt_name); }

  /**
    Enter a stage of the ordered commit procedure.

    Entering is stage is done by:

    - Atomically entering a queue of THD objects (which is just one for
      the first phase).

    - If the queue was empty, the thread is the leader for that stage
      and it should process the entire queue for that stage.

    - If the queue was not empty, the thread is a follower and can go
      waiting for the commit to finish.

    The function will lock the stage mutex if the calling thread was designated
    leader for the phase.

    @param[in] thd    Session structure
    @param[in] stage  The stage to enter
    @param[in] queue  Thread queue for the stage
    @param[in] leave_mutex  Mutex that will be released when changing stage
    @param[in] enter_mutex  Mutex that will be taken when changing stage

    @retval true  In case this thread did not become leader, the function
                  returns true *after* the leader has completed the commit
                  on its behalf, so the thread should continue doing the
                  thread-local processing after the commit
                  (i.e. call finish_commit).

    @retval false The thread is the leader for the stage and should do
                  the processing.
  */
  bool change_stage(THD *thd, Commit_stage_manager::StageID stage, THD *queue,
                    mysql_mutex_t *leave_mutex, mysql_mutex_t *enter_mutex);
  std::pair<int, my_off_t> flush_thread_caches(THD *thd);
  int flush_cache_to_file(my_off_t *flush_end_pos);
  int finish_commit(THD *thd);
  std::pair<bool, bool> sync_binlog_file(bool force);
  void process_commit_stage_queue(THD *thd, THD *queue);
  void process_after_commit_stage_queue(THD *thd, THD *first);

  /**
    Set thread variables used while flushing a transaction.

    @param[in] thd  thread whose variables need to be set
    @param[in] all   This is @c true if this is a real transaction commit, and
                 @c false otherwise.
    @param[in] skip_commit
                 This is @c true if the call to @c ha_commit_low should
                 be skipped (it is handled by the caller somehow) and @c
                 false otherwise (the normal case).
  */
  void init_thd_variables(THD *thd, bool all, bool skip_commit);

  /**
    Fetch and empty BINLOG_FLUSH_STAGE and COMMIT_ORDER_FLUSH_STAGE flush queues
    and flush transactions to the disk, and unblock threads executing slave
    preserve commit order.

    @param[in] check_and_skip_flush_logs
                 if false then flush prepared records of transactions to the log
                 of storage engine.
                 if true then flush prepared records of transactions to the log
                 of storage engine only if COMMIT_ORDER_FLUSH_STAGE queue is
                 non-empty.

    @return Pointer to the first session of the BINLOG_FLUSH_STAGE stage queue.
  */
  THD *fetch_and_process_flush_stage_queue(
      const bool check_and_skip_flush_logs = false);

  /**
    Execute the flush stage.

    @param[out] total_bytes_var Pointer to variable that will be set to total
                                number of bytes flushed, or NULL.

    @param[out] rotate_var Pointer to variable that will be set to true if
                           binlog rotation should be performed after releasing
                           locks. If rotate is not necessary, the variable will
                           not be touched.

    @param[out] out_queue_var  Pointer to the sessions queue in flush stage.

    @return Error code on error, zero on success
  */
  int process_flush_stage_queue(my_off_t *total_bytes_var, bool *rotate_var,
                                THD **out_queue_var);

  /**
    Flush and commit the transaction.

    This will execute an ordered flush and commit of all outstanding
    transactions and is the main function for the binary log group
    commit logic. The function performs the ordered commit in four stages.

    Pre-condition: transactions should have called ha_prepare_low, using
                   HA_IGNORE_DURABILITY, before entering here.

    Stage#0 implements slave-preserve-commit-order for applier threads that
    write the binary log. i.e. it forces threads to enter the queue in the
    correct commit order.

    The stage#1 flushes the caches to the binary log and under
    LOCK_log and marks all threads that were flushed as not pending.

    The stage#2 syncs the binary log for all transactions in the group.

    The stage#3 executes under LOCK_commit and commits all transactions in
    order.

    There are three queues of THD objects: one for each stage.
    The Commit_order_manager maintains it own queue and its own order for the
    commit. So Stage#0 doesn't maintain separate StageID.

    When a transaction enters a stage, it adds itself to a queue. If the queue
    was empty so that this becomes the first transaction in the queue, the
    thread is the *leader* of the queue. Otherwise it is a *follower*. The
    leader will do all work for all threads in the queue, and the followers
    will wait until the last stage is finished.

    Stage 0 (SLAVE COMMIT ORDER):
    1. If slave-preserve-commit-order and is slave applier worker thread, then
       waits until its turn to commit i.e. till it is on the top of the queue.
    2. When it reaches top of the queue, it signals next worker in the commit
       order queue to awake.

    Stage 1 (FLUSH):
    1. Sync the engines (ha_flush_logs), since they prepared using non-durable
       settings (HA_IGNORE_DURABILITY).
    2. Generate GTIDs for all transactions in the queue.
    3. Write the session caches for all transactions in the queue to the binary
       log.
    4. Increment the counter of prepared XIDs.

    Stage 2 (SYNC):
    1. If it is time to sync, based on the sync_binlog option, sync the binlog.
    2. If sync_binlog==1, signal dump threads that they can read up to the
       position after the last transaction in the queue

    Stage 3 (COMMIT):
    This is performed by each thread separately, if binlog_order_commits=0.
    Otherwise by the leader does it for all threads.
    1. Call the after_sync hook.
    2. update the max_committed counter in the dependency_tracker
    3. call ha_commit_low
    4. Call the after_commit hook
    5. Update gtids
    6. Decrement the counter of prepared transactions

    If the binary log needs to be rotated, it is done after this. During
    rotation, it takes a lock that prevents new commit groups from executing the
    flush stage, and waits until the counter of prepared transactions becomes 0,
    before it creates the new file.

    @param[in] thd Session to commit transaction for
    @param[in] all This is @c true if this is a real transaction commit, and
                   @c false otherwise.
    @param[in] skip_commit
                   This is @c true if the call to @c ha_commit_low should
                   be skipped and @c false otherwise (the normal case).
  */
  int ordered_commit(THD *thd, bool all, bool skip_commit = false);
  void handle_binlog_flush_or_sync_error(THD *thd, bool need_lock_log,
                                         const char *message);
  bool do_write_cache(Binlog_cache_storage *cache,
                      class Binlog_event_writer *writer);
  void report_binlog_write_error();

 public:
  int open_binlog(const char *opt_name);
  void close();
  enum_result commit(THD *thd, bool all);
  int rollback(THD *thd, bool all);
  bool truncate_relaylog_file(Master_info *mi, my_off_t valid_pos);
  int prepare(THD *thd, bool all);
#if defined(MYSQL_SERVER)

  void update_thd_next_event_pos(THD *thd);
  int flush_and_set_pending_rows_event(THD *thd, Rows_log_event *event,
                                       bool is_transactional);

#endif /* defined(MYSQL_SERVER) */
  void add_bytes_written(ulonglong inc) { bytes_written += inc; }
  void reset_bytes_written() { bytes_written = 0; }
  void harvest_bytes_written(Relay_log_info *rli, bool need_log_space_lock);
  void set_max_size(ulong max_size_arg);
  void signal_update() {
    DBUG_TRACE;
    mysql_cond_broadcast(&update_cond);
    return;
  }

  void update_binlog_end_pos(bool need_lock = true);
  void update_binlog_end_pos(const char *file, my_off_t pos);

  int wait_for_update(const struct timespec *timeout);

 public:
  void init_pthread_objects();
  void cleanup();
  /**
    Create a new binary log.
    @param log_name Name of binlog
    @param new_name Name of binlog, too. todo: what's the difference
    between new_name and log_name?
    @param max_size_arg The size at which this binlog will be rotated.
    @param null_created_arg If false, and a Format_description_log_event
    is written, then the Format_description_log_event will have the
    timestamp 0. Otherwise, it the timestamp will be the time when the
    event was written to the log.
    @param need_lock_index If true, LOCK_index is acquired; otherwise
    LOCK_index must be taken by the caller.
    @param need_sid_lock If true, the read lock on global_sid_lock
    will be acquired.  Otherwise, the caller must hold the read lock
    on global_sid_lock.
    @param extra_description_event The master's FDE to be written by the I/O
    thread while creating a new relay log file. This should be NULL for
    binary log files.
    @param new_index_number The binary log file index number to start from
    after the RESET MASTER TO command is called.
  */
  bool open_binlog(const char *log_name, const char *new_name,
                   ulong max_size_arg, bool null_created_arg,
                   bool need_lock_index, bool need_sid_lock,
                   Format_description_log_event *extra_description_event,
                   uint32 new_index_number = 0);
  bool open_index_file(const char *index_file_name_arg, const char *log_name,
                       bool need_lock_index);
  /* Use this to start writing a new log file */
  int new_file(Format_description_log_event *extra_description_event);

  bool write_event(Log_event *event_info);
  bool write_cache(THD *thd, class binlog_cache_data *cache_data,
                   class Binlog_event_writer *writer);
  /**
    Assign automatic generated GTIDs for all commit group threads in the flush
    stage having gtid_next.type == AUTOMATIC_GTID.

    @param first_seen The first thread seen entering the flush stage.
    @return Returns false if succeeds, otherwise true is returned.
  */
  bool assign_automatic_gtids_to_flush_group(THD *first_seen);
  bool write_transaction(THD *thd, binlog_cache_data *cache_data,
                         Binlog_event_writer *writer);

  /**
     Write a dml into statement cache and then flush it into binlog. It writes
     Gtid_log_event and BEGIN, COMMIT automatically.

     It is aimed to handle cases of "background" logging where a statement is
     logged indirectly, like "DELETE FROM a_memory_table". So don't use it on
     any normal statement.

     @param[in] thd  the THD object of current thread.
     @param[in] stmt the DELETE statement.
     @param[in] stmt_len the length of DELETE statement.

     @return Returns false if succeeds, otherwise true is returned.
  */
<<<<<<< HEAD
  bool write_dml_directly(THD *thd, const char *stmt, size_t stmt_len);

  void report_cache_write_error(THD *thd, bool is_transactional);
  bool check_write_error(const THD *thd);
  bool write_incident(THD *thd, bool need_lock_log, const char *err_msg,
                      bool do_flush_and_sync = true);
  bool write_incident(Incident_log_event *ev, THD *thd, bool need_lock_log,
                      const char *err_msg, bool do_flush_and_sync = true);
  bool write_event_to_binlog(Log_event *ev);
  bool write_event_to_binlog_and_flush(Log_event *ev);
  bool write_event_to_binlog_and_sync(Log_event *ev);
=======
  bool write_dml_directly(THD* thd, const char *stmt, size_t stmt_len,
                          enum enum_sql_command sql_command);

  void set_write_error(THD *thd, bool is_transactional);
  bool check_write_error(THD *thd);
  bool write_incident(THD *thd, bool need_lock_log,
                      const char* err_msg,
                      bool do_flush_and_sync= true);
  bool write_incident(Incident_log_event *ev, THD *thd,
                      bool need_lock_log,
                      const char* err_msg,
                      bool do_flush_and_sync= true);

>>>>>>> c0741f0c
  void start_union_events(THD *thd, query_id_t query_id_param);
  void stop_union_events(THD *thd);
  bool is_query_in_union(THD *thd, query_id_t query_id_param);

  bool write_buffer(const char *buf, uint len, Master_info *mi);
  bool write_event(Log_event *ev, Master_info *mi);

 private:
  bool after_write_to_relay_log(Master_info *mi);

 public:
  void make_log_name(char *buf, const char *log_ident);
  bool is_active(const char *log_file_name);
  int remove_logs_from_index(LOG_INFO *linfo, bool need_update_threads);
  int rotate(bool force_rotate, bool *check_purge);
  void purge();
  int rotate_and_purge(THD *thd, bool force_rotate);

  bool flush();
  /**
     Flush binlog cache and synchronize to disk.

     This function flushes events in binlog cache to binary log file,
     it will do synchronizing according to the setting of system
     variable 'sync_binlog'. If file is synchronized, @c synced will
     be set to 1, otherwise 0.

     @param[in] force if true, ignores the 'sync_binlog' and synchronizes the
     file.

     @retval 0 Success
     @retval other Failure
  */
  bool flush_and_sync(const bool force = false);
  int purge_logs(const char *to_log, bool included, bool need_lock_index,
                 bool need_update_threads, ulonglong *decrease_log_space,
                 bool auto_purge);
  int purge_logs_before_date(time_t purge_time, bool auto_purge);
  int set_crash_safe_index_file_name(const char *base_file_name);
  int open_crash_safe_index_file();
  int close_crash_safe_index_file();
  int add_log_to_index(uchar *log_file_name, size_t name_len,
                       bool need_lock_index);
  int move_crash_safe_index_file_to_index_file(bool need_lock_index);
  int set_purge_index_file_name(const char *base_file_name);
  int open_purge_index_file(bool destroy);
  bool is_inited_purge_index_file();
  int close_purge_index_file();
  int sync_purge_index_file();
  int register_purge_index_entry(const char *entry);
  int register_create_index_entry(const char *entry);
  int purge_index_entry(THD *thd, ulonglong *decrease_log_space,
                        bool need_lock_index);
  bool reset_logs(THD *thd, bool delete_only = false);
  void close(uint exiting, bool need_lock_log, bool need_lock_index);

  // iterating through the log index file
  int find_log_pos(LOG_INFO *linfo, const char *log_name, bool need_lock_index);
  int find_next_log(LOG_INFO *linfo, bool need_lock_index);
  int find_next_relay_log(char log_name[FN_REFLEN + 1]);
  int get_current_log(LOG_INFO *linfo, bool need_lock_log = true);
  int raw_get_current_log(LOG_INFO *linfo);
  uint next_file_id();
  /**
    Retrieves the contents of the index file associated with this log object
    into an `std::list<std::string>` object. The order held by the index file is
    kept.

    @param need_lock_index whether or not the lock over the index file should be
                           acquired inside the function.

    @return a pair: a function status code; a list of `std::string` objects with
            the content of the log index file.
  */
  std::pair<int, std::list<std::string>> get_log_index(
      bool need_lock_index = true);
  inline char *get_index_fname() { return index_file_name; }
  inline char *get_log_fname() { return log_file_name; }
  const char *get_name() const { return name; }
  inline mysql_mutex_t *get_log_lock() { return &LOCK_log; }
  inline mysql_mutex_t *get_commit_lock() { return &LOCK_commit; }
  inline mysql_cond_t *get_log_cond() { return &update_cond; }
  inline Binlog_ofile *get_binlog_file() { return m_binlog_file; }

  inline void lock_index() { mysql_mutex_lock(&LOCK_index); }
  inline void unlock_index() { mysql_mutex_unlock(&LOCK_index); }
  inline IO_CACHE *get_index_file() { return &index_file; }

  /**
    Function to report the missing GTIDs.

    This function logs the missing transactions on master to its error log
    as a warning. If the missing GTIDs are too long to print in a message,
    it suggests the steps to extract the missing transactions.

    This function also informs slave about the GTID set sent by the slave,
    transactions missing on the master and few suggestions to recover from
    the error. This message shall be wrapped by
    ER_MASTER_FATAL_ERROR_READING_BINLOG on slave and will be logged as an
    error.

    This function will be called from mysql_binlog_send() function.

    @param slave_executed_gtid_set     GTID set executed by slave
    @param errmsg                      Pointer to the error message
  */
  void report_missing_purged_gtids(const Gtid_set *slave_executed_gtid_set,
                                   const char **errmsg);

  /**
    Function to report the missing GTIDs.

    This function logs the missing transactions on master to its error log
    as a warning. If the missing GTIDs are too long to print in a message,
    it suggests the steps to extract the missing transactions.

    This function also informs slave about the GTID set sent by the slave,
    transactions missing on the master and few suggestions to recover from
    the error. This message shall be wrapped by
    ER_MASTER_FATAL_ERROR_READING_BINLOG on slave and will be logged as an
    error.

    This function will be called from find_first_log_not_in_gtid_set()
    function.

    @param previous_gtid_set           Previous GTID set found
    @param slave_executed_gtid_set     GTID set executed by slave
    @param errmsg                      Pointer to the error message
  */
  void report_missing_gtids(const Gtid_set *previous_gtid_set,
                            const Gtid_set *slave_executed_gtid_set,
                            const char **errmsg);
  static const int MAX_RETRIES_FOR_DELETE_RENAME_FAILURE = 5;
  /*
    It is called by the threads (e.g. dump thread, applier thread) which want
    to read hot log without LOCK_log protection.
  */
  my_off_t get_binlog_end_pos() const {
    mysql_mutex_assert_not_owner(&LOCK_log);
    return atomic_binlog_end_pos;
  }
  mysql_mutex_t *get_binlog_end_pos_lock() { return &LOCK_binlog_end_pos; }
  void lock_binlog_end_pos() { mysql_mutex_lock(&LOCK_binlog_end_pos); }
  void unlock_binlog_end_pos() { mysql_mutex_unlock(&LOCK_binlog_end_pos); }

  /**
    Deep copy global_sid_map and gtid_executed.
    Both operations are done under LOCK_commit and global_sid_lock
    protection.

    @param[out] sid_map  The Sid_map to which global_sid_map will
                         be copied.
    @param[out] gtid_set The Gtid_set to which gtid_executed will
                         be copied.

    @return the operation status
      @retval 0      OK
      @retval !=0    Error
  */
  int get_gtid_executed(Sid_map *sid_map, Gtid_set *gtid_set);

  /*
    True while rotating binlog, which is caused by logging Incident_log_event.
  */
  bool is_rotating_caused_by_incident;
};

struct LOAD_FILE_INFO {
  THD *thd;
  my_off_t last_pos_in_file;
  bool logged_data_file, log_delayed;
};

extern MYSQL_PLUGIN_IMPORT MYSQL_BIN_LOG mysql_bin_log;

/**
  Check if the the transaction is empty.

  @param thd The client thread that executed the current statement.

  @retval true No changes found in any storage engine
  @retval false Otherwise.

**/
bool is_transaction_empty(THD *thd);
/**
  Check if the transaction has no rw flag set for any of the storage engines.

  @param thd The client thread that executed the current statement.
  @param trx_scope The transaction scope to look into.

  @retval the number of engines which have actual changes.
 */
int check_trx_rw_engines(THD *thd, Transaction_ctx::enum_trx_scope trx_scope);

/**
  Check if at least one of transacaction and statement binlog caches contains
  an empty transaction, other one is empty or contains an empty transaction,
  which has two binlog events "BEGIN" and "COMMIT".

  @param thd The client thread that executed the current statement.

  @retval true  At least one of transacaction and statement binlog caches
                contains an empty transaction, other one is empty or
                contains an empty transaction.
  @retval false Otherwise.
*/
bool is_empty_transaction_in_binlog_cache(const THD *thd);
bool trans_has_updated_trans_table(const THD *thd);
bool stmt_has_updated_trans_table(Ha_trx_info *ha_list);
bool ending_trans(THD *thd, const bool all);
bool ending_single_stmt_trans(THD *thd, const bool all);
bool trans_cannot_safely_rollback(const THD *thd);
bool stmt_cannot_safely_rollback(const THD *thd);

int log_loaded_block(IO_CACHE *file);

bool purge_master_logs(THD *thd, const char *to_log);
bool purge_master_logs_before_date(THD *thd, time_t purge_time);
bool show_binlog_events(THD *thd, MYSQL_BIN_LOG *binary_log);
bool mysql_show_binlog_events(THD *thd);
void check_binlog_cache_size(THD *thd);
void check_binlog_stmt_cache_size(THD *thd);
bool binlog_enabled();
void register_binlog_handler(THD *thd, bool trx);
int query_error_code(const THD *thd, bool not_killed);

extern const char *log_bin_index;
extern const char *log_bin_basename;
extern bool opt_binlog_order_commits;
extern ulong rpl_read_size;
/**
  Turns a relative log binary log path into a full path, based on the
  opt_bin_logname or opt_relay_logname. Also trims the cr-lf at the
  end of the full_path before return to avoid any server startup
  problem on windows.

  @param from         The log name we want to make into an absolute path.
  @param to           The buffer where to put the results of the
                      normalization.
  @param is_relay_log Switch that makes is used inside to choose which
                      option (opt_bin_logname or opt_relay_logname) to
                      use when calculating the base path.

  @returns true if a problem occurs, false otherwise.
 */

bool normalize_binlog_name(char *to, const char *from, bool is_relay_log);

#endif /* BINLOG_H_INCLUDED */<|MERGE_RESOLUTION|>--- conflicted
+++ resolved
@@ -720,8 +720,8 @@
 
      @return Returns false if succeeds, otherwise true is returned.
   */
-<<<<<<< HEAD
-  bool write_dml_directly(THD *thd, const char *stmt, size_t stmt_len);
+  bool write_dml_directly(THD *thd, const char *stmt, size_t stmt_len,
+                          enum enum_sql_command sql_command);
 
   void report_cache_write_error(THD *thd, bool is_transactional);
   bool check_write_error(const THD *thd);
@@ -732,21 +732,6 @@
   bool write_event_to_binlog(Log_event *ev);
   bool write_event_to_binlog_and_flush(Log_event *ev);
   bool write_event_to_binlog_and_sync(Log_event *ev);
-=======
-  bool write_dml_directly(THD* thd, const char *stmt, size_t stmt_len,
-                          enum enum_sql_command sql_command);
-
-  void set_write_error(THD *thd, bool is_transactional);
-  bool check_write_error(THD *thd);
-  bool write_incident(THD *thd, bool need_lock_log,
-                      const char* err_msg,
-                      bool do_flush_and_sync= true);
-  bool write_incident(Incident_log_event *ev, THD *thd,
-                      bool need_lock_log,
-                      const char* err_msg,
-                      bool do_flush_and_sync= true);
-
->>>>>>> c0741f0c
   void start_union_events(THD *thd, query_id_t query_id_param);
   void stop_union_events(THD *thd);
   bool is_query_in_union(THD *thd, query_id_t query_id_param);
