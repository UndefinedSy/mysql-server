--- conflicted
+++ resolved
@@ -30,11 +30,7 @@
 #ifdef WITH_NDBCLUSTER_STORAGE_ENGINE
 #include "ha_ndbcluster.h"
 #include <ndbapi/NdbApi.hpp>
-<<<<<<< HEAD
 #include "ha_ndbcluster_cond.h"
-=======
-#include <ndbapi/NdbScanFilter.hpp>
->>>>>>> 9d6860b6
 #include <../util/Bitmask.hpp>
 #include <ndbapi/NdbIndexStat.hpp>
 
@@ -2427,11 +2423,7 @@
 
   if (!restart)
   {
-<<<<<<< HEAD
     if (m_cond && m_cond->generate_scan_filter(op))
-=======
-    if (generate_scan_filter(m_cond_stack, op))
->>>>>>> 9d6860b6
       DBUG_RETURN(ndb_err(trans));
 
     if ((res= define_read_attrs(buf, op)))
@@ -2537,7 +2529,6 @@
         (get_ndb_partition_id(op)))
       ERR_RETURN(trans->getNdbError());
   }
-<<<<<<< HEAD
   if (!m_cond)
     m_cond= new ha_ndbcluster_cond;
   if (!m_cond)
@@ -2546,10 +2537,6 @@
     DBUG_RETURN(my_errno);
   }       
   if (m_cond->generate_scan_filter_from_key(op, key_info, key, key_len, buf))
-=======
-
-  if (generate_scan_filter_from_key(op, key_info, key, key_len, buf))
->>>>>>> 9d6860b6
     DBUG_RETURN(ndb_err(trans));
   if ((res= define_read_attrs(buf, op)))
     DBUG_RETURN(res);
@@ -2618,11 +2605,7 @@
       ERR_RETURN(trans->getNdbError());
   }
 
-<<<<<<< HEAD
   if (m_cond && m_cond->generate_scan_filter(op))
-=======
-  if (generate_scan_filter(m_cond_stack, op))
->>>>>>> 9d6860b6
     DBUG_RETURN(ndb_err(trans));
   if ((res= define_read_attrs(buf, op)))
     DBUG_RETURN(res);
@@ -2697,24 +2680,6 @@
     ERR_RETURN(trans->getNdbError());  
  
   if (m_use_partition_function)
-<<<<<<< HEAD
-=======
-  {
-    uint32 part_id;
-    int error;
-    my_bitmap_map *old_map= dbug_tmp_use_all_columns(table, table->read_set);
-    error= m_part_info->get_partition_id(m_part_info, &part_id, &func_value);
-    dbug_tmp_restore_column_map(table->read_set, old_map);
-    if (error)
-    {
-      m_part_info->err_value= func_value;
-      DBUG_RETURN(error);
-    }
-    op->setPartitionId(part_id);
-  }
-
-  if (table_share->primary_key == MAX_KEY) 
->>>>>>> 9d6860b6
   {
     uint32 part_id;
     int error;
@@ -3283,17 +3248,10 @@
             /* lsw is stored first */
             Uint32 *buf= (Uint32 *)(*value).rec->aRef();
             field_bit->Field_bit::store((((longlong)*buf)
-<<<<<<< HEAD
                                          & 0x000000000FFFFFFFFLL)
                                         |
                                         ((((longlong)*(buf+1)) << 32)
                                          & 0xFFFFFFFF00000000LL),
-=======
-                                         & 0x000000000FFFFFFFF)
-                                        |
-                                        ((((longlong)*(buf+1)) << 32)
-                                         & 0xFFFFFFFF00000000),
->>>>>>> 9d6860b6
                                         TRUE);
 #else
             field_bit->Field_bit::store((longlong)
@@ -4037,15 +3995,11 @@
 int ha_ndbcluster::reset()
 {
   DBUG_ENTER("ha_ndbcluster::reset");
-<<<<<<< HEAD
   if (m_cond)
   {
     m_cond->cond_clear();
   }
 
-=======
-  cond_clear();
->>>>>>> 9d6860b6
   /*
     Regular partition pruning will set the bitmap appropriately.
     Some queries like ALTER TABLE doesn't use partition pruning and
@@ -5133,17 +5087,11 @@
     if ((my_errno= create_ndb_column(col, field, create_info)))
       DBUG_RETURN(my_errno);
  
-<<<<<<< HEAD
     if (create_info->storage_media == HA_SM_DISK)
-=======
-    if (create_info->storage_media == HA_SM_DISK ||
-        create_info->tablespace)
->>>>>>> 9d6860b6
       col.setStorageType(NdbDictionary::Column::StorageTypeDisk);
     else
       col.setStorageType(NdbDictionary::Column::StorageTypeMemory);
 
-<<<<<<< HEAD
     switch (create_info->row_type) {
     case ROW_TYPE_FIXED:
       if (field_type_forces_var_part(field->type()))
@@ -5165,8 +5113,6 @@
     default:
       break;
     }
-=======
->>>>>>> 9d6860b6
     if (tab.addColumn(col))
     {
       DBUG_RETURN(my_errno= errno);
@@ -5185,32 +5131,6 @@
                              NdbDictionary::Column::StorageTypeMemory);
   }
 
-<<<<<<< HEAD
-=======
-  if (create_info->storage_media == HA_SM_DISK)
-  { 
-    if (create_info->tablespace)
-      tab.setTablespaceName(create_info->tablespace);
-    else
-      tab.setTablespaceName("DEFAULT-TS");
-  }
-  else if (create_info->tablespace)
-  {
-    if (create_info->storage_media == HA_SM_MEMORY)
-    {
-      push_warning_printf(thd, MYSQL_ERROR::WARN_LEVEL_ERROR,
-			  ER_ILLEGAL_HA_CREATE_OPTION,
-			  ER(ER_ILLEGAL_HA_CREATE_OPTION),
-			  ndbcluster_hton_name,
-			  "TABLESPACE currently only supported for "
-			  "STORAGE DISK"); 
-      DBUG_RETURN(HA_ERR_UNSUPPORTED);
-    }
-    tab.setTablespaceName(create_info->tablespace);
-    create_info->storage_media = HA_SM_DISK;  //if use tablespace, that also means store on disk
-  }
-
->>>>>>> 9d6860b6
   // No primary key, create shadow key as 64 bit, auto increment  
   if (form->s->primary_key == MAX_KEY) 
   {
@@ -5756,7 +5676,6 @@
   NdbDictionary::Table new_tab= *orig_tab;
   new_tab.setName(new_tabname);
   if (dict->alterTableGlobal(*orig_tab, new_tab) != 0)
-<<<<<<< HEAD
   {
     NdbError ndb_error= dict->getNdbError();
 #ifdef HAVE_NDB_BINLOG
@@ -5806,57 +5725,6 @@
 
   if (!result && !IS_TMP_PREFIX(new_tabname))
   {
-=======
-  {
-    NdbError ndb_error= dict->getNdbError();
-#ifdef HAVE_NDB_BINLOG
-    if (share)
-    {
-      IF_DBUG(int ret=) rename_share(share, from);
-      DBUG_ASSERT(ret == 0);
-      /* ndb_share reference temporary free */
-      DBUG_PRINT("NDB_SHARE", ("%s temporary free  use_count: %u",
-                               share->key, share->use_count));
-      free_share(&share);
-    }
-#endif
-    ERR_RETURN(ndb_error);
-  }
-  
-  // Rename .ndb file
-  if ((result= handler::rename_table(from, to)))
-  {
-    // ToDo in 4.1 should rollback alter table...
-#ifdef HAVE_NDB_BINLOG
-    if (share)
-    {
-      /* ndb_share reference temporary free */
-      DBUG_PRINT("NDB_SHARE", ("%s temporary  use_count: %u",
-                               share->key, share->use_count));
-      free_share(&share);
-    }
-#endif
-    DBUG_RETURN(result);
-  }
-
-#ifdef HAVE_NDB_BINLOG
-  int is_old_table_tmpfile= 1;
-  if (share && share->op)
-    dict->forceGCPWait();
-
-  /* handle old table */
-  if (!IS_TMP_PREFIX(m_tabname))
-  {
-    is_old_table_tmpfile= 0;
-    String event_name(INJECTOR_EVENT_LEN);
-    ndb_rep_event_name(&event_name, from + sizeof(share_prefix) - 1, 0);
-    ndbcluster_handle_drop_table(ndb, event_name.c_ptr(), share,
-                                 "rename table");
-  }
-
-  if (!result && !IS_TMP_PREFIX(new_tabname))
-  {
->>>>>>> 9d6860b6
     /* always create an event for the table */
     String event_name(INJECTOR_EVENT_LEN);
     ndb_rep_event_name(&event_name, to + sizeof(share_prefix) - 1, 0);
@@ -5932,15 +5800,9 @@
   Delete table from NDB Cluster
 
  */
-<<<<<<< HEAD
 
 /* static version which does not need a handler */
 
-=======
-
-/* static version which does not need a handler */
-
->>>>>>> 9d6860b6
 int
 ha_ndbcluster::delete_table(ha_ndbcluster *h, Ndb *ndb,
                             const char *path,
@@ -6784,16 +6646,11 @@
   LEX *old_lex= thd->lex, newlex;
   thd->lex= &newlex;
   newlex.current_select= NULL;
-<<<<<<< HEAD
-  lex_start(thd, "", 0);
-=======
   lex_start(thd);
->>>>>>> 9d6860b6
   int res= ha_create_table_from_engine(thd, db, table_name);
   thd->lex= old_lex;
   return res;
 }
-<<<<<<< HEAD
 
 /*
   find all tables in ndb and discover those needed
@@ -6805,154 +6662,6 @@
   NDBDICT *dict;
   int unhandled, retries= 5, skipped;
   DBUG_ENTER("ndbcluster_find_all_files");
-
-  if (!(ndb= check_ndb_in_thd(thd)))
-    DBUG_RETURN(HA_ERR_NO_CONNECTION);
-
-  dict= ndb->getDictionary();
-
-  LINT_INIT(unhandled);
-  LINT_INIT(skipped);
-  do
-  {
-    NdbDictionary::Dictionary::List list;
-    if (dict->listObjects(list, NdbDictionary::Object::UserTable) != 0)
-      ERR_RETURN(dict->getNdbError());
-    unhandled= 0;
-    skipped= 0;
-    retries--;
-    for (uint i= 0 ; i < list.count ; i++)
-    {
-      NDBDICT::List::Element& elmt= list.elements[i];
-      if (IS_TMP_PREFIX(elmt.name) || IS_NDB_BLOB_PREFIX(elmt.name))
-      {
-        DBUG_PRINT("info", ("Skipping %s.%s in NDB", elmt.database, elmt.name));
-        continue;
-      }
-      DBUG_PRINT("info", ("Found %s.%s in NDB", elmt.database, elmt.name));
-      if (elmt.state != NDBOBJ::StateOnline &&
-          elmt.state != NDBOBJ::StateBackup &&
-          elmt.state != NDBOBJ::StateBuilding)
-      {
-        sql_print_information("NDB: skipping setup table %s.%s, in state %d",
-                              elmt.database, elmt.name, elmt.state);
-        skipped++;
-        continue;
-      }
-
-      ndb->setDatabaseName(elmt.database);
-      Ndb_table_guard ndbtab_g(dict, elmt.name);
-      const NDBTAB *ndbtab= ndbtab_g.get_table();
-      if (!ndbtab)
-      {
-        if (retries == 0)
-          sql_print_error("NDB: failed to setup table %s.%s, error: %d, %s",
-                          elmt.database, elmt.name,
-                          dict->getNdbError().code,
-                          dict->getNdbError().message);
-        unhandled++;
-        continue;
-      }
-
-      if (ndbtab->getFrmLength() == 0)
-        continue;
-    
-      /* check if database exists */
-      char *end= key +
-        build_table_filename(key, sizeof(key), elmt.database, "", "", 0);
-      if (my_access(key, F_OK))
-      {
-        /* no such database defined, skip table */
-        continue;
-      }
-      /* finalize construction of path */
-      end+= tablename_to_filename(elmt.name, end,
-                                  sizeof(key)-(end-key));
-      const void *data= 0, *pack_data= 0;
-      uint length, pack_length;
-      int discover= 0;
-      if (readfrm(key, &data, &length) ||
-          packfrm(data, length, &pack_data, &pack_length))
-      {
-        discover= 1;
-        sql_print_information("NDB: missing frm for %s.%s, discovering...",
-                              elmt.database, elmt.name);
-      }
-      else if (cmp_frm(ndbtab, pack_data, pack_length))
-      {
-        /* ndb_share reference temporary */
-        NDB_SHARE *share= get_share(key, 0, FALSE);
-        if (share)
-        {
-          DBUG_PRINT("NDB_SHARE", ("%s temporary  use_count: %u",
-                                   share->key, share->use_count));
-        }
-        if (!share || get_ndb_share_state(share) != NSS_ALTERED)
-        {
-          discover= 1;
-          sql_print_information("NDB: mismatch in frm for %s.%s, discovering...",
-                                elmt.database, elmt.name);
-        }
-        if (share)
-        {
-          /* ndb_share reference temporary free */
-          DBUG_PRINT("NDB_SHARE", ("%s temporary free  use_count: %u",
-                                   share->key, share->use_count));
-          free_share(&share);
-        }
-      }
-      my_free((char*) data, MYF(MY_ALLOW_ZERO_PTR));
-      my_free((char*) pack_data, MYF(MY_ALLOW_ZERO_PTR));
-
-      pthread_mutex_lock(&LOCK_open);
-      if (discover)
-      {
-        /* ToDo 4.1 database needs to be created if missing */
-        if (ndb_create_table_from_engine(thd, elmt.database, elmt.name))
-        {
-          /* ToDo 4.1 handle error */
-        }
-      }
-#ifdef HAVE_NDB_BINLOG
-      else
-      {
-        /* set up replication for this table */
-        ndbcluster_create_binlog_setup(ndb, key, end-key,
-                                       elmt.database, elmt.name,
-                                       TRUE);
-      }
-#endif
-      pthread_mutex_unlock(&LOCK_open);
-    }
-  }
-  while (unhandled && retries);
-
-  DBUG_RETURN(-(skipped + unhandled));
-}
-
-int ndbcluster_find_files(handlerton *hton, THD *thd,
-                          const char *db,
-                          const char *path,
-                          const char *wild, bool dir, List<char> *files)
-=======
-
-/*
-  find all tables in ndb and discover those needed
-*/
-int ndbcluster_find_all_files(THD *thd)
->>>>>>> 9d6860b6
-{
-  Ndb* ndb;
-<<<<<<< HEAD
-  char name[FN_REFLEN];
-  HASH ndb_tables, ok_tables;
-  NDBDICT::List list;
-=======
-  char key[FN_REFLEN];
-  NDBDICT *dict;
-  int unhandled, retries= 5, skipped;
-  DBUG_ENTER("ndbcluster_find_all_files");
->>>>>>> 9d6860b6
 
   if (!(ndb= check_ndb_in_thd(thd)))
     DBUG_RETURN(HA_ERR_NO_CONNECTION);
@@ -7494,7 +7203,6 @@
   if (!ndbcluster_inited)
     DBUG_RETURN(0);
   ndbcluster_inited= 0;
-<<<<<<< HEAD
 
   /* wait for util thread to finish */
   sql_print_information("Stopping Cluster Utility thread");
@@ -7505,18 +7213,6 @@
     pthread_cond_wait(&COND_ndb_util_ready, &LOCK_ndb_util_thread);
   pthread_mutex_unlock(&LOCK_ndb_util_thread);
 
-=======
-
-  /* wait for util thread to finish */
-  sql_print_information("Stopping Cluster Utility thread");
-  pthread_mutex_lock(&LOCK_ndb_util_thread);
-  ndbcluster_terminating= 1;
-  pthread_cond_signal(&COND_ndb_util_thread);
-  while (ndb_util_thread_running > 0)
-    pthread_cond_wait(&COND_ndb_util_ready, &LOCK_ndb_util_thread);
-  pthread_mutex_unlock(&LOCK_ndb_util_thread);
-
->>>>>>> 9d6860b6
 
 #ifdef HAVE_NDB_BINLOG
   {
@@ -8128,7 +7824,6 @@
 
 #endif
 
-<<<<<<< HEAD
 
 #define dbug_print_open_tables()                \
   DBUG_EXECUTE("info",                          \
@@ -8140,19 +7835,6 @@
                print_share((t), (s)););         \
   DBUG_UNLOCK_FILE;
 
-=======
-
-#define dbug_print_open_tables()                \
-  DBUG_EXECUTE("info",                          \
-               print_ndbcluster_open_tables(););
-
-#define dbug_print_share(t, s)                  \
-  DBUG_LOCK_FILE;                               \
-  DBUG_EXECUTE("info",                          \
-               print_share((t), (s)););         \
-  DBUG_UNLOCK_FILE;
-
->>>>>>> 9d6860b6
 
 #ifdef HAVE_NDB_BINLOG
 /*
@@ -8228,7 +7910,6 @@
       DBUG_RETURN(0);
     }
   }
-<<<<<<< HEAD
 
   sql_print_error("NDB_SHARE: %s already exists  use_count=%d."
                   " Moving away for safety, but possible memleak.",
@@ -8504,283 +8185,6 @@
 }
 
 
-=======
-
-  sql_print_error("NDB_SHARE: %s already exists  use_count=%d."
-                  " Moving away for safety, but possible memleak.",
-                  share->key, share->use_count);
-  dbug_print_open_tables();
-
-  /*
-    Ndb share has not been released as it should
-  */
-#ifdef NOT_YET
-  DBUG_ASSERT(FALSE);
-#endif
-
-  /*
-    This is probably an error.  We can however save the situation
-    at the cost of a possible mem leak, by "renaming" the share
-    - First remove from hash
-  */
-  hash_delete(&ndbcluster_open_tables, (byte*) share);
-
-  /*
-    now give it a new name, just a running number
-    if space is not enough allocate some more
-  */
-  {
-    const uint min_key_length= 10;
-    if (share->key_length < min_key_length)
-    {
-      share->key= alloc_root(&share->mem_root, min_key_length + 1);
-      share->key_length= min_key_length;
-    }
-    share->key_length=
-      my_snprintf(share->key, min_key_length + 1, "#leak%lu",
-                  trailing_share_id++);
-  }
-  /* Keep it for possible the future trailing free */
-  my_hash_insert(&ndbcluster_open_tables, (byte*) share);
-
-  DBUG_RETURN(0);
-}
-
-/*
-  Rename share is used during rename table.
-*/
-static int rename_share(NDB_SHARE *share, const char *new_key)
-{
-  NDB_SHARE *tmp;
-  pthread_mutex_lock(&ndbcluster_mutex);
-  uint new_length= (uint) strlen(new_key);
-  DBUG_PRINT("rename_share", ("old_key: %s  old__length: %d",
-                              share->key, share->key_length));
-  if ((tmp= (NDB_SHARE*) hash_search(&ndbcluster_open_tables,
-                                     (byte*) new_key, new_length)))
-    handle_trailing_share(tmp);
-
-  /* remove the share from hash */
-  hash_delete(&ndbcluster_open_tables, (byte*) share);
-  dbug_print_open_tables();
-
-  /* save old stuff if insert should fail */
-  uint old_length= share->key_length;
-  char *old_key= share->key;
-
-  /*
-    now allocate and set the new key, db etc
-    enough space for key, db, and table_name
-  */
-  share->key= alloc_root(&share->mem_root, 2 * (new_length + 1));
-  strmov(share->key, new_key);
-  share->key_length= new_length;
-
-  if (my_hash_insert(&ndbcluster_open_tables, (byte*) share))
-  {
-    // ToDo free the allocated stuff above?
-    DBUG_PRINT("error", ("rename_share: my_hash_insert %s failed",
-                         share->key));
-    share->key= old_key;
-    share->key_length= old_length;
-    if (my_hash_insert(&ndbcluster_open_tables, (byte*) share))
-    {
-      sql_print_error("rename_share: failed to recover %s", share->key);
-      DBUG_PRINT("error", ("rename_share: my_hash_insert %s failed",
-                           share->key));
-    }
-    dbug_print_open_tables();
-    pthread_mutex_unlock(&ndbcluster_mutex);
-    return -1;
-  }
-  dbug_print_open_tables();
-
-  share->db= share->key + new_length + 1;
-  ha_ndbcluster::set_dbname(new_key, share->db);
-  share->table_name= share->db + strlen(share->db) + 1;
-  ha_ndbcluster::set_tabname(new_key, share->table_name);
-
-  dbug_print_share("rename_share:", share);
-  if (share->table)
-  {
-    if (share->op == 0)
-    {
-      share->table->s->db.str= share->db;
-      share->table->s->db.length= strlen(share->db);
-      share->table->s->table_name.str= share->table_name;
-      share->table->s->table_name.length= strlen(share->table_name);
-    }
-  }
-  /* else rename will be handled when the ALTER event comes */
-  share->old_names= old_key;
-  // ToDo free old_names after ALTER EVENT
-
-  pthread_mutex_unlock(&ndbcluster_mutex);
-  return 0;
-}
-#endif
-
-/*
-  Increase refcount on existing share.
-  Always returns share and cannot fail.
-*/
-NDB_SHARE *ndbcluster_get_share(NDB_SHARE *share)
-{
-  pthread_mutex_lock(&ndbcluster_mutex);
-  share->use_count++;
-
-  dbug_print_open_tables();
-  dbug_print_share("ndbcluster_get_share:", share);
-  pthread_mutex_unlock(&ndbcluster_mutex);
-  return share;
-}
-
-
-/*
-  Get a share object for key
-
-  Returns share for key, and increases the refcount on the share.
-
-  create_if_not_exists == TRUE:
-    creates share if it does not alreade exist
-    returns 0 only due to out of memory, and then sets my_error
-
-  create_if_not_exists == FALSE:
-    returns 0 if share does not exist
-
-  have_lock == TRUE, pthread_mutex_lock(&ndbcluster_mutex) already taken
-*/
-
-NDB_SHARE *ndbcluster_get_share(const char *key, TABLE *table,
-                                bool create_if_not_exists,
-                                bool have_lock)
-{
-  NDB_SHARE *share;
-  uint length= (uint) strlen(key);
-  DBUG_ENTER("ndbcluster_get_share");
-  DBUG_PRINT("enter", ("key: '%s'", key));
-
-  if (!have_lock)
-    pthread_mutex_lock(&ndbcluster_mutex);
-  if (!(share= (NDB_SHARE*) hash_search(&ndbcluster_open_tables,
-                                        (byte*) key,
-                                        length)))
-  {
-    if (!create_if_not_exists)
-    {
-      DBUG_PRINT("error", ("get_share: %s does not exist", key));
-      if (!have_lock)
-        pthread_mutex_unlock(&ndbcluster_mutex);
-      DBUG_RETURN(0);
-    }
-    if ((share= (NDB_SHARE*) my_malloc(sizeof(*share),
-                                       MYF(MY_WME | MY_ZEROFILL))))
-    {
-      MEM_ROOT **root_ptr=
-        my_pthread_getspecific_ptr(MEM_ROOT**, THR_MALLOC);
-      MEM_ROOT *old_root= *root_ptr;
-      init_sql_alloc(&share->mem_root, 1024, 0);
-      *root_ptr= &share->mem_root; // remember to reset before return
-      share->state= NSS_INITIAL;
-      /* enough space for key, db, and table_name */
-      share->key= alloc_root(*root_ptr, 2 * (length + 1));
-      share->key_length= length;
-      strmov(share->key, key);
-      if (my_hash_insert(&ndbcluster_open_tables, (byte*) share))
-      {
-        free_root(&share->mem_root, MYF(0));
-        my_free((gptr) share, 0);
-        *root_ptr= old_root;
-        if (!have_lock)
-          pthread_mutex_unlock(&ndbcluster_mutex);
-        DBUG_RETURN(0);
-      }
-      thr_lock_init(&share->lock);
-      pthread_mutex_init(&share->mutex, MY_MUTEX_INIT_FAST);
-      share->commit_count= 0;
-      share->commit_count_lock= 0;
-      share->db= share->key + length + 1;
-      ha_ndbcluster::set_dbname(key, share->db);
-      share->table_name= share->db + strlen(share->db) + 1;
-      ha_ndbcluster::set_tabname(key, share->table_name);
-#ifdef HAVE_NDB_BINLOG
-      ndbcluster_binlog_init_share(share, table);
-#endif
-      *root_ptr= old_root;
-    }
-    else
-    {
-      DBUG_PRINT("error", ("get_share: failed to alloc share"));
-      if (!have_lock)
-        pthread_mutex_unlock(&ndbcluster_mutex);
-      my_error(ER_OUTOFMEMORY, MYF(0), sizeof(*share));
-      DBUG_RETURN(0);
-    }
-  }
-  share->use_count++;
-
-  dbug_print_open_tables();
-  dbug_print_share("ndbcluster_get_share:", share);
-  if (!have_lock)
-    pthread_mutex_unlock(&ndbcluster_mutex);
-  DBUG_RETURN(share);
-}
-
-
-void ndbcluster_real_free_share(NDB_SHARE **share)
-{
-  DBUG_ENTER("ndbcluster_real_free_share");
-  dbug_print_share("ndbcluster_real_free_share:", *share);
-
-  hash_delete(&ndbcluster_open_tables, (byte*) *share);
-  thr_lock_delete(&(*share)->lock);
-  pthread_mutex_destroy(&(*share)->mutex);
-
-#ifdef HAVE_NDB_BINLOG
-  if ((*share)->table)
-  {
-    // (*share)->table->mem_root is freed by closefrm
-    closefrm((*share)->table, 0);
-    // (*share)->table_share->mem_root is freed by free_table_share
-    free_table_share((*share)->table_share);
-#ifndef DBUG_OFF
-    bzero((gptr)(*share)->table_share, sizeof(*(*share)->table_share));
-    bzero((gptr)(*share)->table, sizeof(*(*share)->table));
-    (*share)->table_share= 0;
-    (*share)->table= 0;
-#endif
-  }
-#endif
-  free_root(&(*share)->mem_root, MYF(0));
-  my_free((gptr) *share, MYF(0));
-  *share= 0;
-
-  dbug_print_open_tables();
-  DBUG_VOID_RETURN;
-}
-
-
-void ndbcluster_free_share(NDB_SHARE **share, bool have_lock)
-{
-  if (!have_lock)
-    pthread_mutex_lock(&ndbcluster_mutex);
-  if ((*share)->util_lock == current_thd)
-    (*share)->util_lock= 0;
-  if (!--(*share)->use_count)
-  {
-    ndbcluster_real_free_share(share);
-  }
-  else
-  {
-    dbug_print_open_tables();
-    dbug_print_share("ndbcluster_free_share:", *share);
-  }
-  if (!have_lock)
-    pthread_mutex_unlock(&ndbcluster_mutex);
-}
-
-
->>>>>>> 9d6860b6
 static 
 int
 ndb_get_table_statistics(ha_ndbcluster* file, bool report_error, Ndb* ndb, const NDBTAB *ndbtab,
@@ -9496,7 +8900,6 @@
   */
   pthread_mutex_lock(&LOCK_ndb_util_thread);
   while (!ndb_cluster_node_id && (ndbcluster_hton->slot != ~(uint)0))
-<<<<<<< HEAD
   {
     /* ndb not connected yet */
     pthread_cond_wait(&COND_ndb_util_thread, &LOCK_ndb_util_thread);
@@ -9508,19 +8911,6 @@
   /* Get thd_ndb for this thread */
   if (!(thd_ndb= ha_ndbcluster::seize_thd_ndb()))
   {
-=======
-  {
-    /* ndb not connected yet */
-    pthread_cond_wait(&COND_ndb_util_thread, &LOCK_ndb_util_thread);
-    if (ndbcluster_terminating)
-      goto ndb_util_thread_end;
-  }
-  pthread_mutex_unlock(&LOCK_ndb_util_thread);
-
-  /* Get thd_ndb for this thread */
-  if (!(thd_ndb= ha_ndbcluster::seize_thd_ndb()))
-  {
->>>>>>> 9d6860b6
     sql_print_error("Could not allocate Thd_ndb object");
     pthread_mutex_lock(&LOCK_ndb_util_thread);
     goto ndb_util_thread_end;
@@ -10163,7 +9553,6 @@
       j= 0;
       do
       {
-<<<<<<< HEAD
         part_elem= sub_it++;
         ng= part_elem->nodegroup_id;
         if (first && ng == UNDEF_NODEGROUP)
@@ -10250,646 +9639,6 @@
     if (create_info->tablespace) 
     {
       if (strcmp(create_info->tablespace, tablespace_name))
-=======
-        switch (item->type()) {
-        case Item::FIELD_ITEM:
-        {
-          Item_field *field_item= (Item_field *) item;
-          Field *field= field_item->field;
-          enum_field_types type= field->type();
-          /*
-            Check that the field is part of the table of the handler
-            instance and that we expect a field with of this result type.
-          */
-          if (context->table->s == field->table->s)
-          {       
-            const NDBTAB *tab= (const NDBTAB *) context->ndb_table;
-            DBUG_PRINT("info", ("FIELD_ITEM"));
-            DBUG_PRINT("info", ("table %s", tab->getName()));
-            DBUG_PRINT("info", ("column %s", field->field_name));
-            DBUG_PRINT("info", ("type %d", field->type()));
-            DBUG_PRINT("info", ("result type %d", field->result_type()));
-            
-            // Check that we are expecting a field and with the correct
-            // result type
-            if (context->expecting(Item::FIELD_ITEM) &&
-                context->expecting_field_type(field->type()) &&
-                (context->expecting_field_result(field->result_type()) ||
-                 // Date and year can be written as string or int
-                 ((type == MYSQL_TYPE_TIME ||
-                   type == MYSQL_TYPE_DATE || 
-                   type == MYSQL_TYPE_YEAR ||
-                   type == MYSQL_TYPE_DATETIME)
-                  ? (context->expecting_field_result(STRING_RESULT) ||
-                     context->expecting_field_result(INT_RESULT))
-                  : TRUE)) &&
-                // Bit fields no yet supported in scan filter
-                type != MYSQL_TYPE_BIT &&
-                // No BLOB support in scan filter
-                type != MYSQL_TYPE_TINY_BLOB &&
-                type != MYSQL_TYPE_MEDIUM_BLOB &&
-                type != MYSQL_TYPE_LONG_BLOB &&
-                type != MYSQL_TYPE_BLOB)
-            {
-              const NDBCOL *col= tab->getColumn(field->field_name);
-              DBUG_ASSERT(col);
-              curr_cond->ndb_item= new Ndb_item(field, col->getColumnNo());
-              context->dont_expect(Item::FIELD_ITEM);
-              context->expect_no_field_result();
-              if (! context->expecting_nothing())
-              {
-                // We have not seen second argument yet
-                if (type == MYSQL_TYPE_TIME ||
-                    type == MYSQL_TYPE_DATE || 
-                    type == MYSQL_TYPE_YEAR ||
-                    type == MYSQL_TYPE_DATETIME)
-                {
-                  context->expect_only(Item::STRING_ITEM);
-                  context->expect(Item::INT_ITEM);
-                }
-                else
-                  switch (field->result_type()) {
-                  case STRING_RESULT:
-                    // Expect char string or binary string
-                    context->expect_only(Item::STRING_ITEM);
-                    context->expect(Item::VARBIN_ITEM);
-                    context->expect_collation(field_item->collation.collation);
-                    break;
-                  case REAL_RESULT:
-                    context->expect_only(Item::REAL_ITEM);
-                    context->expect(Item::DECIMAL_ITEM);
-                    context->expect(Item::INT_ITEM);
-                    break;
-                  case INT_RESULT:
-                    context->expect_only(Item::INT_ITEM);
-                    context->expect(Item::VARBIN_ITEM);
-                    break;
-                  case DECIMAL_RESULT:
-                    context->expect_only(Item::DECIMAL_ITEM);
-                    context->expect(Item::REAL_ITEM);
-                    context->expect(Item::INT_ITEM);
-                    break;
-                  default:
-                    break;
-                  }    
-              }
-              else
-              {
-                // Expect another logical expression
-                context->expect_only(Item::FUNC_ITEM);
-                context->expect(Item::COND_ITEM);
-                // Check that field and string constant collations are the same
-                if ((field->result_type() == STRING_RESULT) &&
-                    !context->expecting_collation(item->collation.collation)
-                    && type != MYSQL_TYPE_TIME
-                    && type != MYSQL_TYPE_DATE
-                    && type != MYSQL_TYPE_YEAR
-                    && type != MYSQL_TYPE_DATETIME)
-                {
-                  DBUG_PRINT("info", ("Found non-matching collation %s",  
-                                      item->collation.collation->name)); 
-                  context->supported= FALSE;                
-                }
-              }
-              break;
-            }
-            else
-            {
-              DBUG_PRINT("info", ("Was not expecting field of type %u(%u)",
-                                  field->result_type(), type));
-              context->supported= FALSE;
-            }
-          }
-          else
-          {
-            DBUG_PRINT("info", ("Was not expecting field from table %s (%s)",
-                                context->table->s->table_name.str, 
-                                field->table->s->table_name.str));
-            context->supported= FALSE;
-          }
-          break;
-        }
-        case Item::FUNC_ITEM:
-        {
-          Item_func *func_item= (Item_func *) item;
-          // Check that we expect a function or functional expression here
-          if (context->expecting(Item::FUNC_ITEM) || 
-              func_item->functype() == Item_func::UNKNOWN_FUNC)
-            context->expect_nothing();
-          else
-          {
-            // Did not expect function here
-            context->supported= FALSE;
-            break;
-          }
-          
-          switch (func_item->functype()) {
-          case Item_func::EQ_FUNC:
-          {
-            DBUG_PRINT("info", ("EQ_FUNC"));      
-            curr_cond->ndb_item= new Ndb_item(func_item->functype(), 
-                                              func_item);      
-            context->expect(Item::STRING_ITEM);
-            context->expect(Item::INT_ITEM);
-            context->expect(Item::REAL_ITEM);
-            context->expect(Item::DECIMAL_ITEM);
-            context->expect(Item::VARBIN_ITEM);
-            context->expect(Item::FIELD_ITEM);
-            context->expect_field_result(STRING_RESULT);
-            context->expect_field_result(REAL_RESULT);
-            context->expect_field_result(INT_RESULT);
-            context->expect_field_result(DECIMAL_RESULT);
-            break;
-          }
-          case Item_func::NE_FUNC:
-          {
-            DBUG_PRINT("info", ("NE_FUNC"));      
-            curr_cond->ndb_item= new Ndb_item(func_item->functype(),
-                                              func_item);      
-            context->expect(Item::STRING_ITEM);
-            context->expect(Item::INT_ITEM);
-            context->expect(Item::REAL_ITEM);
-            context->expect(Item::DECIMAL_ITEM);
-            context->expect(Item::VARBIN_ITEM);
-            context->expect(Item::FIELD_ITEM);
-            context->expect_field_result(STRING_RESULT);
-            context->expect_field_result(REAL_RESULT);
-            context->expect_field_result(INT_RESULT);
-            context->expect_field_result(DECIMAL_RESULT);
-            break;
-          }
-          case Item_func::LT_FUNC:
-          {
-            DBUG_PRINT("info", ("LT_FUNC"));      
-            curr_cond->ndb_item= new Ndb_item(func_item->functype(),
-                                              func_item);      
-            context->expect(Item::STRING_ITEM);
-            context->expect(Item::INT_ITEM);
-            context->expect(Item::REAL_ITEM);
-            context->expect(Item::DECIMAL_ITEM);
-            context->expect(Item::VARBIN_ITEM);
-            context->expect(Item::FIELD_ITEM);
-            context->expect_field_result(STRING_RESULT);
-            context->expect_field_result(REAL_RESULT);
-            context->expect_field_result(INT_RESULT);
-            context->expect_field_result(DECIMAL_RESULT);
-            break;
-          }
-          case Item_func::LE_FUNC:
-          {
-            DBUG_PRINT("info", ("LE_FUNC"));      
-            curr_cond->ndb_item= new Ndb_item(func_item->functype(),
-                                              func_item);      
-            context->expect(Item::STRING_ITEM);
-            context->expect(Item::INT_ITEM);
-            context->expect(Item::REAL_ITEM);
-            context->expect(Item::DECIMAL_ITEM);
-            context->expect(Item::VARBIN_ITEM);
-            context->expect(Item::FIELD_ITEM);
-            context->expect_field_result(STRING_RESULT);
-            context->expect_field_result(REAL_RESULT);
-            context->expect_field_result(INT_RESULT);
-            context->expect_field_result(DECIMAL_RESULT);
-            break;
-          }
-          case Item_func::GE_FUNC:
-          {
-            DBUG_PRINT("info", ("GE_FUNC"));      
-            curr_cond->ndb_item= new Ndb_item(func_item->functype(),
-                                              func_item);      
-            context->expect(Item::STRING_ITEM);
-            context->expect(Item::INT_ITEM);
-            context->expect(Item::REAL_ITEM);
-            context->expect(Item::DECIMAL_ITEM);
-            context->expect(Item::VARBIN_ITEM);
-            context->expect(Item::FIELD_ITEM);
-            context->expect_field_result(STRING_RESULT);
-            context->expect_field_result(REAL_RESULT);
-            context->expect_field_result(INT_RESULT);
-            context->expect_field_result(DECIMAL_RESULT);
-            break;
-          }
-          case Item_func::GT_FUNC:
-          {
-            DBUG_PRINT("info", ("GT_FUNC"));      
-            curr_cond->ndb_item= new Ndb_item(func_item->functype(),
-                                              func_item);      
-            context->expect(Item::STRING_ITEM);
-            context->expect(Item::REAL_ITEM);
-            context->expect(Item::DECIMAL_ITEM);
-            context->expect(Item::INT_ITEM);
-            context->expect(Item::VARBIN_ITEM);
-            context->expect(Item::FIELD_ITEM);
-            context->expect_field_result(STRING_RESULT);
-            context->expect_field_result(REAL_RESULT);
-            context->expect_field_result(INT_RESULT);
-            context->expect_field_result(DECIMAL_RESULT);
-            break;
-          }
-          case Item_func::LIKE_FUNC:
-          {
-            DBUG_PRINT("info", ("LIKE_FUNC"));      
-            curr_cond->ndb_item= new Ndb_item(func_item->functype(),
-                                              func_item);      
-            context->expect(Item::STRING_ITEM);
-            context->expect(Item::FIELD_ITEM);
-            context->expect_only_field_type(MYSQL_TYPE_STRING);
-            context->expect_field_type(MYSQL_TYPE_VAR_STRING);
-            context->expect_field_type(MYSQL_TYPE_VARCHAR);
-            context->expect_field_result(STRING_RESULT);
-            context->expect(Item::FUNC_ITEM);
-            break;
-          }
-          case Item_func::ISNULL_FUNC:
-          {
-            DBUG_PRINT("info", ("ISNULL_FUNC"));      
-            curr_cond->ndb_item= new Ndb_item(func_item->functype(),
-                                              func_item);      
-            context->expect(Item::FIELD_ITEM);
-            context->expect_field_result(STRING_RESULT);
-            context->expect_field_result(REAL_RESULT);
-            context->expect_field_result(INT_RESULT);
-            context->expect_field_result(DECIMAL_RESULT);
-            break;
-          }
-          case Item_func::ISNOTNULL_FUNC:
-          {
-            DBUG_PRINT("info", ("ISNOTNULL_FUNC"));      
-            curr_cond->ndb_item= new Ndb_item(func_item->functype(),
-                                              func_item);     
-            context->expect(Item::FIELD_ITEM);
-            context->expect_field_result(STRING_RESULT);
-            context->expect_field_result(REAL_RESULT);
-            context->expect_field_result(INT_RESULT);
-            context->expect_field_result(DECIMAL_RESULT);
-            break;
-          }
-          case Item_func::NOT_FUNC:
-          {
-            DBUG_PRINT("info", ("NOT_FUNC"));      
-            curr_cond->ndb_item= new Ndb_item(func_item->functype(),
-                                              func_item);     
-            context->expect(Item::FUNC_ITEM);
-            context->expect(Item::COND_ITEM);
-            break;
-          }
-          case Item_func::BETWEEN:
-          {
-            DBUG_PRINT("info", ("BETWEEN, rewriting using AND"));
-            Item_func_between *between_func= (Item_func_between *) func_item;
-            Ndb_rewrite_context *rewrite_context= 
-              new Ndb_rewrite_context(func_item);
-            rewrite_context->next= context->rewrite_stack;
-            context->rewrite_stack= rewrite_context;
-            if (between_func->negated)
-            {
-              DBUG_PRINT("info", ("NOT_FUNC"));
-              curr_cond->ndb_item= new Ndb_item(Item_func::NOT_FUNC, 1);
-              prev_cond= curr_cond;
-              curr_cond= context->cond_ptr= new Ndb_cond();
-              curr_cond->prev= prev_cond;
-              prev_cond->next= curr_cond;
-            }
-            DBUG_PRINT("info", ("COND_AND_FUNC"));
-            curr_cond->ndb_item= 
-              new Ndb_item(Item_func::COND_AND_FUNC, 
-                           func_item->argument_count() - 1);
-            context->expect_only(Item::FIELD_ITEM);
-            context->expect(Item::INT_ITEM);
-            context->expect(Item::STRING_ITEM);
-            context->expect(Item::VARBIN_ITEM);
-            context->expect(Item::FUNC_ITEM);
-            break;
-          }
-          case Item_func::IN_FUNC:
-          {
-            DBUG_PRINT("info", ("IN_FUNC, rewriting using OR"));
-            Item_func_in *in_func= (Item_func_in *) func_item;
-            Ndb_rewrite_context *rewrite_context= 
-              new Ndb_rewrite_context(func_item);
-            rewrite_context->next= context->rewrite_stack;
-            context->rewrite_stack= rewrite_context;
-            if (in_func->negated)
-            {
-              DBUG_PRINT("info", ("NOT_FUNC"));
-              curr_cond->ndb_item= new Ndb_item(Item_func::NOT_FUNC, 1);
-              prev_cond= curr_cond;
-              curr_cond= context->cond_ptr= new Ndb_cond();
-              curr_cond->prev= prev_cond;
-              prev_cond->next= curr_cond;
-            }
-            DBUG_PRINT("info", ("COND_OR_FUNC"));
-            curr_cond->ndb_item= new Ndb_item(Item_func::COND_OR_FUNC, 
-                                              func_item->argument_count() - 1);
-            context->expect_only(Item::FIELD_ITEM);
-            context->expect(Item::INT_ITEM);
-            context->expect(Item::STRING_ITEM);
-            context->expect(Item::VARBIN_ITEM);
-            context->expect(Item::FUNC_ITEM);
-            break;
-          }
-          case Item_func::UNKNOWN_FUNC:
-          {
-            DBUG_PRINT("info", ("UNKNOWN_FUNC %s", 
-                                func_item->const_item()?"const":""));  
-            DBUG_PRINT("info", ("result type %d", func_item->result_type()));
-            if (func_item->const_item())
-            {
-              switch (func_item->result_type()) {
-              case STRING_RESULT:
-              {
-                NDB_ITEM_QUALIFICATION q;
-                q.value_type= Item::STRING_ITEM;
-                curr_cond->ndb_item= new Ndb_item(NDB_VALUE, q, item); 
-                if (! context->expecting_no_field_result())
-                {
-                  // We have not seen the field argument yet
-                  context->expect_only(Item::FIELD_ITEM);
-                  context->expect_only_field_result(STRING_RESULT);
-                  context->expect_collation(func_item->collation.collation);
-                }
-                else
-                {
-                  // Expect another logical expression
-                  context->expect_only(Item::FUNC_ITEM);
-                  context->expect(Item::COND_ITEM);
-                  // Check that string result have correct collation
-                  if (!context->expecting_collation(item->collation.collation))
-                  {
-                    DBUG_PRINT("info", ("Found non-matching collation %s",  
-                                        item->collation.collation->name));
-                    context->supported= FALSE;
-                  }
-                }
-                // Skip any arguments since we will evaluate function instead
-                DBUG_PRINT("info", ("Skip until end of arguments marker"));
-                context->skip= func_item->argument_count();
-                break;
-              }
-              case REAL_RESULT:
-              {
-                NDB_ITEM_QUALIFICATION q;
-                q.value_type= Item::REAL_ITEM;
-                curr_cond->ndb_item= new Ndb_item(NDB_VALUE, q, item);
-                if (! context->expecting_no_field_result()) 
-                {
-                  // We have not seen the field argument yet
-                  context->expect_only(Item::FIELD_ITEM);
-                  context->expect_only_field_result(REAL_RESULT);
-                }
-                else
-                {
-                  // Expect another logical expression
-                  context->expect_only(Item::FUNC_ITEM);
-                  context->expect(Item::COND_ITEM);
-                }
-                
-                // Skip any arguments since we will evaluate function instead
-                DBUG_PRINT("info", ("Skip until end of arguments marker"));
-                context->skip= func_item->argument_count();
-                break;
-              }
-              case INT_RESULT:
-              {
-                NDB_ITEM_QUALIFICATION q;
-                q.value_type= Item::INT_ITEM;
-                curr_cond->ndb_item= new Ndb_item(NDB_VALUE, q, item);
-                if (! context->expecting_no_field_result()) 
-                {
-                  // We have not seen the field argument yet
-                  context->expect_only(Item::FIELD_ITEM);
-                  context->expect_only_field_result(INT_RESULT);
-                }
-                else
-                {
-                  // Expect another logical expression
-                  context->expect_only(Item::FUNC_ITEM);
-                  context->expect(Item::COND_ITEM);
-                }
-                
-                // Skip any arguments since we will evaluate function instead
-                DBUG_PRINT("info", ("Skip until end of arguments marker"));
-                context->skip= func_item->argument_count();
-                break;
-              }
-              case DECIMAL_RESULT:
-              {
-                NDB_ITEM_QUALIFICATION q;
-                q.value_type= Item::DECIMAL_ITEM;
-                curr_cond->ndb_item= new Ndb_item(NDB_VALUE, q, item);
-                if (! context->expecting_no_field_result()) 
-                {
-                  // We have not seen the field argument yet
-                  context->expect_only(Item::FIELD_ITEM);
-                  context->expect_only_field_result(DECIMAL_RESULT);
-                }
-                else
-                {
-                  // Expect another logical expression
-                  context->expect_only(Item::FUNC_ITEM);
-                  context->expect(Item::COND_ITEM);
-                }
-                // Skip any arguments since we will evaluate function instead
-                DBUG_PRINT("info", ("Skip until end of arguments marker"));
-                context->skip= func_item->argument_count();
-                break;
-              }
-              default:
-                break;
-              }
-            }
-            else
-              // Function does not return constant expression
-              context->supported= FALSE;
-            break;
-          }
-          default:
-          {
-            DBUG_PRINT("info", ("Found func_item of type %d", 
-                                func_item->functype()));
-            context->supported= FALSE;
-          }
-          }
-          break;
-        }
-        case Item::STRING_ITEM:
-          DBUG_PRINT("info", ("STRING_ITEM")); 
-          if (context->expecting(Item::STRING_ITEM)) 
-          {
-#ifndef DBUG_OFF
-            char buff[256];
-            String str(buff,(uint32) sizeof(buff), system_charset_info);
-            str.length(0);
-            Item_string *string_item= (Item_string *) item;
-            DBUG_PRINT("info", ("value \"%s\"", 
-                                string_item->val_str(&str)->ptr()));
-#endif
-            NDB_ITEM_QUALIFICATION q;
-            q.value_type= Item::STRING_ITEM;
-            curr_cond->ndb_item= new Ndb_item(NDB_VALUE, q, item);      
-            if (! context->expecting_no_field_result())
-            {
-              // We have not seen the field argument yet
-              context->expect_only(Item::FIELD_ITEM);
-              context->expect_only_field_result(STRING_RESULT);
-              context->expect_collation(item->collation.collation);
-            }
-            else 
-            {
-              // Expect another logical expression
-              context->expect_only(Item::FUNC_ITEM);
-              context->expect(Item::COND_ITEM);
-              // Check that we are comparing with a field with same collation
-              if (!context->expecting_collation(item->collation.collation))
-              {
-                DBUG_PRINT("info", ("Found non-matching collation %s",  
-                                    item->collation.collation->name));
-                context->supported= FALSE;
-              }
-            }
-          }
-          else
-            context->supported= FALSE;
-          break;
-        case Item::INT_ITEM:
-          DBUG_PRINT("info", ("INT_ITEM"));
-          if (context->expecting(Item::INT_ITEM)) 
-          {
-            DBUG_PRINT("info", ("value %ld",
-                                (long) ((Item_int*) item)->value));
-            NDB_ITEM_QUALIFICATION q;
-            q.value_type= Item::INT_ITEM;
-            curr_cond->ndb_item= new Ndb_item(NDB_VALUE, q, item);
-            if (! context->expecting_no_field_result()) 
-            {
-              // We have not seen the field argument yet
-              context->expect_only(Item::FIELD_ITEM);
-              context->expect_only_field_result(INT_RESULT);
-              context->expect_field_result(REAL_RESULT);
-              context->expect_field_result(DECIMAL_RESULT);
-            }
-            else
-            {
-              // Expect another logical expression
-              context->expect_only(Item::FUNC_ITEM);
-              context->expect(Item::COND_ITEM);
-            }
-          }
-          else
-            context->supported= FALSE;
-          break;
-        case Item::REAL_ITEM:
-          DBUG_PRINT("info", ("REAL_ITEM"));
-          if (context->expecting(Item::REAL_ITEM)) 
-          {
-            DBUG_PRINT("info", ("value %f", ((Item_float*) item)->value));
-            NDB_ITEM_QUALIFICATION q;
-            q.value_type= Item::REAL_ITEM;
-            curr_cond->ndb_item= new Ndb_item(NDB_VALUE, q, item);
-            if (! context->expecting_no_field_result()) 
-            {
-              // We have not seen the field argument yet
-              context->expect_only(Item::FIELD_ITEM);
-              context->expect_only_field_result(REAL_RESULT);
-            }
-            else
-            {
-              // Expect another logical expression
-              context->expect_only(Item::FUNC_ITEM);
-              context->expect(Item::COND_ITEM);
-            }
-          }
-          else
-            context->supported= FALSE;
-          break;
-        case Item::VARBIN_ITEM:
-          DBUG_PRINT("info", ("VARBIN_ITEM"));
-          if (context->expecting(Item::VARBIN_ITEM)) 
-          {
-            NDB_ITEM_QUALIFICATION q;
-            q.value_type= Item::VARBIN_ITEM;
-            curr_cond->ndb_item= new Ndb_item(NDB_VALUE, q, item);      
-            if (! context->expecting_no_field_result())
-            {
-              // We have not seen the field argument yet
-              context->expect_only(Item::FIELD_ITEM);
-              context->expect_only_field_result(STRING_RESULT);
-            }
-            else
-            {
-              // Expect another logical expression
-              context->expect_only(Item::FUNC_ITEM);
-              context->expect(Item::COND_ITEM);
-            }
-          }
-          else
-            context->supported= FALSE;
-          break;
-        case Item::DECIMAL_ITEM:
-          DBUG_PRINT("info", ("DECIMAL_ITEM"));
-          if (context->expecting(Item::DECIMAL_ITEM)) 
-          {
-            DBUG_PRINT("info", ("value %f",
-                                ((Item_decimal*) item)->val_real()));
-            NDB_ITEM_QUALIFICATION q;
-            q.value_type= Item::DECIMAL_ITEM;
-            curr_cond->ndb_item= new Ndb_item(NDB_VALUE, q, item);
-            if (! context->expecting_no_field_result()) 
-            {
-              // We have not seen the field argument yet
-              context->expect_only(Item::FIELD_ITEM);
-              context->expect_only_field_result(REAL_RESULT);
-              context->expect_field_result(DECIMAL_RESULT);
-            }
-            else
-            {
-              // Expect another logical expression
-              context->expect_only(Item::FUNC_ITEM);
-              context->expect(Item::COND_ITEM);
-            }
-          }
-          else
-            context->supported= FALSE;
-          break;
-        case Item::COND_ITEM:
-        {
-          Item_cond *cond_item= (Item_cond *) item;
-          
-          if (context->expecting(Item::COND_ITEM))
-          {
-            switch (cond_item->functype()) {
-            case Item_func::COND_AND_FUNC:
-              DBUG_PRINT("info", ("COND_AND_FUNC"));
-              curr_cond->ndb_item= new Ndb_item(cond_item->functype(),
-                                                cond_item);      
-              break;
-            case Item_func::COND_OR_FUNC:
-              DBUG_PRINT("info", ("COND_OR_FUNC"));
-              curr_cond->ndb_item= new Ndb_item(cond_item->functype(),
-                                                cond_item);      
-              break;
-            default:
-              DBUG_PRINT("info", ("COND_ITEM %d", cond_item->functype()));
-              context->supported= FALSE;
-              break;
-            }
-          }
-          else
-          {
-            /* Did not expect condition */
-            context->supported= FALSE;          
-          }
-          break;
-        }
-        default:
-        {
-          DBUG_PRINT("info", ("Found item of type %d", item->type()));
-          context->supported= FALSE;
-        }
-        }
-      }
-      if (context->supported && context->rewrite_stack)
->>>>>>> 9d6860b6
       {
         DBUG_PRINT("info", ("storage media is changed, old tablespace=%s, new tablespace=%s",
           tablespace_name, create_info->tablespace));
@@ -11002,7 +9751,6 @@
   ndb= check_ndb_in_thd(thd);
   if (ndb == NULL)
   {
-<<<<<<< HEAD
     DBUG_RETURN(HA_ERR_NO_CONNECTION);
   }
   dict= ndb->getDictionary();
@@ -11018,35 +9766,6 @@
     if (set_up_tablespace(alter_info, &ndb_ts))
     {
       DBUG_RETURN(1);
-=======
-    if (!cond->next)
-      break;
-    Ndb_item *a= cond->next->ndb_item;
-    Ndb_item *b, *field, *value= NULL;
-
-    switch (cond->ndb_item->argument_count()) {
-    case 1:
-      field= (a->type == NDB_FIELD)? a : NULL;
-      break;
-    case 2:
-      if (!cond->next->next)
-      {
-        field= NULL;
-        break;
-      }
-      b= cond->next->next->ndb_item;
-      value= ((a->type == NDB_VALUE) ? a :
-              (b->type == NDB_VALUE) ? b :
-              NULL);
-      field= ((a->type == NDB_FIELD) ? a :
-              (b->type == NDB_FIELD) ? b :
-              NULL);
-      break;
-    default:
-      field= NULL; //Keep compiler happy
-      DBUG_ASSERT(0);
-      break;
->>>>>>> 9d6860b6
     }
     if (set_up_datafile(alter_info, &ndb_df))
     {
@@ -11502,7 +10221,6 @@
   DBUG_RETURN(0);
 }
 
-<<<<<<< HEAD
 SHOW_VAR ndb_status_variables_export[]= {
   {"Ndb",                      (char*) &ndb_status_variables,   SHOW_ARRAY},
   {NullS, NullS, SHOW_LONG}
@@ -11525,1098 +10243,7 @@
   ndb_status_variables_export,/* status variables                */
   NULL,                       /* system variables                */
   NULL                        /* config options                  */
-=======
-
-/*
-  get table space info for SHOW CREATE TABLE
-*/
-char* ha_ndbcluster::get_tablespace_name(THD *thd, char* name, uint name_len)
-{
-  Ndb *ndb= check_ndb_in_thd(thd);
-  NDBDICT *ndbdict= ndb->getDictionary();
-  NdbError ndberr;
-  Uint32 id;
-  ndb->setDatabaseName(m_dbname);
-  const NDBTAB *ndbtab= m_table;
-  DBUG_ASSERT(ndbtab != NULL);
-  if (!ndbtab->getTablespace(&id))
-  {
-    return 0;
-  }
-  {
-    NdbDictionary::Tablespace ts= ndbdict->getTablespace(id);
-    ndberr= ndbdict->getNdbError();
-    if(ndberr.classification != NdbError::NoError)
-      goto err;
-    DBUG_PRINT("info", ("Found tablespace '%s'", ts.getName()));
-    if (name)
-    {
-      strxnmov(name, name_len, ts.getName(), NullS);
-      return name;
-    }
-    else
-      return (my_strdup(ts.getName(), MYF(0)));
-  }
-err:
-  if (ndberr.status == NdbError::TemporaryError)
-    push_warning_printf(thd, MYSQL_ERROR::WARN_LEVEL_ERROR,
-			ER_GET_TEMPORARY_ERRMSG, ER(ER_GET_TEMPORARY_ERRMSG),
-			ndberr.code, ndberr.message, "NDB");
-  else
-    push_warning_printf(thd, MYSQL_ERROR::WARN_LEVEL_ERROR,
-			ER_GET_ERRMSG, ER(ER_GET_ERRMSG),
-			ndberr.code, ndberr.message, "NDB");
-  return 0;
-}
-
-/*
-  Implements the SHOW NDB STATUS command.
-*/
-bool
-ndbcluster_show_status(handlerton *hton, THD* thd, stat_print_fn *stat_print,
-                       enum ha_stat_type stat_type)
-{
-  char buf[IO_SIZE];
-  uint buflen;
-  DBUG_ENTER("ndbcluster_show_status");
-  
-  if (have_ndbcluster != SHOW_OPTION_YES) 
-  {
-    DBUG_RETURN(FALSE);
-  }
-  if (stat_type != HA_ENGINE_STATUS)
-  {
-    DBUG_RETURN(FALSE);
-  }
-
-  update_status_variables(g_ndb_cluster_connection);
-  buflen=
-    my_snprintf(buf, sizeof(buf),
-                "cluster_node_id=%ld, "
-                "connected_host=%s, "
-                "connected_port=%ld, "
-                "number_of_data_nodes=%ld, "
-                "number_of_ready_data_nodes=%ld, "
-                "connect_count=%ld",
-                ndb_cluster_node_id,
-                ndb_connected_host,
-                ndb_connected_port,
-                ndb_number_of_data_nodes,
-                ndb_number_of_ready_data_nodes,
-                ndb_connect_count);
-  if (stat_print(thd, ndbcluster_hton_name, ndbcluster_hton_name_length,
-                 STRING_WITH_LEN("connection"), buf, buflen))
-    DBUG_RETURN(TRUE);
-
-  if (get_thd_ndb(thd) && get_thd_ndb(thd)->ndb)
-  {
-    Ndb* ndb= (get_thd_ndb(thd))->ndb;
-    Ndb::Free_list_usage tmp;
-    tmp.m_name= 0;
-    while (ndb->get_free_list_usage(&tmp))
-    {
-      buflen=
-        my_snprintf(buf, sizeof(buf),
-                  "created=%u, free=%u, sizeof=%u",
-                  tmp.m_created, tmp.m_free, tmp.m_sizeof);
-      if (stat_print(thd, ndbcluster_hton_name, ndbcluster_hton_name_length,
-                     tmp.m_name, strlen(tmp.m_name), buf, buflen))
-        DBUG_RETURN(TRUE);
-    }
-  }
-#ifdef HAVE_NDB_BINLOG
-  ndbcluster_show_status_binlog(thd, stat_print, stat_type);
-#endif
-
-  DBUG_RETURN(FALSE);
->>>>>>> 9d6860b6
 }
 mysql_declare_plugin_end;
 
-<<<<<<< HEAD
-=======
-
-/*
-  Create a table in NDB Cluster
- */
-static uint get_no_fragments(ulonglong max_rows)
-{
-#if MYSQL_VERSION_ID >= 50000
-  uint acc_row_size= 25 + /*safety margin*/ 2;
-#else
-  uint acc_row_size= pk_length*4;
-  /* add acc overhead */
-  if (pk_length <= 8)  /* main page will set the limit */
-    acc_row_size+= 25 + /*safety margin*/ 2;
-  else                /* overflow page will set the limit */
-    acc_row_size+= 4 + /*safety margin*/ 4;
-#endif
-  ulonglong acc_fragment_size= 512*1024*1024;
-#if MYSQL_VERSION_ID >= 50100
-  return (max_rows*acc_row_size)/acc_fragment_size+1;
-#else
-  return ((max_rows*acc_row_size)/acc_fragment_size+1
-	  +1/*correct rounding*/)/2;
-#endif
-}
-
-
-/*
-  Routine to adjust default number of partitions to always be a multiple
-  of number of nodes and never more than 4 times the number of nodes.
-
-*/
-static bool adjusted_frag_count(uint no_fragments, uint no_nodes,
-                                uint &reported_frags)
-{
-  uint i= 0;
-  reported_frags= no_nodes;
-  while (reported_frags < no_fragments && ++i < 4 &&
-         (reported_frags + no_nodes) < MAX_PARTITIONS) 
-    reported_frags+= no_nodes;
-  return (reported_frags < no_fragments);
-}
-
-int ha_ndbcluster::get_default_no_partitions(HA_CREATE_INFO *create_info)
-{
-  ha_rows max_rows, min_rows;
-  if (create_info)
-  {
-    max_rows= create_info->max_rows;
-    min_rows= create_info->min_rows;
-  }
-  else
-  {
-    max_rows= table_share->max_rows;
-    min_rows= table_share->min_rows;
-  }
-  uint reported_frags;
-  uint no_fragments=
-    get_no_fragments(max_rows >= min_rows ? max_rows : min_rows);
-  uint no_nodes= g_ndb_cluster_connection->no_db_nodes();
-  if (adjusted_frag_count(no_fragments, no_nodes, reported_frags))
-  {
-    push_warning(current_thd,
-                 MYSQL_ERROR::WARN_LEVEL_WARN, ER_UNKNOWN_ERROR,
-    "Ndb might have problems storing the max amount of rows specified");
-  }
-  return (int)reported_frags;
-}
-
-
-/*
-  Set-up auto-partitioning for NDB Cluster
-
-  SYNOPSIS
-    set_auto_partitions()
-    part_info                  Partition info struct to set-up
- 
-  RETURN VALUE
-    NONE
-
-  DESCRIPTION
-    Set-up auto partitioning scheme for tables that didn't define any
-    partitioning. We'll use PARTITION BY KEY() in this case which
-    translates into partition by primary key if a primary key exists
-    and partition by hidden key otherwise.
-*/
-
-void ha_ndbcluster::set_auto_partitions(partition_info *part_info)
-{
-  DBUG_ENTER("ha_ndbcluster::set_auto_partitions");
-  part_info->list_of_part_fields= TRUE;
-  part_info->part_type= HASH_PARTITION;
-  switch (opt_ndb_distribution_id)
-  {
-  case ND_KEYHASH:
-    part_info->linear_hash_ind= FALSE;
-    break;
-  case ND_LINHASH:
-    part_info->linear_hash_ind= TRUE;
-    break;
-  }
-  DBUG_VOID_RETURN;
-}
-
-
-int ha_ndbcluster::set_range_data(void *tab_ref, partition_info *part_info)
-{
-  NDBTAB *tab= (NDBTAB*)tab_ref;
-  int32 *range_data= (int32*)my_malloc(part_info->no_parts*sizeof(int32),
-                                       MYF(0));
-  uint i;
-  int error= 0;
-  bool unsigned_flag= part_info->part_expr->unsigned_flag;
-  DBUG_ENTER("set_range_data");
-
-  if (!range_data)
-  {
-    mem_alloc_error(part_info->no_parts*sizeof(int32));
-    DBUG_RETURN(1);
-  }
-  for (i= 0; i < part_info->no_parts; i++)
-  {
-    longlong range_val= part_info->range_int_array[i];
-    if (unsigned_flag)
-      range_val-= 0x8000000000000000ULL;
-    if (range_val < INT_MIN32 || range_val >= INT_MAX32)
-    {
-      if ((i != part_info->no_parts - 1) ||
-          (range_val != LONGLONG_MAX))
-      {
-        my_error(ER_LIMITED_PART_RANGE, MYF(0), "NDB");
-        error= 1;
-        goto error;
-      }
-      range_val= INT_MAX32;
-    }
-    range_data[i]= (int32)range_val;
-  }
-  tab->setRangeListData(range_data, sizeof(int32)*part_info->no_parts);
-error:
-  my_free((char*)range_data, MYF(0));
-  DBUG_RETURN(error);
-}
-
-int ha_ndbcluster::set_list_data(void *tab_ref, partition_info *part_info)
-{
-  NDBTAB *tab= (NDBTAB*)tab_ref;
-  int32 *list_data= (int32*)my_malloc(part_info->no_list_values * 2
-                                      * sizeof(int32), MYF(0));
-  uint32 *part_id, i;
-  int error= 0;
-  bool unsigned_flag= part_info->part_expr->unsigned_flag;
-  DBUG_ENTER("set_list_data");
-
-  if (!list_data)
-  {
-    mem_alloc_error(part_info->no_list_values*2*sizeof(int32));
-    DBUG_RETURN(1);
-  }
-  for (i= 0; i < part_info->no_list_values; i++)
-  {
-    LIST_PART_ENTRY *list_entry= &part_info->list_array[i];
-    longlong list_val= list_entry->list_value;
-    if (unsigned_flag)
-      list_val-= 0x8000000000000000ULL;
-    if (list_val < INT_MIN32 || list_val > INT_MAX32)
-    {
-      my_error(ER_LIMITED_PART_RANGE, MYF(0), "NDB");
-      error= 1;
-      goto error;
-    }
-    list_data[2*i]= (int32)list_val;
-    part_id= (uint32*)&list_data[2*i+1];
-    *part_id= list_entry->partition_id;
-  }
-  tab->setRangeListData(list_data, 2*sizeof(int32)*part_info->no_list_values);
-error:
-  my_free((char*)list_data, MYF(0));
-  DBUG_RETURN(error);
-}
-
-/*
-  User defined partitioning set-up. We need to check how many fragments the
-  user wants defined and which node groups to put those into. Later we also
-  want to attach those partitions to a tablespace.
-
-  All the functionality of the partition function, partition limits and so
-  forth are entirely handled by the MySQL Server. There is one exception to
-  this rule for PARTITION BY KEY where NDB handles the hash function and
-  this type can thus be handled transparently also by NDB API program.
-  For RANGE, HASH and LIST and subpartitioning the NDB API programs must
-  implement the function to map to a partition.
-*/
-
-uint ha_ndbcluster::set_up_partition_info(partition_info *part_info,
-                                          TABLE *table,
-                                          void *tab_par)
-{
-  uint16 frag_data[MAX_PARTITIONS];
-  char *ts_names[MAX_PARTITIONS];
-  ulong fd_index= 0, i, j;
-  NDBTAB *tab= (NDBTAB*)tab_par;
-  NDBTAB::FragmentType ftype= NDBTAB::UserDefined;
-  partition_element *part_elem;
-  bool first= TRUE;
-  uint tot_ts_name_len;
-  List_iterator<partition_element> part_it(part_info->partitions);
-  int error;
-  DBUG_ENTER("ha_ndbcluster::set_up_partition_info");
-
-  if (part_info->part_type == HASH_PARTITION &&
-      part_info->list_of_part_fields == TRUE)
-  {
-    Field **fields= part_info->part_field_array;
-
-    if (part_info->linear_hash_ind)
-      ftype= NDBTAB::DistrKeyLin;
-    else
-      ftype= NDBTAB::DistrKeyHash;
-
-    for (i= 0; i < part_info->part_field_list.elements; i++)
-    {
-      NDBCOL *col= tab->getColumn(fields[i]->field_index);
-      DBUG_PRINT("info",("setting dist key on %s", col->getName()));
-      col->setPartitionKey(TRUE);
-    }
-  }
-  else 
-  {
-    if (!current_thd->variables.new_mode)
-    {
-      push_warning_printf(current_thd, MYSQL_ERROR::WARN_LEVEL_ERROR,
-                          ER_ILLEGAL_HA_CREATE_OPTION,
-                          ER(ER_ILLEGAL_HA_CREATE_OPTION),
-                          ndbcluster_hton_name,
-                          "LIST, RANGE and HASH partition disabled by default,"
-                          " use --new option to enable");
-      DBUG_RETURN(HA_ERR_UNSUPPORTED);
-    }
-   /*
-      Create a shadow field for those tables that have user defined
-      partitioning. This field stores the value of the partition
-      function such that NDB can handle reorganisations of the data
-      even when the MySQL Server isn't available to assist with
-      calculation of the partition function value.
-    */
-    NDBCOL col;
-    DBUG_PRINT("info", ("Generating partition func value field"));
-    col.setName("$PART_FUNC_VALUE");
-    col.setType(NdbDictionary::Column::Int);
-    col.setLength(1);
-    col.setNullable(FALSE);
-    col.setPrimaryKey(FALSE);
-    col.setAutoIncrement(FALSE);
-    tab->addColumn(col);
-    if (part_info->part_type == RANGE_PARTITION)
-    {
-      if ((error= set_range_data((void*)tab, part_info)))
-      {
-        DBUG_RETURN(error);
-      }
-    }
-    else if (part_info->part_type == LIST_PARTITION)
-    {
-      if ((error= set_list_data((void*)tab, part_info)))
-      {
-        DBUG_RETURN(error);
-      }
-    }
-  }
-  tab->setFragmentType(ftype);
-  i= 0;
-  tot_ts_name_len= 0;
-  do
-  {
-    uint ng;
-    part_elem= part_it++;
-    if (!part_info->is_sub_partitioned())
-    {
-      ng= part_elem->nodegroup_id;
-      if (first && ng == UNDEF_NODEGROUP)
-        ng= 0;
-      ts_names[fd_index]= part_elem->tablespace_name;
-      frag_data[fd_index++]= ng;
-    }
-    else
-    {
-      List_iterator<partition_element> sub_it(part_elem->subpartitions);
-      j= 0;
-      do
-      {
-        part_elem= sub_it++;
-        ng= part_elem->nodegroup_id;
-        if (first && ng == UNDEF_NODEGROUP)
-          ng= 0;
-        ts_names[fd_index]= part_elem->tablespace_name;
-        frag_data[fd_index++]= ng;
-      } while (++j < part_info->no_subparts);
-    }
-    first= FALSE;
-  } while (++i < part_info->no_parts);
-  tab->setDefaultNoPartitionsFlag(part_info->use_default_no_partitions);
-  tab->setLinearFlag(part_info->linear_hash_ind);
-  {
-    ha_rows max_rows= table_share->max_rows;
-    ha_rows min_rows= table_share->min_rows;
-    if (max_rows < min_rows)
-      max_rows= min_rows;
-    if (max_rows != (ha_rows)0) /* default setting, don't set fragmentation */
-    {
-      tab->setMaxRows(max_rows);
-      tab->setMinRows(min_rows);
-    }
-  }
-  tab->setTablespaceNames(ts_names, fd_index*sizeof(char*));
-  tab->setFragmentCount(fd_index);
-  tab->setFragmentData(&frag_data, fd_index*2);
-  DBUG_RETURN(0);
-}
-
-
-bool ha_ndbcluster::check_if_incompatible_data(HA_CREATE_INFO *create_info,
-					       uint table_changes)
-{
-  DBUG_ENTER("ha_ndbcluster::check_if_incompatible_data");
-  uint i;
-  const NDBTAB *tab= (const NDBTAB *) m_table;
-
-  if (current_thd->variables.ndb_use_copying_alter_table)
-  {
-    DBUG_PRINT("info", ("On-line alter table disabled"));
-    DBUG_RETURN(COMPATIBLE_DATA_NO);
-  }
-
-  int pk= 0;
-  int ai= 0;
-
-  if (create_info->tablespace)
-    create_info->storage_media = HA_SM_DISK;
-  else
-    create_info->storage_media = HA_SM_MEMORY;
-
-  for (i= 0; i < table->s->fields; i++) 
-  {
-    Field *field= table->field[i];
-    const NDBCOL *col= tab->getColumn(i);
-    if (col->getStorageType() == NDB_STORAGETYPE_MEMORY && create_info->storage_media != HA_SM_MEMORY ||
-        col->getStorageType() == NDB_STORAGETYPE_DISK && create_info->storage_media != HA_SM_DISK)
-    {
-      DBUG_PRINT("info", ("Column storage media is changed"));
-      DBUG_RETURN(COMPATIBLE_DATA_NO);
-    }
-    
-    if (field->flags & FIELD_IS_RENAMED)
-    {
-      DBUG_PRINT("info", ("Field has been renamed, copy table"));
-      DBUG_RETURN(COMPATIBLE_DATA_NO);
-    }
-    if ((field->flags & FIELD_IN_ADD_INDEX) &&
-        col->getStorageType() == NdbDictionary::Column::StorageTypeDisk)
-    {
-      DBUG_PRINT("info", ("add/drop index not supported for disk stored column"));
-      DBUG_RETURN(COMPATIBLE_DATA_NO);
-    }
-    
-    if (field->flags & PRI_KEY_FLAG)
-      pk=1;
-    if (field->flags & FIELD_IN_ADD_INDEX)
-      ai=1;
-  }
-
-  char tablespace_name[FN_LEN]; 
-  if (get_tablespace_name(current_thd, tablespace_name, FN_LEN))
-  {
-    if (create_info->tablespace) 
-    {
-      if (strcmp(create_info->tablespace, tablespace_name))
-      {
-        DBUG_PRINT("info", ("storage media is changed, old tablespace=%s, new tablespace=%s",
-          tablespace_name, create_info->tablespace));
-        DBUG_RETURN(COMPATIBLE_DATA_NO);
-      }
-    }
-    else
-    {
-      DBUG_PRINT("info", ("storage media is changed, old is DISK and tablespace=%s, new is MEM",
-        tablespace_name));
-      DBUG_RETURN(COMPATIBLE_DATA_NO);
-    }
-  }
-  else
-  {
-    if (create_info->storage_media != HA_SM_MEMORY)
-    {
-      DBUG_PRINT("info", ("storage media is changed, old is MEM, new is DISK and tablespace=%s",
-        create_info->tablespace));
-      DBUG_RETURN(COMPATIBLE_DATA_NO);
-    }
-  }
-
-  if (table_changes != IS_EQUAL_YES)
-    DBUG_RETURN(COMPATIBLE_DATA_NO);
-  
-  /**
-   * Changing from/to primary key
-   *
-   * This is _not_ correct, but check_if_incompatible_data-interface
-   *   doesnt give more info, so I guess that we can't do any
-   *   online add index if not using primary key
-   *
-   *   This as mysql will handle a unique not null index as primary 
-   *     even wo/ user specifiying it... :-(
-   *   
-   */
-  if ((table_share->primary_key == MAX_KEY && pk) ||
-      (table_share->primary_key != MAX_KEY && !pk) ||
-      (table_share->primary_key == MAX_KEY && !pk && ai))
-  {
-    DBUG_RETURN(COMPATIBLE_DATA_NO);
-  }
-  
-  /* Check that auto_increment value was not changed */
-  if ((create_info->used_fields & HA_CREATE_USED_AUTO) &&
-      create_info->auto_increment_value != 0)
-    DBUG_RETURN(COMPATIBLE_DATA_NO);
-  
-  /* Check that row format didn't change */
-  if ((create_info->used_fields & HA_CREATE_USED_AUTO) &&
-      get_row_type() != create_info->row_type)
-    DBUG_RETURN(COMPATIBLE_DATA_NO);
-
-  DBUG_RETURN(COMPATIBLE_DATA_YES);
-}
-
-bool set_up_tablespace(st_alter_tablespace *alter_info,
-                       NdbDictionary::Tablespace *ndb_ts)
-{
-  ndb_ts->setName(alter_info->tablespace_name);
-  ndb_ts->setExtentSize(alter_info->extent_size);
-  ndb_ts->setDefaultLogfileGroup(alter_info->logfile_group_name);
-  return FALSE;
-}
-
-bool set_up_datafile(st_alter_tablespace *alter_info,
-                     NdbDictionary::Datafile *ndb_df)
-{
-  if (alter_info->max_size > 0)
-  {
-    my_error(ER_TABLESPACE_AUTO_EXTEND_ERROR, MYF(0));
-    return TRUE;
-  }
-  ndb_df->setPath(alter_info->data_file_name);
-  ndb_df->setSize(alter_info->initial_size);
-  ndb_df->setTablespace(alter_info->tablespace_name);
-  return FALSE;
-}
-
-bool set_up_logfile_group(st_alter_tablespace *alter_info,
-                          NdbDictionary::LogfileGroup *ndb_lg)
-{
-  ndb_lg->setName(alter_info->logfile_group_name);
-  ndb_lg->setUndoBufferSize(alter_info->undo_buffer_size);
-  return FALSE;
-}
-
-bool set_up_undofile(st_alter_tablespace *alter_info,
-                     NdbDictionary::Undofile *ndb_uf)
-{
-  ndb_uf->setPath(alter_info->undo_file_name);
-  ndb_uf->setSize(alter_info->initial_size);
-  ndb_uf->setLogfileGroup(alter_info->logfile_group_name);
-  return FALSE;
-}
-
-int ndbcluster_alter_tablespace(handlerton *hton,
-                                THD* thd, st_alter_tablespace *alter_info)
-{
-  int is_tablespace= 0;
-  NdbError err;
-  NDBDICT *dict;
-  int error;
-  const char *errmsg;
-  Ndb *ndb;
-  DBUG_ENTER("ha_ndbcluster::alter_tablespace");
-  LINT_INIT(errmsg);
-
-  ndb= check_ndb_in_thd(thd);
-  if (ndb == NULL)
-  {
-    DBUG_RETURN(HA_ERR_NO_CONNECTION);
-  }
-  dict= ndb->getDictionary();
-
-  switch (alter_info->ts_cmd_type){
-  case (CREATE_TABLESPACE):
-  {
-    error= ER_CREATE_FILEGROUP_FAILED;
-    
-    NdbDictionary::Tablespace ndb_ts;
-    NdbDictionary::Datafile ndb_df;
-    NdbDictionary::ObjectId objid;
-    if (set_up_tablespace(alter_info, &ndb_ts))
-    {
-      DBUG_RETURN(1);
-    }
-    if (set_up_datafile(alter_info, &ndb_df))
-    {
-      DBUG_RETURN(1);
-    }
-    errmsg= "TABLESPACE";
-    if (dict->createTablespace(ndb_ts, &objid))
-    {
-      DBUG_PRINT("error", ("createTablespace returned %d", error));
-      goto ndberror;
-    }
-    DBUG_PRINT("alter_info", ("Successfully created Tablespace"));
-    errmsg= "DATAFILE";
-    if (dict->createDatafile(ndb_df))
-    {
-      err= dict->getNdbError();
-      NdbDictionary::Tablespace tmp= dict->getTablespace(ndb_ts.getName());
-      if (dict->getNdbError().code == 0 &&
-	  tmp.getObjectId() == objid.getObjectId() &&
-	  tmp.getObjectVersion() == objid.getObjectVersion())
-      {
-	dict->dropTablespace(tmp);
-      }
-      
-      DBUG_PRINT("error", ("createDatafile returned %d", error));
-      goto ndberror2;
-    }
-    is_tablespace= 1;
-    break;
-  }
-  case (ALTER_TABLESPACE):
-  {
-    error= ER_ALTER_FILEGROUP_FAILED;
-    if (alter_info->ts_alter_tablespace_type == ALTER_TABLESPACE_ADD_FILE)
-    {
-      NdbDictionary::Datafile ndb_df;
-      if (set_up_datafile(alter_info, &ndb_df))
-      {
-	DBUG_RETURN(1);
-      }
-      errmsg= " CREATE DATAFILE";
-      if (dict->createDatafile(ndb_df))
-      {
-	goto ndberror;
-      }
-    }
-    else if(alter_info->ts_alter_tablespace_type == ALTER_TABLESPACE_DROP_FILE)
-    {
-      NdbDictionary::Tablespace ts= dict->getTablespace(alter_info->tablespace_name);
-      NdbDictionary::Datafile df= dict->getDatafile(0, alter_info->data_file_name);
-      NdbDictionary::ObjectId objid;
-      df.getTablespaceId(&objid);
-      if (ts.getObjectId() == objid.getObjectId() && 
-	  strcmp(df.getPath(), alter_info->data_file_name) == 0)
-      {
-	errmsg= " DROP DATAFILE";
-	if (dict->dropDatafile(df))
-	{
-	  goto ndberror;
-	}
-      }
-      else
-      {
-	DBUG_PRINT("error", ("No such datafile"));
-	my_error(ER_ALTER_FILEGROUP_FAILED, MYF(0), " NO SUCH FILE");
-	DBUG_RETURN(1);
-      }
-    }
-    else
-    {
-      DBUG_PRINT("error", ("Unsupported alter tablespace: %d", 
-			   alter_info->ts_alter_tablespace_type));
-      DBUG_RETURN(HA_ADMIN_NOT_IMPLEMENTED);
-    }
-    is_tablespace= 1;
-    break;
-  }
-  case (CREATE_LOGFILE_GROUP):
-  {
-    error= ER_CREATE_FILEGROUP_FAILED;
-    NdbDictionary::LogfileGroup ndb_lg;
-    NdbDictionary::Undofile ndb_uf;
-    NdbDictionary::ObjectId objid;
-    if (alter_info->undo_file_name == NULL)
-    {
-      /*
-	REDO files in LOGFILE GROUP not supported yet
-      */
-      DBUG_RETURN(HA_ADMIN_NOT_IMPLEMENTED);
-    }
-    if (set_up_logfile_group(alter_info, &ndb_lg))
-    {
-      DBUG_RETURN(1);
-    }
-    errmsg= "LOGFILE GROUP";
-    if (dict->createLogfileGroup(ndb_lg, &objid))
-    {
-      goto ndberror;
-    }
-    DBUG_PRINT("alter_info", ("Successfully created Logfile Group"));
-    if (set_up_undofile(alter_info, &ndb_uf))
-    {
-      DBUG_RETURN(1);
-    }
-    errmsg= "UNDOFILE";
-    if (dict->createUndofile(ndb_uf))
-    {
-      err= dict->getNdbError();
-      NdbDictionary::LogfileGroup tmp= dict->getLogfileGroup(ndb_lg.getName());
-      if (dict->getNdbError().code == 0 &&
-	  tmp.getObjectId() == objid.getObjectId() &&
-	  tmp.getObjectVersion() == objid.getObjectVersion())
-      {
-	dict->dropLogfileGroup(tmp);
-      }
-      goto ndberror2;
-    }
-    break;
-  }
-  case (ALTER_LOGFILE_GROUP):
-  {
-    error= ER_ALTER_FILEGROUP_FAILED;
-    if (alter_info->undo_file_name == NULL)
-    {
-      /*
-	REDO files in LOGFILE GROUP not supported yet
-      */
-      DBUG_RETURN(HA_ADMIN_NOT_IMPLEMENTED);
-    }
-    NdbDictionary::Undofile ndb_uf;
-    if (set_up_undofile(alter_info, &ndb_uf))
-    {
-      DBUG_RETURN(1);
-    }
-    errmsg= "CREATE UNDOFILE";
-    if (dict->createUndofile(ndb_uf))
-    {
-      goto ndberror;
-    }
-    break;
-  }
-  case (DROP_TABLESPACE):
-  {
-    error= ER_DROP_FILEGROUP_FAILED;
-    errmsg= "TABLESPACE";
-    if (dict->dropTablespace(dict->getTablespace(alter_info->tablespace_name)))
-    {
-      goto ndberror;
-    }
-    is_tablespace= 1;
-    break;
-  }
-  case (DROP_LOGFILE_GROUP):
-  {
-    error= ER_DROP_FILEGROUP_FAILED;
-    errmsg= "LOGFILE GROUP";
-    if (dict->dropLogfileGroup(dict->getLogfileGroup(alter_info->logfile_group_name)))
-    {
-      goto ndberror;
-    }
-    break;
-  }
-  case (CHANGE_FILE_TABLESPACE):
-  {
-    DBUG_RETURN(HA_ADMIN_NOT_IMPLEMENTED);
-  }
-  case (ALTER_ACCESS_MODE_TABLESPACE):
-  {
-    DBUG_RETURN(HA_ADMIN_NOT_IMPLEMENTED);
-  }
-  default:
-  {
-    DBUG_RETURN(HA_ADMIN_NOT_IMPLEMENTED);
-  }
-  }
-#ifdef HAVE_NDB_BINLOG
-  if (is_tablespace)
-    ndbcluster_log_schema_op(thd, 0,
-                             thd->query, thd->query_length,
-                             "", alter_info->tablespace_name,
-                             0, 0,
-                             SOT_TABLESPACE, 0, 0, 0);
-  else
-    ndbcluster_log_schema_op(thd, 0,
-                             thd->query, thd->query_length,
-                             "", alter_info->logfile_group_name,
-                             0, 0,
-                             SOT_LOGFILE_GROUP, 0, 0, 0);
-#endif
-  DBUG_RETURN(FALSE);
-
-ndberror:
-  err= dict->getNdbError();
-ndberror2:
-  ERR_PRINT(err);
-  ndb_to_mysql_error(&err);
-  
-  my_error(error, MYF(0), errmsg);
-  DBUG_RETURN(1);
-}
-
-
-bool ha_ndbcluster::get_no_parts(const char *name, uint *no_parts)
-{
-  Ndb *ndb;
-  NDBDICT *dict;
-  int err;
-  DBUG_ENTER("ha_ndbcluster::get_no_parts");
-  LINT_INIT(err);
-
-  set_dbname(name);
-  set_tabname(name);
-  for (;;)
-  {
-    if (check_ndb_connection())
-    {
-      err= HA_ERR_NO_CONNECTION;
-      break;
-    }
-    ndb= get_ndb();
-    ndb->setDatabaseName(m_dbname);
-    Ndb_table_guard ndbtab_g(dict= ndb->getDictionary(), m_tabname);
-    if (!ndbtab_g.get_table())
-      ERR_BREAK(dict->getNdbError(), err);
-    *no_parts= ndbtab_g.get_table()->getFragmentCount();
-    DBUG_RETURN(FALSE);
-  }
-
-  print_error(err, MYF(0));
-  DBUG_RETURN(TRUE);
-}
-
-static int ndbcluster_fill_files_table(handlerton *hton, 
-                                       THD *thd, 
-                                       TABLE_LIST *tables,
-                                       COND *cond)
-{
-  TABLE* table= tables->table;
-  Ndb *ndb= check_ndb_in_thd(thd);
-  NdbDictionary::Dictionary* dict= ndb->getDictionary();
-  NdbDictionary::Dictionary::List dflist;
-  NdbError ndberr;
-  uint i;
-  DBUG_ENTER("ndbcluster_fill_files_table");
-
-  dict->listObjects(dflist, NdbDictionary::Object::Datafile);
-  ndberr= dict->getNdbError();
-  if (ndberr.classification != NdbError::NoError)
-    ERR_RETURN(ndberr);
-
-  for (i= 0; i < dflist.count; i++)
-  {
-    NdbDictionary::Dictionary::List::Element& elt = dflist.elements[i];
-    Ndb_cluster_connection_node_iter iter;
-    uint id;
-    
-    g_ndb_cluster_connection->init_get_next_node(iter);
-
-    while ((id= g_ndb_cluster_connection->get_next_node(iter)))
-    {
-      init_fill_schema_files_row(table);
-      NdbDictionary::Datafile df= dict->getDatafile(id, elt.name);
-      ndberr= dict->getNdbError();
-      if(ndberr.classification != NdbError::NoError)
-      {
-        if (ndberr.classification == NdbError::SchemaError)
-          continue;
-        ERR_RETURN(ndberr);
-      }
-      NdbDictionary::Tablespace ts= dict->getTablespace(df.getTablespace());
-      ndberr= dict->getNdbError();
-      if (ndberr.classification != NdbError::NoError)
-      {
-        if (ndberr.classification == NdbError::SchemaError)
-          continue;
-        ERR_RETURN(ndberr);
-      }
-
-      table->field[IS_FILES_FILE_NAME]->set_notnull();
-      table->field[IS_FILES_FILE_NAME]->store(elt.name, strlen(elt.name),
-                                              system_charset_info);
-      table->field[IS_FILES_FILE_TYPE]->set_notnull();
-      table->field[IS_FILES_FILE_TYPE]->store("DATAFILE",8,
-                                              system_charset_info);
-      table->field[IS_FILES_TABLESPACE_NAME]->set_notnull();
-      table->field[IS_FILES_TABLESPACE_NAME]->store(df.getTablespace(),
-                                                    strlen(df.getTablespace()),
-                                                    system_charset_info);
-      table->field[IS_FILES_LOGFILE_GROUP_NAME]->set_notnull();
-      table->field[IS_FILES_LOGFILE_GROUP_NAME]->
-        store(ts.getDefaultLogfileGroup(),
-              strlen(ts.getDefaultLogfileGroup()),
-              system_charset_info);
-      table->field[IS_FILES_ENGINE]->set_notnull();
-      table->field[IS_FILES_ENGINE]->store(ndbcluster_hton_name,
-                                           ndbcluster_hton_name_length,
-                                           system_charset_info);
-
-      table->field[IS_FILES_FREE_EXTENTS]->set_notnull();
-      table->field[IS_FILES_FREE_EXTENTS]->store(df.getFree()
-                                                 / ts.getExtentSize());
-      table->field[IS_FILES_TOTAL_EXTENTS]->set_notnull();
-      table->field[IS_FILES_TOTAL_EXTENTS]->store(df.getSize()
-                                                  / ts.getExtentSize());
-      table->field[IS_FILES_EXTENT_SIZE]->set_notnull();
-      table->field[IS_FILES_EXTENT_SIZE]->store(ts.getExtentSize());
-      table->field[IS_FILES_INITIAL_SIZE]->set_notnull();
-      table->field[IS_FILES_INITIAL_SIZE]->store(df.getSize());
-      table->field[IS_FILES_MAXIMUM_SIZE]->set_notnull();
-      table->field[IS_FILES_MAXIMUM_SIZE]->store(df.getSize());
-      table->field[IS_FILES_VERSION]->set_notnull();
-      table->field[IS_FILES_VERSION]->store(df.getObjectVersion());
-
-      table->field[IS_FILES_ROW_FORMAT]->set_notnull();
-      table->field[IS_FILES_ROW_FORMAT]->store("FIXED", 5, system_charset_info);
-
-      char extra[30];
-      int len= my_snprintf(extra, sizeof(extra), "CLUSTER_NODE=%u", id);
-      table->field[IS_FILES_EXTRA]->set_notnull();
-      table->field[IS_FILES_EXTRA]->store(extra, len, system_charset_info);
-      schema_table_store_record(thd, table);
-    }
-  }
-
-  NdbDictionary::Dictionary::List uflist;
-  dict->listObjects(uflist, NdbDictionary::Object::Undofile);
-  ndberr= dict->getNdbError();
-  if (ndberr.classification != NdbError::NoError)
-    ERR_RETURN(ndberr);
-
-  for (i= 0; i < uflist.count; i++)
-  {
-    NdbDictionary::Dictionary::List::Element& elt= uflist.elements[i];
-    Ndb_cluster_connection_node_iter iter;
-    unsigned id;
-
-    g_ndb_cluster_connection->init_get_next_node(iter);
-
-    while ((id= g_ndb_cluster_connection->get_next_node(iter)))
-    {
-      NdbDictionary::Undofile uf= dict->getUndofile(id, elt.name);
-      ndberr= dict->getNdbError();
-      if (ndberr.classification != NdbError::NoError)
-      {
-        if (ndberr.classification == NdbError::SchemaError)
-          continue;
-        ERR_RETURN(ndberr);
-      }
-      NdbDictionary::LogfileGroup lfg=
-        dict->getLogfileGroup(uf.getLogfileGroup());
-      ndberr= dict->getNdbError();
-      if (ndberr.classification != NdbError::NoError)
-      {
-        if (ndberr.classification == NdbError::SchemaError)
-          continue;
-        ERR_RETURN(ndberr);
-      }
-
-      init_fill_schema_files_row(table);
-      table->field[IS_FILES_FILE_NAME]->set_notnull();
-      table->field[IS_FILES_FILE_NAME]->store(elt.name, strlen(elt.name),
-                                              system_charset_info);
-      table->field[IS_FILES_FILE_TYPE]->set_notnull();
-      table->field[IS_FILES_FILE_TYPE]->store("UNDO LOG", 8,
-                                              system_charset_info);
-      NdbDictionary::ObjectId objid;
-      uf.getLogfileGroupId(&objid);
-      table->field[IS_FILES_LOGFILE_GROUP_NAME]->set_notnull();
-      table->field[IS_FILES_LOGFILE_GROUP_NAME]->store(uf.getLogfileGroup(),
-                                                  strlen(uf.getLogfileGroup()),
-                                                       system_charset_info);
-      table->field[IS_FILES_LOGFILE_GROUP_NUMBER]->set_notnull();
-      table->field[IS_FILES_LOGFILE_GROUP_NUMBER]->store(objid.getObjectId());
-      table->field[IS_FILES_ENGINE]->set_notnull();
-      table->field[IS_FILES_ENGINE]->store(ndbcluster_hton_name,
-                                           ndbcluster_hton_name_length,
-                                           system_charset_info);
-
-      table->field[IS_FILES_TOTAL_EXTENTS]->set_notnull();
-      table->field[IS_FILES_TOTAL_EXTENTS]->store(uf.getSize()/4);
-      table->field[IS_FILES_EXTENT_SIZE]->set_notnull();
-      table->field[IS_FILES_EXTENT_SIZE]->store(4);
-
-      table->field[IS_FILES_INITIAL_SIZE]->set_notnull();
-      table->field[IS_FILES_INITIAL_SIZE]->store(uf.getSize());
-      table->field[IS_FILES_MAXIMUM_SIZE]->set_notnull();
-      table->field[IS_FILES_MAXIMUM_SIZE]->store(uf.getSize());
-
-      table->field[IS_FILES_VERSION]->set_notnull();
-      table->field[IS_FILES_VERSION]->store(uf.getObjectVersion());
-
-      char extra[100];
-      int len= my_snprintf(extra,sizeof(extra),"CLUSTER_NODE=%u;UNDO_BUFFER_SIZE=%lu",
-                           id, (ulong) lfg.getUndoBufferSize());
-      table->field[IS_FILES_EXTRA]->set_notnull();
-      table->field[IS_FILES_EXTRA]->store(extra, len, system_charset_info);
-      schema_table_store_record(thd, table);
-    }
-  }
-
-  // now for LFGs
-  NdbDictionary::Dictionary::List lfglist;
-  dict->listObjects(lfglist, NdbDictionary::Object::LogfileGroup);
-  ndberr= dict->getNdbError();
-  if (ndberr.classification != NdbError::NoError)
-    ERR_RETURN(ndberr);
-
-  for (i= 0; i < lfglist.count; i++)
-  {
-    NdbDictionary::Dictionary::List::Element& elt= lfglist.elements[i];
-
-    NdbDictionary::LogfileGroup lfg= dict->getLogfileGroup(elt.name);
-    ndberr= dict->getNdbError();
-    if (ndberr.classification != NdbError::NoError)
-    {
-      if (ndberr.classification == NdbError::SchemaError)
-        continue;
-      ERR_RETURN(ndberr);
-    }
-
-    init_fill_schema_files_row(table);
-    table->field[IS_FILES_FILE_TYPE]->set_notnull();
-    table->field[IS_FILES_FILE_TYPE]->store("UNDO LOG", 8,
-                                            system_charset_info);
-
-    table->field[IS_FILES_LOGFILE_GROUP_NAME]->set_notnull();
-    table->field[IS_FILES_LOGFILE_GROUP_NAME]->store(elt.name,
-                                                     strlen(elt.name),
-                                                     system_charset_info);
-    table->field[IS_FILES_LOGFILE_GROUP_NUMBER]->set_notnull();
-    table->field[IS_FILES_LOGFILE_GROUP_NUMBER]->store(lfg.getObjectId());
-    table->field[IS_FILES_ENGINE]->set_notnull();
-    table->field[IS_FILES_ENGINE]->store(ndbcluster_hton_name,
-                                         ndbcluster_hton_name_length,
-                                         system_charset_info);
-
-    table->field[IS_FILES_FREE_EXTENTS]->set_notnull();
-    table->field[IS_FILES_FREE_EXTENTS]->store(lfg.getUndoFreeWords());
-    table->field[IS_FILES_EXTENT_SIZE]->set_notnull();
-    table->field[IS_FILES_EXTENT_SIZE]->store(4);
-
-    table->field[IS_FILES_VERSION]->set_notnull();
-    table->field[IS_FILES_VERSION]->store(lfg.getObjectVersion());
-
-    char extra[100];
-    int len= my_snprintf(extra,sizeof(extra),
-                         "UNDO_BUFFER_SIZE=%lu",
-                         (ulong) lfg.getUndoBufferSize());
-    table->field[IS_FILES_EXTRA]->set_notnull();
-    table->field[IS_FILES_EXTRA]->store(extra, len, system_charset_info);
-    schema_table_store_record(thd, table);
-  }
-  DBUG_RETURN(0);
-}
-
-SHOW_VAR ndb_status_variables_export[]= {
-  {"Ndb",                      (char*) &ndb_status_variables,   SHOW_ARRAY},
-  {NullS, NullS, SHOW_LONG}
-};
-
-struct st_mysql_storage_engine ndbcluster_storage_engine=
-{ MYSQL_HANDLERTON_INTERFACE_VERSION };
-
-mysql_declare_plugin(ndbcluster)
-{
-  MYSQL_STORAGE_ENGINE_PLUGIN,
-  &ndbcluster_storage_engine,
-  ndbcluster_hton_name,
-  "MySQL AB",
-  "Clustered, fault-tolerant tables",
-  PLUGIN_LICENSE_GPL,
-  ndbcluster_init, /* Plugin Init */
-  NULL, /* Plugin Deinit */
-  0x0100 /* 1.0 */,
-  ndb_status_variables_export,/* status variables                */
-  NULL,                       /* system variables                */
-  NULL                        /* config options                  */
-}
-mysql_declare_plugin_end;
-
->>>>>>> 9d6860b6
 #endif