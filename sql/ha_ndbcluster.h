--- conflicted
+++ resolved
@@ -450,11 +450,8 @@
   int rnd_next(uchar *buf);
   int rnd_pos(uchar *buf, uchar *pos);
   void position(const uchar *record);
-<<<<<<< HEAD
   int read_first_row(uchar *buf, uint primary_key);
-=======
   virtual int cmp_ref(const uchar * ref1, const uchar * ref2);
->>>>>>> a92bd3bf
   int read_range_first(const key_range *start_key,
                        const key_range *end_key,
                        bool eq_range, bool sorted);
