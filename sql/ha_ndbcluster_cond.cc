--- conflicted
+++ resolved
@@ -1,10 +1,6 @@
-<<<<<<< HEAD
-/* Copyright (c) 2000, 2010, Oracle and/or its affiliates. All rights reserved.
-=======
 /*
    Copyright (C) 2000-2003 MySQL AB
     All rights reserved. Use is subject to license terms.
->>>>>>> 424e3b78
 
    This program is free software; you can redistribute it and/or modify
    it under the terms of the GNU General Public License as published by
@@ -15,16 +11,10 @@
    MERCHANTABILITY or FITNESS FOR A PARTICULAR PURPOSE.  See the
    GNU General Public License for more details.
 
-<<<<<<< HEAD
-  You should have received a copy of the GNU General Public License
-  along with this program; if not, write to the Free Software Foundation,
-  51 Franklin Street, Suite 500, Boston, MA 02110-1335 USA */
-=======
    You should have received a copy of the GNU General Public License
    along with this program; if not, write to the Free Software
    Foundation, Inc., 51 Franklin St, Fifth Floor, Boston, MA 02110-1301  USA
 */
->>>>>>> 424e3b78
 
 /*
   This file defines the NDB Cluster handler engine_condition_pushdown
