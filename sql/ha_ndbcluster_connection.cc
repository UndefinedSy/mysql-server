/*
   Copyright (C) 2000-2003 MySQL AB
    All rights reserved. Use is subject to license terms.

   This program is free software; you can redistribute it and/or modify
   it under the terms of the GNU General Public License as published by
   the Free Software Foundation; version 2 of the License.

   This program is distributed in the hope that it will be useful,
   but WITHOUT ANY WARRANTY; without even the implied warranty of
   MERCHANTABILITY or FITNESS FOR A PARTICULAR PURPOSE.  See the
   GNU General Public License for more details.

   You should have received a copy of the GNU General Public License
   along with this program; if not, write to the Free Software
   Foundation, Inc., 51 Franklin St, Fifth Floor, Boston, MA 02110-1301  USA
*/

#include "ha_ndbcluster_glue.h"

#ifdef WITH_NDBCLUSTER_STORAGE_ENGINE
#include <ndbapi/NdbApi.hpp>
#include <portlib/NdbTick.h>
#include "ha_ndbcluster_connection.h"

Ndb* g_ndb= NULL;
Ndb_cluster_connection* g_ndb_cluster_connection= NULL;
static Ndb_cluster_connection **g_pool= NULL;
static uint g_pool_alloc= 0;
static uint g_pool_pos= 0;
static pthread_mutex_t g_pool_mutex;

/*
  Global flag in ndbapi to specify if api should wait to connect
  until dict cache is clean.

  Set to 1 below to not wait, as ndb handler makes sure that no
  old ndb objects are used.
*/
extern int global_flag_skip_waiting_for_clean_cache;

int
ndbcluster_connect(int (*connect_callback)(void),
                   ulong wait_connected,
                   uint connection_pool_size,
                   bool optimized_node_select,
                   const char* connect_string,
                   uint force_nodeid)
{
  NDB_TICKS end_time;

#ifndef EMBEDDED_LIBRARY
  const char mysqld_name[]= "mysqld";
#else
  const char mysqld_name[]= "libmysqld";
#endif
  int res;
  DBUG_ENTER("ndbcluster_connect");
  DBUG_PRINT("enter", ("connect_string: %s, force_nodeid: %d",
                       connect_string, force_nodeid));

  global_flag_skip_waiting_for_clean_cache= 1;

  g_ndb_cluster_connection=
    new Ndb_cluster_connection(connect_string, force_nodeid);
  if (!g_ndb_cluster_connection)
  {
    sql_print_error("NDB: failed to allocate global ndb cluster connection");
    DBUG_PRINT("error", ("Ndb_cluster_connection(%s)", connect_string));
    my_errno= HA_ERR_OUT_OF_MEM;
    DBUG_RETURN(-1);
  }
  {
    char buf[128];
    my_snprintf(buf, sizeof(buf), "%s --server-id=%lu",
                mysqld_name, server_id);
    g_ndb_cluster_connection->set_name(buf);
  }
  g_ndb_cluster_connection->set_optimized_node_selection(optimized_node_select);

  // Create a Ndb object to open the connection  to NDB
  if ( (g_ndb= new Ndb(g_ndb_cluster_connection, "sys")) == 0 )
  {
    sql_print_error("NDB: failed to allocate global ndb object");
    DBUG_PRINT("error", ("failed to create global ndb object"));
    my_errno= HA_ERR_OUT_OF_MEM;
    DBUG_RETURN(-1);
  }
  if (g_ndb->init() != 0)
  {
    DBUG_PRINT("error", ("%d  message: %s",
                         g_ndb->getNdbError().code,
                         g_ndb->getNdbError().message));
    DBUG_RETURN(-1);
  }

  /* Connect to management server */

  end_time= NdbTick_CurrentMillisecond();
  end_time+= 1000 * wait_connected;

  while ((res= g_ndb_cluster_connection->connect(0,0,0)) == 1)
  {
    if (NdbTick_CurrentMillisecond() > end_time)
      break;
    do_retry_sleep(100);
    if (abort_loop)
      DBUG_RETURN(-1);
  }

  {
    g_pool_alloc= connection_pool_size;
    g_pool= (Ndb_cluster_connection**)
      my_malloc(g_pool_alloc * sizeof(Ndb_cluster_connection*),
                MYF(MY_WME | MY_ZEROFILL));
    pthread_mutex_init(&g_pool_mutex,
                       MY_MUTEX_INIT_FAST);
    g_pool[0]= g_ndb_cluster_connection;
    for (uint i= 1; i < g_pool_alloc; i++)
    {
      if ((g_pool[i]=
           new Ndb_cluster_connection(connect_string,
                                      g_ndb_cluster_connection)) == 0)
      {
        sql_print_error("NDB[%u]: failed to allocate cluster connect object",
                        i);
        DBUG_PRINT("error",("Ndb_cluster_connection[%u](%s)",
                            i, connect_string));
        DBUG_RETURN(-1);
      }
      {
        char buf[128];
        my_snprintf(buf, sizeof(buf), "%s --server-id=%lu (connection %u)",
                    mysqld_name, server_id, i+1);
        g_pool[i]->set_name(buf);
      }
      g_pool[i]->set_optimized_node_selection(optimized_node_select);
    }
  }

  if (res == 0)
  {
    connect_callback();
    for (uint i= 0; i < g_pool_alloc; i++)
    {
      int node_id= g_pool[i]->node_id();
      if (node_id == 0)
      {
        // not connected to mgmd yet, try again
        g_pool[i]->connect(0,0,0);
        if (g_pool[i]->node_id() == 0)
        {
          sql_print_warning("NDB[%u]: starting connect thread", i);
          g_pool[i]->start_connect_thread();
          continue;
        }
        node_id= g_pool[i]->node_id();
      }
      DBUG_PRINT("info",
                 ("NDBCLUSTER storage engine (%u) at %s on port %d", i,
                  g_pool[i]->get_connected_host(),
                  g_pool[i]->get_connected_port()));

      NDB_TICKS now_time;
      do
      {
        res= g_pool[i]->wait_until_ready(1, 1);
        now_time= NdbTick_CurrentMillisecond();
      } while (res != 0 && now_time < end_time);

      const char *msg= 0;
      if (res == 0)
      {
        msg= "all storage nodes connected";
      }
      else if (res > 0)
      {
        msg= "some storage nodes connected";
      }
      else if (res < 0)
      {
        msg= "no storage nodes connected (timed out)";
      }
      sql_print_information("NDB[%u]: NodeID: %d, %s",
                            i, node_id, msg);
    }
  }
  else if (res == 1)
  {
    for (uint i= 0; i < g_pool_alloc; i++)
    {
      if (g_pool[i]->
          start_connect_thread(i == 0 ? connect_callback :  NULL))
      {
        sql_print_error("NDB[%u]: failed to start connect thread", i);
        DBUG_PRINT("error", ("g_ndb_cluster_connection->start_connect_thread()"));
        DBUG_RETURN(-1);
      }
    }
#ifndef DBUG_OFF
    {
      char buf[1024];
      DBUG_PRINT("info",
                 ("NDBCLUSTER storage engine not started, "
                  "will connect using %s",
                  g_ndb_cluster_connection->
                  get_connectstring(buf,sizeof(buf))));
    }
#endif
  }
  else
  {
    DBUG_ASSERT(res == -1);
    DBUG_PRINT("error", ("permanent error"));
    sql_print_error("NDB: error (%u) %s",
                    g_ndb_cluster_connection->get_latest_error(),
                    g_ndb_cluster_connection->get_latest_error_msg());
    DBUG_RETURN(-1);
  }
  DBUG_RETURN(0);
}

void ndbcluster_disconnect(void)
{
  DBUG_ENTER("ndbcluster_disconnect");
  if (g_ndb)
    delete g_ndb;
  g_ndb= NULL;
  {
    if (g_pool)
    {
      /* first in pool is the main one, wait with release */
      for (uint i= 1; i < g_pool_alloc; i++)
      {
        if (g_pool[i])
          delete g_pool[i];
      }
      my_free((uchar*) g_pool, MYF(MY_ALLOW_ZERO_PTR));
      pthread_mutex_destroy(&g_pool_mutex);
      g_pool= 0;
    }
    g_pool_alloc= 0;
    g_pool_pos= 0;
  }
  if (g_ndb_cluster_connection)
    delete g_ndb_cluster_connection;
  g_ndb_cluster_connection= NULL;
  DBUG_VOID_RETURN;
}

Ndb_cluster_connection *ndb_get_cluster_connection()
{
  pthread_mutex_lock(&g_pool_mutex);
  Ndb_cluster_connection *connection= g_pool[g_pool_pos];
  g_pool_pos++;
  if (g_pool_pos == g_pool_alloc)
    g_pool_pos= 0;
  pthread_mutex_unlock(&g_pool_mutex);
  return connection;
}

ulonglong ndb_get_latest_trans_gci()
{
  ulonglong val= *g_ndb_cluster_connection->get_latest_trans_gci();
  for (uint i= 1; i < g_pool_alloc; i++)
  {
    ulonglong tmp= *g_pool[i]->get_latest_trans_gci();
    if (tmp > val)
      val= tmp;
  }
  return val;
}

void ndb_set_latest_trans_gci(ulonglong val)
{
  for (uint i= 0; i < g_pool_alloc; i++)
  {
    *g_pool[i]->get_latest_trans_gci()= val;
  }
}

int ndb_has_node_id(uint id)
{
  for (uint i= 0; i < g_pool_alloc; i++)
  {
    if (id == g_pool[i]->node_id())
      return 1;
  }
  return 0;
}

void ndb_get_connection_stats(Uint64* statsArr)
{
  Uint64 connectionStats[ Ndb::NumClientStatistics ];
  memset(statsArr, 0, sizeof(connectionStats));
  
  for (uint i=0; i < g_pool_alloc; i++)
  {
    g_pool[i]->collect_client_stats(connectionStats, Ndb::NumClientStatistics);
    
    for (Uint32 s=0; s < Ndb::NumClientStatistics; s++)
      statsArr[s]+= connectionStats[s];
  }
}

static ST_FIELD_INFO ndb_transid_mysql_connection_map_fields_info[] =
{
  {
    "mysql_connection_id",
    MY_INT64_NUM_DECIMAL_DIGITS,
    MYSQL_TYPE_LONGLONG,
    0,
    MY_I_S_UNSIGNED,
    "",
    SKIP_OPEN_TABLE
  },

  {
    "node_id",
    MY_INT64_NUM_DECIMAL_DIGITS,
    MYSQL_TYPE_LONG,
    0,
    MY_I_S_UNSIGNED,
    "",
    SKIP_OPEN_TABLE
  },
  {
    "ndb_transid",
    MY_INT64_NUM_DECIMAL_DIGITS,
    MYSQL_TYPE_LONGLONG,
    0,
    MY_I_S_UNSIGNED,
    "",
    SKIP_OPEN_TABLE
  },

  { 0, 0, MYSQL_TYPE_NULL, 0, 0, "", SKIP_OPEN_TABLE }
};

#include <mysql/innodb_priv.h>

static
int
<<<<<<< HEAD
ndb_transid_mysql_connection_map_fill_table(THD* thd, TABLE_LIST* tables, Item* cond)
=======
ndb_transid_mysql_connection_map_fill_table(THD* thd, TABLE_LIST* tables,
                                            Item*)
>>>>>>> 37121dac
{
  DBUG_ENTER("ndb_transid_mysql_connection_map_fill_table");

  const bool all = check_global_access(thd, PROCESS_ACL);
  const ulonglong self = thd_get_thread_id(thd);

  TABLE* table= tables->table;
  for (uint i = 0; i<g_pool_alloc; i++)
  {
    if (g_pool[i])
    {
      g_pool[i]->lock_ndb_objects();
      const Ndb * p = g_pool[i]->get_next_ndb_object(0);
      while (p)
      {
        Uint64 connection_id = p->getCustomData64();
        if ((connection_id == self) || all)
        {
          table->field[0]->set_notnull();
          table->field[0]->store(p->getCustomData64(), true);
          table->field[1]->set_notnull();
          table->field[1]->store(g_pool[i]->node_id());
          table->field[2]->set_notnull();
          table->field[2]->store(p->getNextTransactionId(), true);
          schema_table_store_record(thd, table);
        }
        p = g_pool[i]->get_next_ndb_object(p);
      }
      g_pool[i]->unlock_ndb_objects();
    }
  }

  DBUG_RETURN(0);
}

static
int
ndb_transid_mysql_connection_map_init(void *p)
{
  DBUG_ENTER("ndb_transid_mysql_connection_map_init");
  ST_SCHEMA_TABLE* schema = reinterpret_cast<ST_SCHEMA_TABLE*>(p);
  schema->fields_info = ndb_transid_mysql_connection_map_fields_info;
  schema->fill_table = ndb_transid_mysql_connection_map_fill_table;
  DBUG_RETURN(0);
}

static
int
ndb_transid_mysql_connection_map_deinit(void *p)
{
  DBUG_ENTER("ndb_transid_mysql_connection_map_deinit");
  DBUG_RETURN(0);
}

#include <mysql/plugin.h>
static struct st_mysql_information_schema i_s_info =
{
  MYSQL_INFORMATION_SCHEMA_INTERFACE_VERSION
};

struct st_mysql_plugin i_s_ndb_transid_mysql_connection_map_plugin =
{
  MYSQL_INFORMATION_SCHEMA_PLUGIN,
  &i_s_info,
  "ndb_transid_mysql_connection_map",
  "Oracle Corporation",
  "Map between mysql connection id and ndb transaction id",
  PLUGIN_LICENSE_GPL,
  ndb_transid_mysql_connection_map_init,
  ndb_transid_mysql_connection_map_deinit,
  0x0001,
  NULL,
  NULL,
  NULL,
  0
};

#endif /* WITH_NDBCLUSTER_STORAGE_ENGINE */<|MERGE_RESOLUTION|>--- conflicted
+++ resolved
@@ -341,12 +341,8 @@
 
 static
 int
-<<<<<<< HEAD
-ndb_transid_mysql_connection_map_fill_table(THD* thd, TABLE_LIST* tables, Item* cond)
-=======
 ndb_transid_mysql_connection_map_fill_table(THD* thd, TABLE_LIST* tables,
                                             Item*)
->>>>>>> 37121dac
 {
   DBUG_ENTER("ndb_transid_mysql_connection_map_fill_table");
 
