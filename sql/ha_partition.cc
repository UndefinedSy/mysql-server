/*
   Copyright (c) 2005, 2012, Oracle and/or its affiliates. All rights reserved.

   This program is free software; you can redistribute it and/or modify
   it under the terms of the GNU General Public License as published by
   the Free Software Foundation; version 2 of the License.

   This program is distributed in the hope that it will be useful,
   but WITHOUT ANY WARRANTY; without even the implied warranty of
   MERCHANTABILITY or FITNESS FOR A PARTICULAR PURPOSE.  See the
   GNU General Public License for more details.

   You should have received a copy of the GNU General Public License
   along with this program; if not, write to the Free Software
   Foundation, Inc., 51 Franklin St, Fifth Floor, Boston, MA 02110-1301  USA
*/

/*
  This handler was developed by Mikael Ronstrom for version 5.1 of MySQL.
  It is an abstraction layer on top of other handlers such as MyISAM,
  InnoDB, Federated, Berkeley DB and so forth. Partitioned tables can also
  be handled by a storage engine. The current example of this is NDB
  Cluster that has internally handled partitioning. This have benefits in
  that many loops needed in the partition handler can be avoided.

  Partitioning has an inherent feature which in some cases is positive and
  in some cases is negative. It splits the data into chunks. This makes
  the data more manageable, queries can easily be parallelised towards the
  parts and indexes are split such that there are less levels in the
  index trees. The inherent disadvantage is that to use a split index
  one has to scan all index parts which is ok for large queries but for
  small queries it can be a disadvantage.

  Partitioning lays the foundation for more manageable databases that are
  extremely large. It does also lay the foundation for more parallelism
  in the execution of queries. This functionality will grow with later
  versions of MySQL.

  You can enable it in your buld by doing the following during your build
  process:
  ./configure --with-partition

  The partition is setup to use table locks. It implements an partition "SHARE"
  that is inserted into a hash by table name. You can use this to store
  information of state that any partition handler object will be able to see
  if it is using the same table.

  Please read the object definition in ha_partition.h before reading the rest
  if this file.
*/

#include "sql_priv.h"
#include "sql_parse.h"                          // append_file_to_dir
#include "binlog.h"                             // mysql_bin_log

#ifdef WITH_PARTITION_STORAGE_ENGINE
#include "ha_partition.h"
#include "sql_table.h"                        // tablename_to_filename
#include "key.h"
#include "sql_plugin.h"

#include "debug_sync.h"

using std::min;
using std::max;

#define PAR_FILE_ENGINE_OFFSET 12
static const char *ha_par_ext= ".par";

/****************************************************************************
                MODULE create/delete handler object
****************************************************************************/

static handler *partition_create_handler(handlerton *hton,
                                         TABLE_SHARE *share,
                                         MEM_ROOT *mem_root);
static uint partition_flags();
static uint alter_table_flags(uint flags);

#ifdef HAVE_PSI_INTERFACE
PSI_mutex_key key_partition_auto_inc_mutex;

static PSI_mutex_info all_partition_mutexes[]=
{
  { &key_partition_auto_inc_mutex, "Partition_share::auto_inc_mutex", 0}
};

static void init_partition_psi_keys(void)
{
  const char* category= "partition";
  int count;

  count= array_elements(all_partition_mutexes);
  mysql_mutex_register(category, all_partition_mutexes, count);
}
#endif /* HAVE_PSI_INTERFACE */

static int partition_initialize(void *p)
{

  handlerton *partition_hton;
  partition_hton= (handlerton *)p;

  partition_hton->state= SHOW_OPTION_YES;
  partition_hton->db_type= DB_TYPE_PARTITION_DB;
  partition_hton->create= partition_create_handler;
  partition_hton->partition_flags= partition_flags;
  partition_hton->alter_table_flags= alter_table_flags;
  partition_hton->flags= HTON_NOT_USER_SELECTABLE |
                         HTON_HIDDEN |
                         HTON_TEMPORARY_NOT_SUPPORTED;
#ifdef HAVE_PSI_INTERFACE
  init_partition_psi_keys();
#endif
  return 0;
}


/**
  Initialize and allocate space for partitions shares.

  @param num_parts  Number of partitions to allocate storage for.

  @return Operation status.
    @retval true  Failure (out of memory).
    @retval false Success.
*/

bool Partition_share::init(uint num_parts)
{
  DBUG_ENTER("Partition_share::init");
  mysql_mutex_init(key_partition_auto_inc_mutex,
                   &auto_inc_mutex,
                   MY_MUTEX_INIT_FAST);
  auto_inc_initialized= false;
  partition_name_hash_initialized= false;
  next_auto_inc_val= 0;
  partitions_share_refs= new Parts_share_refs;
  if (!partitions_share_refs)
    DBUG_RETURN(true);
  if (partitions_share_refs->init(num_parts))
  {
    delete partitions_share_refs;
    DBUG_RETURN(true);
  }
  DBUG_RETURN(false);
}


/*
  Create new partition handler

  SYNOPSIS
    partition_create_handler()
    table                       Table object

  RETURN VALUE
    New partition object
*/

static handler *partition_create_handler(handlerton *hton, 
                                         TABLE_SHARE *share,
                                         MEM_ROOT *mem_root)
{
  ha_partition *file= new (mem_root) ha_partition(hton, share);
  if (file && file->initialize_partition(mem_root))
  {
    delete file;
    file= 0;
  }
  return file;
}

/*
  HA_CAN_PARTITION:
  Used by storage engines that can handle partitioning without this
  partition handler
  (Partition, NDB)

  HA_CAN_UPDATE_PARTITION_KEY:
  Set if the handler can update fields that are part of the partition
  function.

  HA_CAN_PARTITION_UNIQUE:
  Set if the handler can handle unique indexes where the fields of the
  unique key are not part of the fields of the partition function. Thus
  a unique key can be set on all fields.

  HA_USE_AUTO_PARTITION
  Set if the handler sets all tables to be partitioned by default.
*/

static uint partition_flags()
{
  return HA_CAN_PARTITION;
}

static uint alter_table_flags(uint flags __attribute__((unused)))
{
  return (HA_PARTITION_FUNCTION_SUPPORTED |
          HA_FAST_CHANGE_PARTITION);
}

const uint32 ha_partition::NO_CURRENT_PART_ID= NOT_A_PARTITION_ID;

/*
  Constructor method

  SYNOPSIS
    ha_partition()
    table                       Table object

  RETURN VALUE
    NONE
*/

ha_partition::ha_partition(handlerton *hton, TABLE_SHARE *share)
  :handler(hton, share)
{
  DBUG_ENTER("ha_partition::ha_partition(table)");
  init_handler_variables();
  DBUG_VOID_RETURN;
}


/*
  Constructor method

  SYNOPSIS
    ha_partition()
    part_info                       Partition info

  RETURN VALUE
    NONE
*/

ha_partition::ha_partition(handlerton *hton, partition_info *part_info)
  :handler(hton, NULL)
{
  DBUG_ENTER("ha_partition::ha_partition(part_info)");
  DBUG_ASSERT(part_info);
  init_handler_variables();
  m_part_info= part_info;
  m_create_handler= TRUE;
  m_is_sub_partitioned= m_part_info->is_sub_partitioned();
  DBUG_VOID_RETURN;
}

/**
  ha_partition constructor method used by ha_partition::clone()

  @param hton               Handlerton (partition_hton)
  @param share              Table share object
  @param part_info_arg      partition_info to use
  @param clone_arg          ha_partition to clone
  @param clme_mem_root_arg  MEM_ROOT to use

  @return New partition handler
*/

ha_partition::ha_partition(handlerton *hton, TABLE_SHARE *share,
                           partition_info *part_info_arg,
                           ha_partition *clone_arg,
                           MEM_ROOT *clone_mem_root_arg)
  :handler(hton, share)
{
  DBUG_ENTER("ha_partition::ha_partition(clone)");
  init_handler_variables();
  m_part_info= part_info_arg;
  m_create_handler= TRUE;
  m_is_sub_partitioned= m_part_info->is_sub_partitioned();
  m_is_clone_of= clone_arg;
  m_clone_mem_root= clone_mem_root_arg;
  part_share= clone_arg->part_share;
  m_tot_parts= clone_arg->m_tot_parts;
  DBUG_VOID_RETURN;
}

/*
  Initialize handler object

  SYNOPSIS
    init_handler_variables()

  RETURN VALUE
    NONE
*/

void ha_partition::init_handler_variables()
{
  active_index= MAX_KEY;
  m_mode= 0;
  m_open_test_lock= 0;
  m_file_buffer= NULL;
  m_name_buffer_ptr= NULL;
  m_engine_array= NULL;
  m_file= NULL;
  m_file_tot_parts= 0;
  m_reorged_file= NULL;
  m_new_file= NULL;
  m_reorged_parts= 0;
  m_added_file= NULL;
  m_tot_parts= 0;
  m_pkey_is_clustered= 0;
  m_lock_type= F_UNLCK;
  m_part_spec.start_part= NO_CURRENT_PART_ID;
  m_scan_value= 2;
  m_ref_length= 0;
  m_part_spec.end_part= NO_CURRENT_PART_ID;
  m_index_scan_type= partition_no_index_scan;
  m_start_key.key= NULL;
  m_start_key.length= 0;
  m_myisam= FALSE;
  m_innodb= FALSE;
  m_extra_cache= FALSE;
  m_extra_cache_size= 0;
  m_extra_prepare_for_update= FALSE;
  m_extra_cache_part_id= NO_CURRENT_PART_ID;
  m_handler_status= handler_not_initialized;
  m_low_byte_first= 1;
  m_part_field_array= NULL;
  m_ordered_rec_buffer= NULL;
  m_top_entry= NO_CURRENT_PART_ID;
  m_rec_length= 0;
  m_last_part= 0;
  m_rec0= 0;
  m_curr_key_info[0]= NULL;
  m_curr_key_info[1]= NULL;
  m_part_func_monotonicity_info= NON_MONOTONIC;
  auto_increment_lock= FALSE;
  auto_increment_safe_stmt_log_lock= FALSE;
  /*
    this allows blackhole to work properly
  */
  m_num_locks= 0;
  m_part_info= NULL;
  m_create_handler= FALSE;
  m_is_sub_partitioned= 0;
  m_is_clone_of= NULL;
  m_clone_mem_root= NULL;
  part_share= NULL;
  m_new_partitions_share_refs.empty();
  m_part_ids_sorted_by_num_of_records= NULL;

#ifdef DONT_HAVE_TO_BE_INITALIZED
  m_start_key.flag= 0;
  m_ordered= TRUE;
#endif
}


const char *ha_partition::table_type() const
{ 
  // we can do this since we only support a single engine type
  return m_file[0]->table_type(); 
}


/*
  Destructor method

  SYNOPSIS
    ~ha_partition()

  RETURN VALUE
    NONE
*/

ha_partition::~ha_partition()
{
  DBUG_ENTER("ha_partition::~ha_partition()");
  if (m_new_partitions_share_refs.elements)
    m_new_partitions_share_refs.delete_elements();
  if (m_file != NULL)
  {
    uint i;
    for (i= 0; i < m_tot_parts; i++)
      delete m_file[i];
  }
  my_free(m_ordered_rec_buffer);
  my_free(m_part_ids_sorted_by_num_of_records);

  clear_handler_file();
  DBUG_VOID_RETURN;
}


/*
  Initialize partition handler object

  SYNOPSIS
    initialize_partition()
    mem_root			Allocate memory through this

  RETURN VALUE
    1                         Error
    0                         Success

  DESCRIPTION

  The partition handler is only a layer on top of other engines. Thus it
  can't really perform anything without the underlying handlers. Thus we
  add this method as part of the allocation of a handler object.

  1) Allocation of underlying handlers
     If we have access to the partition info we will allocate one handler
     instance for each partition.
  2) Allocation without partition info
     The cases where we don't have access to this information is when called
     in preparation for delete_table and rename_table and in that case we
     only need to set HA_FILE_BASED. In that case we will use the .par file
     that contains information about the partitions and their engines and
     the names of each partition.
  3) Table flags initialisation
     We need also to set table flags for the partition handler. This is not
     static since it depends on what storage engines are used as underlying
     handlers.
     The table flags is set in this routine to simulate the behaviour of a
     normal storage engine
     The flag HA_FILE_BASED will be set independent of the underlying handlers
  4) Index flags initialisation
     When knowledge exists on the indexes it is also possible to initialize the
     index flags. Again the index flags must be initialized by using the under-
     lying handlers since this is storage engine dependent.
     The flag HA_READ_ORDER will be reset for the time being to indicate no
     ordered output is available from partition handler indexes. Later a merge
     sort will be performed using the underlying handlers.
  5) primary_key_is_clustered, has_transactions and low_byte_first is
     calculated here.

*/

bool ha_partition::initialize_partition(MEM_ROOT *mem_root)
{
  handler **file_array, *file;
  ulonglong check_table_flags;
  DBUG_ENTER("ha_partition::initialize_partition");

  if (m_create_handler)
  {
    m_tot_parts= m_part_info->get_tot_partitions();
    DBUG_ASSERT(m_tot_parts > 0);
    if (new_handlers_from_part_info(mem_root))
      DBUG_RETURN(1);
  }
  else if (!table_share || !table_share->normalized_path.str)
  {
    /*
      Called with dummy table share (delete, rename and alter table).
      Don't need to set-up anything.
    */
    DBUG_RETURN(0);
  }
  else if (get_from_handler_file(table_share->normalized_path.str,
                                 mem_root, false))
  {
    my_error(ER_FAILED_READ_FROM_PAR_FILE, MYF(0));
    DBUG_RETURN(1);
  }
  /*
    We create all underlying table handlers here. We do it in this special
    method to be able to report allocation errors.

    Set up low_byte_first, primary_key_is_clustered and
    has_transactions since they are called often in all kinds of places,
    other parameters are calculated on demand.
    Verify that all partitions have the same table_flags.
  */
  check_table_flags= m_file[0]->ha_table_flags();
  m_low_byte_first= m_file[0]->low_byte_first();
  m_pkey_is_clustered= TRUE;
  file_array= m_file;
  do
  {
    file= *file_array;
    if (m_low_byte_first != file->low_byte_first())
    {
      // Cannot have handlers with different endian
      my_error(ER_MIX_HANDLER_ERROR, MYF(0));
      DBUG_RETURN(1);
    }
    if (!file->primary_key_is_clustered())
      m_pkey_is_clustered= FALSE;
    if (check_table_flags != file->ha_table_flags())
    {
      my_error(ER_MIX_HANDLER_ERROR, MYF(0));
      DBUG_RETURN(1);
    }
  } while (*(++file_array));
  m_handler_status= handler_initialized;
  DBUG_RETURN(0);
}

/****************************************************************************
                MODULE meta data changes
****************************************************************************/
/*
  Delete a table

  SYNOPSIS
    delete_table()
    name                    Full path of table name

  RETURN VALUE
    >0                        Error
    0                         Success

  DESCRIPTION
    Used to delete a table. By the time delete_table() has been called all
    opened references to this table will have been closed (and your globally
    shared references released. The variable name will just be the name of
    the table. You will need to remove any files you have created at this
    point.

    If you do not implement this, the default delete_table() is called from
    handler.cc and it will delete all files with the file extentions returned
    by bas_ext().

    Called from handler.cc by delete_table and  ha_create_table(). Only used
    during create if the table_flag HA_DROP_BEFORE_CREATE was specified for
    the storage engine.
*/

int ha_partition::delete_table(const char *name)
{
  DBUG_ENTER("ha_partition::delete_table");

  DBUG_RETURN(del_ren_table(name, NULL));
}


/*
  Rename a table

  SYNOPSIS
    rename_table()
    from                      Full path of old table name
    to                        Full path of new table name

  RETURN VALUE
    >0                        Error
    0                         Success

  DESCRIPTION
    Renames a table from one name to another from alter table call.

    If you do not implement this, the default rename_table() is called from
    handler.cc and it will rename all files with the file extentions returned
    by bas_ext().

    Called from sql_table.cc by mysql_rename_table().
*/

int ha_partition::rename_table(const char *from, const char *to)
{
  DBUG_ENTER("ha_partition::rename_table");

  DBUG_RETURN(del_ren_table(from, to));
}


/*
  Create the handler file (.par-file)

  SYNOPSIS
    create_handler_files()
    name                              Full path of table name
    create_info                       Create info generated for CREATE TABLE

  RETURN VALUE
    >0                        Error
    0                         Success

  DESCRIPTION
    create_handler_files is called to create any handler specific files
    before opening the file with openfrm to later call ::create on the
    file object.
    In the partition handler this is used to store the names of partitions
    and types of engines in the partitions.
*/

int ha_partition::create_handler_files(const char *path,
                                       const char *old_path,
                                       int action_flag,
                                       HA_CREATE_INFO *create_info)
{
  DBUG_ENTER("ha_partition::create_handler_files()");

  /*
    We need to update total number of parts since we might write the handler
    file as part of a partition management command
  */
  if (action_flag == CHF_DELETE_FLAG ||
      action_flag == CHF_RENAME_FLAG)
  {
    char name[FN_REFLEN];
    char old_name[FN_REFLEN];

    strxmov(name, path, ha_par_ext, NullS);
    strxmov(old_name, old_path, ha_par_ext, NullS);
    if ((action_flag == CHF_DELETE_FLAG &&
         mysql_file_delete(key_file_partition, name, MYF(MY_WME))) ||
        (action_flag == CHF_RENAME_FLAG &&
         mysql_file_rename(key_file_partition, old_name, name, MYF(MY_WME))))
    {
      DBUG_RETURN(TRUE);
    }
  }
  else if (action_flag == CHF_CREATE_FLAG)
  {
    if (create_handler_file(path))
    {
      my_error(ER_CANT_CREATE_HANDLER_FILE, MYF(0));
      DBUG_RETURN(1);
    }
  }
  DBUG_RETURN(0);
}


/*
  Create a partitioned table

  SYNOPSIS
    create()
    name                              Full path of table name
    table_arg                         Table object
    create_info                       Create info generated for CREATE TABLE

  RETURN VALUE
    >0                        Error
    0                         Success

  DESCRIPTION
    create() is called to create a table. The variable name will have the name
    of the table. When create() is called you do not need to worry about
    opening the table. Also, the FRM file will have already been created so
    adjusting create_info will not do you any good. You can overwrite the frm
    file at this point if you wish to change the table definition, but there
    are no methods currently provided for doing that.

    Called from handler.cc by ha_create_table().
*/

int ha_partition::create(const char *name, TABLE *table_arg,
			 HA_CREATE_INFO *create_info)
{
  int error;
  char name_buff[FN_REFLEN], name_lc_buff[FN_REFLEN];
  char *name_buffer_ptr;
  const char *path;
  uint i;
  List_iterator_fast <partition_element> part_it(m_part_info->partitions);
  partition_element *part_elem;
  handler **file, **abort_file;
  DBUG_ENTER("ha_partition::create");

  DBUG_ASSERT(*fn_rext((char*)name) == '\0');

  /* Not allowed to create temporary partitioned tables */
  if (create_info && create_info->options & HA_LEX_CREATE_TMP_TABLE)
  {
    my_error(ER_PARTITION_NO_TEMPORARY, MYF(0));
    DBUG_RETURN(TRUE);
  }

  if (get_from_handler_file(name, ha_thd()->mem_root, false))
    DBUG_RETURN(TRUE);
  DBUG_ASSERT(m_file_buffer);
  DBUG_PRINT("enter", ("name: (%s)", name));
  name_buffer_ptr= m_name_buffer_ptr;
  file= m_file;
  /*
    Since ha_partition has HA_FILE_BASED, it must alter underlying table names
    if they do not have HA_FILE_BASED and lower_case_table_names == 2.
    See Bug#37402, for Mac OS X.
    The appended #P#<partname>[#SP#<subpartname>] will remain in current case.
    Using the first partitions handler, since mixing handlers is not allowed.
  */
  path= get_canonical_filename(*file, name, name_lc_buff);
  for (i= 0; i < m_part_info->num_parts; i++)
  {
    part_elem= part_it++;
    if (m_is_sub_partitioned)
    {
      uint j;
      List_iterator_fast <partition_element> sub_it(part_elem->subpartitions);
      for (j= 0; j < m_part_info->num_subparts; j++)
      {
	part_elem= sub_it++;
        create_partition_name(name_buff, path, name_buffer_ptr,
                              NORMAL_PART_NAME, FALSE);
        if ((error= set_up_table_before_create(table_arg, name_buff,
                                               create_info, part_elem)) ||
            ((error= (*file)->ha_create(name_buff, table_arg, create_info))))
          goto create_error;

        name_buffer_ptr= strend(name_buffer_ptr) + 1;
        file++;
      }
    }
    else
    {
      create_partition_name(name_buff, path, name_buffer_ptr,
                            NORMAL_PART_NAME, FALSE);
      if ((error= set_up_table_before_create(table_arg, name_buff,
                                             create_info, part_elem)) ||
          ((error= (*file)->ha_create(name_buff, table_arg, create_info))))
        goto create_error;

      name_buffer_ptr= strend(name_buffer_ptr) + 1;
      file++;
    }
  }
  DBUG_RETURN(0);

create_error:
  name_buffer_ptr= m_name_buffer_ptr;
  for (abort_file= file, file= m_file; file < abort_file; file++)
  {
    create_partition_name(name_buff, path, name_buffer_ptr, NORMAL_PART_NAME,
                          FALSE);
    (void) (*file)->ha_delete_table((const char*) name_buff);
    name_buffer_ptr= strend(name_buffer_ptr) + 1;
  }
  handler::delete_table(name);
  DBUG_RETURN(error);
}


/*
  Drop partitions as part of ALTER TABLE of partitions

  SYNOPSIS
    drop_partitions()
    path                        Complete path of db and table name

  RETURN VALUE
    >0                          Failure
    0                           Success

  DESCRIPTION
    Use part_info object on handler object to deduce which partitions to
    drop (each partition has a state attached to it)
*/

int ha_partition::drop_partitions(const char *path)
{
  List_iterator<partition_element> part_it(m_part_info->partitions);
  char part_name_buff[FN_REFLEN];
  uint num_parts= m_part_info->partitions.elements;
  uint num_subparts= m_part_info->num_subparts;
  uint i= 0;
  uint name_variant;
  int  ret_error;
  int  error= 0;
  DBUG_ENTER("ha_partition::drop_partitions");

  /*
    Assert that it works without HA_FILE_BASED and lower_case_table_name = 2.
    We use m_file[0] as long as all partitions have the same storage engine.
  */
  DBUG_ASSERT(!strcmp(path, get_canonical_filename(m_file[0], path,
                                                   part_name_buff)));
  do
  {
    partition_element *part_elem= part_it++;
    if (part_elem->part_state == PART_TO_BE_DROPPED)
    {
      handler *file;
      /*
        This part is to be dropped, meaning the part or all its subparts.
      */
      name_variant= NORMAL_PART_NAME;
      if (m_is_sub_partitioned)
      {
        List_iterator<partition_element> sub_it(part_elem->subpartitions);
        uint j= 0, part;
        do
        {
          partition_element *sub_elem= sub_it++;
          part= i * num_subparts + j;
          create_subpartition_name(part_name_buff, path,
                                   part_elem->partition_name,
                                   sub_elem->partition_name, name_variant);
          file= m_file[part];
          DBUG_PRINT("info", ("Drop subpartition %s", part_name_buff));
          if ((ret_error= file->ha_delete_table(part_name_buff)))
            error= ret_error;
          if (deactivate_ddl_log_entry(sub_elem->log_entry->entry_pos))
            error= 1;
        } while (++j < num_subparts);
      }
      else
      {
        create_partition_name(part_name_buff, path,
                              part_elem->partition_name, name_variant,
                              TRUE);
        file= m_file[i];
        DBUG_PRINT("info", ("Drop partition %s", part_name_buff));
        if ((ret_error= file->ha_delete_table(part_name_buff)))
          error= ret_error;
        if (deactivate_ddl_log_entry(part_elem->log_entry->entry_pos))
          error= 1;
      }
      if (part_elem->part_state == PART_IS_CHANGED)
        part_elem->part_state= PART_NORMAL;
      else
        part_elem->part_state= PART_IS_DROPPED;
    }
  } while (++i < num_parts);
  (void) sync_ddl_log();
  DBUG_RETURN(error);
}


/*
  Rename partitions as part of ALTER TABLE of partitions

  SYNOPSIS
    rename_partitions()
    path                        Complete path of db and table name

  RETURN VALUE
    TRUE                        Failure
    FALSE                       Success

  DESCRIPTION
    When reorganising partitions, adding hash partitions and coalescing
    partitions it can be necessary to rename partitions while holding
    an exclusive lock on the table.
    Which partitions to rename is given by state of partitions found by the
    partition info struct referenced from the handler object
*/

int ha_partition::rename_partitions(const char *path)
{
  List_iterator<partition_element> part_it(m_part_info->partitions);
  List_iterator<partition_element> temp_it(m_part_info->temp_partitions);
  char part_name_buff[FN_REFLEN];
  char norm_name_buff[FN_REFLEN];
  uint num_parts= m_part_info->partitions.elements;
  uint part_count= 0;
  uint num_subparts= m_part_info->num_subparts;
  uint i= 0;
  uint j= 0;
  int error= 0;
  int ret_error;
  uint temp_partitions= m_part_info->temp_partitions.elements;
  handler *file;
  partition_element *part_elem, *sub_elem;
  DBUG_ENTER("ha_partition::rename_partitions");

  /*
    Assert that it works without HA_FILE_BASED and lower_case_table_name = 2.
    We use m_file[0] as long as all partitions have the same storage engine.
  */
  DBUG_ASSERT(!strcmp(path, get_canonical_filename(m_file[0], path,
                                                   norm_name_buff)));

  DEBUG_SYNC(ha_thd(), "before_rename_partitions");
  if (temp_partitions)
  {
    /*
      These are the reorganised partitions that have already been copied.
      We delete the partitions and log the delete by inactivating the
      delete log entry in the table log. We only need to synchronise
      these writes before moving to the next loop since there is no
      interaction among reorganised partitions, they cannot have the
      same name.
    */
    do
    {
      part_elem= temp_it++;
      if (m_is_sub_partitioned)
      {
        List_iterator<partition_element> sub_it(part_elem->subpartitions);
        j= 0;
        do
        {
          sub_elem= sub_it++;
          file= m_reorged_file[part_count++];
          create_subpartition_name(norm_name_buff, path,
                                   part_elem->partition_name,
                                   sub_elem->partition_name,
                                   NORMAL_PART_NAME);
          DBUG_PRINT("info", ("Delete subpartition %s", norm_name_buff));
          if ((ret_error= file->ha_delete_table(norm_name_buff)))
            error= ret_error;
          else if (deactivate_ddl_log_entry(sub_elem->log_entry->entry_pos))
            error= 1;
          else
            sub_elem->log_entry= NULL; /* Indicate success */
        } while (++j < num_subparts);
      }
      else
      {
        file= m_reorged_file[part_count++];
        create_partition_name(norm_name_buff, path,
                              part_elem->partition_name, NORMAL_PART_NAME,
                              TRUE);
        DBUG_PRINT("info", ("Delete partition %s", norm_name_buff));
        if ((ret_error= file->ha_delete_table(norm_name_buff)))
          error= ret_error;
        else if (deactivate_ddl_log_entry(part_elem->log_entry->entry_pos))
          error= 1;
        else
          part_elem->log_entry= NULL; /* Indicate success */
      }
    } while (++i < temp_partitions);
    (void) sync_ddl_log();
  }
  i= 0;
  do
  {
    /*
       When state is PART_IS_CHANGED it means that we have created a new
       TEMP partition that is to be renamed to normal partition name and
       we are to delete the old partition with currently the normal name.
       
       We perform this operation by
       1) Delete old partition with normal partition name
       2) Signal this in table log entry
       3) Synch table log to ensure we have consistency in crashes
       4) Rename temporary partition name to normal partition name
       5) Signal this to table log entry
       It is not necessary to synch the last state since a new rename
       should not corrupt things if there was no temporary partition.

       The only other parts we need to cater for are new parts that
       replace reorganised parts. The reorganised parts were deleted
       by the code above that goes through the temp_partitions list.
       Thus the synch above makes it safe to simply perform step 4 and 5
       for those entries.
    */
    part_elem= part_it++;
    if (part_elem->part_state == PART_IS_CHANGED ||
        part_elem->part_state == PART_TO_BE_DROPPED ||
        (part_elem->part_state == PART_IS_ADDED && temp_partitions))
    {
      if (m_is_sub_partitioned)
      {
        List_iterator<partition_element> sub_it(part_elem->subpartitions);
        uint part;

        j= 0;
        do
        {
          sub_elem= sub_it++;
          part= i * num_subparts + j;
          create_subpartition_name(norm_name_buff, path,
                                   part_elem->partition_name,
                                   sub_elem->partition_name,
                                   NORMAL_PART_NAME);
          if (part_elem->part_state == PART_IS_CHANGED)
          {
            file= m_reorged_file[part_count++];
            DBUG_PRINT("info", ("Delete subpartition %s", norm_name_buff));
            if ((ret_error= file->ha_delete_table(norm_name_buff)))
              error= ret_error;
            else if (deactivate_ddl_log_entry(sub_elem->log_entry->entry_pos))
              error= 1;
            (void) sync_ddl_log();
          }
          file= m_new_file[part];
          create_subpartition_name(part_name_buff, path,
                                   part_elem->partition_name,
                                   sub_elem->partition_name,
                                   TEMP_PART_NAME);
          DBUG_PRINT("info", ("Rename subpartition from %s to %s",
                     part_name_buff, norm_name_buff));
          if ((ret_error= file->ha_rename_table(part_name_buff,
                                                norm_name_buff)))
            error= ret_error;
          else if (deactivate_ddl_log_entry(sub_elem->log_entry->entry_pos))
            error= 1;
          else
            sub_elem->log_entry= NULL;
        } while (++j < num_subparts);
      }
      else
      {
        create_partition_name(norm_name_buff, path,
                              part_elem->partition_name, NORMAL_PART_NAME,
                              TRUE);
        if (part_elem->part_state == PART_IS_CHANGED)
        {
          file= m_reorged_file[part_count++];
          DBUG_PRINT("info", ("Delete partition %s", norm_name_buff));
          if ((ret_error= file->ha_delete_table(norm_name_buff)))
            error= ret_error;
          else if (deactivate_ddl_log_entry(part_elem->log_entry->entry_pos))
            error= 1;
          (void) sync_ddl_log();
        }
        file= m_new_file[i];
        create_partition_name(part_name_buff, path,
                              part_elem->partition_name, TEMP_PART_NAME,
                              TRUE);
        DBUG_PRINT("info", ("Rename partition from %s to %s",
                   part_name_buff, norm_name_buff));
        if ((ret_error= file->ha_rename_table(part_name_buff,
                                              norm_name_buff)))
          error= ret_error;
        else if (deactivate_ddl_log_entry(part_elem->log_entry->entry_pos))
          error= 1;
        else
          part_elem->log_entry= NULL;
      }
    }
  } while (++i < num_parts);
  (void) sync_ddl_log();
  DBUG_RETURN(error);
}


#define OPTIMIZE_PARTS 1
#define ANALYZE_PARTS 2
#define CHECK_PARTS   3
#define REPAIR_PARTS 4
#define ASSIGN_KEYCACHE_PARTS 5
#define PRELOAD_KEYS_PARTS 6

static const char *opt_op_name[]= {NULL,
                                   "optimize", "analyze", "check", "repair",
                                   "assign_to_keycache", "preload_keys"};

/*
  Optimize table

  SYNOPSIS
    optimize()
    thd               Thread object
    check_opt         Check/analyze/repair/optimize options

  RETURN VALUES
    >0                Error
    0                 Success
*/

int ha_partition::optimize(THD *thd, HA_CHECK_OPT *check_opt)
{
  DBUG_ENTER("ha_partition::optimize");

  DBUG_RETURN(handle_opt_partitions(thd, check_opt, OPTIMIZE_PARTS));
}


/*
  Analyze table

  SYNOPSIS
    analyze()
    thd               Thread object
    check_opt         Check/analyze/repair/optimize options

  RETURN VALUES
    >0                Error
    0                 Success
*/

int ha_partition::analyze(THD *thd, HA_CHECK_OPT *check_opt)
{
  DBUG_ENTER("ha_partition::analyze");

  DBUG_RETURN(handle_opt_partitions(thd, check_opt, ANALYZE_PARTS));
}


/*
  Check table

  SYNOPSIS
    check()
    thd               Thread object
    check_opt         Check/analyze/repair/optimize options

  RETURN VALUES
    >0                Error
    0                 Success
*/

int ha_partition::check(THD *thd, HA_CHECK_OPT *check_opt)
{
  DBUG_ENTER("ha_partition::check");

  DBUG_RETURN(handle_opt_partitions(thd, check_opt, CHECK_PARTS));
}


/*
  Repair table

  SYNOPSIS
    repair()
    thd               Thread object
    check_opt         Check/analyze/repair/optimize options

  RETURN VALUES
    >0                Error
    0                 Success
*/

int ha_partition::repair(THD *thd, HA_CHECK_OPT *check_opt)
{
  DBUG_ENTER("ha_partition::repair");

  DBUG_RETURN(handle_opt_partitions(thd, check_opt, REPAIR_PARTS));
}

/**
  Assign to keycache

  @param thd          Thread object
  @param check_opt    Check/analyze/repair/optimize options

  @return
    @retval >0        Error
    @retval 0         Success
*/

int ha_partition::assign_to_keycache(THD *thd, HA_CHECK_OPT *check_opt)
{
  DBUG_ENTER("ha_partition::assign_to_keycache");

  DBUG_RETURN(handle_opt_partitions(thd, check_opt, ASSIGN_KEYCACHE_PARTS));
}


/**
  Preload to keycache

  @param thd          Thread object
  @param check_opt    Check/analyze/repair/optimize options

  @return
    @retval >0        Error
    @retval 0         Success
*/

int ha_partition::preload_keys(THD *thd, HA_CHECK_OPT *check_opt)
{
  DBUG_ENTER("ha_partition::preload_keys");

  DBUG_RETURN(handle_opt_partitions(thd, check_opt, PRELOAD_KEYS_PARTS));
}

 
/*
  Handle optimize/analyze/check/repair of one partition

  SYNOPSIS
    handle_opt_part()
    thd                      Thread object
    check_opt                Options
    file                     Handler object of partition
    flag                     Optimize/Analyze/Check/Repair flag

  RETURN VALUE
    >0                        Failure
    0                         Success
*/

static int handle_opt_part(THD *thd, HA_CHECK_OPT *check_opt,
                           handler *file, uint flag)
{
  int error;
  DBUG_ENTER("handle_opt_part");
  DBUG_PRINT("enter", ("flag = %u", flag));

  if (flag == OPTIMIZE_PARTS)
    error= file->ha_optimize(thd, check_opt);
  else if (flag == ANALYZE_PARTS)
    error= file->ha_analyze(thd, check_opt);
  else if (flag == CHECK_PARTS)
    error= file->ha_check(thd, check_opt);
  else if (flag == REPAIR_PARTS)
    error= file->ha_repair(thd, check_opt);
  else if (flag == ASSIGN_KEYCACHE_PARTS)
    error= file->assign_to_keycache(thd, check_opt);
  else if (flag == PRELOAD_KEYS_PARTS)
    error= file->preload_keys(thd, check_opt);
  else
  {
    DBUG_ASSERT(FALSE);
    error= 1;
  }
  if (error == HA_ADMIN_ALREADY_DONE)
    error= 0;
  DBUG_RETURN(error);
}


/*
   print a message row formatted for ANALYZE/CHECK/OPTIMIZE/REPAIR TABLE 
   (modelled after mi_check_print_msg)
   TODO: move this into the handler, or rewrite mysql_admin_table.
*/
static bool print_admin_msg(THD* thd, const char* msg_type,
                            const char* db_name, const char* table_name,
                            const char* op_name, const char *fmt, ...)
  ATTRIBUTE_FORMAT(printf, 6, 7);
static bool print_admin_msg(THD* thd, const char* msg_type,
                            const char* db_name, const char* table_name,
                            const char* op_name, const char *fmt, ...)
{
  va_list args;
  Protocol *protocol= thd->protocol;
  uint length, msg_length;
  char msgbuf[MI_MAX_MSG_BUF];
  char name[NAME_LEN*2+2];

  va_start(args, fmt);
  msg_length= my_vsnprintf(msgbuf, sizeof(msgbuf), fmt, args);
  va_end(args);
  msgbuf[sizeof(msgbuf) - 1] = 0; // healthy paranoia


  if (!thd->vio_ok())
  {
    sql_print_error("%s", msgbuf);
    return TRUE;
  }

  length=(uint) (strxmov(name, db_name, ".", table_name,NullS) - name);
  /*
     TODO: switch from protocol to push_warning here. The main reason we didn't
     it yet is parallel repair. Due to following trace:
     mi_check_print_msg/push_warning/sql_alloc/my_pthread_getspecific_ptr.

     Also we likely need to lock mutex here (in both cases with protocol and
     push_warning).
  */
  DBUG_PRINT("info",("print_admin_msg:  %s, %s, %s, %s", name, op_name,
                     msg_type, msgbuf));
  protocol->prepare_for_resend();
  protocol->store(name, length, system_charset_info);
  protocol->store(op_name, system_charset_info);
  protocol->store(msg_type, system_charset_info);
  protocol->store(msgbuf, msg_length, system_charset_info);
  if (protocol->write())
  {
    sql_print_error("Failed on my_net_write, writing to stderr instead: %s\n",
                    msgbuf);
    return TRUE;
  }
  return FALSE;
}


/*
  Handle optimize/analyze/check/repair of partitions

  SYNOPSIS
    handle_opt_partitions()
    thd                      Thread object
    check_opt                Options
    flag                     Optimize/Analyze/Check/Repair flag

  RETURN VALUE
    >0                        Failure
    0                         Success
*/

int ha_partition::handle_opt_partitions(THD *thd, HA_CHECK_OPT *check_opt,
                                        uint flag)
{
  List_iterator<partition_element> part_it(m_part_info->partitions);
  uint num_parts= m_part_info->num_parts;
  uint num_subparts= m_part_info->num_subparts;
  uint i= 0;
  int error;
  DBUG_ENTER("ha_partition::handle_opt_partitions");
  DBUG_PRINT("enter", ("flag= %u", flag));

  do
  {
    partition_element *part_elem= part_it++;
    /*
      when ALTER TABLE <CMD> PARTITION ...
      it should only do named partitions, otherwise all partitions
    */
    if (!(thd->lex->alter_info.flags & Alter_info::ALTER_ADMIN_PARTITION) ||
        part_elem->part_state == PART_ADMIN)
    {
      if (m_is_sub_partitioned)
      {
        List_iterator<partition_element> subpart_it(part_elem->subpartitions);
        partition_element *sub_elem;
        uint j= 0, part;
        do
        {
          sub_elem= subpart_it++;
          part= i * num_subparts + j;
          DBUG_PRINT("info", ("Optimize subpartition %u (%s)",
                     part, sub_elem->partition_name));
          if ((error= handle_opt_part(thd, check_opt, m_file[part], flag)))
          {
            /* print a line which partition the error belongs to */
            if (error != HA_ADMIN_NOT_IMPLEMENTED &&
                error != HA_ADMIN_ALREADY_DONE &&
                error != HA_ADMIN_TRY_ALTER)
            {
              print_admin_msg(thd, "error", table_share->db.str, table->alias,
                              opt_op_name[flag],
                              "Subpartition %s returned error", 
                              sub_elem->partition_name);
            }
            /* reset part_state for the remaining partitions */
            do
            {
              if (part_elem->part_state == PART_ADMIN)
                part_elem->part_state= PART_NORMAL;
            } while ((part_elem= part_it++));
            DBUG_RETURN(error);
          }
        } while (++j < num_subparts);
      }
      else
      {
        DBUG_PRINT("info", ("Optimize partition %u (%s)", i,
                            part_elem->partition_name));
        if ((error= handle_opt_part(thd, check_opt, m_file[i], flag)))
        {
          /* print a line which partition the error belongs to */
          if (error != HA_ADMIN_NOT_IMPLEMENTED &&
              error != HA_ADMIN_ALREADY_DONE &&
              error != HA_ADMIN_TRY_ALTER)
          {
            print_admin_msg(thd, "error", table_share->db.str, table->alias,
                            opt_op_name[flag], "Partition %s returned error", 
                            part_elem->partition_name);
          }
          /* reset part_state for the remaining partitions */
          do
          {
            if (part_elem->part_state == PART_ADMIN)
              part_elem->part_state= PART_NORMAL;
          } while ((part_elem= part_it++));
          DBUG_RETURN(error);
        }
      }
      part_elem->part_state= PART_NORMAL;
    }
  } while (++i < num_parts);
  DBUG_RETURN(FALSE);
}


/**
  @brief Check and repair the table if neccesary

  @param thd    Thread object

  @retval TRUE  Error/Not supported
  @retval FALSE Success

  @note Called if open_table_from_share fails and ::is_crashed().
*/

bool ha_partition::check_and_repair(THD *thd)
{
  handler **file= m_file;
  DBUG_ENTER("ha_partition::check_and_repair");

  do
  {
    if ((*file)->ha_check_and_repair(thd))
      DBUG_RETURN(TRUE);
  } while (*(++file));
  DBUG_RETURN(FALSE);
}
 

/**
  @breif Check if the table can be automatically repaired

  @retval TRUE  Can be auto repaired
  @retval FALSE Cannot be auto repaired
*/

bool ha_partition::auto_repair() const
{
  DBUG_ENTER("ha_partition::auto_repair");

  /*
    As long as we only support one storage engine per table,
    we can use the first partition for this function.
  */
  DBUG_RETURN(m_file[0]->auto_repair());
}


/**
  @breif Check if the table is crashed

  @retval TRUE  Crashed
  @retval FALSE Not crashed
*/

bool ha_partition::is_crashed() const
{
  handler **file= m_file;
  DBUG_ENTER("ha_partition::is_crashed");

  do
  {
    if ((*file)->is_crashed())
      DBUG_RETURN(TRUE);
  } while (*(++file));
  DBUG_RETURN(FALSE);
}
 

/*
  Prepare by creating a new partition

  SYNOPSIS
    prepare_new_partition()
    table                      Table object
    create_info                Create info from CREATE TABLE
    file                       Handler object of new partition
    part_name                  partition name

  RETURN VALUE
    >0                         Error
    0                          Success
*/

int ha_partition::prepare_new_partition(TABLE *tbl,
                                        HA_CREATE_INFO *create_info,
                                        handler *file, const char *part_name,
                                        partition_element *p_elem)
{
  int error;
  DBUG_ENTER("prepare_new_partition");

  if ((error= set_up_table_before_create(tbl, part_name, create_info, p_elem)))
    goto error_create;
  if ((error= file->ha_create(part_name, tbl, create_info)))
  {
    /*
      Added for safety, InnoDB reports HA_ERR_FOUND_DUPP_KEY
      if the table/partition already exists.
      If we return that error code, then print_error would try to
      get_dup_key on a non-existing partition.
      So return a more reasonable error code.
    */
    if (error == HA_ERR_FOUND_DUPP_KEY)
      error= HA_ERR_TABLE_EXIST;
    goto error_create;
  }
  DBUG_PRINT("info", ("partition %s created", part_name));
  if ((error= file->ha_open(tbl, part_name, m_mode, m_open_test_lock)))
    goto error_open;
  DBUG_PRINT("info", ("partition %s opened", part_name));
  /*
    Note: if you plan to add another call that may return failure,
    better to do it before external_lock() as cleanup_new_partition()
    assumes that external_lock() is last call that may fail here.
    Otherwise see description for cleanup_new_partition().
  */
  if ((error= file->ha_external_lock(ha_thd(), F_WRLCK)))
    goto error_external_lock;
  DBUG_PRINT("info", ("partition %s external locked", part_name));

  DBUG_RETURN(0);
error_external_lock:
  (void) file->ha_close();
error_open:
  (void) file->ha_delete_table(part_name);
error_create:
  DBUG_RETURN(error);
}


/*
  Cleanup by removing all created partitions after error

  SYNOPSIS
    cleanup_new_partition()
    part_count             Number of partitions to remove

  RETURN VALUE
    NONE

  DESCRIPTION
    This function is called immediately after prepare_new_partition() in
    case the latter fails.

    In prepare_new_partition() last call that may return failure is
    external_lock(). That means if prepare_new_partition() fails,
    partition does not have external lock. Thus no need to call
    external_lock(F_UNLCK) here.

  TODO:
    We must ensure that in the case that we get an error during the process
    that we call external_lock with F_UNLCK, close the table and delete the
    table in the case where we have been successful with prepare_handler.
    We solve this by keeping an array of successful calls to prepare_handler
    which can then be used to undo the call.
*/

void ha_partition::cleanup_new_partition(uint part_count)
{
  DBUG_ENTER("ha_partition::cleanup_new_partition");

  if (m_added_file)
  {
    THD *thd= ha_thd();
    handler **file= m_added_file;
    while ((part_count > 0) && (*file))
    {
      (*file)->ha_external_lock(thd, F_UNLCK);
      (*file)->ha_close();

      /* Leave the (*file)->ha_delete_table(part_name) to the ddl-log */

      file++;
      part_count--;
    }
    m_added_file= NULL;
  }
  DBUG_VOID_RETURN;
}

/*
  Implement the partition changes defined by ALTER TABLE of partitions

  SYNOPSIS
    change_partitions()
    create_info                 HA_CREATE_INFO object describing all
                                fields and indexes in table
    path                        Complete path of db and table name
    out: copied                 Output parameter where number of copied
                                records are added
    out: deleted                Output parameter where number of deleted
                                records are added
    pack_frm_data               Reference to packed frm file
    pack_frm_len                Length of packed frm file

  RETURN VALUE
    >0                        Failure
    0                         Success

  DESCRIPTION
    Add and copy if needed a number of partitions, during this operation
    no other operation is ongoing in the server. This is used by
    ADD PARTITION all types as well as by REORGANIZE PARTITION. For
    one-phased implementations it is used also by DROP and COALESCE
    PARTITIONs.
    One-phased implementation needs the new frm file, other handlers will
    get zero length and a NULL reference here.
*/

int ha_partition::change_partitions(HA_CREATE_INFO *create_info,
                                    const char *path,
                                    ulonglong * const copied,
                                    ulonglong * const deleted,
                                    const uchar *pack_frm_data
                                    __attribute__((unused)),
                                    size_t pack_frm_len
                                    __attribute__((unused)))
{
  List_iterator<partition_element> part_it(m_part_info->partitions);
  List_iterator <partition_element> t_it(m_part_info->temp_partitions);
  char part_name_buff[FN_REFLEN];
  uint num_parts= m_part_info->partitions.elements;
  uint num_subparts= m_part_info->num_subparts;
  uint i= 0;
  uint num_remain_partitions, part_count, orig_count;
  handler **new_file_array;
  int error= 1;
  bool first;
  uint temp_partitions= m_part_info->temp_partitions.elements;
  THD *thd= ha_thd();
  DBUG_ENTER("ha_partition::change_partitions");

  /*
    Assert that it works without HA_FILE_BASED and lower_case_table_name = 2.
    We use m_file[0] as long as all partitions have the same storage engine.
  */
  DBUG_ASSERT(!strcmp(path, get_canonical_filename(m_file[0], path,
                                                   part_name_buff)));
  m_reorged_parts= 0;
  if (!m_part_info->is_sub_partitioned())
    num_subparts= 1;

  /*
    Step 1:
      Calculate number of reorganised partitions and allocate space for
      their handler references.
  */
  if (temp_partitions)
  {
    m_reorged_parts= temp_partitions * num_subparts;
  }
  else
  {
    do
    {
      partition_element *part_elem= part_it++;
      if (part_elem->part_state == PART_CHANGED ||
          part_elem->part_state == PART_REORGED_DROPPED)
      {
        m_reorged_parts+= num_subparts;
      }
    } while (++i < num_parts);
  }
  if (m_reorged_parts &&
      !(m_reorged_file= (handler**)sql_calloc(sizeof(handler*)*
                                              (m_reorged_parts + 1))))
  {
    mem_alloc_error(sizeof(handler*)*(m_reorged_parts+1));
    DBUG_RETURN(HA_ERR_OUT_OF_MEM);
  }

  /*
    Step 2:
      Calculate number of partitions after change and allocate space for
      their handler references.
  */
  num_remain_partitions= 0;
  if (temp_partitions)
  {
    num_remain_partitions= num_parts * num_subparts;
  }
  else
  {
    part_it.rewind();
    i= 0;
    do
    {
      partition_element *part_elem= part_it++;
      if (part_elem->part_state == PART_NORMAL ||
          part_elem->part_state == PART_TO_BE_ADDED ||
          part_elem->part_state == PART_CHANGED)
      {
        num_remain_partitions+= num_subparts;
      }
    } while (++i < num_parts);
  }
  if (!(new_file_array= (handler**)sql_calloc(sizeof(handler*)*
                                            (2*(num_remain_partitions + 1)))))
  {
    mem_alloc_error(sizeof(handler*)*2*(num_remain_partitions+1));
    DBUG_RETURN(HA_ERR_OUT_OF_MEM);
  }
  m_added_file= &new_file_array[num_remain_partitions + 1];

  /*
    Step 3:
      Fill m_reorged_file with handler references and NULL at the end
  */
  if (m_reorged_parts)
  {
    i= 0;
    part_count= 0;
    first= TRUE;
    part_it.rewind();
    do
    {
      partition_element *part_elem= part_it++;
      if (part_elem->part_state == PART_CHANGED ||
          part_elem->part_state == PART_REORGED_DROPPED)
      {
        memcpy((void*)&m_reorged_file[part_count],
               (void*)&m_file[i*num_subparts],
               sizeof(handler*)*num_subparts);
        part_count+= num_subparts;
      }
      else if (first && temp_partitions &&
               part_elem->part_state == PART_TO_BE_ADDED)
      {
        /*
          When doing an ALTER TABLE REORGANIZE PARTITION a number of
          partitions is to be reorganised into a set of new partitions.
          The reorganised partitions are in this case in the temp_partitions
          list. We copy all of them in one batch and thus we only do this
          until we find the first partition with state PART_TO_BE_ADDED
          since this is where the new partitions go in and where the old
          ones used to be.
        */
        first= FALSE;
        DBUG_ASSERT(((i*num_subparts) + m_reorged_parts) <= m_file_tot_parts);
        memcpy((void*)m_reorged_file, &m_file[i*num_subparts],
               sizeof(handler*)*m_reorged_parts);
      }
    } while (++i < num_parts);
  }

  /*
    Step 4:
      Fill new_array_file with handler references. Create the handlers if
      needed.
  */
  i= 0;
  part_count= 0;
  orig_count= 0;
  first= TRUE;
  part_it.rewind();
  do
  {
    partition_element *part_elem= part_it++;
    if (part_elem->part_state == PART_NORMAL)
    {
      DBUG_ASSERT(orig_count + num_subparts <= m_file_tot_parts);
      memcpy((void*)&new_file_array[part_count], (void*)&m_file[orig_count],
             sizeof(handler*)*num_subparts);
      part_count+= num_subparts;
      orig_count+= num_subparts;
    }
    else if (part_elem->part_state == PART_CHANGED ||
             part_elem->part_state == PART_TO_BE_ADDED)
    {
      uint j= 0;
      Parts_share_refs *p_share_refs;
      /*
        The Handler_shares for each partition's handler can be allocated
        within this handler, since there will not be any more instances of the
        new partitions, until the table is reopened after the ALTER succeeded.
      */
      p_share_refs= new Parts_share_refs;
      if (!p_share_refs)
        DBUG_RETURN(HA_ERR_OUT_OF_MEM);
      if (p_share_refs->init(num_subparts))
        DBUG_RETURN(HA_ERR_OUT_OF_MEM);
      if (m_new_partitions_share_refs.push_back(p_share_refs))
        DBUG_RETURN(HA_ERR_OUT_OF_MEM);
      do
      {
        handler **new_file= &new_file_array[part_count++];
        if (!(*new_file=
              get_new_handler(table->s,
                              thd->mem_root,
                              part_elem->engine_type)))
        {
          mem_alloc_error(sizeof(handler));
          DBUG_RETURN(HA_ERR_OUT_OF_MEM);
        }
        if ((*new_file)->set_ha_share_ref(&p_share_refs->ha_shares[j]))
        {
          DBUG_RETURN(HA_ERR_OUT_OF_MEM);
        }
      } while (++j < num_subparts);
      if (part_elem->part_state == PART_CHANGED)
        orig_count+= num_subparts;
      else if (temp_partitions && first)
      {
        orig_count+= (num_subparts * temp_partitions);
        first= FALSE;
      }
    }
  } while (++i < num_parts);
  first= FALSE;
  /*
    Step 5:
      Create the new partitions and also open, lock and call external_lock
      on them to prepare them for copy phase and also for later close
      calls
  */
  i= 0;
  part_count= 0;
  part_it.rewind();
  do
  {
    partition_element *part_elem= part_it++;
    if (part_elem->part_state == PART_TO_BE_ADDED ||
        part_elem->part_state == PART_CHANGED)
    {
      /*
        A new partition needs to be created PART_TO_BE_ADDED means an
        entirely new partition and PART_CHANGED means a changed partition
        that will still exist with either more or less data in it.
      */
      uint name_variant= NORMAL_PART_NAME;
      if (part_elem->part_state == PART_CHANGED ||
          (part_elem->part_state == PART_TO_BE_ADDED && temp_partitions))
        name_variant= TEMP_PART_NAME;
      if (m_part_info->is_sub_partitioned())
      {
        List_iterator<partition_element> sub_it(part_elem->subpartitions);
        uint j= 0, part;
        do
        {
          partition_element *sub_elem= sub_it++;
          create_subpartition_name(part_name_buff, path,
                                   part_elem->partition_name,
                                   sub_elem->partition_name,
                                   name_variant);
          part= i * num_subparts + j;
          DBUG_PRINT("info", ("Add subpartition %s", part_name_buff));
          if ((error= prepare_new_partition(table, create_info,
                                            new_file_array[part],
                                            (const char *)part_name_buff,
                                            sub_elem)))
          {
            cleanup_new_partition(part_count);
            DBUG_RETURN(error);
          }
          m_added_file[part_count++]= new_file_array[part];
        } while (++j < num_subparts);
      }
      else
      {
        create_partition_name(part_name_buff, path,
                              part_elem->partition_name, name_variant,
                              TRUE);
        DBUG_PRINT("info", ("Add partition %s", part_name_buff));
        if ((error= prepare_new_partition(table, create_info,
                                          new_file_array[i],
                                          (const char *)part_name_buff,
                                          part_elem)))
        {
          cleanup_new_partition(part_count);
          DBUG_RETURN(error);
        }
        m_added_file[part_count++]= new_file_array[i];
      }
    }
  } while (++i < num_parts);

  /*
    Step 6:
      State update to prepare for next write of the frm file.
  */
  i= 0;
  part_it.rewind();
  do
  {
    partition_element *part_elem= part_it++;
    if (part_elem->part_state == PART_TO_BE_ADDED)
      part_elem->part_state= PART_IS_ADDED;
    else if (part_elem->part_state == PART_CHANGED)
      part_elem->part_state= PART_IS_CHANGED;
    else if (part_elem->part_state == PART_REORGED_DROPPED)
      part_elem->part_state= PART_TO_BE_DROPPED;
  } while (++i < num_parts);
  for (i= 0; i < temp_partitions; i++)
  {
    partition_element *part_elem= t_it++;
    DBUG_ASSERT(part_elem->part_state == PART_TO_BE_REORGED);
    part_elem->part_state= PART_TO_BE_DROPPED;
  }
  m_new_file= new_file_array;
  if ((error= copy_partitions(copied, deleted)))
  {
    /*
      Close and unlock the new temporary partitions.
      They will later be deleted through the ddl-log.
    */
    cleanup_new_partition(part_count);
  }
  DBUG_RETURN(error);
}


/*
  Copy partitions as part of ALTER TABLE of partitions

  SYNOPSIS
    copy_partitions()
    out:copied                 Number of records copied
    out:deleted                Number of records deleted

  RETURN VALUE
    >0                         Error code
    0                          Success

  DESCRIPTION
    change_partitions has done all the preparations, now it is time to
    actually copy the data from the reorganised partitions to the new
    partitions.
*/

int ha_partition::copy_partitions(ulonglong * const copied,
                                  ulonglong * const deleted)
{
  uint reorg_part= 0;
  int result= 0;
  longlong func_value;
  DBUG_ENTER("ha_partition::copy_partitions");

  if (m_part_info->linear_hash_ind)
  {
    if (m_part_info->part_type == HASH_PARTITION)
      set_linear_hash_mask(m_part_info, m_part_info->num_parts);
    else
      set_linear_hash_mask(m_part_info, m_part_info->num_subparts);
  }

  while (reorg_part < m_reorged_parts)
  {
    handler *file= m_reorged_file[reorg_part];
    uint32 new_part;

    late_extra_cache(reorg_part);
    if ((result= file->ha_rnd_init(1)))
      goto init_error;
    while (TRUE)
    {
      if ((result= file->ha_rnd_next(m_rec0)))
      {
        if (result == HA_ERR_RECORD_DELETED)
          continue;                              //Probably MyISAM
        if (result != HA_ERR_END_OF_FILE)
          goto error;
        /*
          End-of-file reached, break out to continue with next partition or
          end the copy process.
        */
        break;
      }
      /* Found record to insert into new handler */
      if (m_part_info->get_partition_id(m_part_info, &new_part,
                                        &func_value))
      {
        /*
           This record is in the original table but will not be in the new
           table since it doesn't fit into any partition any longer due to
           changed partitioning ranges or list values.
        */
        (*deleted)++;
      }
      else
      {
        THD *thd= ha_thd();
        /* Copy record to new handler */
        (*copied)++;
        tmp_disable_binlog(thd); /* Do not replicate the low-level changes. */
        result= m_new_file[new_part]->ha_write_row(m_rec0);
        reenable_binlog(thd);
        if (result)
          goto error;
      }
    }
    late_extra_no_cache(reorg_part);
    file->ha_rnd_end();
    reorg_part++;
  }
  DBUG_RETURN(FALSE);
error:
  m_reorged_file[reorg_part]->ha_rnd_end();
init_error:
  DBUG_RETURN(result);
}


/*
  Update create info as part of ALTER TABLE

  SYNOPSIS
    update_create_info()
    create_info                   Create info from ALTER TABLE

  RETURN VALUE
    NONE

  DESCRIPTION
    Method empty so far
*/

void ha_partition::update_create_info(HA_CREATE_INFO *create_info)
{
  /*
    Fix for bug#38751, some engines needs info-calls in ALTER.
    Archive need this since it flushes in ::info.
    HA_STATUS_AUTO is optimized so it will not always be forwarded
    to all partitions, but HA_STATUS_VARIABLE will.
  */
  info(HA_STATUS_VARIABLE);

  info(HA_STATUS_AUTO);

  if (!(create_info->used_fields & HA_CREATE_USED_AUTO))
    create_info->auto_increment_value= stats.auto_increment_value;

  create_info->data_file_name= create_info->index_file_name = NULL;
  return;
}


/**
  Change the internal TABLE_SHARE pointer

  @param table_arg    TABLE object
  @param share        New share to use

  @note Is used in error handling in ha_delete_table.
  All handlers should exist (lock_partitions should not be used)
*/

void ha_partition::change_table_ptr(TABLE *table_arg, TABLE_SHARE *share)
{
  handler **file_array;
  table= table_arg;
  table_share= share;
  /*
    m_file can be NULL when using an old cached table in DROP TABLE, when the
    table just has REMOVED PARTITIONING, see Bug#42438
  */
  if (m_file)
  {
    file_array= m_file;
    DBUG_ASSERT(*file_array);
    do
    {
      (*file_array)->change_table_ptr(table_arg, share);
    } while (*(++file_array));
  }

  if (m_added_file && m_added_file[0])
  {
    /* if in middle of a drop/rename etc */
    file_array= m_added_file;
    do
    {
      (*file_array)->change_table_ptr(table_arg, share);
    } while (*(++file_array));
  }
}

/*
  Change comments specific to handler

  SYNOPSIS
    update_table_comment()
    comment                       Original comment

  RETURN VALUE
    new comment 

  DESCRIPTION
    No comment changes so far
*/

char *ha_partition::update_table_comment(const char *comment)
{
  return (char*) comment;                       /* Nothing to change */
}


/**
  Handle delete and rename table

    @param from         Full path of old table
    @param to           Full path of new table

  @return Operation status
    @retval >0  Error
    @retval 0   Success

  @note  Common routine to handle delete_table and rename_table.
  The routine uses the partition handler file to get the
  names of the partition instances. Both these routines
  are called after creating the handler without table
  object and thus the file is needed to discover the
  names of the partitions and the underlying storage engines.
*/

uint ha_partition::del_ren_table(const char *from, const char *to)
{
  int save_error= 0;
  int error;
  char from_buff[FN_REFLEN], to_buff[FN_REFLEN], from_lc_buff[FN_REFLEN],
       to_lc_buff[FN_REFLEN];
  char *name_buffer_ptr;
  const char *from_path;
  const char *to_path= NULL;
  uint i;
  handler **file, **abort_file;
  DBUG_ENTER("ha_partition::del_ren_table");

  if (get_from_handler_file(from, ha_thd()->mem_root, false))
    DBUG_RETURN(TRUE);
  DBUG_ASSERT(m_file_buffer);
  DBUG_PRINT("enter", ("from: (%s) to: (%s)", from, to ? to : "(nil)"));
  name_buffer_ptr= m_name_buffer_ptr;
  file= m_file;
  if (to == NULL)
  {
    /*
      Delete table, start by delete the .par file. If error, break, otherwise
      delete as much as possible.
    */
    if ((error= handler::delete_table(from)))
      DBUG_RETURN(error);
  }
  /*
    Since ha_partition has HA_FILE_BASED, it must alter underlying table names
    if they do not have HA_FILE_BASED and lower_case_table_names == 2.
    See Bug#37402, for Mac OS X.
    The appended #P#<partname>[#SP#<subpartname>] will remain in current case.
    Using the first partitions handler, since mixing handlers is not allowed.
  */
  from_path= get_canonical_filename(*file, from, from_lc_buff);
  if (to != NULL)
    to_path= get_canonical_filename(*file, to, to_lc_buff);
  i= 0;
  do
  {
    create_partition_name(from_buff, from_path, name_buffer_ptr,
                          NORMAL_PART_NAME, FALSE);

    if (to != NULL)
    {                                           // Rename branch
      create_partition_name(to_buff, to_path, name_buffer_ptr,
                            NORMAL_PART_NAME, FALSE);
      error= (*file)->ha_rename_table(from_buff, to_buff);
      if (error)
        goto rename_error;
    }
    else                                        // delete branch
    {
      error= (*file)->ha_delete_table(from_buff);
    }
    name_buffer_ptr= strend(name_buffer_ptr) + 1;
    if (error)
      save_error= error;
    i++;
  } while (*(++file));
  if (to != NULL)
  {
    if ((error= handler::rename_table(from, to)))
    {
      /* Try to revert everything, ignore errors */
      (void) handler::rename_table(to, from);
      goto rename_error;
    }
  }
  DBUG_RETURN(save_error);
rename_error:
  name_buffer_ptr= m_name_buffer_ptr;
  for (abort_file= file, file= m_file; file < abort_file; file++)
  {
    /* Revert the rename, back from 'to' to the original 'from' */
    create_partition_name(from_buff, from_path, name_buffer_ptr,
                          NORMAL_PART_NAME, FALSE);
    create_partition_name(to_buff, to_path, name_buffer_ptr,
                          NORMAL_PART_NAME, FALSE);
    /* Ignore error here */
    (void) (*file)->ha_rename_table(to_buff, from_buff);
    name_buffer_ptr= strend(name_buffer_ptr) + 1;
  }
  DBUG_RETURN(error);
}


/**
  Set up table share object before calling create on underlying handler

  @param table             Table object
  @param info              Create info
  @param part_elem[in,out] Pointer to used partition_element, searched if NULL

  @return    status
    @retval  TRUE  Error
    @retval  FALSE Success
   
  @details
    Set up
    1) Comment on partition
    2) MAX_ROWS, MIN_ROWS on partition
    3) Index file name on partition
    4) Data file name on partition
*/

int ha_partition::set_up_table_before_create(TABLE *tbl,
                    const char *partition_name_with_path, 
                    HA_CREATE_INFO *info,
                    partition_element *part_elem)
{
  int error= 0;
  const char *partition_name;
  THD *thd= ha_thd();
  DBUG_ENTER("set_up_table_before_create");

  DBUG_ASSERT(part_elem);

  if (!part_elem)
    DBUG_RETURN(1);
  tbl->s->max_rows= part_elem->part_max_rows;
  tbl->s->min_rows= part_elem->part_min_rows;
  partition_name= strrchr(partition_name_with_path, FN_LIBCHAR);
  if ((part_elem->index_file_name &&
      (error= append_file_to_dir(thd,
                                 (const char**)&part_elem->index_file_name,
                                 partition_name+1))) ||
      (part_elem->data_file_name &&
      (error= append_file_to_dir(thd,
                                 (const char**)&part_elem->data_file_name,
                                 partition_name+1))))
  {
    DBUG_RETURN(error);
  }
  info->index_file_name= part_elem->index_file_name;
  info->data_file_name= part_elem->data_file_name;
  DBUG_RETURN(0);
}


/*
  Add two names together

  SYNOPSIS
    name_add()
    out:dest                          Destination string
    first_name                        First name
    sec_name                          Second name

  RETURN VALUE
    >0                                Error
    0                                 Success

  DESCRIPTION
    Routine used to add two names with '_' in between then. Service routine
    to create_handler_file
    Include the NULL in the count of characters since it is needed as separator
    between the partition names.
*/

static uint name_add(char *dest, const char *first_name, const char *sec_name)
{
  return (uint) (strxmov(dest, first_name, "#SP#", sec_name, NullS) -dest) + 1;
}


/**
  Create the special .par file

  @param name  Full path of table name

  @return Operation status
    @retval FALSE  Error code
    @retval TRUE   Success

  @note
    Method used to create handler file with names of partitions, their
    engine types and the number of partitions.
*/

bool ha_partition::create_handler_file(const char *name)
{
  partition_element *part_elem, *subpart_elem;
  uint i, j, part_name_len, subpart_name_len;
  uint tot_partition_words, tot_name_len, num_parts;
  uint tot_parts= 0;
  uint tot_len_words, tot_len_byte, chksum, tot_name_words;
  char *name_buffer_ptr;
  uchar *file_buffer, *engine_array;
  bool result= TRUE;
  char file_name[FN_REFLEN];
  char part_name[FN_REFLEN];
  char subpart_name[FN_REFLEN];
  File file;
  List_iterator_fast <partition_element> part_it(m_part_info->partitions);
  DBUG_ENTER("create_handler_file");

  num_parts= m_part_info->partitions.elements;
  DBUG_PRINT("info", ("table name = %s, num_parts = %u", name,
                      num_parts));
  tot_name_len= 0;
  for (i= 0; i < num_parts; i++)
  {
    part_elem= part_it++;
    if (part_elem->part_state != PART_NORMAL &&
        part_elem->part_state != PART_TO_BE_ADDED &&
        part_elem->part_state != PART_CHANGED)
      continue;
    tablename_to_filename(part_elem->partition_name, part_name,
                          FN_REFLEN);
    part_name_len= strlen(part_name);
    if (!m_is_sub_partitioned)
    {
      tot_name_len+= part_name_len + 1;
      tot_parts++;
    }
    else
    {
      List_iterator_fast <partition_element> sub_it(part_elem->subpartitions);
      for (j= 0; j < m_part_info->num_subparts; j++)
      {
	subpart_elem= sub_it++;
        tablename_to_filename(subpart_elem->partition_name,
                              subpart_name,
                              FN_REFLEN);
	subpart_name_len= strlen(subpart_name);
	tot_name_len+= part_name_len + subpart_name_len + 5;
        tot_parts++;
      }
    }
  }
  /*
     File format:
     Length in words              4 byte
     Checksum                     4 byte
     Total number of partitions   4 byte
     Array of engine types        n * 4 bytes where
     n = (m_tot_parts + 3)/4
     Length of name part in bytes 4 bytes
     (Names in filename format)
     Name part                    m * 4 bytes where
     m = ((length_name_part + 3)/4)*4

     All padding bytes are zeroed
  */
  tot_partition_words= (tot_parts + PAR_WORD_SIZE - 1) / PAR_WORD_SIZE;
  tot_name_words= (tot_name_len + PAR_WORD_SIZE - 1) / PAR_WORD_SIZE;
  /* 4 static words (tot words, checksum, tot partitions, name length) */
  tot_len_words= 4 + tot_partition_words + tot_name_words;
  tot_len_byte= PAR_WORD_SIZE * tot_len_words;
  if (!(file_buffer= (uchar *) my_malloc(tot_len_byte, MYF(MY_ZEROFILL))))
    DBUG_RETURN(TRUE);
  engine_array= (file_buffer + PAR_ENGINES_OFFSET);
  name_buffer_ptr= (char*) (engine_array + tot_partition_words * PAR_WORD_SIZE
                            + PAR_WORD_SIZE);
  part_it.rewind();
  for (i= 0; i < num_parts; i++)
  {
    part_elem= part_it++;
    if (part_elem->part_state != PART_NORMAL &&
        part_elem->part_state != PART_TO_BE_ADDED &&
        part_elem->part_state != PART_CHANGED)
      continue;
    if (!m_is_sub_partitioned)
    {
      tablename_to_filename(part_elem->partition_name, part_name, FN_REFLEN);
      name_buffer_ptr= strmov(name_buffer_ptr, part_name)+1;
      *engine_array= (uchar) ha_legacy_type(part_elem->engine_type);
      DBUG_PRINT("info", ("engine: %u", *engine_array));
      engine_array++;
    }
    else
    {
      List_iterator_fast <partition_element> sub_it(part_elem->subpartitions);
      for (j= 0; j < m_part_info->num_subparts; j++)
      {
	subpart_elem= sub_it++;
        tablename_to_filename(part_elem->partition_name, part_name,
                              FN_REFLEN);
        tablename_to_filename(subpart_elem->partition_name, subpart_name,
                              FN_REFLEN);
	name_buffer_ptr+= name_add(name_buffer_ptr,
				   part_name,
				   subpart_name);
        *engine_array= (uchar) ha_legacy_type(subpart_elem->engine_type);
        DBUG_PRINT("info", ("engine: %u", *engine_array));
	engine_array++;
      }
    }
  }
  chksum= 0;
  int4store(file_buffer, tot_len_words);
  int4store(file_buffer + PAR_NUM_PARTS_OFFSET, tot_parts);
  int4store(file_buffer + PAR_ENGINES_OFFSET +
            (tot_partition_words * PAR_WORD_SIZE),
            tot_name_len);
  for (i= 0; i < tot_len_words; i++)
    chksum^= uint4korr(file_buffer + PAR_WORD_SIZE * i);
  int4store(file_buffer + PAR_CHECKSUM_OFFSET, chksum);
  /*
    Add .par extension to the file name.
    Create and write and close file
    to be used at open, delete_table and rename_table
  */
  fn_format(file_name, name, "", ha_par_ext, MY_APPEND_EXT);
  if ((file= mysql_file_create(key_file_partition,
                               file_name, CREATE_MODE, O_RDWR | O_TRUNC,
                               MYF(MY_WME))) >= 0)
  {
    result= mysql_file_write(file, (uchar *) file_buffer, tot_len_byte,
                             MYF(MY_WME | MY_NABP)) != 0;
    (void) mysql_file_close(file, MYF(0));
  }
  else
    result= TRUE;
  my_free(file_buffer);
  DBUG_RETURN(result);
}


/**
  Clear handler variables and free some memory
*/

void ha_partition::clear_handler_file()
{
  if (m_engine_array)
  {
    plugin_unlock_list(NULL, m_engine_array, m_tot_parts);
    my_free(m_engine_array);
    m_engine_array= NULL;
  }
  if (m_file_buffer)
  {
    my_free(m_file_buffer);
    m_file_buffer= NULL;
  }
}


/**
  Create underlying handler objects

  @param mem_root  Allocate memory through this

  @return Operation status
    @retval TRUE   Error
    @retval FALSE  Success
*/

bool ha_partition::create_handlers(MEM_ROOT *mem_root)
{
  uint i;
  uint alloc_len= (m_tot_parts + 1) * sizeof(handler*);
  handlerton *hton0;
  DBUG_ENTER("create_handlers");

  if (!(m_file= (handler **) alloc_root(mem_root, alloc_len)))
    DBUG_RETURN(TRUE);
  m_file_tot_parts= m_tot_parts;
  memset(m_file, 0, alloc_len);
  for (i= 0; i < m_tot_parts; i++)
  {
    handlerton *hton= plugin_data(m_engine_array[i], handlerton*);
    if (!(m_file[i]= get_new_handler(table_share, mem_root, hton)))
      DBUG_RETURN(TRUE);
    DBUG_PRINT("info", ("engine_type: %u", hton->db_type));
  }
  /* For the moment we only support partition over the same table engine */
  hton0= plugin_data(m_engine_array[0], handlerton*);
  if (hton0 == myisam_hton)
  {
    DBUG_PRINT("info", ("MyISAM"));
    m_myisam= TRUE;
  }
  /* INNODB may not be compiled in... */
  else if (ha_legacy_type(hton0) == DB_TYPE_INNODB)
  {
    DBUG_PRINT("info", ("InnoDB"));
    m_innodb= TRUE;
  }
  DBUG_RETURN(FALSE);
}


/*
  Create underlying handler objects from partition info

  SYNOPSIS
    new_handlers_from_part_info()
    mem_root		Allocate memory through this

  RETURN VALUE
    TRUE                  Error
    FALSE                 Success
*/

bool ha_partition::new_handlers_from_part_info(MEM_ROOT *mem_root)
{
  uint i, j, part_count;
  partition_element *part_elem;
  uint alloc_len= (m_tot_parts + 1) * sizeof(handler*);
  List_iterator_fast <partition_element> part_it(m_part_info->partitions);
  DBUG_ENTER("ha_partition::new_handlers_from_part_info");

  if (!(m_file= (handler **) alloc_root(mem_root, alloc_len)))
  {
    mem_alloc_error(alloc_len);
    goto error_end;
  }
  m_file_tot_parts= m_tot_parts;
  memset(m_file, 0, alloc_len);
  DBUG_ASSERT(m_part_info->num_parts > 0);

  i= 0;
  part_count= 0;
  /*
    Don't know the size of the underlying storage engine, invent a number of
    bytes allocated for error message if allocation fails
  */
  do
  {
    part_elem= part_it++;
    if (m_is_sub_partitioned)
    {
      for (j= 0; j < m_part_info->num_subparts; j++)
      {
	if (!(m_file[part_count++]= get_new_handler(table_share, mem_root,
                                                    part_elem->engine_type)))
          goto error;
	DBUG_PRINT("info", ("engine_type: %u",
                   (uint) ha_legacy_type(part_elem->engine_type)));
      }
    }
    else
    {
      if (!(m_file[part_count++]= get_new_handler(table_share, mem_root,
                                                  part_elem->engine_type)))
        goto error;
      DBUG_PRINT("info", ("engine_type: %u",
                 (uint) ha_legacy_type(part_elem->engine_type)));
    }
  } while (++i < m_part_info->num_parts);
  if (part_elem->engine_type == myisam_hton)
  {
    DBUG_PRINT("info", ("MyISAM"));
    m_myisam= TRUE;
  }
  DBUG_RETURN(FALSE);
error:
  mem_alloc_error(sizeof(handler));
error_end:
  DBUG_RETURN(TRUE);
}


/**
  Read the .par file to get the partitions engines and names

  @param name  Name of table file (without extention)

  @return Operation status
    @retval true   Failure
    @retval false  Success

  @note On success, m_file_buffer is allocated and must be
  freed by the caller. m_name_buffer_ptr and m_tot_parts is also set.
*/

bool ha_partition::read_par_file(const char *name)
{
  char buff[FN_REFLEN], *tot_name_len_offset, *buff_p= buff;
  File file;
  char *file_buffer;
  uint i, len_bytes, len_words, tot_partition_words, tot_name_words, chksum;
  DBUG_ENTER("ha_partition::read_par_file");
  DBUG_PRINT("enter", ("table name: '%s'", name));

  if (m_file_buffer)
    DBUG_RETURN(false);
  fn_format(buff, name, "", ha_par_ext, MY_APPEND_EXT);

  /* Following could be done with mysql_file_stat to read in whole file */
  if ((file= mysql_file_open(key_file_partition,
                             buff, O_RDONLY | O_SHARE, MYF(0))) < 0)
    DBUG_RETURN(TRUE);
  if (mysql_file_read(file, (uchar *) &buff[0], PAR_WORD_SIZE, MYF(MY_NABP)))
    goto err1;
  len_words= uint4korr(buff_p);
  len_bytes= PAR_WORD_SIZE * len_words;
  if (mysql_file_seek(file, 0, MY_SEEK_SET, MYF(0)) == MY_FILEPOS_ERROR)
    goto err1;
  if (!(file_buffer= (char*) my_malloc(len_bytes, MYF(0))))
    goto err1;
  if (mysql_file_read(file, (uchar *) file_buffer, len_bytes, MYF(MY_NABP)))
    goto err2;

  chksum= 0;
  for (i= 0; i < len_words; i++)
    chksum ^= uint4korr((file_buffer) + PAR_WORD_SIZE * i);
  if (chksum)
    goto err2;
  m_tot_parts= uint4korr((file_buffer) + PAR_NUM_PARTS_OFFSET);
  DBUG_PRINT("info", ("No of parts = %u", m_tot_parts));
  tot_partition_words= (m_tot_parts + PAR_WORD_SIZE - 1) / PAR_WORD_SIZE;

  tot_name_len_offset= file_buffer + PAR_ENGINES_OFFSET +
                       PAR_WORD_SIZE * tot_partition_words;
  tot_name_words= (uint4korr(tot_name_len_offset) + PAR_WORD_SIZE - 1) /
                  PAR_WORD_SIZE;
  /*
    Verify the total length = tot size word, checksum word, num parts word +
    engines array + name length word + name array.
  */
  if (len_words != (tot_partition_words + tot_name_words + 4))
    goto err2;
  (void) mysql_file_close(file, MYF(0));
  m_file_buffer= file_buffer;          // Will be freed in clear_handler_file()
  m_name_buffer_ptr= tot_name_len_offset + PAR_WORD_SIZE;

  DBUG_RETURN(false);

err2:
  my_free(file_buffer);
err1:
  (void) mysql_file_close(file, MYF(0));
  DBUG_RETURN(true);
}


/**
  Setup m_engine_array

  @param mem_root  MEM_ROOT to use for allocating new handlers

  @return Operation status
    @retval false  Success
    @retval true   Failure
*/

bool ha_partition::setup_engine_array(MEM_ROOT *mem_root)
{
  uint i;
  uchar *buff;
  handlerton **engine_array, *first_engine;
  enum legacy_db_type db_type, first_db_type;

  DBUG_ASSERT(!m_file);
  DBUG_ENTER("ha_partition::setup_engine_array");
  engine_array= (handlerton **) my_alloca(m_tot_parts * sizeof(handlerton*));
  if (!engine_array)
    DBUG_RETURN(true);

  buff= (uchar *) (m_file_buffer + PAR_ENGINES_OFFSET);
  first_db_type= (enum legacy_db_type) buff[0];
  first_engine= ha_resolve_by_legacy_type(ha_thd(), first_db_type);
  if (!first_engine)
    goto err;

  if (!(m_engine_array= (plugin_ref*)
                my_malloc(m_tot_parts * sizeof(plugin_ref), MYF(MY_WME))))
    goto err;

  for (i= 0; i < m_tot_parts; i++)
  {
    db_type= (enum legacy_db_type) buff[i];
    if (db_type != first_db_type)
    {
      DBUG_PRINT("error", ("partition %u engine %d is not same as "
                           "first partition %d", i, db_type,
                           (int) first_db_type));
      DBUG_ASSERT(0);
      clear_handler_file();
      goto err;
    }
    m_engine_array[i]= ha_lock_engine(NULL, first_engine);
    if (!m_engine_array[i])
    {
      clear_handler_file();
      goto err;
    }
  }

  my_afree((gptr) engine_array);
    
  if (create_handlers(mem_root))
  {
    clear_handler_file();
    DBUG_RETURN(true);
  }

  DBUG_RETURN(false);

err:
  my_afree((gptr) engine_array);
  DBUG_RETURN(true);
}


/**
  Get info about partition engines and their names from the .par file

  @param name      Full path of table name
  @param mem_root  Allocate memory through this
  @param is_clone  If it is a clone, don't create new handlers

  @return Operation status
    @retval true   Error
    @retval false  Success

  @note Open handler file to get partition names, engine types and number of
  partitions.
*/

bool ha_partition::get_from_handler_file(const char *name, MEM_ROOT *mem_root,
                                         bool is_clone)
{
  DBUG_ENTER("ha_partition::get_from_handler_file");
  DBUG_PRINT("enter", ("table name: '%s'", name));

  if (m_file_buffer)
    DBUG_RETURN(false);

  if (read_par_file(name))
    DBUG_RETURN(true);

  if (!is_clone && setup_engine_array(mem_root))
    DBUG_RETURN(true);

  DBUG_RETURN(false);
}


/****************************************************************************
                MODULE open/close object
****************************************************************************/

/**
  Get the partition name.

  @param       part   Struct containing name and length
  @param[out]  length Length of the name

  @return Partition name
*/

static uchar *get_part_name(PART_NAME_DEF *part, size_t *length,
                            my_bool not_used __attribute__((unused)))
{
  *length= part->length;
  return part->partition_name;
}


/**
  Insert a partition name in the partition_name_hash.

  @param name        Name of partition
  @param part_id     Partition id (number)
  @param is_subpart  Set if the name belongs to a subpartition

  @return Operation status
    @retval true   Failure
    @retval false  Sucess
*/

bool ha_partition::insert_partition_name_in_hash(const char *name, uint part_id,
                                                 bool is_subpart)
{
  PART_NAME_DEF *part_def;
  uchar *part_name;
  uint part_name_length;
  DBUG_ENTER("ha_partition::insert_partition_name_in_hash");
  /*
    Calculate and store the length here, to avoid doing it when
    searching the hash.
  */
  part_name_length= strlen(name);
  /*
    Must use memory that lives as long as table_share.
    Freed in the Partition_share destructor.
    Since we use my_multi_malloc, then my_free(part_def) will also free
    part_name, as a part of my_hash_free.
  */
  if (!my_multi_malloc(MY_WME,
                       &part_def, sizeof(PART_NAME_DEF),
                       &part_name, part_name_length + 1,
                       NULL))
    DBUG_RETURN(true);
  memcpy(part_name, name, part_name_length + 1);
  part_def->partition_name= part_name;
  part_def->length= part_name_length;
  part_def->part_id= part_id;
  part_def->is_subpart= is_subpart;
  if (my_hash_insert(&part_share->partition_name_hash, (uchar *) part_def))
  {
    my_free(part_def);
    DBUG_RETURN(true);
  }
  DBUG_RETURN(false);
}


/**
  Populate the partition_name_hash in part_share.
*/

bool ha_partition::populate_partition_name_hash()
{
  List_iterator<partition_element> part_it(m_part_info->partitions);
  uint num_parts= m_part_info->num_parts;
  uint num_subparts= m_is_sub_partitioned ? m_part_info->num_subparts : 1;
  uint tot_names;
  uint i= 0;
  DBUG_ASSERT(part_share);

  DBUG_ENTER("ha_partition::populate_partition_name_hash");

  /*
    partition_name_hash is only set once and never changed
    -> OK to check without locking.
  */

  if (part_share->partition_name_hash_initialized)
    DBUG_RETURN(false);
  lock_shared_ha_data();
  if (part_share->partition_name_hash_initialized)
  {
    unlock_shared_ha_data();
    DBUG_RETURN(false);
  }
  tot_names= m_is_sub_partitioned ? m_tot_parts + num_parts : num_parts;
  if (my_hash_init(&part_share->partition_name_hash,
                   system_charset_info, tot_names, 0, 0,
                   (my_hash_get_key) get_part_name,
                   my_free, HASH_UNIQUE))
  {
    unlock_shared_ha_data();
    DBUG_RETURN(TRUE);
  }

  do
  {
    partition_element *part_elem= part_it++;
    DBUG_ASSERT(part_elem->part_state == PART_NORMAL);
    if (part_elem->part_state == PART_NORMAL)
    {
      if (insert_partition_name_in_hash(part_elem->partition_name,
                                        i * num_subparts, false))
        goto err;
      if (m_is_sub_partitioned)
      {
        List_iterator<partition_element>
                                    subpart_it(part_elem->subpartitions);
        partition_element *sub_elem;
        uint j= 0;
        do
        {
          sub_elem= subpart_it++;
          if (insert_partition_name_in_hash(sub_elem->partition_name,
                                            i * num_subparts + j, true))
            goto err;

        } while (++j < num_subparts);
      }
    }
  } while (++i < num_parts);

  part_share->partition_name_hash_initialized= true;
  unlock_shared_ha_data();

  DBUG_RETURN(FALSE);
err:
  my_hash_free(&part_share->partition_name_hash);
  unlock_shared_ha_data();

  DBUG_RETURN(TRUE);
}


/**
  Set Handler_share pointer and allocate Handler_share pointers
  for each partition and set those.

  @param ha_share_arg  Where to store/retrieve the Partitioning_share pointer
                       to be shared by all instances of the same table.

  @return Operation status
    @retval true  Failure
    @retval false Sucess
*/

bool ha_partition::set_ha_share_ref(Handler_share **ha_share_arg)
{
  Handler_share **ha_shares;
  uint i;
  DBUG_ENTER("ha_partition::set_ha_share_ref");

  DBUG_ASSERT(!part_share);
  DBUG_ASSERT(table_share);
  DBUG_ASSERT(!m_is_clone_of);
  DBUG_ASSERT(m_tot_parts);
  if (handler::set_ha_share_ref(ha_share_arg))
    DBUG_RETURN(true);
  if (!(part_share= get_share()))
    DBUG_RETURN(true);
  DBUG_ASSERT(part_share->partitions_share_refs);
  DBUG_ASSERT(part_share->partitions_share_refs->num_parts >= m_tot_parts);
  ha_shares= part_share->partitions_share_refs->ha_shares;
  for (i= 0; i < m_tot_parts; i++)
  {
    if (m_file[i]->set_ha_share_ref(&ha_shares[i]))
      DBUG_RETURN(true);
  }
  DBUG_RETURN(false);
}


/**
  Get the PARTITION_SHARE for the table.

  @return Operation status
    @retval true   Error
    @retval false  Success

  @note Gets or initializes the Partition_share object used by partitioning.
  The Partition_share is used for handling the auto_increment etc.
*/

Partition_share *ha_partition::get_share()
{
  Partition_share *tmp_share;
  DBUG_ENTER("ha_partition::get_share");
  DBUG_ASSERT(table_share);

  lock_shared_ha_data();
  if (!(tmp_share= static_cast<Partition_share*>(get_ha_share_ptr())))
  {
    tmp_share= new Partition_share;
    if (!tmp_share)
      goto err;
    if (tmp_share->init(m_tot_parts))
    {
      delete tmp_share;
      tmp_share= NULL;
      goto err;
    }
    set_ha_share_ptr(static_cast<Handler_share*>(tmp_share));
  }
err:
  unlock_shared_ha_data();
  DBUG_RETURN(tmp_share);
}


/*
  Open handler object

  SYNOPSIS
    open()
    name                  Full path of table name
    mode                  Open mode flags
    test_if_locked        ?

  RETURN VALUE
    >0                    Error
    0                     Success

  DESCRIPTION
    Used for opening tables. The name will be the name of the file.
    A table is opened when it needs to be opened. For instance
    when a request comes in for a select on the table (tables are not
    open and closed for each request, they are cached).

    Called from handler.cc by handler::ha_open(). The server opens all tables
    by calling ha_open() which then calls the handler specific open().
*/

int ha_partition::open(const char *name, int mode, uint test_if_locked)
{
  char *name_buffer_ptr;
  int error= HA_ERR_INITIALIZATION;
  uint alloc_len;
  handler **file;
  char name_buff[FN_REFLEN];
  ulonglong check_table_flags;
  DBUG_ENTER("ha_partition::open");

  DBUG_ASSERT(table->s == table_share);
  ref_length= 0;
  m_mode= mode;
  m_open_test_lock= test_if_locked;
  m_part_field_array= m_part_info->full_part_field_array;
  if (get_from_handler_file(name, &table->mem_root, test(m_is_clone_of)))
    DBUG_RETURN(error);
  name_buffer_ptr= m_name_buffer_ptr;
  if (populate_partition_name_hash())
  {
    DBUG_RETURN(HA_ERR_INITIALIZATION);
  }
  m_start_key.length= 0;
  m_rec0= table->record[0];
  m_rec_length= table_share->reclength;
  alloc_len= m_tot_parts * (m_rec_length + PARTITION_BYTES_IN_POS);
  alloc_len+= table_share->max_key_length;
  if (!m_ordered_rec_buffer)
  {
    if (!(m_ordered_rec_buffer= (uchar*)my_malloc(alloc_len, MYF(MY_WME))))
    {
      DBUG_RETURN(error);
    }
    {
      /*
        We set-up one record per partition and each record has 2 bytes in
        front where the partition id is written. This is used by ordered
        index_read.
        We also set-up a reference to the first record for temporary use in
        setting up the scan.
      */
      char *ptr= (char*)m_ordered_rec_buffer;
      uint i= 0;
      do
      {
        int2store(ptr, i);
        ptr+= m_rec_length + PARTITION_BYTES_IN_POS;
      } while (++i < m_tot_parts);
      m_start_key.key= (const uchar*)ptr;
    }
  }
  if (!m_part_ids_sorted_by_num_of_records)
  {
    if (!(m_part_ids_sorted_by_num_of_records=
            (uint32*) my_malloc(m_tot_parts * sizeof(uint32), MYF(MY_WME))))
      DBUG_RETURN(error);
    uint32 i;
    /* Initialize it with all partition ids. */
    for (i= 0; i < m_tot_parts; i++)
      m_part_ids_sorted_by_num_of_records[i]= i;
  }

  /* Initialize the bitmap we use to minimize ha_start_bulk_insert calls */
  if (bitmap_init(&m_bulk_insert_started, NULL, m_tot_parts + 1, FALSE))
    DBUG_RETURN(error);
  bitmap_clear_all(&m_bulk_insert_started);
  /* Initialize the bitmap we use to keep track of locked partitions */
  if (bitmap_init(&m_locked_partitions, NULL, m_tot_parts, FALSE))
  {
    bitmap_free(&m_bulk_insert_started);
    DBUG_RETURN(error);
  }
  bitmap_clear_all(&m_locked_partitions);
  /* Initialize the bitmap we use to determine what partitions are locked */
  DBUG_ASSERT(m_part_info);
  /* Initialize the bitmap for used partitions */
  if (!m_is_clone_of)
  {
    DBUG_ASSERT(!m_clone_mem_root);
    if (m_part_info->set_partition_bitmaps(NULL))
    {
      bitmap_free(&m_bulk_insert_started);
      bitmap_free(&m_locked_partitions);
      DBUG_RETURN(error);
    }
  }

  if (m_is_clone_of)
  {
    uint i;
    DBUG_ASSERT(m_clone_mem_root);
    /* Allocate an array of handler pointers for the partitions handlers. */
    alloc_len= (m_tot_parts + 1) * sizeof(handler*);
    if (!(m_file= (handler **) alloc_root(m_clone_mem_root, alloc_len)))
    {
      error= HA_ERR_INITIALIZATION;
      goto err_alloc;
    }
    memset(m_file, 0, alloc_len);
    /*
      Populate them by cloning the original partitions. This also opens them.
      Note that file->ref is allocated too.
    */
    file= m_is_clone_of->m_file;
    for (i= 0; i < m_tot_parts; i++)
    {
      create_partition_name(name_buff, name, name_buffer_ptr, NORMAL_PART_NAME,
                            FALSE);
      /* ::clone() will also set ha_share from the original. */
      if (!(m_file[i]= file[i]->clone(name_buff, m_clone_mem_root)))
      {
        error= HA_ERR_INITIALIZATION;
        file= &m_file[i];
        goto err_handler;
      }
      name_buffer_ptr+= strlen(name_buffer_ptr) + 1;
    }
  }
  else
  {
   file= m_file;
   do
   {
      create_partition_name(name_buff, name, name_buffer_ptr, NORMAL_PART_NAME,
                            FALSE);
      if ((error= (*file)->ha_open(table, name_buff, mode, test_if_locked)))
        goto err_handler;
      m_num_locks+= (*file)->lock_count();
      name_buffer_ptr+= strlen(name_buffer_ptr) + 1;
    } while (*(++file));
  }
  
  file= m_file;
  ref_length= (*file)->ref_length;
  check_table_flags= (((*file)->ha_table_flags() &
                       ~(PARTITION_DISABLED_TABLE_FLAGS)) |
                      (PARTITION_ENABLED_TABLE_FLAGS));
  while (*(++file))
  {
    /* MyISAM can have smaller ref_length for partitions with MAX_ROWS set */
    set_if_bigger(ref_length, ((*file)->ref_length));
    /*
      Verify that all partitions have the same set of table flags.
      Mask all flags that partitioning enables/disables.
    */
    if (check_table_flags != (((*file)->ha_table_flags() &
                               ~(PARTITION_DISABLED_TABLE_FLAGS)) |
                              (PARTITION_ENABLED_TABLE_FLAGS)))
    {
      error= HA_ERR_INITIALIZATION;
      /* set file to last handler, so all of them are closed */
      file = &m_file[m_tot_parts - 1];
      goto err_handler;
    }
  }
  key_used_on_scan= m_file[0]->key_used_on_scan;
  implicit_emptied= m_file[0]->implicit_emptied;
  /*
    Add 2 bytes for partition id in position ref length.
    ref_length=max_in_all_partitions(ref_length) + PARTITION_BYTES_IN_POS
  */
  ref_length+= PARTITION_BYTES_IN_POS;
  m_ref_length= ref_length;

  /*
    Release buffer read from .par file. It will not be reused again after
    being opened once.
  */
  clear_handler_file();
  /*
    Initialize priority queue, initialized to reading forward.
  */
  if ((error= init_queue(&m_queue, m_tot_parts, (uint) PARTITION_BYTES_IN_POS,
                         0, key_rec_cmp, (void*)this)))
    goto err_handler;

  /*
    Some handlers update statistics as part of the open call. This will in
    some cases corrupt the statistics of the partition handler and thus
    to ensure we have correct statistics we call info from open after
    calling open on all individual handlers.
  */
  m_handler_status= handler_opened;
  if (m_part_info->part_expr)
    m_part_func_monotonicity_info=
                            m_part_info->part_expr->get_monotonicity_info();
  else if (m_part_info->list_of_part_fields)
    m_part_func_monotonicity_info= MONOTONIC_STRICT_INCREASING;
  info(HA_STATUS_VARIABLE | HA_STATUS_CONST);
  DBUG_RETURN(0);

err_handler:
  DEBUG_SYNC(ha_thd(), "partition_open_error");
  while (file-- != m_file)
    (*file)->ha_close();
err_alloc:
  bitmap_free(&m_bulk_insert_started);
  bitmap_free(&m_locked_partitions);

  DBUG_RETURN(error);
}

void ha_partition::unbind_psi()
{
  uint i;

  DBUG_ENTER("ha_partition::unbind_psi");
  handler::unbind_psi();
  for (i= 0; i < m_tot_parts; i++)
  {
    DBUG_ASSERT(m_file[i] != NULL);
    m_file[i]->unbind_psi();
  }
  DBUG_VOID_RETURN;
}

void ha_partition::rebind_psi()
{
  uint i;

  DBUG_ENTER("ha_partition::rebind_psi");
  handler::rebind_psi();
  for (i= 0; i < m_tot_parts; i++)
  {
    DBUG_ASSERT(m_file[i] != NULL);
    m_file[i]->rebind_psi();
  }
  DBUG_VOID_RETURN;
}

/**
  Clone the open and locked partitioning handler.

  @param  mem_root  MEM_ROOT to use.

  @return Pointer to the successfully created clone or NULL

  @details
  This function creates a new ha_partition handler as a clone/copy. The
  original (this) must already be opened and locked. The clone will use
  the originals m_part_info.
  It also allocates memory for ref + ref_dup.
  In ha_partition::open() it will clone its original handlers partitions
  which will allocate then on the correct MEM_ROOT and also open them.
*/

handler *ha_partition::clone(const char *name, MEM_ROOT *mem_root)
{
  ha_partition *new_handler;

  DBUG_ENTER("ha_partition::clone");
  new_handler= new (mem_root) ha_partition(ht, table_share, m_part_info,
                                           this, mem_root);
  if (!new_handler)
    DBUG_RETURN(NULL);

  /*
    We will not clone each partition's handler here, it will be done in
    ha_partition::open() for clones. Also set_ha_share_ref is not needed
    here, since 1) ha_share is copied in the constructor used above
    2) each partition's cloned handler will set it from its original.
  */

  /*
    Allocate new_handler->ref here because otherwise ha_open will allocate it
    on this->table->mem_root and we will not be able to reclaim that memory 
    when the clone handler object is destroyed.
  */
  if (!(new_handler->ref= (uchar*) alloc_root(mem_root,
                                              ALIGN_SIZE(m_ref_length)*2)))
    goto err;

  if (new_handler->ha_open(table, name,
                           table->db_stat, HA_OPEN_IGNORE_IF_LOCKED))
    goto err;

  DBUG_RETURN((handler*) new_handler);

err:
  delete new_handler;
  DBUG_RETURN(NULL);
}


/*
  Close handler object

  SYNOPSIS
    close()

  RETURN VALUE
    >0                   Error code
    0                    Success

  DESCRIPTION
    Called from sql_base.cc, sql_select.cc, and table.cc.
    In sql_select.cc it is only used to close up temporary tables or during
    the process where a temporary table is converted over to being a
    myisam table.
    For sql_base.cc look at close_data_tables().
*/

int ha_partition::close(void)
{
  bool first= TRUE;
  handler **file;
  DBUG_ENTER("ha_partition::close");

  DBUG_ASSERT(table->s == table_share);
  delete_queue(&m_queue);
  bitmap_free(&m_bulk_insert_started);
  bitmap_free(&m_locked_partitions);
  DBUG_ASSERT(m_part_info);
  file= m_file;

repeat:
  do
  {
    (*file)->ha_close();
  } while (*(++file));

  if (first && m_added_file && m_added_file[0])
  {
    file= m_added_file;
    first= FALSE;
    goto repeat;
  }

  m_handler_status= handler_closed;
  DBUG_RETURN(0);
}

/****************************************************************************
                MODULE start/end statement
****************************************************************************/
/*
  A number of methods to define various constants for the handler. In
  the case of the partition handler we need to use some max and min
  of the underlying handlers in most cases.
*/

/*
  Set external locks on table

  SYNOPSIS
    external_lock()
    thd                    Thread object
    lock_type              Type of external lock

  RETURN VALUE
    >0                   Error code
    0                    Success

  DESCRIPTION
    First you should go read the section "locking functions for mysql" in
    lock.cc to understand this.
    This create a lock on the table. If you are implementing a storage engine
    that can handle transactions look at ha_berkeley.cc to see how you will
    want to go about doing this. Otherwise you should consider calling
    flock() here.
    Originally this method was used to set locks on file level to enable
    several MySQL Servers to work on the same data. For transactional
    engines it has been "abused" to also mean start and end of statements
    to enable proper rollback of statements and transactions. When LOCK
    TABLES has been issued the start_stmt method takes over the role of
    indicating start of statement but in this case there is no end of
    statement indicator(?).

    Called from lock.cc by lock_external() and unlock_external(). Also called
    from sql_table.cc by copy_data_between_tables().
*/

int ha_partition::external_lock(THD *thd, int lock_type)
{
  uint error;
  uint i, first_used_partition;
  MY_BITMAP *used_partitions;
  DBUG_ENTER("ha_partition::external_lock");

  DBUG_ASSERT(!auto_increment_lock && !auto_increment_safe_stmt_log_lock);
  m_lock_type= lock_type;

  if (m_lock_type == F_UNLCK)
    used_partitions= &m_locked_partitions;
  else
    used_partitions= &(m_part_info->lock_partitions);
  first_used_partition= bitmap_get_first_set(used_partitions);
  DBUG_ASSERT(first_used_partition != MY_BIT_NONE);
  for (i= first_used_partition; i < m_tot_parts; i++)
  {
    if (bitmap_is_set(used_partitions, i))
    {
      DBUG_PRINT("info", ("external_lock(thd, %d) part %d", lock_type, i));
      if ((error= m_file[i]->ha_external_lock(thd, lock_type)))
      {
        if (lock_type != F_UNLCK)
          goto err_handler;
      }
      DBUG_PRINT("info", ("external_lock part %u lock %d", i, lock_type));
      if (lock_type != F_UNLCK)
        bitmap_set_bit(&m_locked_partitions, i);
    }
  }
  if (m_lock_type == F_UNLCK)
    bitmap_clear_all(used_partitions);

  if (m_added_file && m_added_file[0])
  {
    handler **file= m_added_file;
    DBUG_ASSERT(lock_type == F_UNLCK);
    do
    {
      (void) (*file)->ha_external_lock(thd, lock_type);
    } while (*(++file));
  }
  DBUG_RETURN(0);

err_handler:
  for (i= first_used_partition; i < m_tot_parts; i++)
  {
    if (bitmap_is_set(&m_locked_partitions, i))
    {
      (void) m_file[i]->ha_external_lock(thd, F_UNLCK);
    }
  }
  m_lock_type= F_UNLCK;
  bitmap_clear_all(&m_locked_partitions);
  DBUG_RETURN(error);
}


/*
  Get the lock(s) for the table and perform conversion of locks if needed

  SYNOPSIS
    store_lock()
    thd                   Thread object
    to                    Lock object array
    lock_type             Table lock type

  RETURN VALUE
    >0                   Error code
    0                    Success

  DESCRIPTION
    The idea with handler::store_lock() is the following:

    The statement decided which locks we should need for the table
    for updates/deletes/inserts we get WRITE locks, for SELECT... we get
    read locks.

    Before adding the lock into the table lock handler (see thr_lock.c)
    mysqld calls store lock with the requested locks.  Store lock can now
    modify a write lock to a read lock (or some other lock), ignore the
    lock (if we don't want to use MySQL table locks at all) or add locks
    for many tables (like we do when we are using a MERGE handler).

    Berkeley DB for partition  changes all WRITE locks to TL_WRITE_ALLOW_WRITE
    (which signals that we are doing WRITES, but we are still allowing other
    reader's and writer's.

    When releasing locks, store_lock() is also called. In this case one
    usually doesn't have to do anything.

    store_lock is called when holding a global mutex to ensure that only
    one thread at a time changes the locking information of tables.

    In some exceptional cases MySQL may send a request for a TL_IGNORE;
    This means that we are requesting the same lock as last time and this
    should also be ignored. (This may happen when someone does a flush
    table when we have opened a part of the tables, in which case mysqld
    closes and reopens the tables and tries to get the same locks as last
    time).  In the future we will probably try to remove this.

    Called from lock.cc by get_lock_data().
*/

THR_LOCK_DATA **ha_partition::store_lock(THD *thd,
					 THR_LOCK_DATA **to,
					 enum thr_lock_type lock_type)
{
  uint i, first_used_partition;
  DBUG_ENTER("ha_partition::store_lock");

  first_used_partition= bitmap_get_first_set(&(m_part_info->lock_partitions));
  DBUG_ASSERT(first_used_partition != MY_BIT_NONE);
  for (i= first_used_partition; i < m_tot_parts; i++)
  {
    if (bitmap_is_set(&(m_part_info->lock_partitions), i))
    {
      DBUG_PRINT("info", ("store lock %d iteration", i));
      to= m_file[i]->store_lock(thd, to, lock_type);
    }
  }
  DBUG_RETURN(to);
}

/*
  Start a statement when table is locked

  SYNOPSIS
    start_stmt()
    thd                  Thread object
    lock_type            Type of external lock

  RETURN VALUE
    >0                   Error code
    0                    Success

  DESCRIPTION
    This method is called instead of external lock when the table is locked
    before the statement is executed.
*/

int ha_partition::start_stmt(THD *thd, thr_lock_type lock_type)
{
  int error= 0;
  uint i, first_used_partition;
  DBUG_ENTER("ha_partition::start_stmt");

  first_used_partition= bitmap_get_first_set(&(m_part_info->lock_partitions));
  DBUG_ASSERT(first_used_partition != MY_BIT_NONE);
  for (i= first_used_partition; i < m_tot_parts; i++)
  {
    if (bitmap_is_set(&(m_part_info->lock_partitions), i))
      if ((error= m_file[i]->start_stmt(thd, lock_type)))
        break;
  }
  DBUG_RETURN(error);
}


/*
  Get number of lock objects returned in store_lock

  SYNOPSIS
    lock_count()

  RETURN VALUE
    Number of locks returned in call to store_lock

  DESCRIPTION
    Returns the number of store locks needed in call to store lock.
    We return number of partitions since we call store_lock on each
    underlying handler. Assists the above functions in allocating
    sufficient space for lock structures.
*/

uint ha_partition::lock_count() const
{
  DBUG_ENTER("ha_partition::lock_count");
  DBUG_PRINT("info", ("m_num_locks %d", m_num_locks));
  DBUG_RETURN(m_num_locks);
}


/*
  Unlock last accessed row

  SYNOPSIS
    unlock_row()

  RETURN VALUE
    NONE

  DESCRIPTION
    Record currently processed was not in the result set of the statement
    and is thus unlocked. Used for UPDATE and DELETE queries.
*/

void ha_partition::unlock_row()
{
  DBUG_ENTER("ha_partition::unlock_row");
  m_file[m_last_part]->unlock_row();
  DBUG_VOID_RETURN;
}

/**
  Check if semi consistent read was used

  SYNOPSIS
    was_semi_consistent_read()

  RETURN VALUE
    TRUE   Previous read was a semi consistent read
    FALSE  Previous read was not a semi consistent read

  DESCRIPTION
    See handler.h:
    In an UPDATE or DELETE, if the row under the cursor was locked by another
    transaction, and the engine used an optimistic read of the last
    committed row value under the cursor, then the engine returns 1 from this
    function. MySQL must NOT try to update this optimistic value. If the
    optimistic value does not match the WHERE condition, MySQL can decide to
    skip over this row. Currently only works for InnoDB. This can be used to
    avoid unnecessary lock waits.

    If this method returns nonzero, it will also signal the storage
    engine that the next read will be a locking re-read of the row.
*/
bool ha_partition::was_semi_consistent_read()
{
  DBUG_ENTER("ha_partition::was_semi_consistent_read");
  DBUG_ASSERT(m_last_part < m_tot_parts &&
              bitmap_is_set(&(m_part_info->read_partitions), m_last_part));
  DBUG_RETURN(m_file[m_last_part]->was_semi_consistent_read());
}

/**
  Use semi consistent read if possible

  SYNOPSIS
    try_semi_consistent_read()
    yes   Turn on semi consistent read

  RETURN VALUE
    NONE

  DESCRIPTION
    See handler.h:
    Tell the engine whether it should avoid unnecessary lock waits.
    If yes, in an UPDATE or DELETE, if the row under the cursor was locked
    by another transaction, the engine may try an optimistic read of
    the last committed row value under the cursor.
    Note: prune_partitions are already called before this call, so using
    pruning is OK.
*/
void ha_partition::try_semi_consistent_read(bool yes)
{
  uint i, first_used_partition;
  DBUG_ENTER("ha_partition::try_semi_consistent_read");
  
  first_used_partition= bitmap_get_first_set(&(m_part_info->read_partitions));
  DBUG_ASSERT(first_used_partition != MY_BIT_NONE);
  for (i= first_used_partition; i < m_tot_parts; i++)
  {
    if (bitmap_is_set(&(m_part_info->read_partitions), i))
      m_file[i]->try_semi_consistent_read(yes);
  }
  DBUG_VOID_RETURN;
}


/****************************************************************************
                MODULE change record
****************************************************************************/

/*
  Insert a row to the table

  SYNOPSIS
    write_row()
    buf                        The row in MySQL Row Format

  RETURN VALUE
    >0                         Error code
    0                          Success

  DESCRIPTION
    write_row() inserts a row. buf() is a byte array of data, normally
    record[0].

    You can use the field information to extract the data from the native byte
    array type.

    Example of this would be:
    for (Field **field=table->field ; *field ; field++)
    {
      ...
    }

    See ha_tina.cc for a variant of extracting all of the data as strings.
    ha_berkeley.cc has a variant of how to store it intact by "packing" it
    for ha_berkeley's own native storage type.

    Called from item_sum.cc, item_sum.cc, sql_acl.cc, sql_insert.cc,
    sql_insert.cc, sql_select.cc, sql_table.cc, sql_udf.cc, and sql_update.cc.

*/

int ha_partition::write_row(uchar * buf)
{
  uint32 part_id;
  int error;
  longlong func_value;
  bool have_auto_increment= table->next_number_field && buf == table->record[0];
  my_bitmap_map *old_map;
  THD *thd= ha_thd();
  sql_mode_t saved_sql_mode= thd->variables.sql_mode;
  bool saved_auto_inc_field_not_null= table->auto_increment_field_not_null;
  DBUG_ENTER("ha_partition::write_row");
  DBUG_ASSERT(buf == m_rec0);

  /*
    If we have an auto_increment column and we are writing a changed row
    or a new row, then update the auto_increment value in the record.
  */
  if (have_auto_increment)
  {
    if (!part_share->auto_inc_initialized &&
        !table_share->next_number_keypart)
    {
      /*
        If auto_increment in table_share is not initialized, start by
        initializing it.
      */
      info(HA_STATUS_AUTO);
    }
    error= update_auto_increment();

    /*
      If we have failed to set the auto-increment value for this row,
      it is highly likely that we will not be able to insert it into
      the correct partition. We must check and fail if neccessary.
    */
    if (error)
      goto exit;

    /*
      Don't allow generation of auto_increment value the partitions handler.
      If a partitions handler would change the value, then it might not
      match the partition any longer.
      This can occur if 'SET INSERT_ID = 0; INSERT (NULL)',
      So allow this by adding 'MODE_NO_AUTO_VALUE_ON_ZERO' to sql_mode.
      The partitions handler::next_insert_id must always be 0. Otherwise
      we need to forward release_auto_increment, or reset it for all
      partitions.
    */
    if (table->next_number_field->val_int() == 0)
    {
      table->auto_increment_field_not_null= TRUE;
      thd->variables.sql_mode|= MODE_NO_AUTO_VALUE_ON_ZERO;
    }
  }

  old_map= dbug_tmp_use_all_columns(table, table->read_set);
  error= m_part_info->get_partition_id(m_part_info, &part_id, &func_value);
  dbug_tmp_restore_column_map(table->read_set, old_map);
  if (unlikely(error))
  {
    m_part_info->err_value= func_value;
    goto exit;
  }
  if (!bitmap_is_set(&(m_part_info->lock_partitions), part_id))
  {
    DBUG_PRINT("info", ("Write to non-locked partition %u (func_value: %ld)",
                        part_id, (long) func_value));
    error= HA_ERR_NOT_IN_LOCK_PARTITIONS;
    goto exit;
  }
  m_last_part= part_id;
  DBUG_PRINT("info", ("Insert in partition %d", part_id));
  start_part_bulk_insert(thd, part_id);

  tmp_disable_binlog(thd); /* Do not replicate the low-level changes. */
  error= m_file[part_id]->ha_write_row(buf);
  if (have_auto_increment && !table->s->next_number_keypart)
    set_auto_increment_if_higher(table->next_number_field);
  reenable_binlog(thd);
exit:
  thd->variables.sql_mode= saved_sql_mode;
  table->auto_increment_field_not_null= saved_auto_inc_field_not_null;
  DBUG_RETURN(error);
}


/*
  Update an existing row

  SYNOPSIS
    update_row()
    old_data                 Old record in MySQL Row Format
    new_data                 New record in MySQL Row Format

  RETURN VALUE
    >0                         Error code
    0                          Success

  DESCRIPTION
    Yes, update_row() does what you expect, it updates a row. old_data will
    have the previous row record in it, while new_data will have the newest
    data in it.
    Keep in mind that the server can do updates based on ordering if an
    ORDER BY clause was used. Consecutive ordering is not guarenteed.

    Called from sql_select.cc, sql_acl.cc, sql_update.cc, and sql_insert.cc.
    new_data is always record[0]
    old_data is normally record[1] but may be anything
*/

int ha_partition::update_row(const uchar *old_data, uchar *new_data)
{
  THD *thd= ha_thd();
  uint32 new_part_id, old_part_id;
  int error= 0;
  longlong func_value;
  DBUG_ENTER("ha_partition::update_row");

  if ((error= get_parts_for_update(old_data, new_data, table->record[0],
                                   m_part_info, &old_part_id, &new_part_id,
                                   &func_value)))
  {
    m_part_info->err_value= func_value;
    goto exit;
  }
  DBUG_ASSERT(bitmap_is_set(&(m_part_info->read_partitions), old_part_id));
  if (!bitmap_is_set(&(m_part_info->lock_partitions), new_part_id))
  {
    error= HA_ERR_NOT_IN_LOCK_PARTITIONS;
    goto exit;
  }
  m_last_part= new_part_id;
  start_part_bulk_insert(thd, new_part_id);
  if (new_part_id == old_part_id)
  {
    DBUG_PRINT("info", ("Update in partition %d", new_part_id));
    tmp_disable_binlog(thd); /* Do not replicate the low-level changes. */
    error= m_file[new_part_id]->ha_update_row(old_data, new_data);
    reenable_binlog(thd);
    goto exit;
  }
  else
  {
    Field *saved_next_number_field= table->next_number_field;
    /*
      Don't allow generation of auto_increment value for update.
      table->next_number_field is never set on UPDATE.
      But is set for INSERT ... ON DUPLICATE KEY UPDATE,
      and since update_row() does not generate or update an auto_inc value,
      we cannot have next_number_field set when moving a row
      to another partition with write_row(), since that could
      generate/update the auto_inc value.
      This gives the same behavior for partitioned vs non partitioned tables.
    */
    table->next_number_field= NULL;
    DBUG_PRINT("info", ("Update from partition %d to partition %d",
			old_part_id, new_part_id));
    tmp_disable_binlog(thd); /* Do not replicate the low-level changes. */
    error= m_file[new_part_id]->ha_write_row(new_data);
    reenable_binlog(thd);
    table->next_number_field= saved_next_number_field;
    if (error)
      goto exit;

    tmp_disable_binlog(thd); /* Do not replicate the low-level changes. */
    error= m_file[old_part_id]->ha_delete_row(old_data);
    reenable_binlog(thd);
    if (error)
    {
#ifdef IN_THE_FUTURE
      (void) m_file[new_part_id]->delete_last_inserted_row(new_data);
#endif
      goto exit;
    }
  }

exit:
  /*
    if updating an auto_increment column, update
    part_share->next_auto_inc_val if needed.
    (not to be used if auto_increment on secondary field in a multi-column
    index)
    mysql_update does not set table->next_number_field, so we use
    table->found_next_number_field instead.
    Also checking that the field is marked in the write set.
  */
  if (table->found_next_number_field &&
      new_data == table->record[0] &&
      !table->s->next_number_keypart &&
      bitmap_is_set(table->write_set,
                    table->found_next_number_field->field_index))
  {
    if (!part_share->auto_inc_initialized)
      info(HA_STATUS_AUTO);
    set_auto_increment_if_higher(table->found_next_number_field);
  }
  DBUG_RETURN(error);
}


/*
  Remove an existing row

  SYNOPSIS
    delete_row
    buf                      Deleted row in MySQL Row Format

  RETURN VALUE
    >0                       Error Code
    0                        Success

  DESCRIPTION
    This will delete a row. buf will contain a copy of the row to be deleted.
    The server will call this right after the current row has been read
    (from either a previous rnd_xxx() or index_xxx() call).
    If you keep a pointer to the last row or can access a primary key it will
    make doing the deletion quite a bit easier.
    Keep in mind that the server does no guarentee consecutive deletions.
    ORDER BY clauses can be used.

    Called in sql_acl.cc and sql_udf.cc to manage internal table information.
    Called in sql_delete.cc, sql_insert.cc, and sql_select.cc. In sql_select
    it is used for removing duplicates while in insert it is used for REPLACE
    calls.

    buf is either record[0] or record[1]
*/

int ha_partition::delete_row(const uchar *buf)
{
  uint32 part_id;
  int error;
  THD *thd= ha_thd();
  DBUG_ENTER("ha_partition::delete_row");

  if ((error= get_part_for_delete(buf, m_rec0, m_part_info, &part_id)))
  {
    DBUG_RETURN(error);
  }
  m_last_part= part_id;
  /* Should never call delete_row on a partition which is not read */
  DBUG_ASSERT(bitmap_is_set(&(m_part_info->read_partitions), part_id));
  DBUG_ASSERT(bitmap_is_set(&(m_part_info->lock_partitions), part_id));
  if (!bitmap_is_set(&(m_part_info->lock_partitions), part_id))
    DBUG_RETURN(HA_ERR_NOT_IN_LOCK_PARTITIONS);
  tmp_disable_binlog(thd);
  error= m_file[part_id]->ha_delete_row(buf);
  reenable_binlog(thd);
  DBUG_RETURN(error);
}


/*
  Delete all rows in a table

  SYNOPSIS
    delete_all_rows()

  RETURN VALUE
    >0                       Error Code
    0                        Success

  DESCRIPTION
    Used to delete all rows in a table. Both for cases of truncate and
    for cases where the optimizer realizes that all rows will be
    removed as a result of a SQL statement.

    Called from item_sum.cc by Item_func_group_concat::clear(),
    Item_sum_count_distinct::clear(), and Item_func_group_concat::clear().
    Called from sql_delete.cc by mysql_delete().
    Called from sql_select.cc by JOIN::reset().
    Called from sql_union.cc by st_select_lex_unit::exec().
*/

int ha_partition::delete_all_rows()
{
  int error;
  handler **file;
  DBUG_ENTER("ha_partition::delete_all_rows");

  file= m_file;
  do
  {
    /* Can be pruned, like DELETE FROM t PARTITION (pX) */
    if (bitmap_is_set(&(m_part_info->read_partitions), file - m_file))
    {
      if ((error= (*file)->ha_delete_all_rows()))
        DBUG_RETURN(error);
    }
  } while (*(++file));
  DBUG_RETURN(0);
}


/**
  Manually truncate the table.

  @retval  0    Success.
  @retval  > 0  Error code.
*/

int ha_partition::truncate()
{
  int error;
  handler **file;
  DBUG_ENTER("ha_partition::truncate");

  /*
    TRUNCATE also means resetting auto_increment. Hence, reset
    it so that it will be initialized again at the next use.
  */
  lock_auto_increment();
  part_share->next_auto_inc_val= 0;
  part_share->auto_inc_initialized= false;
  unlock_auto_increment();

  file= m_file;
  do
  {
    if ((error= (*file)->ha_truncate()))
      DBUG_RETURN(error);
  } while (*(++file));
  DBUG_RETURN(0);
}


/**
  Truncate a set of specific partitions.

  @remark Auto increment value will be truncated in that partition as well!

  ALTER TABLE t TRUNCATE PARTITION ...
*/

int ha_partition::truncate_partition(Alter_info *alter_info, bool *binlog_stmt)
{
  int error= 0;
  List_iterator<partition_element> part_it(m_part_info->partitions);
  uint num_parts= m_part_info->num_parts;
  uint num_subparts= m_part_info->num_subparts;
  uint i= 0;
  DBUG_ENTER("ha_partition::truncate_partition");

  /* Only binlog when it starts any call to the partitions handlers */
  *binlog_stmt= false;

  if (set_part_state(alter_info, m_part_info, PART_ADMIN))
    DBUG_RETURN(HA_ERR_NO_PARTITION_FOUND);

  /*
    TRUNCATE also means resetting auto_increment. Hence, reset
    it so that it will be initialized again at the next use.
  */
  lock_auto_increment();
  part_share->next_auto_inc_val= 0;
  part_share->auto_inc_initialized= FALSE;
  unlock_auto_increment();

  *binlog_stmt= true;

  do
  {
    partition_element *part_elem= part_it++;
    if (part_elem->part_state == PART_ADMIN)
    {
      if (m_is_sub_partitioned)
      {
        List_iterator<partition_element>
                                    subpart_it(part_elem->subpartitions);
        partition_element *sub_elem;
        uint j= 0, part;
        do
        {
          sub_elem= subpart_it++;
          part= i * num_subparts + j;
          DBUG_PRINT("info", ("truncate subpartition %u (%s)",
                              part, sub_elem->partition_name));
          if ((error= m_file[part]->ha_truncate()))
            break;
        } while (++j < num_subparts);
      }
      else
      {
        DBUG_PRINT("info", ("truncate partition %u (%s)", i,
                            part_elem->partition_name));
        error= m_file[i]->ha_truncate();
      }
      part_elem->part_state= PART_NORMAL;
    }
  } while (!error && (++i < num_parts));
  DBUG_RETURN(error);
}


/*
  Start a large batch of insert rows

  SYNOPSIS
    start_bulk_insert()
    rows                  Number of rows to insert

  RETURN VALUE
    NONE

  DESCRIPTION
    rows == 0 means we will probably insert many rows
*/
void ha_partition::start_bulk_insert(ha_rows rows)
{
  DBUG_ENTER("ha_partition::start_bulk_insert");

  m_bulk_inserted_rows= 0;
  bitmap_clear_all(&m_bulk_insert_started);
  /* use the last bit for marking if bulk_insert_started was called */
  bitmap_set_bit(&m_bulk_insert_started, m_tot_parts);
  DBUG_VOID_RETURN;
}


/*
  Check if start_bulk_insert has been called for this partition,
  if not, call it and mark it called
*/
void ha_partition::start_part_bulk_insert(THD *thd, uint part_id)
{
  long old_buffer_size;
  if (!bitmap_is_set(&m_bulk_insert_started, part_id) &&
      bitmap_is_set(&m_bulk_insert_started, m_tot_parts))
  {
    DBUG_ASSERT(bitmap_is_set(&(m_part_info->lock_partitions), part_id));
    old_buffer_size= thd->variables.read_buff_size;
    /* Update read_buffer_size for this partition */
    thd->variables.read_buff_size= estimate_read_buffer_size(old_buffer_size);
    m_file[part_id]->ha_start_bulk_insert(guess_bulk_insert_rows());
    bitmap_set_bit(&m_bulk_insert_started, part_id);
    thd->variables.read_buff_size= old_buffer_size;
  }
  m_bulk_inserted_rows++;
}

/*
  Estimate the read buffer size for each partition.
  SYNOPSIS
    ha_partition::estimate_read_buffer_size()
    original_size  read buffer size originally set for the server
  RETURN VALUE
    estimated buffer size.
  DESCRIPTION
    If the estimated number of rows to insert is less than 10 (but not 0)
    the new buffer size is same as original buffer size.
    In case of first partition of when partition function is monotonic 
    new buffer size is same as the original buffer size.
    For rest of the partition total buffer of 10*original_size is divided 
    equally if number of partition is more than 10 other wise each partition
    will be allowed to use original buffer size.
*/
long ha_partition::estimate_read_buffer_size(long original_size)
{
  /*
    If number of rows to insert is less than 10, but not 0,
    return original buffer size.
  */
  if (estimation_rows_to_insert && (estimation_rows_to_insert < 10))
    return (original_size);
  /*
    If first insert/partition and monotonic partition function,
    allow using buffer size originally set.
   */
  if (!m_bulk_inserted_rows &&
      m_part_func_monotonicity_info != NON_MONOTONIC &&
      m_tot_parts > 1)
    return original_size;
  /*
    Allow total buffer used in all partition to go up to 10*read_buffer_size.
    11*read_buffer_size in case of monotonic partition function.
  */

  if (m_tot_parts < 10)
      return original_size;
  return (original_size * 10 / m_tot_parts);
}

/*
  Try to predict the number of inserts into this partition.

  If less than 10 rows (including 0 which means Unknown)
    just give that as a guess
  If monotonic partitioning function was used
    guess that 50 % of the inserts goes to the first partition
  For all other cases, guess on equal distribution between the partitions
*/ 
ha_rows ha_partition::guess_bulk_insert_rows()
{
  DBUG_ENTER("guess_bulk_insert_rows");

  if (estimation_rows_to_insert < 10)
    DBUG_RETURN(estimation_rows_to_insert);

  /* If first insert/partition and monotonic partition function, guess 50%.  */
  if (!m_bulk_inserted_rows && 
      m_part_func_monotonicity_info != NON_MONOTONIC &&
      m_tot_parts > 1)
    DBUG_RETURN(estimation_rows_to_insert / 2);

  /* Else guess on equal distribution (+1 is to avoid returning 0/Unknown) */
  if (m_bulk_inserted_rows < estimation_rows_to_insert)
    DBUG_RETURN(((estimation_rows_to_insert - m_bulk_inserted_rows)
                / m_tot_parts) + 1);
  /* The estimation was wrong, must say 'Unknown' */
  DBUG_RETURN(0);
}


/*
  Finish a large batch of insert rows

  SYNOPSIS
    end_bulk_insert()

  RETURN VALUE
    >0                      Error code
    0                       Success

  Note: end_bulk_insert can be called without start_bulk_insert
        being called, see bug¤44108.

*/

int ha_partition::end_bulk_insert()
{
  int error= 0;
  uint i;
  DBUG_ENTER("ha_partition::end_bulk_insert");

  if (!bitmap_is_set(&m_bulk_insert_started, m_tot_parts))
    DBUG_RETURN(error);

  for (i= 0; i < m_tot_parts; i++)
  {
    int tmp;
    if (bitmap_is_set(&m_bulk_insert_started, i) &&
        (tmp= m_file[i]->ha_end_bulk_insert()))
      error= tmp;
  }
  bitmap_clear_all(&m_bulk_insert_started);
  DBUG_RETURN(error);
}


/****************************************************************************
                MODULE full table scan
****************************************************************************/
/*
  Initialize engine for random reads

  SYNOPSIS
    ha_partition::rnd_init()
    scan	0  Initialize for random reads through rnd_pos()
		1  Initialize for random scan through rnd_next()

  RETURN VALUE
    >0          Error code
    0           Success

  DESCRIPTION 
    rnd_init() is called when the server wants the storage engine to do a
    table scan or when the server wants to access data through rnd_pos.

    When scan is used we will scan one handler partition at a time.
    When preparing for rnd_pos we will init all handler partitions.
    No extra cache handling is needed when scannning is not performed.

    Before initialising we will call rnd_end to ensure that we clean up from
    any previous incarnation of a table scan.
    Called from filesort.cc, records.cc, sql_handler.cc, sql_select.cc,
    sql_table.cc, and sql_update.cc.
*/

int ha_partition::rnd_init(bool scan)
{
  int error;
  uint i= 0;
  uint32 part_id;
  DBUG_ENTER("ha_partition::rnd_init");

  /*
    For operations that may need to change data, we may need to extend
    read_set.
  */
  if (m_lock_type == F_WRLCK)
  {
    /*
      If write_set contains any of the fields used in partition and
      subpartition expression, we need to set all bits in read_set because
      the row may need to be inserted in a different [sub]partition. In
      other words update_row() can be converted into write_row(), which
      requires a complete record.
    */
    if (bitmap_is_overlapping(&m_part_info->full_part_field_set,
                              table->write_set))
      bitmap_set_all(table->read_set);
    else
    {
      /*
        Some handlers only read fields as specified by the bitmap for the
        read set. For partitioned handlers we always require that the
        fields of the partition functions are read such that we can
        calculate the partition id to place updated and deleted records.
      */
      bitmap_union(table->read_set, &m_part_info->full_part_field_set);
    }
  }

  /* Now we see what the index of our first important partition is */
  DBUG_PRINT("info", ("m_part_info->read_partitions: 0x%lx",
                      (long) m_part_info->read_partitions.bitmap));
  part_id= bitmap_get_first_set(&(m_part_info->read_partitions));
  DBUG_PRINT("info", ("m_part_spec.start_part %d", part_id));

  if (MY_BIT_NONE == part_id)
  {
    error= 0;
    goto err1;
  }

  /*
    We have a partition and we are scanning with rnd_next
    so we bump our cache
  */
  DBUG_PRINT("info", ("rnd_init on partition %d", part_id));
  if (scan)
  {
    /*
      rnd_end() is needed for partitioning to reset internal data if scan
      is already in use
    */
    rnd_end();
    late_extra_cache(part_id);
    if ((error= m_file[part_id]->ha_rnd_init(scan)))
      goto err;
  }
  else
  {
    for (i= part_id; i < m_tot_parts; i++)
    {
      if (bitmap_is_set(&(m_part_info->read_partitions), i))
      {
        if ((error= m_file[i]->ha_rnd_init(scan)))
          goto err;
      }
    }
  }
  m_scan_value= scan;
  m_part_spec.start_part= part_id;
  m_part_spec.end_part= m_tot_parts - 1;
  DBUG_PRINT("info", ("m_scan_value=%d", m_scan_value));
  DBUG_RETURN(0);

err:
  while ((int)--i >= (int)part_id)
  {
    if (bitmap_is_set(&(m_part_info->read_partitions), i))
      m_file[i]->ha_rnd_end();
  }
err1:
  m_scan_value= 2;
  m_part_spec.start_part= NO_CURRENT_PART_ID;
  DBUG_RETURN(error);
}


/*
  End of a table scan

  SYNOPSIS
    rnd_end()

  RETURN VALUE
    >0          Error code
    0           Success
*/

int ha_partition::rnd_end()
{
  handler **file;
  DBUG_ENTER("ha_partition::rnd_end");
  switch (m_scan_value) {
  case 2:                                       // Error
    break;
  case 1:
    if (NO_CURRENT_PART_ID != m_part_spec.start_part)         // Table scan
    {
      late_extra_no_cache(m_part_spec.start_part);
      m_file[m_part_spec.start_part]->ha_rnd_end();
    }
    break;
  case 0:
    file= m_file;
    do
    {
      if (bitmap_is_set(&(m_part_info->read_partitions), (file - m_file)))
        (*file)->ha_rnd_end();
    } while (*(++file));
    break;
  }
  m_scan_value= 2;
  m_part_spec.start_part= NO_CURRENT_PART_ID;
  DBUG_RETURN(0);
}

/*
  read next row during full table scan (scan in random row order)

  SYNOPSIS
    rnd_next()
    buf		buffer that should be filled with data

  RETURN VALUE
    >0          Error code
    0           Success

  DESCRIPTION
    This is called for each row of the table scan. When you run out of records
    you should return HA_ERR_END_OF_FILE.
    The Field structure for the table is the key to getting data into buf
    in a manner that will allow the server to understand it.

    Called from filesort.cc, records.cc, sql_handler.cc, sql_select.cc,
    sql_table.cc, and sql_update.cc.
*/

int ha_partition::rnd_next(uchar *buf)
{
  handler *file;
  int result= HA_ERR_END_OF_FILE;
  uint part_id= m_part_spec.start_part;
  DBUG_ENTER("ha_partition::rnd_next");

  if (NO_CURRENT_PART_ID == part_id)
  {
    /*
      The original set of partitions to scan was empty and thus we report
      the result here.
    */
    goto end;
  }
  
  DBUG_ASSERT(m_scan_value == 1);
  file= m_file[part_id];
  
  while (TRUE)
  {
    result= file->ha_rnd_next(buf);
    if (!result)
    {
      m_last_part= part_id;
      m_part_spec.start_part= part_id;
      table->status= 0;
      DBUG_RETURN(0);
    }

    /*
      if we get here, then the current partition ha_rnd_next returned failure
    */
    if (result == HA_ERR_RECORD_DELETED)
      continue;                               // Probably MyISAM

    if (result != HA_ERR_END_OF_FILE)
      goto end_dont_reset_start_part;         // Return error

    /* End current partition */
    late_extra_no_cache(part_id);
    DBUG_PRINT("info", ("rnd_end on partition %d", part_id));
    if ((result= file->ha_rnd_end()))
      break;
    
    /* Shift to next partition */
    while (++part_id < m_tot_parts &&
           !bitmap_is_set(&(m_part_info->read_partitions), part_id))
      ;
    if (part_id >= m_tot_parts)
    {
      result= HA_ERR_END_OF_FILE;
      break;
    }
    m_last_part= part_id;
    m_part_spec.start_part= part_id;
    file= m_file[part_id];
    DBUG_PRINT("info", ("rnd_init on partition %d", part_id));
    if ((result= file->ha_rnd_init(1)))
      break;
    late_extra_cache(part_id);
  }

end:
  m_part_spec.start_part= NO_CURRENT_PART_ID;
end_dont_reset_start_part:
  table->status= STATUS_NOT_FOUND;
  DBUG_RETURN(result);
}


/*
  Save position of current row

  SYNOPSIS
    position()
    record             Current record in MySQL Row Format

  RETURN VALUE
    NONE

  DESCRIPTION
    position() is called after each call to rnd_next() if the data needs
    to be ordered. You can do something like the following to store
    the position:
    ha_store_ptr(ref, ref_length, current_position);

    The server uses ref to store data. ref_length in the above case is
    the size needed to store current_position. ref is just a byte array
    that the server will maintain. If you are using offsets to mark rows, then
    current_position should be the offset. If it is a primary key like in
    BDB, then it needs to be a primary key.

    Called from filesort.cc, sql_select.cc, sql_delete.cc and sql_update.cc.
*/

void ha_partition::position(const uchar *record)
{
  handler *file= m_file[m_last_part];
  uint pad_length;
  DBUG_ASSERT(bitmap_is_set(&(m_part_info->read_partitions), m_last_part));
  DBUG_ENTER("ha_partition::position");

  file->position(record);
  int2store(ref, m_last_part);
  memcpy((ref + PARTITION_BYTES_IN_POS), file->ref, file->ref_length);
  pad_length= m_ref_length - PARTITION_BYTES_IN_POS - file->ref_length;
  if (pad_length)
    memset((ref + PARTITION_BYTES_IN_POS + file->ref_length), 0, pad_length);

  DBUG_VOID_RETURN;
}


void ha_partition::column_bitmaps_signal()
{
    handler::column_bitmaps_signal();
    /* Must read all partition fields to make position() call possible */
    bitmap_union(table->read_set, &m_part_info->full_part_field_set);
}
 

/*
  Read row using position

  SYNOPSIS
    rnd_pos()
    out:buf                     Row read in MySQL Row Format
    position                    Position of read row

  RETURN VALUE
    >0                          Error code
    0                           Success

  DESCRIPTION
    This is like rnd_next, but you are given a position to use
    to determine the row. The position will be of the type that you stored in
    ref. You can use ha_get_ptr(pos,ref_length) to retrieve whatever key
    or position you saved when position() was called.
    Called from filesort.cc records.cc sql_insert.cc sql_select.cc
    sql_update.cc.
*/

int ha_partition::rnd_pos(uchar * buf, uchar *pos)
{
  uint part_id;
  handler *file;
  DBUG_ENTER("ha_partition::rnd_pos");

  part_id= uint2korr((const uchar *) pos);
  DBUG_ASSERT(part_id < m_tot_parts);
  file= m_file[part_id];
  DBUG_ASSERT(bitmap_is_set(&(m_part_info->read_partitions), part_id));
  m_last_part= part_id;
  DBUG_RETURN(file->ha_rnd_pos(buf, (pos + PARTITION_BYTES_IN_POS)));
}


/*
  Read row using position using given record to find

  SYNOPSIS
    rnd_pos_by_record()
    record             Current record in MySQL Row Format

  RETURN VALUE
    >0                 Error code
    0                  Success

  DESCRIPTION
    this works as position()+rnd_pos() functions, but does some extra work,
    calculating m_last_part - the partition to where the 'record'
    should go.

    called from replication (log_event.cc)
*/

int ha_partition::rnd_pos_by_record(uchar *record)
{
  DBUG_ENTER("ha_partition::rnd_pos_by_record");

  if (unlikely(get_part_for_delete(record, m_rec0, m_part_info, &m_last_part)))
    DBUG_RETURN(1);

  DBUG_RETURN(handler::rnd_pos_by_record(record));
}


/****************************************************************************
                MODULE index scan
****************************************************************************/
/*
  Positions an index cursor to the index specified in the handle. Fetches the
  row if available. If the key value is null, begin at the first key of the
  index.

  There are loads of optimisations possible here for the partition handler.
  The same optimisations can also be checked for full table scan although
  only through conditions and not from index ranges.
  Phase one optimisations:
    Check if the fields of the partition function are bound. If so only use
    the single partition it becomes bound to.
  Phase two optimisations:
    If it can be deducted through range or list partitioning that only a
    subset of the partitions are used, then only use those partitions.
*/

/*
  Initialize handler before start of index scan

  SYNOPSIS
    index_init()
    inx                Index number
    sorted             Is rows to be returned in sorted order

  RETURN VALUE
    >0                 Error code
    0                  Success

  DESCRIPTION
    index_init is always called before starting index scans (except when
    starting through index_read_idx and using read_range variants).
*/

int ha_partition::index_init(uint inx, bool sorted)
{
  int error= 0;
  handler **file;
  DBUG_ENTER("ha_partition::index_init");

  DBUG_PRINT("info", ("inx %u sorted %u", inx, sorted));
  active_index= inx;
  m_part_spec.start_part= NO_CURRENT_PART_ID;
  m_start_key.length= 0;
  m_ordered= sorted;
  m_curr_key_info[0]= table->key_info+inx;
  if (m_pkey_is_clustered && table->s->primary_key != MAX_KEY)
  {
    /*
      if PK is clustered, then the key cmp must use the pk to
      differentiate between equal key in given index.
    */
    DBUG_PRINT("info", ("Clustered pk, using pk as secondary cmp"));
    m_curr_key_info[1]= table->key_info+table->s->primary_key;
    m_curr_key_info[2]= NULL;
  }
  else
    m_curr_key_info[1]= NULL;
  /*
    Some handlers only read fields as specified by the bitmap for the
    read set. For partitioned handlers we always require that the
    fields of the partition functions are read such that we can
    calculate the partition id to place updated and deleted records.
    But this is required for operations that may need to change data only.
  */
  if (m_lock_type == F_WRLCK)
    bitmap_union(table->read_set, &m_part_info->full_part_field_set);
  if (sorted)
  {
    /*
      An ordered scan is requested. We must make sure all fields of the 
      used index are in the read set, as partitioning requires them for
      sorting (see ha_partition::handle_ordered_index_scan).

      The SQL layer may request an ordered index scan without having index
      fields in the read set when
       - it needs to do an ordered scan over an index prefix.
       - it evaluates ORDER BY with SELECT COUNT(*) FROM t1.

      TODO: handle COUNT(*) queries via unordered scan.
    */
    uint i;
    KEY **key_info= m_curr_key_info;
    do
    {
      for (i= 0; i < (*key_info)->key_parts; i++)
        bitmap_set_bit(table->read_set,
                       (*key_info)->key_part[i].field->field_index);
    } while (*(++key_info));
  }
  file= m_file;
  do
  {
    if (bitmap_is_set(&(m_part_info->read_partitions), (file - m_file)))
      if ((error= (*file)->ha_index_init(inx, sorted)))
      {
        DBUG_ASSERT(0);                           // Should never happen
        break;
      }
  } while (*(++file));
  DBUG_RETURN(error);
}


/*
  End of index scan

  SYNOPSIS
    index_end()

  RETURN VALUE
    >0                 Error code
    0                  Success

  DESCRIPTION
    index_end is called at the end of an index scan to clean up any
    things needed to clean up.
*/

int ha_partition::index_end()
{
  int error= 0;
  handler **file;
  DBUG_ENTER("ha_partition::index_end");

  active_index= MAX_KEY;
  m_part_spec.start_part= NO_CURRENT_PART_ID;
  file= m_file;
  do
  {
    int tmp;
    if (bitmap_is_set(&(m_part_info->read_partitions), (file - m_file)))
      if ((tmp= (*file)->ha_index_end()))
        error= tmp;
  } while (*(++file));
  DBUG_RETURN(error);
}


/*
  Read one record in an index scan and start an index scan

  SYNOPSIS
    index_read_map()
    buf                    Read row in MySQL Row Format
    key                    Key parts in consecutive order
    keypart_map            Which part of key is used
    find_flag              What type of key condition is used

  RETURN VALUE
    >0                 Error code
    0                  Success

  DESCRIPTION
    index_read_map starts a new index scan using a start key. The MySQL Server
    will check the end key on its own. Thus to function properly the
    partitioned handler need to ensure that it delivers records in the sort
    order of the MySQL Server.
    index_read_map can be restarted without calling index_end on the previous
    index scan and without calling index_init. In this case the index_read_map
    is on the same index as the previous index_scan. This is particularly
    used in conjuntion with multi read ranges.
*/

int ha_partition::index_read_map(uchar *buf, const uchar *key,
                                 key_part_map keypart_map,
                                 enum ha_rkey_function find_flag)
{
  DBUG_ENTER("ha_partition::index_read_map");
  end_range= 0;
  m_index_scan_type= partition_index_read;
  m_start_key.key= key;
  m_start_key.keypart_map= keypart_map;
  m_start_key.flag= find_flag;
  DBUG_RETURN(common_index_read(buf, TRUE));
}


/*
  Common routine for a number of index_read variants

  SYNOPSIS
    ha_partition::common_index_read()
      buf             Buffer where the record should be returned
      have_start_key  TRUE <=> the left endpoint is available, i.e. 
                      we're in index_read call or in read_range_first
                      call and the range has left endpoint

                      FALSE <=> there is no left endpoint (we're in
                      read_range_first() call and the range has no left
                      endpoint)
 
  DESCRIPTION
    Start scanning the range (when invoked from read_range_first()) or doing 
    an index lookup (when invoked from index_read_XXX):
     - If possible, perform partition selection
     - Find the set of partitions we're going to use
     - Depending on whether we need ordering:
        NO:  Get the first record from first used partition (see 
             handle_unordered_scan_next_partition)
        YES: Fill the priority queue and get the record that is the first in
             the ordering

  RETURN
    0      OK 
    other  HA_ERR_END_OF_FILE or other error code.
*/

int ha_partition::common_index_read(uchar *buf, bool have_start_key)
{
  int error;
  uint UNINIT_VAR(key_len); /* used if have_start_key==TRUE */
  bool reverse_order= FALSE;
  DBUG_ENTER("ha_partition::common_index_read");

  DBUG_PRINT("info", ("m_ordered %u m_ordered_scan_ong %u have_start_key %u",
                      m_ordered, m_ordered_scan_ongoing, have_start_key));

  if (have_start_key)
  {
    m_start_key.length= key_len= calculate_key_len(table, active_index, 
                                                   m_start_key.key,
                                                   m_start_key.keypart_map);
    DBUG_ASSERT(key_len);
  }
  if ((error= partition_scan_set_up(buf, have_start_key)))
  {
    DBUG_RETURN(error);
  }

  if (have_start_key && 
      (m_start_key.flag == HA_READ_PREFIX_LAST ||
       m_start_key.flag == HA_READ_PREFIX_LAST_OR_PREV ||
       m_start_key.flag == HA_READ_BEFORE_KEY))
  {
    reverse_order= TRUE;
    m_ordered_scan_ongoing= TRUE;
  }
  DBUG_PRINT("info", ("m_ordered %u m_o_scan_ong %u have_start_key %u",
                      m_ordered, m_ordered_scan_ongoing, have_start_key));
  if (!m_ordered_scan_ongoing ||
      (have_start_key && m_start_key.flag == HA_READ_KEY_EXACT &&
       !m_pkey_is_clustered &&
       key_len >= m_curr_key_info[0]->key_length))
   {
    /*
      We use unordered index scan either when read_range is used and flag
      is set to not use ordered or when an exact key is used and in this
      case all records will be sorted equal and thus the sort order of the
      resulting records doesn't matter.
      We also use an unordered index scan when the number of partitions to
      scan is only one.
      The unordered index scan will use the partition set created.
      Need to set unordered scan ongoing since we can come here even when
      it isn't set.
    */
    DBUG_PRINT("info", ("doing unordered scan"));
    m_ordered_scan_ongoing= FALSE;
    error= handle_unordered_scan_next_partition(buf);
  }
  else
  {
    /*
      In all other cases we will use the ordered index scan. This will use
      the partition set created by the get_partition_set method.
    */
    error= handle_ordered_index_scan(buf, reverse_order);
  }
  DBUG_RETURN(error);
}


/*
  Start an index scan from leftmost record and return first record

  SYNOPSIS
    index_first()
    buf                 Read row in MySQL Row Format

  RETURN VALUE
    >0                  Error code
    0                   Success

  DESCRIPTION
    index_first() asks for the first key in the index.
    This is similar to index_read except that there is no start key since
    the scan starts from the leftmost entry and proceeds forward with
    index_next.

    Called from opt_range.cc, opt_sum.cc, sql_handler.cc,
    and sql_select.cc.
*/

int ha_partition::index_first(uchar * buf)
{
  DBUG_ENTER("ha_partition::index_first");

  end_range= 0;
  m_index_scan_type= partition_index_first;
  DBUG_RETURN(common_first_last(buf));
}


/*
  Start an index scan from rightmost record and return first record
  
  SYNOPSIS
    index_last()
    buf                 Read row in MySQL Row Format

  RETURN VALUE
    >0                  Error code
    0                   Success

  DESCRIPTION
    index_last() asks for the last key in the index.
    This is similar to index_read except that there is no start key since
    the scan starts from the rightmost entry and proceeds forward with
    index_prev.

    Called from opt_range.cc, opt_sum.cc, sql_handler.cc,
    and sql_select.cc.
*/

int ha_partition::index_last(uchar * buf)
{
  DBUG_ENTER("ha_partition::index_last");

  m_index_scan_type= partition_index_last;
  DBUG_RETURN(common_first_last(buf));
}

/*
  Common routine for index_first/index_last

  SYNOPSIS
    ha_partition::common_first_last()
  
  see index_first for rest
*/

int ha_partition::common_first_last(uchar *buf)
{
  int error;

  if ((error= partition_scan_set_up(buf, FALSE)))
    return error;
  if (!m_ordered_scan_ongoing &&
      m_index_scan_type != partition_index_last)
    return handle_unordered_scan_next_partition(buf);
  return handle_ordered_index_scan(buf, FALSE);
}


/*
  Read last using key

  SYNOPSIS
    index_read_last_map()
    buf                   Read row in MySQL Row Format
    key                   Key
    keypart_map           Which part of key is used

  RETURN VALUE
    >0                    Error code
    0                     Success

  DESCRIPTION
    This is used in join_read_last_key to optimise away an ORDER BY.
    Can only be used on indexes supporting HA_READ_ORDER
*/

int ha_partition::index_read_last_map(uchar *buf, const uchar *key,
                                      key_part_map keypart_map)
{
  DBUG_ENTER("ha_partition::index_read_last");

  m_ordered= TRUE;				// Safety measure
  end_range= 0;
  m_index_scan_type= partition_index_read_last;
  m_start_key.key= key;
  m_start_key.keypart_map= keypart_map;
  m_start_key.flag= HA_READ_PREFIX_LAST;
  DBUG_RETURN(common_index_read(buf, TRUE));
}


/*
  Optimization of the default implementation to take advantage of dynamic
  partition pruning.
*/
int ha_partition::index_read_idx_map(uchar *buf, uint index,
                                     const uchar *key,
                                     key_part_map keypart_map,
                                     enum ha_rkey_function find_flag)
{
  int error= HA_ERR_KEY_NOT_FOUND;
  DBUG_ENTER("ha_partition::index_read_idx_map");

  if (find_flag == HA_READ_KEY_EXACT)
  {
    uint part;
    m_start_key.key= key;
    m_start_key.keypart_map= keypart_map;
    m_start_key.flag= find_flag;
    m_start_key.length= calculate_key_len(table, index, m_start_key.key,
                                          m_start_key.keypart_map);

    get_partition_set(table, buf, index, &m_start_key, &m_part_spec);

    /* 
      We have either found exactly 1 partition
      (in which case start_part == end_part)
      or no matching partitions (start_part > end_part)
    */
    DBUG_ASSERT(m_part_spec.start_part >= m_part_spec.end_part);

    for (part= m_part_spec.start_part; part <= m_part_spec.end_part; part++)
    {
      if (bitmap_is_set(&(m_part_info->read_partitions), part))
      {
        error= m_file[part]->ha_index_read_idx_map(buf, index, key,
                                                   keypart_map, find_flag);
        if (error != HA_ERR_KEY_NOT_FOUND &&
            error != HA_ERR_END_OF_FILE)
          break;
      }
    }
    if (part <= m_part_spec.end_part)
      m_last_part= part;
  }
  else
  {
    /*
      If not only used with READ_EXACT, we should investigate if possible
      to optimize for other find_flag's as well.
    */
    DBUG_ASSERT(0);
    /* fall back on the default implementation */
    error= handler::index_read_idx_map(buf, index, key, keypart_map, find_flag);
  }
  DBUG_RETURN(error);
}


/*
  Read next record in a forward index scan

  SYNOPSIS
    index_next()
    buf                   Read row in MySQL Row Format

  RETURN VALUE
    >0                    Error code
    0                     Success

  DESCRIPTION
    Used to read forward through the index.
*/

int ha_partition::index_next(uchar * buf)
{
  DBUG_ENTER("ha_partition::index_next");

  /*
    TODO(low priority):
    If we want partition to work with the HANDLER commands, we
    must be able to do index_last() -> index_prev() -> index_next()
  */
  DBUG_ASSERT(m_index_scan_type != partition_index_last);
  if (!m_ordered_scan_ongoing)
  {
    DBUG_RETURN(handle_unordered_next(buf, FALSE));
  }
  DBUG_RETURN(handle_ordered_next(buf, FALSE));
}


/*
  Read next record special

  SYNOPSIS
    index_next_same()
    buf                   Read row in MySQL Row Format
    key                   Key
    keylen                Length of key

  RETURN VALUE
    >0                    Error code
    0                     Success

  DESCRIPTION
    This routine is used to read the next but only if the key is the same
    as supplied in the call.
*/

int ha_partition::index_next_same(uchar *buf, const uchar *key, uint keylen)
{
  DBUG_ENTER("ha_partition::index_next_same");

  DBUG_ASSERT(keylen == m_start_key.length);
  DBUG_ASSERT(m_index_scan_type != partition_index_last);
  if (!m_ordered_scan_ongoing)
    DBUG_RETURN(handle_unordered_next(buf, TRUE));
  DBUG_RETURN(handle_ordered_next(buf, TRUE));
}


/*
  Read next record when performing index scan backwards

  SYNOPSIS
    index_prev()
    buf                   Read row in MySQL Row Format

  RETURN VALUE
    >0                    Error code
    0                     Success

  DESCRIPTION
    Used to read backwards through the index.
*/

int ha_partition::index_prev(uchar * buf)
{
  DBUG_ENTER("ha_partition::index_prev");

  /* TODO: read comment in index_next */
  DBUG_ASSERT(m_index_scan_type != partition_index_first);
  DBUG_RETURN(handle_ordered_prev(buf));
}


/*
  Start a read of one range with start and end key

  SYNOPSIS
    read_range_first()
    start_key           Specification of start key
    end_key             Specification of end key
    eq_range_arg        Is it equal range
    sorted              Should records be returned in sorted order

  RETURN VALUE
    >0                    Error code
    0                     Success

  DESCRIPTION
    We reimplement read_range_first since we don't want the compare_key
    check at the end. This is already performed in the partition handler.
    read_range_next is very much different due to that we need to scan
    all underlying handlers.
*/

int ha_partition::read_range_first(const key_range *start_key,
				   const key_range *end_key,
				   bool eq_range_arg, bool sorted)
{
  int error;
  DBUG_ENTER("ha_partition::read_range_first");

  m_ordered= sorted;
  eq_range= eq_range_arg;
  end_range= 0;
  if (end_key)
  {
    end_range= &save_end_range;
    save_end_range= *end_key;
    key_compare_result_on_equal=
      ((end_key->flag == HA_READ_BEFORE_KEY) ? 1 :
       (end_key->flag == HA_READ_AFTER_KEY) ? -1 : 0);
  }

  range_key_part= m_curr_key_info[0]->key_part;
  if (start_key)
    m_start_key= *start_key;
  else
    m_start_key.key= NULL;

  m_index_scan_type= partition_read_range;
  error= common_index_read(m_rec0, test(start_key));
  DBUG_RETURN(error);
}


/*
  Read next record in read of a range with start and end key

  SYNOPSIS
    read_range_next()

  RETURN VALUE
    >0                    Error code
    0                     Success
*/

int ha_partition::read_range_next()
{
  DBUG_ENTER("ha_partition::read_range_next");

  if (m_ordered_scan_ongoing)
  {
    DBUG_RETURN(handle_ordered_next(table->record[0], eq_range));
  }
  DBUG_RETURN(handle_unordered_next(table->record[0], eq_range));
}


/*
  Common routine to set up index scans

  SYNOPSIS
    ha_partition::partition_scan_set_up()
      buf            Buffer to later return record in (this function
                     needs it to calculcate partitioning function
                     values)

      idx_read_flag  TRUE <=> m_start_key has range start endpoint which 
                     probably can be used to determine the set of partitions
                     to scan.
                     FALSE <=> there is no start endpoint.

  DESCRIPTION
    Find out which partitions we'll need to read when scanning the specified
    range.

    If we need to scan only one partition, set m_ordered_scan_ongoing=FALSE
    as we will not need to do merge ordering.

  RETURN VALUE
    >0                    Error code
    0                     Success
*/

int ha_partition::partition_scan_set_up(uchar * buf, bool idx_read_flag)
{
  DBUG_ENTER("ha_partition::partition_scan_set_up");

  if (idx_read_flag)
    get_partition_set(table,buf,active_index,&m_start_key,&m_part_spec);
  else
  {
    m_part_spec.start_part= 0;
    m_part_spec.end_part= m_tot_parts - 1;
  }
  if (m_part_spec.start_part > m_part_spec.end_part)
  {
    /*
      We discovered a partition set but the set was empty so we report
      key not found.
    */
    DBUG_PRINT("info", ("scan with no partition to scan"));
    table->status= STATUS_NOT_FOUND;
    DBUG_RETURN(HA_ERR_END_OF_FILE);
  }
  if (m_part_spec.start_part == m_part_spec.end_part)
  {
    /*
      We discovered a single partition to scan, this never needs to be
      performed using the ordered index scan.
    */
    DBUG_PRINT("info", ("index scan using the single partition %d",
			m_part_spec.start_part));
    m_ordered_scan_ongoing= FALSE;
  }
  else
  {
    /*
      Set m_ordered_scan_ongoing according how the scan should be done
      Only exact partitions are discovered atm by get_partition_set.
      Verify this, also bitmap must have at least one bit set otherwise
      the result from this table is the empty set.
    */
    uint start_part= bitmap_get_first_set(&(m_part_info->read_partitions));
    if (start_part == MY_BIT_NONE)
    {
      DBUG_PRINT("info", ("scan with no partition to scan"));
      table->status= STATUS_NOT_FOUND;
      DBUG_RETURN(HA_ERR_END_OF_FILE);
    }
    if (start_part > m_part_spec.start_part)
      m_part_spec.start_part= start_part;
    DBUG_ASSERT(m_part_spec.start_part < m_tot_parts);
    m_ordered_scan_ongoing= m_ordered;
  }
  DBUG_ASSERT(m_part_spec.start_part < m_tot_parts &&
              m_part_spec.end_part < m_tot_parts);
  DBUG_RETURN(0);
}


/****************************************************************************
  Unordered Index Scan Routines
****************************************************************************/
/*
  Common routine to handle index_next with unordered results

  SYNOPSIS
    handle_unordered_next()
    out:buf                       Read row in MySQL Row Format
    next_same                     Called from index_next_same

  RETURN VALUE
    HA_ERR_END_OF_FILE            End of scan
    0                             Success
    other                         Error code

  DESCRIPTION
    These routines are used to scan partitions without considering order.
    This is performed in two situations.
    1) In read_multi_range this is the normal case
    2) When performing any type of index_read, index_first, index_last where
    all fields in the partition function is bound. In this case the index
    scan is performed on only one partition and thus it isn't necessary to
    perform any sort.
*/

int ha_partition::handle_unordered_next(uchar *buf, bool is_next_same)
{
  handler *file= m_file[m_part_spec.start_part];
  int error;
  DBUG_ENTER("ha_partition::handle_unordered_next");

  /*
    We should consider if this should be split into three functions as
    partition_read_range is_next_same are always local constants
  */

  if (m_index_scan_type == partition_read_range)
  {
    if (!(error= file->read_range_next()))
    {
      m_last_part= m_part_spec.start_part;
      DBUG_RETURN(0);
    }
  }
  else if (is_next_same)
  {
    if (!(error= file->ha_index_next_same(buf, m_start_key.key,
                                          m_start_key.length)))
    {
      m_last_part= m_part_spec.start_part;
      DBUG_RETURN(0);
    }
  }
  else 
  {
    if (!(error= file->ha_index_next(buf)))
    {
      m_last_part= m_part_spec.start_part;
      DBUG_RETURN(0);                           // Row was in range
    }
  }

  if (error == HA_ERR_END_OF_FILE)
  {
    m_part_spec.start_part++;                    // Start using next part
    error= handle_unordered_scan_next_partition(buf);
  }
  DBUG_RETURN(error);
}


/*
  Handle index_next when changing to new partition

  SYNOPSIS
    handle_unordered_scan_next_partition()
    buf                       Read row in MySQL Row Format

  RETURN VALUE
    HA_ERR_END_OF_FILE            End of scan
    0                             Success
    other                         Error code

  DESCRIPTION
    This routine is used to start the index scan on the next partition.
    Both initial start and after completing scan on one partition.
*/

int ha_partition::handle_unordered_scan_next_partition(uchar * buf)
{
  uint i;
  DBUG_ENTER("ha_partition::handle_unordered_scan_next_partition");

  for (i= m_part_spec.start_part; i <= m_part_spec.end_part; i++)
  {
    int error;
    handler *file;

    if (!(bitmap_is_set(&(m_part_info->read_partitions), i)))
      continue;
    file= m_file[i];
    m_part_spec.start_part= i;
    switch (m_index_scan_type) {
    case partition_read_range:
      DBUG_PRINT("info", ("read_range_first on partition %d", i));
      error= file->read_range_first(m_start_key.key? &m_start_key: NULL,
                                    end_range, eq_range, FALSE);
      break;
    case partition_index_read:
      DBUG_PRINT("info", ("index_read on partition %d", i));
      error= file->ha_index_read_map(buf, m_start_key.key,
                                     m_start_key.keypart_map,
                                     m_start_key.flag);
      break;
    case partition_index_first:
      DBUG_PRINT("info", ("index_first on partition %d", i));
      error= file->ha_index_first(buf);
      break;
    case partition_index_first_unordered:
      /*
        We perform a scan without sorting and this means that we
        should not use the index_first since not all handlers
        support it and it is also unnecessary to restrict sort
        order.
      */
      DBUG_PRINT("info", ("read_range_first on partition %d", i));
      table->record[0]= buf;
      error= file->read_range_first(0, end_range, eq_range, 0);
      table->record[0]= m_rec0;
      break;
    default:
      DBUG_ASSERT(FALSE);
      DBUG_RETURN(1);
    }
    if (!error)
    {
      m_last_part= i;
      DBUG_RETURN(0);
    }
    if ((error != HA_ERR_END_OF_FILE) && (error != HA_ERR_KEY_NOT_FOUND))
      DBUG_RETURN(error);
    DBUG_PRINT("info", ("HA_ERR_END_OF_FILE on partition %d", i));
  }
  m_part_spec.start_part= NO_CURRENT_PART_ID;
  DBUG_RETURN(HA_ERR_END_OF_FILE);
}


/*
  Common routine to start index scan with ordered results

  SYNOPSIS
    handle_ordered_index_scan()
    out:buf                       Read row in MySQL Row Format

  RETURN VALUE
    HA_ERR_END_OF_FILE            End of scan
    0                             Success
    other                         Error code

  DESCRIPTION
    This part contains the logic to handle index scans that require ordered
    output. This includes all except those started by read_range_first with
    the flag ordered set to FALSE. Thus most direct index_read and all
    index_first and index_last.

    We implement ordering by keeping one record plus a key buffer for each
    partition. Every time a new entry is requested we will fetch a new
    entry from the partition that is currently not filled with an entry.
    Then the entry is put into its proper sort position.

    Returning a record is done by getting the top record, copying the
    record to the request buffer and setting the partition as empty on
    entries.
*/

int ha_partition::handle_ordered_index_scan(uchar *buf, bool reverse_order)
{
  uint i;
  uint j= 0;
  bool found= FALSE;
  DBUG_ENTER("ha_partition::handle_ordered_index_scan");

  m_top_entry= NO_CURRENT_PART_ID;
  queue_remove_all(&m_queue);

  DBUG_PRINT("info", ("m_part_spec.start_part %d", m_part_spec.start_part));
  for (i= m_part_spec.start_part; i <= m_part_spec.end_part; i++)
  {
    if (!(bitmap_is_set(&(m_part_info->read_partitions), i)))
      continue;
    uchar *rec_buf_ptr= rec_buf(i);
    int error;
    handler *file= m_file[i];

    switch (m_index_scan_type) {
    case partition_index_read:
      error= file->ha_index_read_map(rec_buf_ptr,
                                     m_start_key.key,
                                     m_start_key.keypart_map,
                                     m_start_key.flag);
      break;
    case partition_index_first:
      error= file->ha_index_first(rec_buf_ptr);
      reverse_order= FALSE;
      break;
    case partition_index_last:
      error= file->ha_index_last(rec_buf_ptr);
      reverse_order= TRUE;
      break;
    case partition_index_read_last:
      error= file->index_read_last_map(rec_buf_ptr,
                                       m_start_key.key,
                                       m_start_key.keypart_map);
      reverse_order= TRUE;
      break;
    case partition_read_range:
    {
      /* 
        This can only read record to table->record[0], as it was set when
        the table was being opened. We have to memcpy data ourselves.
      */
      error= file->read_range_first(m_start_key.key? &m_start_key: NULL,
                                    end_range, eq_range, TRUE);
      memcpy(rec_buf_ptr, table->record[0], m_rec_length);
      reverse_order= FALSE;
      break;
    }
    default:
      DBUG_ASSERT(FALSE);
      DBUG_RETURN(HA_ERR_END_OF_FILE);
    }
    if (!error)
    {
      found= TRUE;
      /*
        Initialize queue without order first, simply insert
      */
      queue_element(&m_queue, j++)= (uchar*)queue_buf(i);
    }
    else if (error != HA_ERR_KEY_NOT_FOUND && error != HA_ERR_END_OF_FILE)
    {
      DBUG_RETURN(error);
    }
  }
  if (found)
  {
    /*
      We found at least one partition with data, now sort all entries and
      after that read the first entry and copy it to the buffer to return in.
    */
    queue_set_max_at_top(&m_queue, reverse_order);
    queue_set_cmp_arg(&m_queue, (void*)m_curr_key_info);
    m_queue.elements= j;
    queue_fix(&m_queue);
    return_top_record(buf);
    table->status= 0;
    DBUG_PRINT("info", ("Record returned from partition %d", m_top_entry));
    DBUG_RETURN(0);
  }
  DBUG_RETURN(HA_ERR_END_OF_FILE);
}


/*
  Return the top record in sort order

  SYNOPSIS
    return_top_record()
    out:buf                  Row returned in MySQL Row Format

  RETURN VALUE
    NONE
*/

void ha_partition::return_top_record(uchar *buf)
{
  uint part_id;
  uchar *key_buffer= queue_top(&m_queue);
  uchar *rec_buffer= key_buffer + PARTITION_BYTES_IN_POS;

  part_id= uint2korr(key_buffer);
  memcpy(buf, rec_buffer, m_rec_length);
  m_last_part= part_id;
  m_top_entry= part_id;
}


/*
  Common routine to handle index_next with ordered results

  SYNOPSIS
    handle_ordered_next()
    out:buf                       Read row in MySQL Row Format
    next_same                     Called from index_next_same

  RETURN VALUE
    HA_ERR_END_OF_FILE            End of scan
    0                             Success
    other                         Error code
*/

int ha_partition::handle_ordered_next(uchar *buf, bool is_next_same)
{
  int error;
  uint part_id= m_top_entry;
  handler *file= m_file[part_id];
  DBUG_ENTER("ha_partition::handle_ordered_next");
  
  if (m_index_scan_type == partition_read_range)
  {
    error= file->read_range_next();
    memcpy(rec_buf(part_id), table->record[0], m_rec_length);
  }
  else if (!is_next_same)
    error= file->ha_index_next(rec_buf(part_id));
  else
    error= file->ha_index_next_same(rec_buf(part_id), m_start_key.key,
                                    m_start_key.length);
  if (error)
  {
    if (error == HA_ERR_END_OF_FILE)
    {
      /* Return next buffered row */
      queue_remove(&m_queue, (uint) 0);
      if (m_queue.elements)
      {
         DBUG_PRINT("info", ("Record returned from partition %u (2)",
                     m_top_entry));
         return_top_record(buf);
         table->status= 0;
         error= 0;
      }
    }
    DBUG_RETURN(error);
  }
  queue_replaced(&m_queue);
  return_top_record(buf);
  DBUG_PRINT("info", ("Record returned from partition %u", m_top_entry));
  DBUG_RETURN(0);
}


/*
  Common routine to handle index_prev with ordered results

  SYNOPSIS
    handle_ordered_prev()
    out:buf                       Read row in MySQL Row Format

  RETURN VALUE
    HA_ERR_END_OF_FILE            End of scan
    0                             Success
    other                         Error code
*/

int ha_partition::handle_ordered_prev(uchar *buf)
{
  int error;
  uint part_id= m_top_entry;
  handler *file= m_file[part_id];
  DBUG_ENTER("ha_partition::handle_ordered_prev");

  if ((error= file->ha_index_prev(rec_buf(part_id))))
  {
    if (error == HA_ERR_END_OF_FILE)
    {
      queue_remove(&m_queue, (uint) 0);
      if (m_queue.elements)
      {
	return_top_record(buf);
	DBUG_PRINT("info", ("Record returned from partition %d (2)",
			    m_top_entry));
        error= 0;
        table->status= 0;
      }
    }
    DBUG_RETURN(error);
  }
  queue_replaced(&m_queue);
  return_top_record(buf);
  DBUG_PRINT("info", ("Record returned from partition %d", m_top_entry));
  DBUG_RETURN(0);
}


/****************************************************************************
                MODULE information calls
****************************************************************************/

/*
  These are all first approximations of the extra, info, scan_time
  and read_time calls
*/

/**
  Helper function for sorting according to number of rows in descending order.
*/

int ha_partition::compare_number_of_records(ha_partition *me,
                                            const uint32 *a,
                                            const uint32 *b)
{
  handler **file= me->m_file;
  /* Note: sorting in descending order! */
  if (file[*a]->stats.records > file[*b]->stats.records)
    return -1;
  if (file[*a]->stats.records < file[*b]->stats.records)
    return 1;
  return 0;
}


/*
  General method to gather info from handler

  SYNOPSIS
    info()
    flag              Specifies what info is requested

  RETURN VALUE
    NONE

  DESCRIPTION
    ::info() is used to return information to the optimizer.
    Currently this table handler doesn't implement most of the fields
    really needed. SHOW also makes use of this data
    Another note, if your handler doesn't proved exact record count,
    you will probably want to have the following in your code:
    if (records < 2)
      records = 2;
    The reason is that the server will optimize for cases of only a single
    record. If in a table scan you don't know the number of records
    it will probably be better to set records to two so you can return
    as many records as you need.

    Along with records a few more variables you may wish to set are:
      records
      deleted
      data_file_length
      index_file_length
      delete_length
      check_time
    Take a look at the public variables in handler.h for more information.

    Called in:
      filesort.cc
      ha_heap.cc
      item_sum.cc
      opt_sum.cc
      sql_delete.cc
     sql_delete.cc
     sql_derived.cc
      sql_select.cc
      sql_select.cc
      sql_select.cc
      sql_select.cc
      sql_select.cc
      sql_show.cc
      sql_show.cc
      sql_show.cc
      sql_show.cc
      sql_table.cc
      sql_union.cc
      sql_update.cc

    Some flags that are not implemented
      HA_STATUS_POS:
        This parameter is never used from the MySQL Server. It is checked in a
        place in MyISAM so could potentially be used by MyISAM specific
        programs.
      HA_STATUS_NO_LOCK:
      This is declared and often used. It's only used by MyISAM.
      It means that MySQL doesn't need the absolute latest statistics
      information. This may save the handler from doing internal locks while
      retrieving statistics data.
*/

int ha_partition::info(uint flag)
{
  uint no_lock_flag= flag & HA_STATUS_NO_LOCK;
  uint extra_var_flag= flag & HA_STATUS_VARIABLE_EXTRA;
  DBUG_ENTER("ha_partition::info");

#ifndef DBUG_OFF
  if (bitmap_is_set_all(&(m_part_info->read_partitions)))
    DBUG_PRINT("info", ("All partitions are used"));
#endif /* DBUG_OFF */
  if (flag & HA_STATUS_AUTO)
  {
    bool auto_inc_is_first_in_idx= (table_share->next_number_keypart == 0);
    DBUG_PRINT("info", ("HA_STATUS_AUTO"));
    if (!table->found_next_number_field)
      stats.auto_increment_value= 0;
    else if (part_share->auto_inc_initialized)
    {
      lock_auto_increment();
      stats.auto_increment_value= part_share->next_auto_inc_val;
      unlock_auto_increment();
    }
    else
    {
      lock_auto_increment();
      /* to avoid two concurrent initializations, check again when locked */
      if (part_share->auto_inc_initialized)
        stats.auto_increment_value= part_share->next_auto_inc_val;
      else
      {
        /*
          The auto-inc mutex in the table_share is locked, so we do not need
          to have the handlers locked.
          HA_STATUS_NO_LOCK is not checked, since we cannot skip locking
          the mutex, because it is initialized.
        */
        handler *file, **file_array;
        ulonglong auto_increment_value= 0;
        file_array= m_file;
        DBUG_PRINT("info",
                   ("checking all partitions for auto_increment_value"));
        do
        {
          file= *file_array;
          file->info(HA_STATUS_AUTO | no_lock_flag);
          set_if_bigger(auto_increment_value,
                        file->stats.auto_increment_value);
        } while (*(++file_array));

        DBUG_ASSERT(auto_increment_value);
        stats.auto_increment_value= auto_increment_value;
        if (auto_inc_is_first_in_idx)
        {
          set_if_bigger(part_share->next_auto_inc_val,
                        auto_increment_value);
          part_share->auto_inc_initialized= true;
          DBUG_PRINT("info", ("initializing next_auto_inc_val to %lu",
                       (ulong) part_share->next_auto_inc_val));
        }
      }
      unlock_auto_increment();
    }
  }
  if (flag & HA_STATUS_VARIABLE)
  {
    DBUG_PRINT("info", ("HA_STATUS_VARIABLE"));
    /*
      Calculates statistical variables
      records:           Estimate of number records in table
      We report sum (always at least 2 if not empty)
      deleted:           Estimate of number holes in the table due to
      deletes
      We report sum
      data_file_length:  Length of data file, in principle bytes in table
      We report sum
      index_file_length: Length of index file, in principle bytes in
      indexes in the table
      We report sum
      delete_length: Length of free space easily used by new records in table
      We report sum
      mean_record_length:Mean record length in the table
      We calculate this
      check_time:        Time of last check (only applicable to MyISAM)
      We report last time of all underlying handlers
    */
    handler *file, **file_array;
    stats.records= 0;
    stats.deleted= 0;
    stats.data_file_length= 0;
    stats.index_file_length= 0;
    stats.check_time= 0;
    stats.delete_length= 0;
    file_array= m_file;
    do
    {
      if (bitmap_is_set(&(m_part_info->read_partitions), (file_array - m_file)))
      {
        file= *file_array;
        file->info(HA_STATUS_VARIABLE | no_lock_flag | extra_var_flag);
        stats.records+= file->stats.records;
        stats.deleted+= file->stats.deleted;
        stats.data_file_length+= file->stats.data_file_length;
        stats.index_file_length+= file->stats.index_file_length;
        stats.delete_length+= file->stats.delete_length;
        if (file->stats.check_time > stats.check_time)
          stats.check_time= file->stats.check_time;
      }
    } while (*(++file_array));
    if (stats.records && stats.records < 2 &&
        !(m_file[0]->ha_table_flags() & HA_STATS_RECORDS_IS_EXACT))
      stats.records= 2;
    if (stats.records > 0)
      stats.mean_rec_length= (ulong) (stats.data_file_length / stats.records);
    else
      stats.mean_rec_length= 0;
  }
  if (flag & HA_STATUS_CONST)
  {
    DBUG_PRINT("info", ("HA_STATUS_CONST"));
    /*
      Recalculate loads of constant variables. MyISAM also sets things
      directly on the table share object.

      Check whether this should be fixed since handlers should not
      change things directly on the table object.

      Monty comment: This should NOT be changed!  It's the handlers
      responsibility to correct table->s->keys_xxxx information if keys
      have been disabled.

      The most important parameters set here is records per key on
      all indexes. block_size and primar key ref_length.

      For each index there is an array of rec_per_key.
      As an example if we have an index with three attributes a,b and c
      we will have an array of 3 rec_per_key.
      rec_per_key[0] is an estimate of number of records divided by
      number of unique values of the field a.
      rec_per_key[1] is an estimate of the number of records divided
      by the number of unique combinations of the fields a and b.
      rec_per_key[2] is an estimate of the number of records divided
      by the number of unique combinations of the fields a,b and c.

      Many handlers only set the value of rec_per_key when all fields
      are bound (rec_per_key[2] in the example above).

      If the handler doesn't support statistics, it should set all of the
      above to 0.

      We first scans through all partitions to get the one holding most rows.
      We will then allow the handler with the most rows to set
      the rec_per_key and use this as an estimate on the total table.

      max_data_file_length:     Maximum data file length
      We ignore it, is only used in
      SHOW TABLE STATUS
      max_index_file_length:    Maximum index file length
      We ignore it since it is never used
      block_size:               Block size used
      We set it to the value of the first handler
      ref_length:               We set this to the value calculated
      and stored in local object
      create_time:              Creation time of table

      So we calculate these constants by using the variables from the
      handler with most rows.
    */
    handler *file, **file_array;
    ulonglong max_records= 0;
    uint32 i= 0;
    uint32 handler_instance= 0;

    file_array= m_file;
    do
    {
      file= *file_array;
      /* Get variables if not already done */
      if (!(flag & HA_STATUS_VARIABLE) ||
          !bitmap_is_set(&(m_part_info->read_partitions),
                         (file_array - m_file)))
        file->info(HA_STATUS_VARIABLE | no_lock_flag | extra_var_flag);
      if (file->stats.records > max_records)
      {
        max_records= file->stats.records;
        handler_instance= i;
      }
      i++;
    } while (*(++file_array));
    /*
      Sort the array of part_ids by number of records in
      in descending order.
    */
    my_qsort2((void*) m_part_ids_sorted_by_num_of_records,
              m_tot_parts,
              sizeof(uint32),
              (qsort2_cmp) compare_number_of_records,
              this);

    file= m_file[handler_instance];
    file->info(HA_STATUS_CONST | no_lock_flag);
    stats.block_size= file->stats.block_size;
    stats.create_time= file->stats.create_time;
    ref_length= m_ref_length;
  }
  if (flag & HA_STATUS_ERRKEY)
  {
    handler *file= m_file[m_last_part];
    DBUG_PRINT("info", ("info: HA_STATUS_ERRKEY"));
    /*
      This flag is used to get index number of the unique index that
      reported duplicate key
      We will report the errkey on the last handler used and ignore the rest
      Note: all engines does not support HA_STATUS_ERRKEY, so set errkey.
    */
    file->errkey= errkey;
    file->info(HA_STATUS_ERRKEY | no_lock_flag);
    errkey= file->errkey;
  }
  if (flag & HA_STATUS_TIME)
  {
    handler *file, **file_array;
    DBUG_PRINT("info", ("info: HA_STATUS_TIME"));
    /*
      This flag is used to set the latest update time of the table.
      Used by SHOW commands
      We will report the maximum of these times
    */
    stats.update_time= 0;
    file_array= m_file;
    do
    {
      file= *file_array;
      file->info(HA_STATUS_TIME | no_lock_flag);
      if (file->stats.update_time > stats.update_time)
	stats.update_time= file->stats.update_time;
    } while (*(++file_array));
  }
  DBUG_RETURN(0);
}


void ha_partition::get_dynamic_partition_info(PARTITION_STATS *stat_info,
                                              uint part_id)
{
  handler *file= m_file[part_id];
  DBUG_ASSERT(bitmap_is_set(&(m_part_info->read_partitions), part_id));
  file->info(HA_STATUS_CONST | HA_STATUS_TIME | HA_STATUS_VARIABLE |
             HA_STATUS_VARIABLE_EXTRA | HA_STATUS_NO_LOCK);

  stat_info->records=              file->stats.records;
  stat_info->mean_rec_length=      file->stats.mean_rec_length;
  stat_info->data_file_length=     file->stats.data_file_length;
  stat_info->max_data_file_length= file->stats.max_data_file_length;
  stat_info->index_file_length=    file->stats.index_file_length;
  stat_info->delete_length=        file->stats.delete_length;
  stat_info->create_time=          file->stats.create_time;
  stat_info->update_time=          file->stats.update_time;
  stat_info->check_time=           file->stats.check_time;
  stat_info->check_sum= 0;
  if (file->ha_table_flags() & HA_HAS_CHECKSUM)
    stat_info->check_sum= file->checksum();
  return;
}


/**
  General function to prepare handler for certain behavior.

  @param[in]    operation       operation to execute

  @return       status
    @retval     0               success
    @retval     >0              error code

  @detail

  extra() is called whenever the server wishes to send a hint to
  the storage engine. The MyISAM engine implements the most hints.

  We divide the parameters into the following categories:
  1) Operations used by most handlers
  2) Operations used by some non-MyISAM handlers
  3) Operations used only by MyISAM
  4) Operations only used by temporary tables for query processing
  5) Operations only used by MyISAM internally
  6) Operations not used at all
  7) Operations only used by federated tables for query processing
  8) Operations only used by NDB
  9) Operations only used by MERGE

  The partition handler need to handle category 1), 2) and 3).

  1) Operations used by most handlers
  -----------------------------------
  HA_EXTRA_RESET:
    This option is used by most handlers and it resets the handler state
    to the same state as after an open call. This includes releasing
    any READ CACHE or WRITE CACHE or other internal buffer used.

    It is called from the reset method in the handler interface. There are
    three instances where this is called.
    1) After completing a INSERT ... SELECT ... query the handler for the
       table inserted into is reset
    2) It is called from close_thread_table which in turn is called from
       close_thread_tables except in the case where the tables are locked
       in which case ha_commit_stmt is called instead.
       It is only called from here if refresh_version hasn't changed and the
       table is not an old table when calling close_thread_table.
       close_thread_tables is called from many places as a general clean up
       function after completing a query.
    3) It is called when deleting the QUICK_RANGE_SELECT object if the
       QUICK_RANGE_SELECT object had its own handler object. It is called
       immediatley before close of this local handler object.
  HA_EXTRA_KEYREAD:
  HA_EXTRA_NO_KEYREAD:
    These parameters are used to provide an optimisation hint to the handler.
    If HA_EXTRA_KEYREAD is set it is enough to read the index fields, for
    many handlers this means that the index-only scans can be used and it
    is not necessary to use the real records to satisfy this part of the
    query. Index-only scans is a very important optimisation for disk-based
    indexes. For main-memory indexes most indexes contain a reference to the
    record and thus KEYREAD only says that it is enough to read key fields.
    HA_EXTRA_NO_KEYREAD disables this for the handler, also HA_EXTRA_RESET
    will disable this option.
    The handler will set HA_KEYREAD_ONLY in its table flags to indicate this
    feature is supported.
  HA_EXTRA_FLUSH:
    Indication to flush tables to disk, is supposed to be used to
    ensure disk based tables are flushed at end of query execution.
    Currently is never used.
  HA_EXTRA_PREPARE_FOR_RENAME:
    Informs the handler we are about to attempt a rename of the table.
    For handlers that have share open files (MyISAM key-file and
    Archive writer) they must close the files before rename is possible
    on Windows.
  HA_EXTRA_FORCE_REOPEN:
    Only used by MyISAM and Archive, called when altering table,
    closing tables to enforce a reopen of the table files.

  2) Operations used by some non-MyISAM handlers
  ----------------------------------------------
  HA_EXTRA_KEYREAD_PRESERVE_FIELDS:
    This is a strictly InnoDB feature that is more or less undocumented.
    When it is activated InnoDB copies field by field from its fetch
    cache instead of all fields in one memcpy. Have no idea what the
    purpose of this is.
    Cut from include/my_base.h:
    When using HA_EXTRA_KEYREAD, overwrite only key member fields and keep
    other fields intact. When this is off (by default) InnoDB will use memcpy
    to overwrite entire row.
  HA_EXTRA_IGNORE_DUP_KEY:
  HA_EXTRA_NO_IGNORE_DUP_KEY:
    Informs the handler to we will not stop the transaction if we get an
    duplicate key errors during insert/upate.
    Always called in pair, triggered by INSERT IGNORE and other similar
    SQL constructs.
    Not used by MyISAM.

  3) Operations used only by MyISAM
  ---------------------------------
  HA_EXTRA_NORMAL:
    Only used in MyISAM to reset quick mode, not implemented by any other
    handler. Quick mode is also reset in MyISAM by HA_EXTRA_RESET.

    It is called after completing a successful DELETE query if the QUICK
    option is set.

  HA_EXTRA_QUICK:
    When the user does DELETE QUICK FROM table where-clause; this extra
    option is called before the delete query is performed and
    HA_EXTRA_NORMAL is called after the delete query is completed.
    Temporary tables used internally in MySQL always set this option

    The meaning of quick mode is that when deleting in a B-tree no merging
    of leafs is performed. This is a common method and many large DBMS's
    actually only support this quick mode since it is very difficult to
    merge leaves in a tree used by many threads concurrently.

  HA_EXTRA_CACHE:
    This flag is usually set with extra_opt along with a cache size.
    The size of this buffer is set by the user variable
    record_buffer_size. The value of this cache size is the amount of
    data read from disk in each fetch when performing a table scan.
    This means that before scanning a table it is normal to call
    extra with HA_EXTRA_CACHE and when the scan is completed to call
    HA_EXTRA_NO_CACHE to release the cache memory.

    Some special care is taken when using this extra parameter since there
    could be a write ongoing on the table in the same statement. In this
    one has to take special care since there might be a WRITE CACHE as
    well. HA_EXTRA_CACHE specifies using a READ CACHE and using
    READ CACHE and WRITE CACHE at the same time is not possible.

    Only MyISAM currently use this option.

    It is set when doing full table scans using rr_sequential and
    reset when completing such a scan with end_read_record
    (resetting means calling extra with HA_EXTRA_NO_CACHE).

    It is set in filesort.cc for MyISAM internal tables and it is set in
    a multi-update where HA_EXTRA_CACHE is called on a temporary result
    table and after that ha_rnd_init(0) on table to be updated
    and immediately after that HA_EXTRA_NO_CACHE on table to be updated.

    Apart from that it is always used from init_read_record but not when
    used from UPDATE statements. It is not used from DELETE statements
    with ORDER BY and LIMIT but it is used in normal scan loop in DELETE
    statements. The reason here is that DELETE's in MyISAM doesn't move
    existings data rows.

    It is also set in copy_data_between_tables when scanning the old table
    to copy over to the new table.
    And it is set in join_init_read_record where quick objects are used
    to perform a scan on the table. In this case the full table scan can
    even be performed multiple times as part of the nested loop join.

    For purposes of the partition handler it is obviously necessary to have
    special treatment of this extra call. If we would simply pass this
    extra call down to each handler we would allocate
    cache size * no of partitions amount of memory and this is not
    necessary since we will only scan one partition at a time when doing
    full table scans.

    Thus we treat it by first checking whether we have MyISAM handlers in
    the table, if not we simply ignore the call and if we have we will
    record the call but will not call any underlying handler yet. Then
    when performing the sequential scan we will check this recorded value
    and call extra_opt whenever we start scanning a new partition.

  HA_EXTRA_NO_CACHE:
    When performing a UNION SELECT HA_EXTRA_NO_CACHE is called from the
    flush method in the select_union class.
    It is used to some extent when insert delayed inserts.
    See HA_EXTRA_RESET_STATE for use in conjunction with delete_all_rows().

    It should be ok to call HA_EXTRA_NO_CACHE on all underlying handlers
    if they are MyISAM handlers. Other handlers we can ignore the call
    for. If no cache is in use they will quickly return after finding
    this out. And we also ensure that all caches are disabled and no one
    is left by mistake.
    In the future this call will probably be deleted and we will instead call
    ::reset();

  HA_EXTRA_WRITE_CACHE:
    See above, called from various places. It is mostly used when we
    do INSERT ... SELECT
    No special handling to save cache space is developed currently.

  HA_EXTRA_PREPARE_FOR_UPDATE:
    This is called as part of a multi-table update. When the table to be
    updated is also scanned then this informs MyISAM handler to drop any
    caches if dynamic records are used (fixed size records do not care
    about this call). We pass this along to the first partition to scan, and
    flag that it is to be called after HA_EXTRA_CACHE when moving to the next
    partition to scan.

  HA_EXTRA_PREPARE_FOR_DROP:
    Only used by MyISAM, called in preparation for a DROP TABLE.
    It's used mostly by Windows that cannot handle dropping an open file.
    On other platforms it has the same effect as HA_EXTRA_FORCE_REOPEN.

  HA_EXTRA_READCHECK:
  HA_EXTRA_NO_READCHECK:
    Only one call to HA_EXTRA_NO_READCHECK from ha_open where it says that
    this is not needed in SQL. The reason for this call is that MyISAM sets
    the READ_CHECK_USED in the open call so the call is needed for MyISAM
    to reset this feature.
    The idea with this parameter was to inform of doing/not doing a read
    check before applying an update. Since SQL always performs a read before
    applying the update No Read Check is needed in MyISAM as well.

    This is a cut from Docs/myisam.txt
     Sometimes you might want to force an update without checking whether
     another user has changed the record since you last read it. This is
     somewhat dangerous, so it should ideally not be used. That can be
     accomplished by wrapping the mi_update() call in two calls to mi_extra(),
     using these functions:
     HA_EXTRA_NO_READCHECK=5                 No readcheck on update
     HA_EXTRA_READCHECK=6                    Use readcheck (def)


  4) Operations only used by temporary tables for query processing
  ----------------------------------------------------------------
  HA_EXTRA_RESET_STATE:
    Same as reset() except that buffers are not released. If there is
    a READ CACHE it is reinit'ed. A cache is reinit'ed to restart reading
    or to change type of cache between READ CACHE and WRITE CACHE.

    This extra function is always called immediately before calling
    delete_all_rows on the handler for temporary tables.
    There are cases however when HA_EXTRA_RESET_STATE isn't called in
    a similar case for a temporary table in sql_union.cc and in two other
    cases HA_EXTRA_NO_CACHE is called before and HA_EXTRA_WRITE_CACHE
    called afterwards.
    The case with HA_EXTRA_NO_CACHE and HA_EXTRA_WRITE_CACHE means
    disable caching, delete all rows and enable WRITE CACHE. This is
    used for temporary tables containing distinct sums and a
    functional group.

    The only case that delete_all_rows is called on non-temporary tables
    is in sql_delete.cc when DELETE FROM table; is called by a user.
    In this case no special extra calls are performed before or after this
    call.

    The partition handler should not need to bother about this one. It
    should never be called.

  HA_EXTRA_NO_ROWS:
    Don't insert rows indication to HEAP and MyISAM, only used by temporary
    tables used in query processing.
    Not handled by partition handler.

  5) Operations only used by MyISAM internally
  --------------------------------------------
  HA_EXTRA_REINIT_CACHE:
    This call reinitializes the READ CACHE described above if there is one
    and otherwise the call is ignored.

    We can thus safely call it on all underlying handlers if they are
    MyISAM handlers. It is however never called so we don't handle it at all.
  HA_EXTRA_FLUSH_CACHE:
    Flush WRITE CACHE in MyISAM. It is only from one place in the code.
    This is in sql_insert.cc where it is called if the table_flags doesn't
    contain HA_DUPLICATE_POS. The only handler having the HA_DUPLICATE_POS
    set is the MyISAM handler and so the only handler not receiving this
    call is MyISAM.
    Thus in effect this call is called but never used. Could be removed
    from sql_insert.cc
  HA_EXTRA_NO_USER_CHANGE:
    Only used by MyISAM, never called.
    Simulates lock_type as locked.
  HA_EXTRA_WAIT_LOCK:
  HA_EXTRA_WAIT_NOLOCK:
    Only used by MyISAM, called from MyISAM handler but never from server
    code on top of the handler.
    Sets lock_wait on/off
  HA_EXTRA_NO_KEYS:
    Only used MyISAM, only used internally in MyISAM handler, never called
    from server level.
  HA_EXTRA_KEYREAD_CHANGE_POS:
  HA_EXTRA_REMEMBER_POS:
  HA_EXTRA_RESTORE_POS:
  HA_EXTRA_PRELOAD_BUFFER_SIZE:
  HA_EXTRA_CHANGE_KEY_TO_DUP:
  HA_EXTRA_CHANGE_KEY_TO_UNIQUE:
    Only used by MyISAM, never called.

  6) Operations not used at all
  -----------------------------
  HA_EXTRA_KEY_CACHE:
  HA_EXTRA_NO_KEY_CACHE:
    This parameters are no longer used and could be removed.

  7) Operations only used by federated tables for query processing
  ----------------------------------------------------------------
  HA_EXTRA_INSERT_WITH_UPDATE:
    Inform handler that an "INSERT...ON DUPLICATE KEY UPDATE" will be
    executed. This condition is unset by HA_EXTRA_NO_IGNORE_DUP_KEY.

  8) Operations only used by NDB
  ------------------------------
  HA_EXTRA_DELETE_CANNOT_BATCH:
  HA_EXTRA_UPDATE_CANNOT_BATCH:
    Inform handler that delete_row()/update_row() cannot batch deletes/updates
    and should perform them immediately. This may be needed when table has 
    AFTER DELETE/UPDATE triggers which access to subject table.
    These flags are reset by the handler::extra(HA_EXTRA_RESET) call.

  9) Operations only used by MERGE
  ------------------------------
  HA_EXTRA_ADD_CHILDREN_LIST:
  HA_EXTRA_ATTACH_CHILDREN:
  HA_EXTRA_IS_ATTACHED_CHILDREN:
  HA_EXTRA_DETACH_CHILDREN:
    Special actions for MERGE tables. Ignore.
*/

int ha_partition::extra(enum ha_extra_function operation)
{
  DBUG_ENTER("ha_partition:extra");
  DBUG_PRINT("info", ("operation: %d", (int) operation));

  switch (operation) {
    /* Category 1), used by most handlers */
  case HA_EXTRA_KEYREAD:
  case HA_EXTRA_NO_KEYREAD:
  case HA_EXTRA_FLUSH:
    DBUG_RETURN(loop_extra(operation));
  case HA_EXTRA_PREPARE_FOR_RENAME:
  case HA_EXTRA_FORCE_REOPEN:
    DBUG_RETURN(loop_extra_alter(operation));
    break;

    /* Category 2), used by non-MyISAM handlers */
  case HA_EXTRA_IGNORE_DUP_KEY:
  case HA_EXTRA_NO_IGNORE_DUP_KEY:
  case HA_EXTRA_KEYREAD_PRESERVE_FIELDS:
  {
    if (!m_myisam)
      DBUG_RETURN(loop_extra(operation));
    break;
  }

  /* Category 3), used by MyISAM handlers */
  case HA_EXTRA_PREPARE_FOR_UPDATE:
    /*
      Needs to be run on the first partition in the range now, and 
      later in late_extra_cache, when switching to a new partition to scan.
    */
    m_extra_prepare_for_update= TRUE;
    if (m_part_spec.start_part != NO_CURRENT_PART_ID)
    {
      if (!m_extra_cache)
        m_extra_cache_part_id= m_part_spec.start_part;
      DBUG_ASSERT(m_extra_cache_part_id == m_part_spec.start_part);
      (void) m_file[m_part_spec.start_part]->extra(HA_EXTRA_PREPARE_FOR_UPDATE);
    }
    break;
  case HA_EXTRA_NORMAL:
  case HA_EXTRA_QUICK:
  case HA_EXTRA_PREPARE_FOR_DROP:
  case HA_EXTRA_FLUSH_CACHE:
  {
    if (m_myisam)
      DBUG_RETURN(loop_extra(operation));
    break;
  }
  case HA_EXTRA_NO_READCHECK:
  {
    /*
      This is only done as a part of ha_open, which is also used in
      ha_partition::open, so no need to do anything.
    */
    break;
  }
  case HA_EXTRA_CACHE:
  {
    prepare_extra_cache(0);
    break;
  }
  case HA_EXTRA_NO_CACHE:
  {
    int ret= 0;
    if (m_extra_cache_part_id != NO_CURRENT_PART_ID)
      ret= m_file[m_extra_cache_part_id]->extra(HA_EXTRA_NO_CACHE);
    m_extra_cache= FALSE;
    m_extra_cache_size= 0;
    m_extra_prepare_for_update= FALSE;
    m_extra_cache_part_id= NO_CURRENT_PART_ID;
    DBUG_RETURN(ret);
  }
  case HA_EXTRA_WRITE_CACHE:
  {
    m_extra_cache= FALSE;
    m_extra_cache_size= 0;
    m_extra_prepare_for_update= FALSE;
    m_extra_cache_part_id= NO_CURRENT_PART_ID;
    DBUG_RETURN(loop_extra(operation));
  }
  case HA_EXTRA_IGNORE_NO_KEY:
  case HA_EXTRA_NO_IGNORE_NO_KEY:
  {
    /*
      Ignore as these are specific to NDB for handling
      idempotency
     */
    break;
  }
  case HA_EXTRA_WRITE_CAN_REPLACE:
  case HA_EXTRA_WRITE_CANNOT_REPLACE:
  {
    /*
      Informs handler that write_row() can replace rows which conflict
      with row being inserted by PK/unique key without reporting error
      to the SQL-layer.

      This optimization is not safe for partitioned table in general case
      since we may have to put new version of row into partition which is
      different from partition in which old version resides (for example
      when we partition by non-PK column or by some column which is not
      part of unique key which were violated).
      And since NDB which is the only engine at the moment that supports
      this optimization handles partitioning on its own we simple disable
      it here. (BTW for NDB this optimization is safe since it supports
      only KEY partitioning and won't use this optimization for tables
      which have additional unique constraints).
    */
    break;
  }
    /* Category 7), used by federated handlers */
  case HA_EXTRA_INSERT_WITH_UPDATE:
    DBUG_RETURN(loop_extra(operation));
    /* Category 8) Operations only used by NDB */
  case HA_EXTRA_DELETE_CANNOT_BATCH:
  case HA_EXTRA_UPDATE_CANNOT_BATCH:
  {
    /* Currently only NDB use the *_CANNOT_BATCH */
    break;
  }
    /* Category 9) Operations only used by MERGE */
  case HA_EXTRA_ADD_CHILDREN_LIST:
  case HA_EXTRA_ATTACH_CHILDREN:
  case HA_EXTRA_IS_ATTACHED_CHILDREN:
  case HA_EXTRA_DETACH_CHILDREN:
  {
    /* Special actions for MERGE tables. Ignore. */
    break;
  }
  /*
    http://dev.mysql.com/doc/refman/5.1/en/partitioning-limitations.html
    says we no longer support logging to partitioned tables, so we fail
    here.
  */
  case HA_EXTRA_MARK_AS_LOG_TABLE:
    DBUG_RETURN(ER_UNSUPORTED_LOG_ENGINE);
  default:
  {
    /* Temporary crash to discover what is wrong */
    DBUG_ASSERT(0);
    break;
  }
  }
  DBUG_RETURN(0);
}


/*
  Special extra call to reset extra parameters

  SYNOPSIS
    reset()

  RETURN VALUE
    >0                   Error code
    0                    Success

  DESCRIPTION
    Called at end of each statement to reset buffers
*/

int ha_partition::reset(void)
{
  int result= 0;
  DBUG_ENTER("ha_partition::reset");

  /* May not have m_part_info set (in case of failed open or prune). */
  if (m_part_info && m_part_info->bitmaps_are_initialized)
  {
    handler **file;
    int tmp;
    uint first_used_partition;
    first_used_partition= bitmap_get_first_set(&m_part_info->lock_partitions);
    if (first_used_partition == MY_BIT_NONE)
      DBUG_RETURN(result);

    file= m_file + first_used_partition;
    do
    {
      if (bitmap_is_set(&(m_part_info->lock_partitions), file - m_file))
      {
        if ((tmp= (*file)->ha_reset()))
          result= tmp;
      }
    } while (*(++file));
    /* Be sure lock_partitions are set if no pruning in the next statement */
    m_part_info->set_partition_bitmaps(NULL);
  }
  DBUG_RETURN(result);
}

/*
  Special extra method for HA_EXTRA_CACHE with cachesize as extra parameter

  SYNOPSIS
    extra_opt()
    operation                      Must be HA_EXTRA_CACHE
    cachesize                      Size of cache in full table scan

  RETURN VALUE
    >0                   Error code
    0                    Success
*/

int ha_partition::extra_opt(enum ha_extra_function operation, ulong cachesize)
{
  DBUG_ENTER("ha_partition::extra_opt()");

  DBUG_ASSERT(HA_EXTRA_CACHE == operation);
  prepare_extra_cache(cachesize);
  DBUG_RETURN(0);
}


/*
  Call extra on handler with HA_EXTRA_CACHE and cachesize

  SYNOPSIS
    prepare_extra_cache()
    cachesize                Size of cache for full table scan

  RETURN VALUE
    NONE
*/

void ha_partition::prepare_extra_cache(uint cachesize)
{
  DBUG_ENTER("ha_partition::prepare_extra_cache()");
  DBUG_PRINT("info", ("cachesize %u", cachesize));

  m_extra_cache= TRUE;
  m_extra_cache_size= cachesize;
  if (m_part_spec.start_part != NO_CURRENT_PART_ID)
  {
    late_extra_cache(m_part_spec.start_part);
  }
  DBUG_VOID_RETURN;
}


/**
  Prepares our new and reorged handlers for rename or delete.

  @param operation Operation to forward

  @return Operation status
    @retval 0  Success
    @retval !0 Error
*/

int ha_partition::loop_extra_alter(enum ha_extra_function operation)
{
  int result= 0, tmp;
  handler **file;
  DBUG_ENTER("ha_partition::loop_extra_alter()");
  DBUG_ASSERT(operation == HA_EXTRA_PREPARE_FOR_RENAME ||
              operation == HA_EXTRA_FORCE_REOPEN);

  if (m_new_file != NULL)
  {
    for (file= m_new_file; *file; file++)
      if ((tmp= (*file)->extra(operation)))
        result= tmp;
  }
  if (m_reorged_file != NULL)
  {
    for (file= m_reorged_file; *file; file++)
      if ((tmp= (*file)->extra(operation)))
        result= tmp;
  }
  if ((tmp= loop_extra(operation)))
    result= tmp;
  DBUG_RETURN(result);
}

/*
  Call extra on all partitions

  SYNOPSIS
    loop_extra()
    operation             extra operation type

  RETURN VALUE
    >0                    Error code
    0                     Success
*/

int ha_partition::loop_extra(enum ha_extra_function operation)
{
  int result= 0, tmp;
  handler **file;
  DBUG_ENTER("ha_partition::loop_extra()");
  
  for (file= m_file; *file; file++)
  {
    if (bitmap_is_set(&(m_part_info->lock_partitions), file - m_file))
    {
      if ((tmp= (*file)->extra(operation)))
        result= tmp;
    }
  }
  DBUG_RETURN(result);
}


/*
  Call extra(HA_EXTRA_CACHE) on next partition_id

  SYNOPSIS
    late_extra_cache()
    partition_id               Partition id to call extra on

  RETURN VALUE
    NONE
*/

void ha_partition::late_extra_cache(uint partition_id)
{
  handler *file;
  DBUG_ENTER("ha_partition::late_extra_cache");
  DBUG_PRINT("info", ("extra_cache %u prepare %u partid %u size %u",
                      m_extra_cache, m_extra_prepare_for_update,
                      partition_id, m_extra_cache_size));

  if (!m_extra_cache && !m_extra_prepare_for_update)
    DBUG_VOID_RETURN;
  file= m_file[partition_id];
  if (m_extra_cache)
  {
    if (m_extra_cache_size == 0)
      (void) file->extra(HA_EXTRA_CACHE);
    else
      (void) file->extra_opt(HA_EXTRA_CACHE, m_extra_cache_size);
  }
  if (m_extra_prepare_for_update)
  {
    (void) file->extra(HA_EXTRA_PREPARE_FOR_UPDATE);
  }
  m_extra_cache_part_id= partition_id;
  DBUG_VOID_RETURN;
}


/*
  Call extra(HA_EXTRA_NO_CACHE) on next partition_id

  SYNOPSIS
    late_extra_no_cache()
    partition_id               Partition id to call extra on

  RETURN VALUE
    NONE
*/

void ha_partition::late_extra_no_cache(uint partition_id)
{
  handler *file;
  DBUG_ENTER("ha_partition::late_extra_no_cache");

  if (!m_extra_cache && !m_extra_prepare_for_update)
    DBUG_VOID_RETURN;
  file= m_file[partition_id];
  (void) file->extra(HA_EXTRA_NO_CACHE);
  DBUG_ASSERT(partition_id == m_extra_cache_part_id);
  m_extra_cache_part_id= NO_CURRENT_PART_ID;
  DBUG_VOID_RETURN;
}


/****************************************************************************
                MODULE optimiser support
****************************************************************************/

/**
  Get keys to use for scanning.

  @return key_map of keys usable for scanning

  @note No need to use read_partitions here, since it does not depend on
  which partitions is used, only which storage engine used.
*/

const key_map *ha_partition::keys_to_use_for_scanning()
{
  DBUG_ENTER("ha_partition::keys_to_use_for_scanning");
  DBUG_RETURN(m_file[0]->keys_to_use_for_scanning());
}


/**
  Minimum number of rows to base optimizer estimate on.
*/

ha_rows ha_partition::min_rows_for_estimate()
{
  uint i, max_used_partitions, tot_used_partitions;
  DBUG_ENTER("ha_partition::min_rows_for_estimate");

<<<<<<< HEAD
  tot_used_partitions= bitmap_bits_set(&m_part_info->read_partitions);
  DBUG_ASSERT(tot_used_partitions);
=======
  tot_used_partitions= bitmap_bits_set(&m_part_info->used_partitions);

  /*
    All partitions might have been left as unused during partition pruning
    due to, for example, an impossible WHERE condition. Nonetheless, the
    optimizer might still attempt to perform (e.g. range) analysis where an
    estimate of the the number of rows is calculated using records_in_range.
    Hence, to handle this and other possible cases, use zero as the minimum
    number of rows to base the estimate on if no partition is being used.
  */
  if (!tot_used_partitions)
    DBUG_RETURN(0);
>>>>>>> bed97f20

  /*
    Allow O(log2(tot_partitions)) increase in number of used partitions.
    This gives O(tot_rows/log2(tot_partitions)) rows to base the estimate on.
    I.e when the total number of partitions doubles, allow one more
    partition to be checked.
  */
  i= 2;
  max_used_partitions= 1;
  while (i < m_tot_parts)
  {
    max_used_partitions++;
    i= i << 1;
  }
  if (max_used_partitions > tot_used_partitions)
    max_used_partitions= tot_used_partitions;

  /* stats.records is already updated by the info(HA_STATUS_VARIABLE) call. */
  DBUG_PRINT("info", ("max_used_partitions: %u tot_rows: %lu",
                      max_used_partitions,
                      (ulong) stats.records));
  DBUG_PRINT("info", ("tot_used_partitions: %u min_rows_to_check: %lu",
                      tot_used_partitions,
                      (ulong) stats.records * max_used_partitions
                              / tot_used_partitions));
  DBUG_RETURN(stats.records * max_used_partitions / tot_used_partitions);
}


/**
  Get the biggest used partition.

  Starting at the N:th biggest partition and skips all non used
  partitions, returning the biggest used partition found

  @param[in,out] part_index  Skip the *part_index biggest partitions

  @return The biggest used partition with index not lower than *part_index.
    @retval NO_CURRENT_PART_ID     No more partition used.
    @retval != NO_CURRENT_PART_ID  partition id of biggest used partition with
                                   index >= *part_index supplied. Note that
                                   *part_index will be updated to the next
                                   partition index to use.
*/

uint ha_partition::get_biggest_used_partition(uint *part_index)
{
  uint part_id;
  while ((*part_index) < m_tot_parts)
  {
    part_id= m_part_ids_sorted_by_num_of_records[(*part_index)++];
    if (bitmap_is_set(&m_part_info->read_partitions, part_id))
      return part_id;
  }
  return NO_CURRENT_PART_ID;
}


/*
  Return time for a scan of the table

  SYNOPSIS
    scan_time()

  RETURN VALUE
    time for scan
*/

double ha_partition::scan_time()
{
  double scan_time= 0;
  handler **file;
  DBUG_ENTER("ha_partition::scan_time");

  for (file= m_file; *file; file++)
    if (bitmap_is_set(&(m_part_info->read_partitions), (file - m_file)))
      scan_time+= (*file)->scan_time();
  DBUG_RETURN(scan_time);
}


/**
  Find number of records in a range.
  @param inx      Index number
  @param min_key  Start of range
  @param max_key  End of range

  @return Number of rows in range.

  Given a starting key, and an ending key estimate the number of rows that
  will exist between the two. max_key may be empty which in case determine
  if start_key matches any rows.
*/

ha_rows ha_partition::records_in_range(uint inx, key_range *min_key,
				       key_range *max_key)
{
  ha_rows min_rows_to_check, rows, estimated_rows=0, checked_rows= 0;
  uint partition_index= 0, part_id;
  DBUG_ENTER("ha_partition::records_in_range");

  min_rows_to_check= min_rows_for_estimate();

  while ((part_id= get_biggest_used_partition(&partition_index))
         != NO_CURRENT_PART_ID)
  {
    rows= m_file[part_id]->records_in_range(inx, min_key, max_key);
      
    DBUG_PRINT("info", ("part %u match %lu rows of %lu", part_id, (ulong) rows,
                        (ulong) m_file[part_id]->stats.records));

    if (rows == HA_POS_ERROR)
      DBUG_RETURN(HA_POS_ERROR);
    estimated_rows+= rows;
    checked_rows+= m_file[part_id]->stats.records;
    /*
      Returning 0 means no rows can be found, so we must continue
      this loop as long as we have estimated_rows == 0.
      Also many engines return 1 to indicate that there may exist
      a matching row, we do not normalize this by dividing by number of
      used partitions, but leave it to be returned as a sum, which will
      reflect that we will need to scan each partition's index.

      Note that this statistics may not always be correct, so we must
      continue even if the current partition has 0 rows, since we might have
      deleted rows from the current partition, or inserted to the next
      partition.
    */
    if (estimated_rows && checked_rows &&
        checked_rows >= min_rows_to_check)
    {
      DBUG_PRINT("info",
                 ("records_in_range(inx %u): %lu (%lu * %lu / %lu)",
                  inx,
                  (ulong) (estimated_rows * stats.records / checked_rows),
                  (ulong) estimated_rows,
                  (ulong) stats.records,
                  (ulong) checked_rows));
      DBUG_RETURN(estimated_rows * stats.records / checked_rows);
    }
  }
  DBUG_PRINT("info", ("records_in_range(inx %u): %lu",
                      inx,
                      (ulong) estimated_rows));
  DBUG_RETURN(estimated_rows);
}


/**
  Estimate upper bound of number of rows.

  @return Number of rows.
*/

ha_rows ha_partition::estimate_rows_upper_bound()
{
  ha_rows rows, tot_rows= 0;
  handler **file= m_file;
  DBUG_ENTER("ha_partition::estimate_rows_upper_bound");

  do
  {
    if (bitmap_is_set(&(m_part_info->read_partitions), (file - m_file)))
    {
      rows= (*file)->estimate_rows_upper_bound();
      if (rows == HA_POS_ERROR)
        DBUG_RETURN(HA_POS_ERROR);
      tot_rows+= rows;
    }
  } while (*(++file));
  DBUG_RETURN(tot_rows);
}


/*
  Get time to read

  SYNOPSIS
    read_time()
    index                Index number used
    ranges               Number of ranges
    rows                 Number of rows

  RETURN VALUE
    time for read

  DESCRIPTION
    This will be optimised later to include whether or not the index can
    be used with partitioning. To achieve we need to add another parameter
    that specifies how many of the index fields that are bound in the ranges.
    Possibly added as a new call to handlers.
*/

double ha_partition::read_time(uint index, uint ranges, ha_rows rows)
{
  DBUG_ENTER("ha_partition::read_time");

  DBUG_RETURN(m_file[0]->read_time(index, ranges, rows));
}


/**
  Number of rows in table. see handler.h

  @return Number of records in the table (after pruning!)
*/

ha_rows ha_partition::records()
{
  ha_rows rows, tot_rows= 0;
  handler **file;
  DBUG_ENTER("ha_partition::records");

  file= m_file;
  do
  {
    if (bitmap_is_set(&(m_part_info->read_partitions), file - m_file))
    {
      rows= (*file)->records();
      if (rows == HA_POS_ERROR)
        DBUG_RETURN(HA_POS_ERROR);
      tot_rows+= rows;
    }
  } while (*(++file));
  DBUG_RETURN(tot_rows);
}


/*
  Is it ok to switch to a new engine for this table

  SYNOPSIS
    can_switch_engine()

  RETURN VALUE
    TRUE                  Ok
    FALSE                 Not ok

  DESCRIPTION
    Used to ensure that tables with foreign key constraints are not moved
    to engines without foreign key support.
*/

bool ha_partition::can_switch_engines()
{
  handler **file;
  DBUG_ENTER("ha_partition::can_switch_engines");
 
  file= m_file;
  do
  {
    if (!(*file)->can_switch_engines())
      DBUG_RETURN(FALSE);
  } while (*(++file));
  DBUG_RETURN(TRUE);
}


/*
  Is table cache supported

  SYNOPSIS
    table_cache_type()

*/

uint8 ha_partition::table_cache_type()
{
  DBUG_ENTER("ha_partition::table_cache_type");

  DBUG_RETURN(m_file[0]->table_cache_type());
}


/**
  Calculate hash value for KEY partitioning using an array of fields.

  @param field_array   An array of the fields in KEY partitioning

  @return hash_value calculated

  @note Uses the hash function on the character set of the field.
  Integer and floating point fields use the binary character set by default.
*/

uint32 ha_partition::calculate_key_hash_value(Field **field_array)
{
  ulong nr1= 1;
  ulong nr2= 4;

  do
  {
    Field *field= *field_array;
    field->hash(&nr1, &nr2);
  } while (*(++field_array));
  return (uint32) nr1;
}


/****************************************************************************
                MODULE print messages
****************************************************************************/

const char *ha_partition::index_type(uint inx)
{
  uint first_used_partition;
  DBUG_ENTER("ha_partition::index_type");

  first_used_partition= bitmap_get_first_set(&(m_part_info->read_partitions));
  DBUG_ASSERT(first_used_partition != MY_BIT_NONE);
  DBUG_RETURN(m_file[first_used_partition]->index_type(inx));
}


enum row_type ha_partition::get_row_type() const
{
  handler **file;
  enum row_type type= (*m_file)->get_row_type();

  DBUG_ASSERT(bitmap_is_set_all(&(m_part_info->read_partitions)));
  for (file= m_file, file++; *file; file++)
  {
    enum row_type part_type= (*file)->get_row_type();
    if (part_type != type)
      return ROW_TYPE_NOT_USED;
  }

  return type;
}


void ha_partition::print_error(int error, myf errflag)
{
  THD *thd= ha_thd();
  DBUG_ENTER("ha_partition::print_error");

  /* Should probably look for my own errors first */
  DBUG_PRINT("enter", ("error: %d", error));

  if ((error == HA_ERR_NO_PARTITION_FOUND) &&
      ! (thd->lex->alter_info.flags & Alter_info::ALTER_TRUNCATE_PARTITION))
    m_part_info->print_no_partition_found(table);
  else
  {
    /* In case m_file has not been initialized, like in bug#42438 */
    if (m_file)
    {
      if (m_last_part >= m_tot_parts)
      {
        DBUG_ASSERT(0);
        m_last_part= 0;
      }
      m_file[m_last_part]->print_error(error, errflag);
    }
    else
      handler::print_error(error, errflag);
  }
  DBUG_VOID_RETURN;
}


bool ha_partition::get_error_message(int error, String *buf)
{
  DBUG_ENTER("ha_partition::get_error_message");

  /* Should probably look for my own errors first */

  /* In case m_file has not been initialized, like in bug#42438 */
  if (m_file)
    DBUG_RETURN(m_file[m_last_part]->get_error_message(error, buf));
  DBUG_RETURN(handler::get_error_message(error, buf));

}


/****************************************************************************
                MODULE in-place ALTER
****************************************************************************/
/**
  alter_table_flags must be on handler/table level, not on hton level
  due to the ha_partition hton does not know what the underlying hton is.
*/
uint ha_partition::alter_table_flags(uint flags)
{
  uint flags_to_return;
  DBUG_ENTER("ha_partition::alter_table_flags");

  flags_to_return= ht->alter_table_flags(flags);
  flags_to_return|= m_file[0]->alter_table_flags(flags);

  DBUG_RETURN(flags_to_return);
}


/**
  check if copy of data is needed in alter table.
*/
bool ha_partition::check_if_incompatible_data(HA_CREATE_INFO *create_info,
                                              uint table_changes)
{
  handler **file;
  bool ret= COMPATIBLE_DATA_YES;

  /*
    The check for any partitioning related changes have already been done
    in mysql_alter_table (by fix_partition_func), so it is only up to
    the underlying handlers.
  */
  for (file= m_file; *file; file++)
    if ((ret=  (*file)->check_if_incompatible_data(create_info,
                                                   table_changes)) !=
        COMPATIBLE_DATA_YES)
      break;
  return ret;
}


/**
  Support of in-place alter table.
*/

/**
  Helper class for in-place alter, see handler.h
*/

class ha_partition_inplace_ctx : public inplace_alter_handler_ctx
{
public:
  inplace_alter_handler_ctx **handler_ctx_array;
  bool rollback_done;
private:
  uint m_tot_parts;

public:
  ha_partition_inplace_ctx(THD *thd, uint tot_parts)
    : inplace_alter_handler_ctx(),
      handler_ctx_array(NULL),
      rollback_done(false),
      m_tot_parts(tot_parts)
  {}

  ~ha_partition_inplace_ctx()
  {
    if (handler_ctx_array)
    {
      for (uint index= 0; index < m_tot_parts; index++)
        delete handler_ctx_array[index];
    }
  }
};


enum_alter_inplace_result
ha_partition::check_if_supported_inplace_alter(TABLE *altered_table,
                                               Alter_inplace_info *ha_alter_info)
{
  uint index= 0;
  enum_alter_inplace_result result= HA_ALTER_INPLACE_NO_LOCK;
  ha_partition_inplace_ctx *part_inplace_ctx;
  THD *thd= ha_thd();

  DBUG_ENTER("ha_partition::check_if_supported_inplace_alter");

  part_inplace_ctx=
    new (thd->mem_root) ha_partition_inplace_ctx(thd, m_tot_parts);
  if (!part_inplace_ctx)
    DBUG_RETURN(HA_ALTER_ERROR);

  part_inplace_ctx->handler_ctx_array= (inplace_alter_handler_ctx **)
    thd->alloc(sizeof(inplace_alter_handler_ctx *) * m_tot_parts);
  if (!part_inplace_ctx->handler_ctx_array)
    DBUG_RETURN(HA_ALTER_ERROR);

  for (index= 0; index < m_tot_parts; index++)
    part_inplace_ctx->handler_ctx_array[index]= NULL;

  for (index= 0; index < m_tot_parts; index++)
  {
    enum_alter_inplace_result p_result=
      m_file[index]->check_if_supported_inplace_alter(altered_table,
                                                      ha_alter_info);
    part_inplace_ctx->handler_ctx_array[index]= ha_alter_info->handler_ctx;

    if (p_result < result)
      result= p_result;
    if (result == HA_ALTER_ERROR)
      break;
  }
  ha_alter_info->handler_ctx= part_inplace_ctx;

  DBUG_RETURN(result);
}


bool ha_partition::prepare_inplace_alter_table(TABLE *altered_table,
                                               Alter_inplace_info *ha_alter_info)
{
  uint index= 0;
  bool error= false;
  ha_partition_inplace_ctx *part_inplace_ctx;

  DBUG_ENTER("ha_partition::prepare_inplace_alter_table");

  part_inplace_ctx=
    static_cast<class ha_partition_inplace_ctx*>(ha_alter_info->handler_ctx);

  for (index= 0; index < m_tot_parts && !error; index++)
  {
    ha_alter_info->handler_ctx= part_inplace_ctx->handler_ctx_array[index];
    if (m_file[index]->ha_prepare_inplace_alter_table(altered_table,
                                                      ha_alter_info))
      error= true;
    part_inplace_ctx->handler_ctx_array[index]= ha_alter_info->handler_ctx;
  }
  ha_alter_info->handler_ctx= part_inplace_ctx;

  DBUG_RETURN(error);
}


bool ha_partition::inplace_alter_table(TABLE *altered_table,
                                       Alter_inplace_info *ha_alter_info)
{
  uint index= 0;
  bool error= false;
  ha_partition_inplace_ctx *part_inplace_ctx;

  DBUG_ENTER("ha_partition::inplace_alter_table");

  part_inplace_ctx=
    static_cast<class ha_partition_inplace_ctx*>(ha_alter_info->handler_ctx);

  for (index= 0; index < m_tot_parts && !error; index++)
  {
    ha_alter_info->handler_ctx= part_inplace_ctx->handler_ctx_array[index];
    if (m_file[index]->ha_inplace_alter_table(altered_table,
                                              ha_alter_info))
      error= true;
    part_inplace_ctx->handler_ctx_array[index]= ha_alter_info->handler_ctx;
  }
  ha_alter_info->handler_ctx= part_inplace_ctx;

  DBUG_RETURN(error);
}


/*
  Note that this function will try rollback failed ADD INDEX by
  executing DROP INDEX for the indexes that were committed (if any)
  before the error occured. This means that the underlying storage
  engine must be able to drop index in-place with X-lock held.
  (As X-lock will be held here if new indexes are to be committed)
*/
bool ha_partition::commit_inplace_alter_table(TABLE *altered_table,
                                              Alter_inplace_info *ha_alter_info,
                                              bool commit)
{
  uint index= 0;
  ha_partition_inplace_ctx *part_inplace_ctx;

  DBUG_ENTER("ha_partition::commit_inplace_alter_table");

  part_inplace_ctx=
    static_cast<class ha_partition_inplace_ctx*>(ha_alter_info->handler_ctx);

  if (!commit && part_inplace_ctx->rollback_done)
    DBUG_RETURN(false); // We have already rolled back changes.

  for (index= 0; index < m_tot_parts; index++)
  {
    ha_alter_info->handler_ctx= part_inplace_ctx->handler_ctx_array[index];
    if (m_file[index]->ha_commit_inplace_alter_table(altered_table,
                                                     ha_alter_info, commit))
    {
      part_inplace_ctx->handler_ctx_array[index]= ha_alter_info->handler_ctx;
      goto err;
    }
    part_inplace_ctx->handler_ctx_array[index]= ha_alter_info->handler_ctx;
    DBUG_EXECUTE_IF("ha_partition_fail_final_add_index", {
      /* Simulate failure by rollback of the second partition */
      if (m_tot_parts > 1)
      {
        index++;
        ha_alter_info->handler_ctx= part_inplace_ctx->handler_ctx_array[index];
        m_file[index]->ha_commit_inplace_alter_table(altered_table,
                                                     ha_alter_info, false);
        part_inplace_ctx->handler_ctx_array[index]= ha_alter_info->handler_ctx;
        goto err;
      }
    });
  }
  ha_alter_info->handler_ctx= part_inplace_ctx;

  DBUG_RETURN(false);

err:
  ha_alter_info->handler_ctx= part_inplace_ctx;
  /*
    Reverting committed changes is (for now) only possible for ADD INDEX
    For other changes we will just try to rollback changes.
  */
  if (index > 0 &&
      ha_alter_info->handler_flags & (Alter_inplace_info::ADD_INDEX |
                                      Alter_inplace_info::ADD_UNIQUE_INDEX |
                                      Alter_inplace_info::ADD_PK_INDEX))
  {
    Alter_inplace_info drop_info(ha_alter_info->create_info,
                                 ha_alter_info->alter_info,
                                 NULL, 0,
                                 ha_alter_info->ignore);

    if (ha_alter_info->handler_flags & Alter_inplace_info::ADD_INDEX)
      drop_info.handler_flags|= Alter_inplace_info::DROP_INDEX;
    if (ha_alter_info->handler_flags & Alter_inplace_info::ADD_UNIQUE_INDEX)
      drop_info.handler_flags|= Alter_inplace_info::DROP_UNIQUE_INDEX;
    if (ha_alter_info->handler_flags & Alter_inplace_info::ADD_PK_INDEX)
      drop_info.handler_flags|= Alter_inplace_info::DROP_PK_INDEX;
    drop_info.index_drop_count= ha_alter_info->index_add_count;
    drop_info.index_drop_buffer=
      (KEY**) ha_thd()->alloc(sizeof(KEY*) * drop_info.index_drop_count);
    if (!drop_info.index_drop_buffer)
    {
      sql_print_error("Failed with error handling of adding index:\n"
                      "committing index failed, and when trying to revert "
                      "already committed partitions we failed allocating\n"
                      "memory for the index for table '%s'",
                      table_share->table_name.str);
      DBUG_RETURN(true);
    }
    for (uint i= 0; i < drop_info.index_drop_count; i++)
      drop_info.index_drop_buffer[i]=
        &ha_alter_info->key_info_buffer[ha_alter_info->index_add_buffer[i]];

    // Drop index for each partition where we already committed new index.
    for (uint i= 0; i < index; i++)
    {
      bool error= m_file[i]->ha_prepare_inplace_alter_table(altered_table,
                                                            &drop_info);
      error|= m_file[i]->ha_inplace_alter_table(altered_table, &drop_info);
      error|= m_file[i]->ha_commit_inplace_alter_table(altered_table,
                                                       &drop_info, true);
      if (error)
        sql_print_error("Failed with error handling of adding index:\n"
                        "committing index failed, and when trying to revert "
                        "already committed partitions we failed removing\n"
                        "the index for table '%s' partition nr %d",
                        table_share->table_name.str, i);
    }

    // Rollback uncommitted changes.
    for (uint i= index+1; i < m_tot_parts; i++)
    {
      ha_alter_info->handler_ctx= part_inplace_ctx->handler_ctx_array[i];
      if (m_file[i]->ha_commit_inplace_alter_table(altered_table,
                                                   ha_alter_info, false))
      {
        /* How could this happen? */
        sql_print_error("Failed with error handling of adding index:\n"
                        "Rollback of add_index failed for table\n"
                        "'%s' partition nr %d",
                        table_share->table_name.str, i);
      }
      part_inplace_ctx->handler_ctx_array[i]= ha_alter_info->handler_ctx;
    }

    // We have now reverted/rolled back changes. Set flag to prevent
    // it from being done again.
    part_inplace_ctx->rollback_done= true;

    print_error(HA_ERR_NO_PARTITION_FOUND, MYF(0));
  }

  ha_alter_info->handler_ctx= part_inplace_ctx;

  DBUG_RETURN(true);
}


void ha_partition::notify_table_changed()
{
  handler **file;

  DBUG_ENTER("ha_partition::notify_table_changed");

  for (file= m_file; *file; file++)
    (*file)->ha_notify_table_changed();

  DBUG_VOID_RETURN;
}


/*
  If frm_error() is called then we will use this to to find out what file
  extensions exist for the storage engine. This is also used by the default
  rename_table and delete_table method in handler.cc.
*/

static const char *ha_partition_ext[]=
{
  ha_par_ext, NullS
};

const char **ha_partition::bas_ext() const
{ return ha_partition_ext; }


uint ha_partition::min_of_the_max_uint(
                       uint (handler::*operator_func)(void) const) const
{
  handler **file;
  uint min_of_the_max= ((*m_file)->*operator_func)();

  for (file= m_file+1; *file; file++)
  {
    uint tmp= ((*file)->*operator_func)();
    set_if_smaller(min_of_the_max, tmp);
  }
  return min_of_the_max;
}


uint ha_partition::max_supported_key_parts() const
{
  return min_of_the_max_uint(&handler::max_supported_key_parts);
}


uint ha_partition::max_supported_key_length() const
{
  return min_of_the_max_uint(&handler::max_supported_key_length);
}


uint ha_partition::max_supported_key_part_length() const
{
  return min_of_the_max_uint(&handler::max_supported_key_part_length);
}


uint ha_partition::max_supported_record_length() const
{
  return min_of_the_max_uint(&handler::max_supported_record_length);
}


uint ha_partition::max_supported_keys() const
{
  return min_of_the_max_uint(&handler::max_supported_keys);
}


uint ha_partition::extra_rec_buf_length() const
{
  handler **file;
  uint max= (*m_file)->extra_rec_buf_length();

  for (file= m_file, file++; *file; file++)
    if (max < (*file)->extra_rec_buf_length())
      max= (*file)->extra_rec_buf_length();
  return max;
}


uint ha_partition::min_record_length(uint options) const
{
  handler **file;
  uint max= (*m_file)->min_record_length(options);

  for (file= m_file, file++; *file; file++)
    if (max < (*file)->min_record_length(options))
      max= (*file)->min_record_length(options);
  return max;
}


/****************************************************************************
                MODULE compare records
****************************************************************************/
/*
  Compare two positions

  SYNOPSIS
    cmp_ref()
    ref1                   First position
    ref2                   Second position

  RETURN VALUE
    <0                     ref1 < ref2
    0                      Equal
    >0                     ref1 > ref2

  DESCRIPTION
    We get two references and need to check if those records are the same.
    If they belong to different partitions we decide that they are not
    the same record. Otherwise we use the particular handler to decide if
    they are the same. Sort in partition id order if not equal.
*/

int ha_partition::cmp_ref(const uchar *ref1, const uchar *ref2)
{
  uint part_id;
  my_ptrdiff_t diff1, diff2;
  handler *file;
  DBUG_ENTER("ha_partition::cmp_ref");

  if ((ref1[0] == ref2[0]) && (ref1[1] == ref2[1]))
  {
    part_id= uint2korr(ref1);
    file= m_file[part_id];
    DBUG_ASSERT(part_id < m_tot_parts);
    DBUG_RETURN(file->cmp_ref((ref1 + PARTITION_BYTES_IN_POS),
			      (ref2 + PARTITION_BYTES_IN_POS)));
  }
  diff1= ref2[1] - ref1[1];
  diff2= ref2[0] - ref1[0];
  if (diff1 > 0)
  {
    DBUG_RETURN(-1);
  }
  if (diff1 < 0)
  {
    DBUG_RETURN(+1);
  }
  if (diff2 > 0)
  {
    DBUG_RETURN(-1);
  }
  DBUG_RETURN(+1);
}


/****************************************************************************
                MODULE auto increment
****************************************************************************/


int ha_partition::reset_auto_increment(ulonglong value)
{
  handler **file= m_file;
  int res;
  DBUG_ENTER("ha_partition::reset_auto_increment");
  lock_auto_increment();
  part_share->auto_inc_initialized= false;
  part_share->next_auto_inc_val= 0;
  do
  {
    if ((res= (*file)->ha_reset_auto_increment(value)) != 0)
      break;
  } while (*(++file));
  unlock_auto_increment();
  DBUG_RETURN(res);
}


/**
  This method is called by update_auto_increment which in turn is called
  by the individual handlers as part of write_row. We use the
  part_share->next_auto_inc_val, or search all
  partitions for the highest auto_increment_value if not initialized or
  if auto_increment field is a secondary part of a key, we must search
  every partition when holding a mutex to be sure of correctness.
*/

void ha_partition::get_auto_increment(ulonglong offset, ulonglong increment,
                                      ulonglong nb_desired_values,
                                      ulonglong *first_value,
                                      ulonglong *nb_reserved_values)
{
  DBUG_ENTER("ha_partition::get_auto_increment");
  DBUG_PRINT("info", ("offset: %lu inc: %lu desired_values: %lu "
                      "first_value: %lu", (ulong) offset, (ulong) increment,
                      (ulong) nb_desired_values, (ulong) *first_value));
  DBUG_ASSERT(increment && nb_desired_values);
  *first_value= 0;
  if (table->s->next_number_keypart)
  {
    /*
      next_number_keypart is != 0 if the auto_increment column is a secondary
      column in the index (it is allowed in MyISAM)
    */
    DBUG_PRINT("info", ("next_number_keypart != 0"));
    ulonglong nb_reserved_values_part;
    ulonglong first_value_part, max_first_value;
    handler **file= m_file;
    first_value_part= max_first_value= *first_value;
    /* Must lock and find highest value among all partitions. */
    lock_auto_increment();
    do
    {
      /* Only nb_desired_values = 1 makes sense */
      (*file)->get_auto_increment(offset, increment, 1,
                                 &first_value_part, &nb_reserved_values_part);
      if (first_value_part == ULONGLONG_MAX) // error in one partition
      {
        *first_value= first_value_part;
        /* log that the error was between table/partition handler */
        sql_print_error("Partition failed to reserve auto_increment value");
        unlock_auto_increment();
        DBUG_VOID_RETURN;
      }
      DBUG_PRINT("info", ("first_value_part: %lu", (ulong) first_value_part));
      set_if_bigger(max_first_value, first_value_part);
    } while (*(++file));
    *first_value= max_first_value;
    *nb_reserved_values= 1;
    unlock_auto_increment();
  }
  else
  {
    THD *thd= ha_thd();
    /*
      This is initialized in the beginning of the first write_row call.
    */
    DBUG_ASSERT(part_share->auto_inc_initialized);
    /*
      Get a lock for handling the auto_increment in part_share
      for avoiding two concurrent statements getting the same number.
    */ 

    lock_auto_increment();

    /*
      In a multi-row insert statement like INSERT SELECT and LOAD DATA
      where the number of candidate rows to insert is not known in advance
      we must hold a lock/mutex for the whole statement if we have statement
      based replication. Because the statement-based binary log contains
      only the first generated value used by the statement, and slaves assumes
      all other generated values used by this statement were consecutive to
      this first one, we must exclusively lock the generator until the statement
      is done.
    */
    if (!auto_increment_safe_stmt_log_lock &&
        thd->lex->sql_command != SQLCOM_INSERT &&
        mysql_bin_log.is_open() &&
        !thd->is_current_stmt_binlog_format_row() &&
        (thd->variables.option_bits & OPTION_BIN_LOG))
    {
      DBUG_PRINT("info", ("locking auto_increment_safe_stmt_log_lock"));
      auto_increment_safe_stmt_log_lock= TRUE;
    }

    /* this gets corrected (for offset/increment) in update_auto_increment */
    *first_value= part_share->next_auto_inc_val;
    part_share->next_auto_inc_val+= nb_desired_values * increment;

    unlock_auto_increment();
    DBUG_PRINT("info", ("*first_value: %lu", (ulong) *first_value));
    *nb_reserved_values= nb_desired_values;
  }
  DBUG_VOID_RETURN;
}

void ha_partition::release_auto_increment()
{
  DBUG_ENTER("ha_partition::release_auto_increment");

  if (table->s->next_number_keypart)
  {
    for (uint i= 0; i < m_tot_parts; i++)
      if (bitmap_is_set(&(m_part_info->lock_partitions), i))
        m_file[i]->ha_release_auto_increment();
  }
  else if (next_insert_id)
  {
    ulonglong next_auto_inc_val;
    lock_auto_increment();
    next_auto_inc_val= part_share->next_auto_inc_val;
    /*
      If the current auto_increment values is lower than the reserved
      value, and the reserved value was reserved by this thread,
      we can lower the reserved value.
    */
    if (next_insert_id < next_auto_inc_val &&
        auto_inc_interval_for_cur_row.maximum() >= next_auto_inc_val)
    {
      THD *thd= ha_thd();
      /*
        Check that we do not lower the value because of a failed insert
        with SET INSERT_ID, i.e. forced/non generated values.
      */
      if (thd->auto_inc_intervals_forced.maximum() < next_insert_id)
        part_share->next_auto_inc_val= next_insert_id;
    }
    DBUG_PRINT("info", ("part_share->next_auto_inc_val: %lu",
                        (ulong) part_share->next_auto_inc_val));

    /* Unlock the multi row statement lock taken in get_auto_increment */
    if (auto_increment_safe_stmt_log_lock)
    {
      auto_increment_safe_stmt_log_lock= FALSE;
      DBUG_PRINT("info", ("unlocking auto_increment_safe_stmt_log_lock"));
    }

    unlock_auto_increment();
  }
  DBUG_VOID_RETURN;
}

/****************************************************************************
                MODULE initialize handler for HANDLER call
****************************************************************************/

void ha_partition::init_table_handle_for_HANDLER()
{
  return;
}


/**
  Return the checksum of the table (all partitions)
*/

uint ha_partition::checksum() const
{
  ha_checksum sum= 0;

  DBUG_ENTER("ha_partition::checksum");
  if ((table_flags() & HA_HAS_CHECKSUM))
  {
    handler **file= m_file;
    do
    {
      sum+= (*file)->checksum();
    } while (*(++file));
  }
  DBUG_RETURN(sum);
}


/****************************************************************************
                MODULE enable/disable indexes
****************************************************************************/

/*
  Disable indexes for a while
  SYNOPSIS
    disable_indexes()
    mode                      Mode
  RETURN VALUES
    0                         Success
    != 0                      Error
*/

int ha_partition::disable_indexes(uint mode)
{
  handler **file;
  int error= 0;

  DBUG_ASSERT(bitmap_is_set_all(&(m_part_info->lock_partitions)));
  for (file= m_file; *file; file++)
  {
    if ((error= (*file)->ha_disable_indexes(mode)))
      break;
  }
  return error;
}


/*
  Enable indexes again
  SYNOPSIS
    enable_indexes()
    mode                      Mode
  RETURN VALUES
    0                         Success
    != 0                      Error
*/

int ha_partition::enable_indexes(uint mode)
{
  handler **file;
  int error= 0;

  DBUG_ASSERT(bitmap_is_set_all(&(m_part_info->lock_partitions)));
  for (file= m_file; *file; file++)
  {
    if ((error= (*file)->ha_enable_indexes(mode)))
      break;
  }
  return error;
}


/*
  Check if indexes are disabled
  SYNOPSIS
    indexes_are_disabled()

  RETURN VALUES
    0                      Indexes are enabled
    != 0                   Indexes are disabled
*/

int ha_partition::indexes_are_disabled(void)
{
  handler **file;
  int error= 0;

  DBUG_ASSERT(bitmap_is_set_all(&(m_part_info->lock_partitions)));
  for (file= m_file; *file; file++)
  {
    if ((error= (*file)->indexes_are_disabled()))
      break;
  }
  return error;
}


struct st_mysql_storage_engine partition_storage_engine=
{ MYSQL_HANDLERTON_INTERFACE_VERSION };

mysql_declare_plugin(partition)
{
  MYSQL_STORAGE_ENGINE_PLUGIN,
  &partition_storage_engine,
  "partition",
  "Mikael Ronstrom, MySQL AB",
  "Partition Storage Engine Helper",
  PLUGIN_LICENSE_GPL,
  partition_initialize, /* Plugin Init */
  NULL, /* Plugin Deinit */
  0x0100, /* 1.0 */
  NULL,                       /* status variables                */
  NULL,                       /* system variables                */
  NULL,                       /* config options                  */
  0,                          /* flags                           */
}
mysql_declare_plugin_end;

#endif<|MERGE_RESOLUTION|>--- conflicted
+++ resolved
@@ -6685,11 +6685,7 @@
   uint i, max_used_partitions, tot_used_partitions;
   DBUG_ENTER("ha_partition::min_rows_for_estimate");
 
-<<<<<<< HEAD
   tot_used_partitions= bitmap_bits_set(&m_part_info->read_partitions);
-  DBUG_ASSERT(tot_used_partitions);
-=======
-  tot_used_partitions= bitmap_bits_set(&m_part_info->used_partitions);
 
   /*
     All partitions might have been left as unused during partition pruning
@@ -6701,7 +6697,6 @@
   */
   if (!tot_used_partitions)
     DBUG_RETURN(0);
->>>>>>> bed97f20
 
   /*
     Allow O(log2(tot_partitions)) increase in number of used partitions.
