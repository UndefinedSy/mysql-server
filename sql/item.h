#ifndef ITEM_INCLUDED
#define ITEM_INCLUDED

/* Copyright (c) 2000, 2012, Oracle and/or its affiliates. All rights reserved.

   This program is free software; you can redistribute it and/or modify
   it under the terms of the GNU General Public License as published by
   the Free Software Foundation; version 2 of the License.

   This program is distributed in the hope that it will be useful,
   but WITHOUT ANY WARRANTY; without even the implied warranty of
   MERCHANTABILITY or FITNESS FOR A PARTICULAR PURPOSE.  See the
   GNU General Public License for more details.

   You should have received a copy of the GNU General Public License
   along with this program; if not, write to the Free Software
   Foundation, Inc., 51 Franklin St, Fifth Floor, Boston, MA 02110-1301  USA */


#include "sql_priv.h"                /* STRING_BUFFER_USUAL_SIZE */
#include "unireg.h"
#include "sql_const.h"                 /* RAND_TABLE_BIT, MAX_FIELD_NAME */
#include "unireg.h"                    // REQUIRED: for other includes
#include "thr_malloc.h"                         /* sql_calloc */
#include "field.h"                              /* Derivation */
#include "sql_array.h"

class Protocol;
struct TABLE_LIST;
void item_init(void);			/* Init item functions */
class Item_field;
class user_var_entry;

typedef Bounds_checked_array<Item*> Ref_ptr_array;

static inline uint32
char_to_byte_length_safe(uint32 char_length_arg, uint32 mbmaxlen_arg)
{
   ulonglong tmp= ((ulonglong) char_length_arg) * mbmaxlen_arg;
   return (tmp > UINT_MAX32) ? (uint32) UINT_MAX32 : (uint32) tmp;
}


/*
   "Declared Type Collation"
   A combination of collation and its derivation.

  Flags for collation aggregation modes:
  MY_COLL_ALLOW_SUPERSET_CONV  - allow conversion to a superset
  MY_COLL_ALLOW_COERCIBLE_CONV - allow conversion of a coercible value
                                 (i.e. constant).
  MY_COLL_ALLOW_CONV           - allow any kind of conversion
                                 (combination of the above two)
  MY_COLL_ALLOW_NUMERIC_CONV   - if all items were numbers, convert to
                                 @@character_set_connection
  MY_COLL_DISALLOW_NONE        - don't allow return DERIVATION_NONE
                                 (e.g. when aggregating for comparison)
  MY_COLL_CMP_CONV             - combination of MY_COLL_ALLOW_CONV
                                 and MY_COLL_DISALLOW_NONE
*/

#define MY_COLL_ALLOW_SUPERSET_CONV   1
#define MY_COLL_ALLOW_COERCIBLE_CONV  2
#define MY_COLL_DISALLOW_NONE         4
#define MY_COLL_ALLOW_NUMERIC_CONV    8

#define MY_COLL_ALLOW_CONV (MY_COLL_ALLOW_SUPERSET_CONV | MY_COLL_ALLOW_COERCIBLE_CONV)
#define MY_COLL_CMP_CONV   (MY_COLL_ALLOW_CONV | MY_COLL_DISALLOW_NONE)

class DTCollation {
public:
  const CHARSET_INFO *collation;
  enum Derivation derivation;
  uint repertoire;
  
  void set_repertoire_from_charset(const CHARSET_INFO *cs)
  {
    repertoire= cs->state & MY_CS_PUREASCII ?
                MY_REPERTOIRE_ASCII : MY_REPERTOIRE_UNICODE30;
  }
  DTCollation()
  {
    collation= &my_charset_bin;
    derivation= DERIVATION_NONE;
    repertoire= MY_REPERTOIRE_UNICODE30;
  }
  DTCollation(const CHARSET_INFO *collation_arg, Derivation derivation_arg)
  {
    collation= collation_arg;
    derivation= derivation_arg;
    set_repertoire_from_charset(collation_arg);
  }
  void set(DTCollation &dt)
  { 
    collation= dt.collation;
    derivation= dt.derivation;
    repertoire= dt.repertoire;
  }
  void set(const CHARSET_INFO *collation_arg, Derivation derivation_arg)
  {
    collation= collation_arg;
    derivation= derivation_arg;
    set_repertoire_from_charset(collation_arg);
  }
  void set(const CHARSET_INFO *collation_arg,
           Derivation derivation_arg,
           uint repertoire_arg)
  {
    collation= collation_arg;
    derivation= derivation_arg;
    repertoire= repertoire_arg;
  }
  void set_numeric()
  {
    collation= &my_charset_numeric;
    derivation= DERIVATION_NUMERIC;
    repertoire= MY_REPERTOIRE_NUMERIC;
  }
  void set(const CHARSET_INFO *collation_arg)
  {
    collation= collation_arg;
    set_repertoire_from_charset(collation_arg);
  }
  void set(Derivation derivation_arg)
  { derivation= derivation_arg; }
  void set_repertoire(uint repertoire_arg)
  { repertoire= repertoire_arg; }
  bool aggregate(DTCollation &dt, uint flags= 0);
  bool set(DTCollation &dt1, DTCollation &dt2, uint flags= 0)
  { set(dt1); return aggregate(dt2, flags); }
  const char *derivation_name() const
  {
    switch(derivation)
    {
      case DERIVATION_NUMERIC:   return "NUMERIC";
      case DERIVATION_IGNORABLE: return "IGNORABLE";
      case DERIVATION_COERCIBLE: return "COERCIBLE";
      case DERIVATION_IMPLICIT:  return "IMPLICIT";
      case DERIVATION_SYSCONST:  return "SYSCONST";
      case DERIVATION_EXPLICIT:  return "EXPLICIT";
      case DERIVATION_NONE:      return "NONE";
      default: return "UNKNOWN";
    }
  }
};

/*************************************************************************/

/**
  Storage for name strings.
  Enpowers Simple_cstring with allocation routines from the sql_strmake family.

  This class must stay as small as possible as we often 
  pass it into functions using call-by-value evaluation.

  Don't add new members or virual methods into this class!
*/
class Name_string: public Simple_cstring
{
private:
  void set_or_copy(const char *str, size_t length, bool is_null_terminated)
  {
    if (is_null_terminated)
      set(str, length);
    else
      copy(str, length);  
  }
public:
  Name_string(): Simple_cstring() {}
  /*
    Please do NOT add constructor Name_string(const char *str) !
    It will involve hidden strlen() call, which can affect
    performance negatively. Use Name_string(str, len) instead.
  */
  Name_string(const char *str, size_t length):
    Simple_cstring(str, length) {}
  Name_string(const LEX_STRING str): Simple_cstring(str) {}
  Name_string(const char *str, size_t length, bool is_null_terminated):
    Simple_cstring()
  {
    set_or_copy(str, length, is_null_terminated);
  }
  Name_string(const LEX_STRING str, bool is_null_terminated):
    Simple_cstring()
  {
    set_or_copy(str.str, str.length, is_null_terminated);
  }
  /**
    Allocate space using sql_strmake() or sql_strmake_with_convert().
  */
  void copy(const char *str, size_t length, const CHARSET_INFO *cs);
  /**
    Variants for copy(), for various argument combinations.
  */
  void copy(const char *str, size_t length)
  {
    copy(str, length, system_charset_info);
  }
  void copy(const char *str)
  {
    copy(str, (str ? strlen(str) : 0), system_charset_info);
  }
  void copy(const LEX_STRING lex)
  {
    copy(lex.str, lex.length);
  }
  void copy(const LEX_STRING *lex)
  {
    copy(lex->str, lex->length);
  }
  void copy(const Name_string str)
  {
    copy(str.ptr(), str.length());
  }
  /**
    Compare name to another name in C string, case insensitively.
  */
  bool eq(const char *str) const
  {
    DBUG_ASSERT(str && ptr());
    return my_strcasecmp(system_charset_info, ptr(), str) == 0;
  }
  bool eq_safe(const char *str) const
  {
    return is_set() && str && eq(str);
  }
  /**
    Compare name to another name in Name_string, case insensitively.
  */
  bool eq(const Name_string name) const
  {
    return eq(name.ptr());
  }
  bool eq_safe(const Name_string name) const
  {
    return is_set() && name.is_set() && eq(name);
  }
};


#define NAME_STRING(x)  Name_string(C_STRING_WITH_LEN(x))


extern const Name_string null_name_string;


/**
  Storage for Item names.
  Adds "autogenerated" flag and warning functionality to Name_string.
*/
class Item_name_string: public Name_string
{
private:
  bool m_is_autogenerated; /* indicates if name of this Item
                              was autogenerated or set by user */
public:
  Item_name_string(): Name_string(), m_is_autogenerated(true)
  { }
  Item_name_string(const Name_string name)
    :Name_string(name), m_is_autogenerated(true)
  { }
  /**
    Set m_is_autogenerated flag to the given value.
  */
  void set_autogenerated(bool is_autogenerated)
  {
    m_is_autogenerated= is_autogenerated;
  }
  /**
    Return the auto-generated flag.
  */
  bool is_autogenerated() const { return m_is_autogenerated; }
  using Name_string::copy;
  /**
    Copy name together with autogenerated flag.
    Produce a warning if name was cut.
  */
  void copy(const char *str_arg, size_t length_arg, const CHARSET_INFO *cs_arg,
           bool is_autogenerated_arg);
};



/*************************************************************************/
/*
  A framework to easily handle different return types for hybrid items
  (hybrid item is an item whose operand can be of any type, e.g. integer,
  real, decimal).
*/

struct Hybrid_type_traits;

struct Hybrid_type
{
  longlong integer;

  double real;
  /*
    Use two decimal buffers interchangeably to speed up += operation
    which has no native support in decimal library.
    Hybrid_type+= arg is implemented as dec_buf[1]= dec_buf[0] + arg.
    The third decimal is used as a handy temporary storage.
  */
  my_decimal dec_buf[3];
  int used_dec_buf_no;

  /*
    Traits moved to a separate class to
      a) be able to easily change object traits in runtime
      b) they work as a differentiator for the union above
  */
  const Hybrid_type_traits *traits;

  Hybrid_type() {}
  /* XXX: add traits->copy() when needed */
  Hybrid_type(const Hybrid_type &rhs) :traits(rhs.traits) {}
};


/* Hybryd_type_traits interface + default implementation for REAL_RESULT */

struct Hybrid_type_traits
{
  virtual Item_result type() const { return REAL_RESULT; }

  virtual void
  fix_length_and_dec(Item *item, Item *arg) const;

  /* Hybrid_type operations. */
  virtual void set_zero(Hybrid_type *val) const { val->real= 0.0; }
  virtual void add(Hybrid_type *val, Field *f) const
  { val->real+= f->val_real(); }
  virtual void div(Hybrid_type *val, ulonglong u) const
  { val->real/= ulonglong2double(u); }

  virtual longlong val_int(Hybrid_type *val, bool unsigned_flag) const
  { return (longlong) rint(val->real); }
  virtual double val_real(Hybrid_type *val) const { return val->real; }
  virtual my_decimal *val_decimal(Hybrid_type *val, my_decimal *buf) const;
  virtual String *val_str(Hybrid_type *val, String *buf, uint8 decimals) const;
  static const Hybrid_type_traits *instance();
  Hybrid_type_traits() {}
  virtual ~Hybrid_type_traits() {}
};


struct Hybrid_type_traits_decimal: public Hybrid_type_traits
{
  virtual Item_result type() const { return DECIMAL_RESULT; }

  virtual void
  fix_length_and_dec(Item *arg, Item *item) const;

  /* Hybrid_type operations. */
  virtual void set_zero(Hybrid_type *val) const;
  virtual void add(Hybrid_type *val, Field *f) const;
  virtual void div(Hybrid_type *val, ulonglong u) const;

  virtual longlong val_int(Hybrid_type *val, bool unsigned_flag) const;
  virtual double val_real(Hybrid_type *val) const;
  virtual my_decimal *val_decimal(Hybrid_type *val, my_decimal *buf) const
  { return &val->dec_buf[val->used_dec_buf_no]; }
  virtual String *val_str(Hybrid_type *val, String *buf, uint8 decimals) const;
  static const Hybrid_type_traits_decimal *instance();
  Hybrid_type_traits_decimal() {};
};


struct Hybrid_type_traits_integer: public Hybrid_type_traits
{
  virtual Item_result type() const { return INT_RESULT; }

  virtual void
  fix_length_and_dec(Item *arg, Item *item) const;

  /* Hybrid_type operations. */
  virtual void set_zero(Hybrid_type *val) const
  { val->integer= 0; }
  virtual void add(Hybrid_type *val, Field *f) const
  { val->integer+= f->val_int(); }
  virtual void div(Hybrid_type *val, ulonglong u) const
  { val->integer/= (longlong) u; }

  virtual longlong val_int(Hybrid_type *val, bool unsigned_flag) const
  { return val->integer; }
  virtual double val_real(Hybrid_type *val) const
  { return (double) val->integer; }
  virtual my_decimal *val_decimal(Hybrid_type *val, my_decimal *buf) const
  {
    int2my_decimal(E_DEC_FATAL_ERROR, val->integer, 0, &val->dec_buf[2]);
    return &val->dec_buf[2];
  }
  virtual String *val_str(Hybrid_type *val, String *buf, uint8 decimals) const
  { buf->set(val->integer, &my_charset_bin); return buf;}
  static const Hybrid_type_traits_integer *instance();
  Hybrid_type_traits_integer() {};
};


void dummy_error_processor(THD *thd, void *data);

void view_error_processor(THD *thd, void *data);

/*
  Instances of Name_resolution_context store the information necesary for
  name resolution of Items and other context analysis of a query made in
  fix_fields().

  This structure is a part of SELECT_LEX, a pointer to this structure is
  assigned when an item is created (which happens mostly during  parsing
  (sql_yacc.yy)), but the structure itself will be initialized after parsing
  is complete

  TODO: move subquery of INSERT ... SELECT and CREATE ... SELECT to
  separate SELECT_LEX which allow to remove tricks of changing this
  structure before and after INSERT/CREATE and its SELECT to make correct
  field name resolution.
*/
struct Name_resolution_context: Sql_alloc
{
  /*
    The name resolution context to search in when an Item cannot be
    resolved in this context (the context of an outer select)
  */
  Name_resolution_context *outer_context;

  /*
    List of tables used to resolve the items of this context.  Usually these
    are tables from the FROM clause of SELECT statement.  The exceptions are
    INSERT ... SELECT and CREATE ... SELECT statements, where SELECT
    subquery is not moved to a separate SELECT_LEX.  For these types of
    statements we have to change this member dynamically to ensure correct
    name resolution of different parts of the statement.
  */
  TABLE_LIST *table_list;
  /*
    In most cases the two table references below replace 'table_list' above
    for the purpose of name resolution. The first and last name resolution
    table references allow us to search only in a sub-tree of the nested
    join tree in a FROM clause. This is needed for NATURAL JOIN, JOIN ... USING
    and JOIN ... ON. 
  */
  TABLE_LIST *first_name_resolution_table;
  /*
    Last table to search in the list of leaf table references that begins
    with first_name_resolution_table.
  */
  TABLE_LIST *last_name_resolution_table;

  /*
    SELECT_LEX item belong to, in case of merged VIEW it can differ from
    SELECT_LEX where item was created, so we can't use table_list/field_list
    from there
  */
  st_select_lex *select_lex;

  /*
    Processor of errors caused during Item name resolving, now used only to
    hide underlying tables in errors about views (i.e. it substitute some
    errors for views)
  */
  void (*error_processor)(THD *, void *);
  void *error_processor_data;

  /*
    When TRUE items are resolved in this context both against the
    SELECT list and this->table_list. If FALSE, items are resolved
    only against this->table_list.
  */
  bool resolve_in_select_list;

  /*
    Security context of this name resolution context. It's used for views
    and is non-zero only if the view is defined with SQL SECURITY DEFINER.
  */
  Security_context *security_ctx;

  Name_resolution_context()
    :outer_context(0), table_list(0), select_lex(0),
    error_processor_data(0),
    security_ctx(0)
    {}

  void init()
  {
    resolve_in_select_list= FALSE;
    error_processor= &dummy_error_processor;
    first_name_resolution_table= NULL;
    last_name_resolution_table= NULL;
  }

  void resolve_in_table_list_only(TABLE_LIST *tables)
  {
    table_list= first_name_resolution_table= tables;
    resolve_in_select_list= FALSE;
  }

  void process_error(THD *thd)
  {
    (*error_processor)(thd, error_processor_data);
  }
};


/*
  Store and restore the current state of a name resolution context.
*/

class Name_resolution_context_state
{
private:
  TABLE_LIST *save_table_list;
  TABLE_LIST *save_first_name_resolution_table;
  TABLE_LIST *save_next_name_resolution_table;
  bool        save_resolve_in_select_list;
  TABLE_LIST *save_next_local;

public:
  Name_resolution_context_state() {}          /* Remove gcc warning */

public:
  /* Save the state of a name resolution context. */
  void save_state(Name_resolution_context *context, TABLE_LIST *table_list)
  {
    save_table_list=                  context->table_list;
    save_first_name_resolution_table= context->first_name_resolution_table;
    save_resolve_in_select_list=      context->resolve_in_select_list;
    save_next_local=                  table_list->next_local;
    save_next_name_resolution_table=  table_list->next_name_resolution_table;
  }

  /* Restore a name resolution context from saved state. */
  void restore_state(Name_resolution_context *context, TABLE_LIST *table_list)
  {
    table_list->next_local=                save_next_local;
    table_list->next_name_resolution_table= save_next_name_resolution_table;
    context->table_list=                   save_table_list;
    context->first_name_resolution_table=  save_first_name_resolution_table;
    context->resolve_in_select_list=       save_resolve_in_select_list;
  }

  TABLE_LIST *get_first_name_resolution_table()
  {
    return save_first_name_resolution_table;
  }
};


/*
  This enum is used to report information about monotonicity of function
  represented by Item* tree.
  Monotonicity is defined only for Item* trees that represent table
  partitioning expressions (i.e. have no subselects/user vars/PS parameters
  etc etc). An Item* tree is assumed to have the same monotonicity properties
  as its correspoinding function F:

  [signed] longlong F(field1, field2, ...) {
    put values of field_i into table record buffer;
    return item->val_int(); 
  }

  NOTE
  At the moment function monotonicity is not well defined (and so may be
  incorrect) for Item trees with parameters/return types that are different
  from INT_RESULT, may be NULL, or are unsigned.
  It will be possible to address this issue once the related partitioning bugs
  (BUG#16002, BUG#15447, BUG#13436) are fixed.

  The NOT_NULL enums are used in TO_DAYS, since TO_DAYS('2001-00-00') returns
  NULL which puts those rows into the NULL partition, but
  '2000-12-31' < '2001-00-00' < '2001-01-01'. So special handling is needed
  for this (see Bug#20577).
*/

typedef enum monotonicity_info 
{
   NON_MONOTONIC,              /* none of the below holds */
   MONOTONIC_INCREASING,       /* F() is unary and (x < y) => (F(x) <= F(y)) */
   MONOTONIC_INCREASING_NOT_NULL,  /* But only for valid/real x and y */
   MONOTONIC_STRICT_INCREASING,/* F() is unary and (x < y) => (F(x) <  F(y)) */
   MONOTONIC_STRICT_INCREASING_NOT_NULL  /* But only for valid/real x and y */
} enum_monotonicity_info;

/*************************************************************************/

class sp_rcontext;


class Settable_routine_parameter
{
public:
  /*
    Set required privileges for accessing the parameter.

    SYNOPSIS
      set_required_privilege()
        rw        if 'rw' is true then we are going to read and set the
                  parameter, so SELECT and UPDATE privileges might be
                  required, otherwise we only reading it and SELECT
                  privilege might be required.
  */
  Settable_routine_parameter() {}
  virtual ~Settable_routine_parameter() {}
  virtual void set_required_privilege(bool rw) {};

  /*
    Set parameter value.

    SYNOPSIS
      set_value()
        thd       thread handle
        ctx       context to which parameter belongs (if it is local
                  variable).
        it        item which represents new value

    RETURN
      FALSE if parameter value has been set,
      TRUE if error has occured.
  */
  virtual bool set_value(THD *thd, sp_rcontext *ctx, Item **it)= 0;

  virtual void set_out_param_info(Send_field *info) {}

  virtual const Send_field *get_out_param_info() const
  { return NULL; }
};


typedef bool (Item::*Item_processor) (uchar *arg);
/*
  Analyzer function
    SYNOPSIS
      argp   in/out IN:  Analysis parameter
                    OUT: Parameter to be passed to the transformer

    RETURN 
      TRUE   Invoke the transformer
      FALSE  Don't do it

*/
typedef bool (Item::*Item_analyzer) (uchar **argp);
typedef Item* (Item::*Item_transformer) (uchar *arg);
typedef void (*Cond_traverser) (const Item *item, void *arg);


class Item
{
  Item(const Item &);			/* Prevent use of these */
  void operator=(Item &);
  /* Cache of the result of is_expensive(). */
  int8 is_expensive_cache;
  virtual bool is_expensive_processor(uchar *arg) { return 0; }

public:
  static void *operator new(size_t size) throw ()
  { return sql_alloc(size); }
  static void *operator new(size_t size, MEM_ROOT *mem_root) throw ()
  { return alloc_root(mem_root, size); }
  static void operator delete(void *ptr,size_t size) { TRASH(ptr, size); }
  static void operator delete(void *ptr, MEM_ROOT *mem_root) {}

  enum Type {FIELD_ITEM= 0, FUNC_ITEM, SUM_FUNC_ITEM, STRING_ITEM,
	     INT_ITEM, REAL_ITEM, NULL_ITEM, VARBIN_ITEM,
	     COPY_STR_ITEM, FIELD_AVG_ITEM, DEFAULT_VALUE_ITEM,
	     PROC_ITEM,COND_ITEM, REF_ITEM, FIELD_STD_ITEM,
	     FIELD_VARIANCE_ITEM, INSERT_VALUE_ITEM,
             SUBSELECT_ITEM, ROW_ITEM, CACHE_ITEM, TYPE_HOLDER,
             PARAM_ITEM, TRIGGER_FIELD_ITEM, DECIMAL_ITEM,
             XPATH_NODESET, XPATH_NODESET_CMP,
             VIEW_FIXER_ITEM};

  enum cond_result { COND_UNDEF,COND_OK,COND_TRUE,COND_FALSE };

  enum traverse_order { POSTFIX, PREFIX };
  
  /* Reuse size, only used by SP local variable assignment, otherwize 0 */
  uint rsize;

  /*
    str_values's main purpose is to be used to cache the value in
    save_in_field
  */
  String str_value;

  Item_name_string item_name;  /* Name from select */
  Item_name_string orig_name;  /* Original item name (if it was renamed)*/

  /**
     Intrusive list pointer for free list. If not null, points to the next
     Item on some Query_arena's free list. For instance, stored procedures
     have their own Query_arena's.

     @see Query_arena::free_list
   */
  Item *next;
  uint32 max_length;                    /* Maximum length, in bytes */
  /**
     This member has several successive meanings, depending on the phase we're
     in:
     - during field resolution: it contains the index, in the "all_fields"
     list, of the expression to which this field belongs; or a special
     constant UNDEF_POS; see st_select_lex::cur_pos_in_all_fields and
     match_exprs_for_only_full_group_by().
     - when attaching conditions to tables: it says whether some condition
     needs to be attached or can be omitted (for example because it is already
     implemented by 'ref' access)
     - when pushing index conditions: it says whether a condition uses only
     indexed columns
     - when creating an internal temporary table: it says how to store BIT
     fields
     - when we change DISTINCT to GROUP BY: it is used for book-keeping of
     fields.
  */
  int marker;
  uint8 decimals;
  my_bool maybe_null;			/* If item may be null */
  my_bool null_value;			/* if item is null */
  my_bool unsigned_flag;
  my_bool with_sum_func;
  my_bool fixed;                        /* If item fixed with fix_fields */
  DTCollation collation;
  Item_result cmp_context;              /* Comparison context */
 protected:
  my_bool with_subselect;               /* If this item is a subselect or some
                                           of its arguments is or contains a
                                           subselect. Computed by fix_fields
                                           and updated by update_used_tables. */
<<<<<<< HEAD

=======
  my_bool with_stored_program;          /* If this item is a stored program
                                           or some of its arguments is or
                                           contains a stored program.
                                           Computed by fix_fields and updated
                                           by update_used_tables. */

  /**
    This variable is a cache of 'Needed tables are locked'. True if either
    'No tables locks is needed' or 'Needed tables are locked'.
    If tables are used, then it will be set to
    current_thd->lex->is_query_tables_locked().

    It is used when checking const_item()/can_be_evaluated_now().
  */
  bool tables_locked_cache;
>>>>>>> b7fc4388
 public:
  // alloc & destruct is done as start of select using sql_alloc
  Item();
  /*
     Constructor used by Item_field, Item_ref & aggregate (sum) functions.
     Used for duplicating lists in processing queries with temporary
     tables
     Also it used for Item_cond_and/Item_cond_or for creating
     top AND/OR structure of WHERE clause to protect it of
     optimisation changes in prepared statements
  */
  Item(THD *thd, Item *item);
  virtual ~Item()
  {
#ifdef EXTRA_DEBUG
    item_name.set(0);
#endif
  }		/*lint -e1509 */
  void rename(char *new_name);
  void init_make_field(Send_field *tmp_field,enum enum_field_types type);
  virtual void cleanup();
  virtual void make_field(Send_field *field);
  virtual Field *make_string_field(TABLE *table);
  virtual bool fix_fields(THD *, Item **);
  /**
    Fix after tables have been moved from one select_lex level to the parent
    level, e.g by semijoin conversion.
    Basically re-calculate all attributes dependent on the tables.

    @param parent_select  select_lex that tables are moved to.
    @param removed_select select_lex that tables are moved away from,
                          child of parent_select.
    @param ref            updated with new ref whenever the function substitutes
                          this item with another.
  */
  virtual void fix_after_pullout(st_select_lex *parent_select,
                                 st_select_lex *removed_select,
                                 Item **ref) {};
  /*
    should be used in case where we are sure that we do not need
    complete fix_fields() procedure.
  */
  inline void quick_fix_field() { fixed= 1; }
  /* Function returns 1 on overflow and -1 on fatal errors */
  type_conversion_status save_in_field_no_warnings(Field *field,
                                                   bool no_conversions);
  /**
    Save a temporal value in packed longlong format into a Field.
    Used in optimizer.
    @param OUT field  The field to set the value to.
    @retval 0         On success.
    @retval >0        In error.
  */
  virtual type_conversion_status save_in_field(Field *field,
                                               bool no_conversions);
  virtual void save_org_in_field(Field *field)
  { (void) save_in_field(field, 1); }
  virtual type_conversion_status save_safe_in_field(Field *field)
  { return save_in_field(field, 1); }
  virtual bool send(Protocol *protocol, String *str);
  virtual bool eq(const Item *, bool binary_cmp) const;
  virtual Item_result result_type() const { return REAL_RESULT; }
  /**
    Result type when an item appear in a numeric context.
    See Field::numeric_context_result_type() for more comments.
  */
  virtual enum Item_result numeric_context_result_type() const
  {
    if (is_temporal())
      return decimals ? DECIMAL_RESULT : INT_RESULT;
    if (result_type() == STRING_RESULT)
      return REAL_RESULT; 
    return result_type();
  }
  /**
    Similar to result_type() but makes DATE, DATETIME, TIMESTAMP
    pretend to be numbers rather than strings.
  */
  inline enum Item_result temporal_with_date_as_number_result_type() const
  {
    return is_temporal_with_date() ? 
           (decimals ? DECIMAL_RESULT : INT_RESULT) : result_type();
  }
  virtual Item_result cast_to_int_type() const { return result_type(); }
  virtual enum_field_types string_field_type() const;
  virtual enum_field_types field_type() const;
  virtual enum Type type() const =0;
  
  /*
    Return information about function monotonicity. See comment for
    enum_monotonicity_info for details. This function can only be called
    after fix_fields() call.
  */
  virtual enum_monotonicity_info get_monotonicity_info() const
  { return NON_MONOTONIC; }

  /*
    Convert "func_arg $CMP$ const" half-interval into "FUNC(func_arg) $CMP2$ const2"

    SYNOPSIS
      val_int_endpoint()
        left_endp  FALSE  <=> The interval is "x < const" or "x <= const"
                   TRUE   <=> The interval is "x > const" or "x >= const"

        incl_endp  IN   FALSE <=> the comparison is '<' or '>'
                        TRUE  <=> the comparison is '<=' or '>='
                   OUT  The same but for the "F(x) $CMP$ F(const)" comparison

    DESCRIPTION
      This function is defined only for unary monotonic functions. The caller
      supplies the source half-interval

         x $CMP$ const

      The value of const is supplied implicitly as the value this item's
      argument, the form of $CMP$ comparison is specified through the
      function's arguments. The calle returns the result interval
         
         F(x) $CMP2$ F(const)
      
      passing back F(const) as the return value, and the form of $CMP2$ 
      through the out parameter. NULL values are assumed to be comparable and
      be less than any non-NULL values.

    RETURN
      The output range bound, which equal to the value of val_int()
        - If the value of the function is NULL then the bound is the 
          smallest possible value of LONGLONG_MIN 
  */
  virtual longlong val_int_endpoint(bool left_endp, bool *incl_endp)
  { DBUG_ASSERT(0); return 0; }


  /* valXXX methods must return NULL or 0 or 0.0 if null_value is set. */
  /*
    Return double precision floating point representation of item.

    SYNOPSIS
      val_real()

    RETURN
      In case of NULL value return 0.0 and set null_value flag to TRUE.
      If value is not null null_value flag will be reset to FALSE.
  */
  virtual double val_real()=0;
  /*
    Return integer representation of item.

    SYNOPSIS
      val_int()

    RETURN
      In case of NULL value return 0 and set null_value flag to TRUE.
      If value is not null null_value flag will be reset to FALSE.
  */
  virtual longlong val_int()=0;
  /**
    Return date value of item in packed longlong format.
  */
  virtual longlong val_date_temporal();
  /**
    Return time value of item in packed longlong format.
  */
  virtual longlong val_time_temporal();
  /**
    Return date or time value of item in packed longlong format,
    depending on item field type.
  */
  longlong val_temporal_by_field_type()
  {
    if (field_type() == MYSQL_TYPE_TIME)
      return val_time_temporal();
    DBUG_ASSERT(is_temporal_with_date());
    return val_date_temporal();
  }
  /**
    Get date or time value in packed longlong format.
    Before conversion from MYSQL_TIME to packed format,
    the MYSQL_TIME value is rounded to "dec" fractional digits.
  */
  longlong val_temporal_with_round(enum_field_types type, uint8 dec);

  /*
    This is just a shortcut to avoid the cast. You should still use
    unsigned_flag to check the sign of the item.
  */
  inline ulonglong val_uint() { return (ulonglong) val_int(); }
  /*
    Return string representation of this item object.

    SYNOPSIS
      val_str()
      str   an allocated buffer this or any nested Item object can use to
            store return value of this method.

    NOTE
      Buffer passed via argument  should only be used if the item itself
      doesn't have an own String buffer. In case when the item maintains
      it's own string buffer, it's preferable to return it instead to
      minimize number of mallocs/memcpys.
      The caller of this method can modify returned string, but only in case
      when it was allocated on heap, (is_alloced() is true).  This allows
      the caller to efficiently use a buffer allocated by a child without
      having to allocate a buffer of it's own. The buffer, given to
      val_str() as argument, belongs to the caller and is later used by the
      caller at it's own choosing.
      A few implications from the above:
      - unless you return a string object which only points to your buffer
        but doesn't manages it you should be ready that it will be
        modified.
      - even for not allocated strings (is_alloced() == false) the caller
        can change charset (see Item_func_{typecast/binary}. XXX: is this
        a bug?
      - still you should try to minimize data copying and return internal
        object whenever possible.

    RETURN
      In case of NULL value return 0 (NULL pointer) and set null_value flag
      to TRUE.
      If value is not null null_value flag will be reset to FALSE.
  */
  virtual String *val_str(String *str)=0;

  /*
    Returns string representation of this item in ASCII format.

    SYNOPSIS
      val_str_ascii()
      str - similar to val_str();

    NOTE
      This method is introduced for performance optimization purposes.

      1. val_str() result of some Items in string context
      depends on @@character_set_results.
      @@character_set_results can be set to a "real multibyte" character
      set like UCS2, UTF16, UTF32. (We'll use only UTF32 in the examples
      below for convenience.)

      So the default string result of such functions
      in these circumstances is real multi-byte character set, like UTF32.

      For example, all numbers in string context
      return result in @@character_set_results:

      SELECT CONCAT(20010101); -> UTF32

      We do sprintf() first (to get ASCII representation)
      and then convert to UTF32;
      
      So these kind "data sources" can use ASCII representation
      internally, but return multi-byte data only because
      @@character_set_results wants so.
      Therefore, conversion from ASCII to UTF32 is applied internally.


      2. Some other functions need in fact ASCII input.

      For example,
        inet_aton(), GeometryFromText(), Convert_TZ(), GET_FORMAT().

      Similar, fields of certain type, like DATE, TIME,
      when you insert string data into them, expect in fact ASCII input.
      If they get non-ASCII input, for example UTF32, they
      convert input from UTF32 to ASCII, and then use ASCII
      representation to do further processing.


      3. Now imagine we pass result of a data source of the first type
         to a data destination of the second type.

      What happens:
        a. data source converts data from ASCII to UTF32, because
           @@character_set_results wants so and passes the result to
           data destination.
        b. data destination gets UTF32 string.
        c. data destination converts UTF32 string to ASCII,
           because it needs ASCII representation to be able to handle data
           correctly.

      As a result we get two steps of unnecessary conversion:
      From ASCII to UTF32, then from UTF32 to ASCII.

      A better way to handle these situations is to pass ASCII
      representation directly from the source to the destination.

      This is why val_str_ascii() introduced.

    RETURN
      Similar to val_str()
  */
  virtual String *val_str_ascii(String *str);
  
  /*
    Return decimal representation of item with fixed point.

    SYNOPSIS
      val_decimal()
      decimal_buffer  buffer which can be used by Item for returning value
                      (but can be not)

    NOTE
      Returned value should not be changed if it is not the same which was
      passed via argument.

    RETURN
      Return pointer on my_decimal (it can be other then passed via argument)
        if value is not NULL (null_value flag will be reset to FALSE).
      In case of NULL value it return 0 pointer and set null_value flag
        to TRUE.
  */
  virtual my_decimal *val_decimal(my_decimal *decimal_buffer)= 0;
  /*
    Return boolean value of item.

    RETURN
      FALSE value is false or NULL
      TRUE value is true (not equal to 0)
  */
  virtual bool val_bool();
  virtual String *val_nodeset(String*) { return 0; }

protected:
  /* Helper functions, see item_sum.cc */
  String *val_string_from_real(String *str);
  String *val_string_from_int(String *str);
  String *val_string_from_decimal(String *str);
  String *val_string_from_date(String *str);
  String *val_string_from_datetime(String *str);
  String *val_string_from_time(String *str);
  my_decimal *val_decimal_from_real(my_decimal *decimal_value);
  my_decimal *val_decimal_from_int(my_decimal *decimal_value);
  my_decimal *val_decimal_from_string(my_decimal *decimal_value);
  my_decimal *val_decimal_from_date(my_decimal *decimal_value);
  my_decimal *val_decimal_from_time(my_decimal *decimal_value);
  longlong val_int_from_decimal();
  longlong val_int_from_date();
  longlong val_int_from_time();
  longlong val_int_from_datetime();
  double val_real_from_decimal();

  /**
    Convert val_str() to date in MYSQL_TIME
  */
  bool get_date_from_string(MYSQL_TIME *ltime, uint flags);
  /**
    Convert val_real() to date in MYSQL_TIME
  */
  bool get_date_from_real(MYSQL_TIME *ltime, uint flags);
  /**
    Convert val_decimal() to date in MYSQL_TIME
  */
  bool get_date_from_decimal(MYSQL_TIME *ltime, uint flags);
  /**
    Convert val_int() to date in MYSQL_TIME
  */
  bool get_date_from_int(MYSQL_TIME *ltime, uint flags);
  /**
    Convert get_time() from time to date in MYSQL_TIME
  */
  bool get_date_from_time(MYSQL_TIME *ltime);

  /**
    Convert a numeric type to date
  */
  bool get_date_from_numeric(MYSQL_TIME *ltime, uint fuzzydate);

  /**
    Convert a non-temporal type to date
  */
  bool get_date_from_non_temporal(MYSQL_TIME *ltime, uint fuzzydate);

  /**
    Convert val_str() to time in MYSQL_TIME
  */
  bool get_time_from_string(MYSQL_TIME *ltime);
  /**
    Convert val_real() to time in MYSQL_TIME
  */
  bool get_time_from_real(MYSQL_TIME *ltime);
  /**
    Convert val_decimal() to time in MYSQL_TIME
  */
  bool get_time_from_decimal(MYSQL_TIME *ltime);
  /**
    Convert val_int() to time in MYSQL_TIME
  */
  bool get_time_from_int(MYSQL_TIME *ltime);
  /**
    Convert date to time
  */
  bool get_time_from_date(MYSQL_TIME *ltime);
  /**
    Convert datetime to time
  */
  bool get_time_from_datetime(MYSQL_TIME *ltime);

  /**
    Convert a numeric type to time
  */
  bool get_time_from_numeric(MYSQL_TIME *ltime);

  /**
    Convert a non-temporal type to time
  */
  bool get_time_from_non_temporal(MYSQL_TIME *ltime);


public:

  type_conversion_status save_time_in_field(Field *field);
  type_conversion_status save_date_in_field(Field *field);
  type_conversion_status save_str_value_in_field(Field *field, String *result);

  virtual Field *get_tmp_table_field() { return 0; }
  /* This is also used to create fields in CREATE ... SELECT: */
  virtual Field *tmp_table_field(TABLE *t_arg) { return 0; }
  virtual const char *full_name() const
  {
    return item_name.is_set() ? item_name.ptr() : "???";
  }

  /*
    *result* family of methods is analog of *val* family (see above) but
    return value of result_field of item if it is present. If Item have not
    result field, it return val(). This methods set null_value flag in same
    way as *val* methods do it.
  */
  virtual double  val_result() { return val_real(); }
  virtual longlong val_int_result() { return val_int(); }
  /**
    Get time value in packed longlong format. NULL is converted to 0.
  */
  virtual longlong val_time_temporal_result() { return val_time_temporal(); }
  /**
    Get date value in packed longlong format. NULL is converted to 0.
  */
  virtual longlong val_date_temporal_result() { return val_date_temporal(); }
  virtual String *str_result(String* tmp) { return val_str(tmp); }
  virtual my_decimal *val_decimal_result(my_decimal *val)
  { return val_decimal(val); }
  virtual bool val_bool_result() { return val_bool(); }
  virtual bool is_null_result() { return is_null(); }

  /* bit map of tables used by item */
  virtual table_map used_tables() const { return (table_map) 0L; }
  /*
    Return table map of tables that can't be NULL tables (tables that are
    used in a context where if they would contain a NULL row generated
    by a LEFT or RIGHT join, the item would not be true).
    This expression is used on WHERE item to determinate if a LEFT JOIN can be
    converted to a normal join.
    Generally this function should return used_tables() if the function
    would return null if any of the arguments are null
    As this is only used in the beginning of optimization, the value don't
    have to be updated in update_used_tables()
  */
  virtual table_map not_null_tables() const { return used_tables(); }
  /*
    Returns true if this is a simple constant item like an integer, not
    a constant expression. Used in the optimizer to propagate basic constants.
  */
  virtual bool basic_const_item() const { return 0; }
  /* cloning of constant items (0 if it is not const) */
  virtual Item *clone_item() { return 0; }
  virtual cond_result eq_cmp_result() const { return COND_OK; }
  inline uint float_length(uint decimals_par) const
  { return decimals != NOT_FIXED_DEC ? (DBL_DIG+2+decimals_par) : DBL_DIG+8;}
  virtual uint decimal_precision() const;
  inline int decimal_int_part() const
  { return my_decimal_int_part(decimal_precision(), decimals); }
  /**
    TIME precision of the item: 0..6
  */
  virtual uint time_precision();
  /**
    DATETIME precision of the item: 0..6
  */
  virtual uint datetime_precision();
  /* 
    Returns true if this is constant (during query execution, i.e. its value
    will not change until next fix_fields) and its value is known.
    When the default implementation of used_tables() is effective, this
    function will always return true (because used_tables() is empty).
  */
  virtual bool const_item() const
  {
    if (used_tables() == 0)
      return can_be_evaluated_now();
    return false;
  }
  /* 
    Returns true if this is constant but its value may be not known yet.
    (Can be used for parameters of prep. stmts or of stored procedures.)
  */
  virtual bool const_during_execution() const 
  { return (used_tables() & ~PARAM_TABLE_BIT) == 0; }

  /**
    This method is used for to:
      - to generate a view definition query (SELECT-statement);
      - to generate a SQL-query for EXPLAIN EXTENDED;
      - to generate a SQL-query to be shown in INFORMATION_SCHEMA;
      - debug.

    For more information about view definition query, INFORMATION_SCHEMA
    query and why they should be generated from the Item-tree, @see
    mysql_register_view().
  */
  virtual inline void print(String *str, enum_query_type query_type)
  {
    str->append(full_name());
  }

  void print_item_w_name(String *, enum_query_type query_type);
  /**
     Prints the item when it's part of ORDER BY and GROUP BY.
     @param  str            String to print to
     @param  query_type     How to format the item
     @param  used_alias     Whether item was referenced with alias.
  */
  void print_for_order(String *str, enum_query_type query_type,
                       bool used_alias);

  virtual void update_used_tables() {}
  virtual void split_sum_func(THD *thd, Ref_ptr_array ref_pointer_array,
                              List<Item> &fields) {}
  /* Called for items that really have to be split */
  void split_sum_func2(THD *thd, Ref_ptr_array ref_pointer_array,
                       List<Item> &fields,
                       Item **ref, bool skip_registered);
  virtual bool get_date(MYSQL_TIME *ltime,uint fuzzydate)= 0;
  virtual bool get_time(MYSQL_TIME *ltime)= 0;
  /**
    Get timestamp in "struct timeval" format.
    @retval  false on success
    @retval  true  on error
  */
  virtual bool get_timeval(struct timeval *tm, int *warnings);
  virtual bool get_date_result(MYSQL_TIME *ltime,uint fuzzydate)
  { return get_date(ltime,fuzzydate); }
  /*
    The method allows to determine nullness of a complex expression 
    without fully evaluating it, instead of calling val/result*() then 
    checking null_value. Used in Item_func_isnull/Item_func_isnotnull
    and Item_sum_count/Item_sum_count_distinct.
    Any new item which can be NULL must implement this method.
  */
  virtual bool is_null() { return 0; }

  /*
   Make sure the null_value member has a correct value.
  */
  virtual void update_null_value () { (void) val_int(); }

  /*
    Inform the item that there will be no distinction between its result
    being FALSE or NULL.

    NOTE
      This function will be called for eg. Items that are top-level AND-parts
      of the WHERE clause. Items implementing this function (currently
      Item_cond_and and subquery-related item) enable special optimizations
      when they are "top level".
  */
  virtual void top_level_item() {}
  /*
    set field of temporary table for Item which can be switched on temporary
    table during query processing (grouping and so on)
  */
  virtual void set_result_field(Field *field) {}
  virtual bool is_result_field() { return 0; }
  virtual bool is_bool_func() { return 0; }
  virtual void save_in_result_field(bool no_conversions) {}
  /*
    set value of aggregate function in case of no rows for grouping were found
  */
  virtual void no_rows_in_result() {}
  virtual Item *copy_or_same(THD *thd) { return this; }
  virtual Item *copy_andor_structure(THD *thd) { return this; }
  virtual Item *real_item() { return this; }
  virtual Item *get_tmp_table_item(THD *thd) { return copy_or_same(thd); }

  static const CHARSET_INFO *default_charset();
  virtual const CHARSET_INFO *compare_collation() { return NULL; }

  /*
    For backward compatibility, to make numeric
    data types return "binary" charset in client-side metadata.
  */
  virtual const CHARSET_INFO *charset_for_protocol(void) const
  {
    return result_type() == STRING_RESULT ? collation.collation :
                                            &my_charset_bin;
  };

  virtual bool walk(Item_processor processor, bool walk_subquery, uchar *arg)
  {
    return (this->*processor)(arg);
  }

  virtual Item* transform(Item_transformer transformer, uchar *arg);

  /*
    This function performs a generic "compilation" of the Item tree.
    The process of compilation is assumed to go as follows: 
    
    compile()
    { 
      if (this->*some_analyzer(...))
      {
        compile children if any;
        return this->*some_transformer(...);
      }
      else
        return this;
    }

    i.e. analysis is performed top-down while transformation is done
    bottom-up. If no transformation is applied, the item is returned unchanged.
    A transformation error is indicated by returning a NULL pointer. Notice
    that the analyzer function should never cause an error.
  */
  virtual Item* compile(Item_analyzer analyzer, uchar **arg_p,
                        Item_transformer transformer, uchar *arg_t)
  {
    if ((this->*analyzer) (arg_p))
      return ((this->*transformer) (arg_t));
    return this;
  }

   virtual void traverse_cond(Cond_traverser traverser,
                              void *arg, traverse_order order)
   {
     (*traverser)(this, arg);
   }

  /*
    This is used to get the most recent version of any function in
    an item tree. The version is the version where a MySQL function
    was introduced in. So any function which is added should use
    this function and set the int_arg to maximum of the input data
    and their own version info.
  */
  virtual bool intro_version(uchar *int_arg) { return 0; }

  virtual bool remove_dependence_processor(uchar * arg) { return 0; }
  virtual bool remove_fixed(uchar * arg) { fixed= 0; return 0; }
  virtual bool cleanup_processor(uchar *arg);
  virtual bool collect_item_field_processor(uchar * arg) { return 0; }
  virtual bool add_field_to_set_processor(uchar * arg) { return 0; }

  /**
     Visitor interface for removing all column expressions (Item_field) in
     this expression tree from a bitmap. @See walk()

     @param arg  A MY_BITMAP* cast to unsigned char*, where the bits represent
                 Field::field_index values.
   */
  virtual bool remove_column_from_bitmap(uchar *arg) { return false; }
  virtual bool find_item_in_field_list_processor(uchar *arg) { return 0; }
  virtual bool change_context_processor(uchar *context) { return 0; }
  virtual bool reset_query_id_processor(uchar *query_id_arg) { return 0; }
  virtual bool find_item_processor(uchar *arg) { return this == (void *) arg; }
  virtual bool register_field_in_read_map(uchar *arg) { return 0; }
  virtual bool inform_item_in_cond_of_tab(uchar *join_tab_index) { return false; }

  virtual bool cache_const_expr_analyzer(uchar **arg);
  virtual Item* cache_const_expr_transformer(uchar *arg);

  /**
     Analyzer for finding Item_field by name
     
     @param arg  Field name to search for
     
     @return TRUE Go deeper in item tree.  (Found Item or not an Item_field)
     @return FALSE Don't go deeper in item tree. (Item_field with other name)
  */
  virtual bool item_field_by_name_analyzer(uchar **arg) { return true; };

  /**
     Simple transformer that returns the argument if this is an Item_field.
     The new item will inherit it's name to maintain aliases.

     @param arg Item to replace Item_field

     @return argument if this is an Item_field
     @return this otherwise.
  */
<<<<<<< HEAD
  virtual Item* item_field_by_name_transformer(uchar *arg) { return this; };
  
=======
  virtual Item* item_field_by_name_transformer(uchar *arg) { return this; }

  virtual bool equality_substitution_analyzer(uchar **arg) { return false; }

  virtual Item* equality_substitution_transformer(uchar *arg) { return this; }

>>>>>>> b7fc4388
  /*
    Check if a partition function is allowed
    SYNOPSIS
      check_partition_func_processor()
      int_arg                        Ignored
    RETURN VALUE
      TRUE                           Partition function not accepted
      FALSE                          Partition function accepted

    DESCRIPTION
    check_partition_func_processor is used to check if a partition function
    uses an allowed function. An allowed function will always ensure that
    X=Y guarantees that also part_function(X)=part_function(Y) where X is
    a set of partition fields and so is Y. The problems comes mainly from
    character sets where two equal strings can be quite unequal. E.g. the
    german character for double s is equal to 2 s.

    The default is that an item is not allowed
    in a partition function. Allowed functions
    can never depend on server version, they cannot depend on anything
    related to the environment. They can also only depend on a set of
    fields in the table itself. They cannot depend on other tables and
    cannot contain any queries and cannot contain udf's or similar.
    If a new Item class is defined and it inherits from a class that is
    allowed in a partition function then it is very important to consider
    whether this should be inherited to the new class. If not the function
    below should be defined in the new Item class.

    The general behaviour is that most integer functions are allowed.
    If the partition function contains any multi-byte collations then
    the function check_part_func_fields will report an error on the
    partition function independent of what functions are used. So the
    only character sets allowed are single character collation and
    even for those only a limited set of functions are allowed. The
    problem with multi-byte collations is that almost every string
    function has the ability to change things such that two strings
    that are equal will not be equal after manipulated by a string
    function. E.g. two strings one contains a double s, there is a
    special german character that is equal to two s. Now assume a
    string function removes one character at this place, then in
    one the double s will be removed and in the other there will
    still be one s remaining and the strings are no longer equal
    and thus the partition function will not sort equal strings into
    the same partitions.

    So the check if a partition function is valid is two steps. First
    check that the field types are valid, next check that the partition
    function is valid. The current set of partition functions valid
    assumes that there are no multi-byte collations amongst the partition
    fields.
  */
  virtual bool check_partition_func_processor(uchar *bool_arg) { return TRUE;}
  virtual bool subst_argument_checker(uchar **arg)
  { 
    if (*arg)
      *arg= NULL; 
    return TRUE;     
  }
  virtual bool explain_subquery_checker(uchar **arg) { return true; }
  virtual Item *explain_subquery_propagator(uchar *arg) { return this; }

  virtual Item *equal_fields_propagator(uchar * arg) { return this; }
  virtual bool set_no_const_sub(uchar *arg) { return FALSE; }
  virtual Item *replace_equal_field(uchar * arg) { return this; }
  /*
    Check if an expression value has allowed arguments, like DATE/DATETIME
    for date functions. Also used by partitioning code to reject
    timezone-dependent expressions in a (sub)partitioning function.
  */
  virtual bool check_valid_arguments_processor(uchar *bool_arg)
  {
    return FALSE;
  }

  /**
    Find a function of a given type

    @param   arg     the function type to search (enum Item_func::Functype)
    @return
      @retval TRUE   the function type we're searching for is found
      @retval FALSE  the function type wasn't found

    @description
      This function can be used (together with Item::walk()) to find functions
      in an item tree fragment.
  */
  virtual bool find_function_processor (uchar *arg)
  {
    return FALSE;
  }

  /*
    For SP local variable returns pointer to Item representing its
    current value and pointer to current Item otherwise.
  */
  virtual Item *this_item() { return this; }
  virtual const Item *this_item() const { return this; }

  /*
    For SP local variable returns address of pointer to Item representing its
    current value and pointer passed via parameter otherwise.
  */
  virtual Item **this_item_addr(THD *thd, Item **addr_arg) { return addr_arg; }

  // Row emulation
  virtual uint cols() { return 1; }
  virtual Item* element_index(uint i) { return this; }
  virtual Item** addr(uint i) { return 0; }
  virtual bool check_cols(uint c);
  // It is not row => null inside is impossible
  virtual bool null_inside() { return 0; }
  // used in row subselects to get value of elements
  virtual void bring_value() {}

  Field *tmp_table_field_from_field_type(TABLE *table, bool fixed_length);
  virtual Item_field *field_for_view_update() { return 0; }

  virtual Item *neg_transformer(THD *thd) { return NULL; }
  virtual Item *update_value_transformer(uchar *select_arg) { return this; }
  virtual Item *safe_charset_converter(const CHARSET_INFO *tocs);
  void delete_self()
  {
    cleanup();
    delete this;
  }

  virtual bool is_splocal() { return 0; } /* Needed for error checking */

  /*
    Return Settable_routine_parameter interface of the Item.  Return 0
    if this Item is not Settable_routine_parameter.
  */
  virtual Settable_routine_parameter *get_settable_routine_parameter()
  {
    return 0;
  }
  inline bool is_temporal_with_date() const
  {
    return is_temporal_type_with_date(field_type());
  }
  inline bool is_temporal_with_date_and_time() const
  {
    return is_temporal_type_with_date_and_time(field_type());
  }
  inline bool is_temporal_with_time() const
  {
    return is_temporal_type_with_time(field_type());
  }
  inline bool is_temporal() const
  {
    return is_temporal_type(field_type());
  }
  /**
    Check whether this and the given item has compatible comparison context.
    Used by the equality propagation. See Item_field::equal_fields_propagator.

    @return
      TRUE  if the context is the same or if fields could be
            compared as DATETIME values by the Arg_comparator.
      FALSE otherwise.
  */
  inline bool has_compatible_context(Item *item) const
  {
    /* Same context. */
    if (cmp_context == (Item_result)-1 || item->cmp_context == cmp_context)
      return TRUE;
    /* DATETIME comparison context. */
    if (is_temporal_with_date())
      return item->is_temporal_with_date() ||
             item->cmp_context == STRING_RESULT;
    if (item->is_temporal_with_date())
      return is_temporal_with_date() || cmp_context == STRING_RESULT;
    return FALSE;
  }
  virtual Field::geometry_type get_geometry_type() const
    { return Field::GEOM_GEOMETRY; };
  String *check_well_formed_result(String *str, bool send_error= 0);
  bool eq_by_collation(Item *item, bool binary_cmp, const CHARSET_INFO *cs); 

  /*
    Test whether an expression is expensive to compute. Used during
    optimization to avoid computing expensive expressions during this
    phase. Also used to force temp tables when sorting on expensive
    functions.
    TODO:
    Normally we should have a method:
      cost Item::execution_cost(),
    where 'cost' is either 'double' or some structure of various cost
    parameters.
<<<<<<< HEAD

    NOTE
      This function is now used to prevent evaluation of materialized IN
      subquery predicates before it is allowed. grep for 
      DontEvaluateMaterializedSubqueryTooEarly to see the uses.
=======
>>>>>>> b7fc4388
  */
  virtual bool is_expensive()
  {
    if (is_expensive_cache < 0)
      is_expensive_cache= walk(&Item::is_expensive_processor, 0, (uchar*)0);
    return test(is_expensive_cache);
  }
<<<<<<< HEAD
=======
  virtual bool can_be_evaluated_now() const;
>>>>>>> b7fc4388
  uint32 max_char_length() const
  { return max_length / collation.collation->mbmaxlen; }
  void fix_length_and_charset(uint32 max_char_length_arg,
                              const CHARSET_INFO *cs)
  {
    max_length= char_to_byte_length_safe(max_char_length_arg, cs->mbmaxlen);
    collation.collation= cs;
  }
  void fix_char_length(uint32 max_char_length_arg)
  {
    max_length= char_to_byte_length_safe(max_char_length_arg,
                                         collation.collation->mbmaxlen);
  }
  void fix_char_length_ulonglong(ulonglong max_char_length_arg)
  {
    ulonglong max_result_length= max_char_length_arg *
                                 collation.collation->mbmaxlen;
    if (max_result_length >= MAX_BLOB_WIDTH)
    {
      max_length= MAX_BLOB_WIDTH;
      maybe_null= 1;
    }
    else
      max_length= (uint32) max_result_length;
  }
  void fix_length_and_charset_datetime(uint32 max_char_length_arg)
  {
    collation.set(&my_charset_numeric, DERIVATION_NUMERIC, MY_REPERTOIRE_ASCII);
    fix_char_length(max_char_length_arg);
  }
  void fix_length_and_dec_and_charset_datetime(uint32 max_char_length_arg,
                                               uint8 dec_arg)
  {
    decimals= dec_arg;
    fix_length_and_charset_datetime(max_char_length_arg +
                                    (dec_arg ? dec_arg + 1 : 0));
  }
  /*
    Return TRUE if the item points to a column of an outer-joined table.
  */
  virtual bool is_outer_field() const { DBUG_ASSERT(fixed); return FALSE; }

  /**
     Check if an item either is a blob field, or will be represented as a BLOB
     field if a field is created based on this item.
     
     @note Original non-BLOB items that are longer than
     CONVERT_IF_BIGGER_TO_BLOB will be converted to BLOBs when a field
     is created for it.
     
     @retval TRUE  If a field based on this item will be a BLOB field,
     @retval FALSE Otherwise.
  */
  bool is_blob_field() const;

  /**
    Checks if this item or any of its decendents contains a subquery.
  */
  virtual bool has_subquery() const { return with_subselect; }
<<<<<<< HEAD
=======
  virtual bool has_stored_program() const { return with_stored_program; }
  /// Whether this Item was created by the IN->EXISTS subquery transformation
  virtual bool created_by_in2exists() const { return false; }
>>>>>>> b7fc4388
};


class sp_head;


class Item_basic_constant :public Item
{
  table_map used_table_map;
public:
  Item_basic_constant(): Item(), used_table_map(0) {};
  void set_used_tables(table_map map) { used_table_map= map; }
  table_map used_tables() const { return used_table_map; }
  /* to prevent drop fixed flag (no need parent cleanup call) */
  void cleanup()
  {
    /*
      Restore the original field name as it might not have been allocated
      in the statement memory. If the name is auto generated, it must be
      done again between subsequent executions of a prepared statement.
    */
    if (orig_name.is_set())
      item_name= orig_name;
  }
};


/*****************************************************************************
  The class is a base class for representation of stored routine variables in
  the Item-hierarchy. There are the following kinds of SP-vars:
    - local variables (Item_splocal);
    - CASE expression (Item_case_expr);
*****************************************************************************/

class Item_sp_variable :public Item
{
protected:
  /*
    THD, which is stored in fix_fields() and is used in this_item() to avoid
    current_thd use.
  */
  THD *m_thd;

public:
  Name_string m_name;

public:
#ifndef DBUG_OFF
  /*
    Routine to which this Item_splocal belongs. Used for checking if correct
    runtime context is used for variable handling.
  */
  sp_head *m_sp;
#endif

public:
  Item_sp_variable(const Name_string sp_var_name);

public:
  bool fix_fields(THD *thd, Item **);

  double val_real();
  longlong val_int();
  String *val_str(String *sp);
  my_decimal *val_decimal(my_decimal *decimal_value);
  bool get_date(MYSQL_TIME *ltime, uint fuzzydate);
  bool get_time(MYSQL_TIME *ltime);
  bool is_null();

public:
  inline void make_field(Send_field *field);  
  inline type_conversion_status save_in_field(Field *field,
                                              bool no_conversions);
  inline bool send(Protocol *protocol, String *str);
}; 

/*****************************************************************************
  Item_sp_variable inline implementation.
*****************************************************************************/

inline void Item_sp_variable::make_field(Send_field *field)
{
  Item *it= this_item();
  it->item_name.copy(item_name.is_set() ? item_name : m_name);
  it->make_field(field);
}

inline type_conversion_status
Item_sp_variable::save_in_field(Field *field, bool no_conversions)
{
  return this_item()->save_in_field(field, no_conversions);
}

inline bool Item_sp_variable::send(Protocol *protocol, String *str)
{
  return this_item()->send(protocol, str);
}


/*****************************************************************************
  A reference to local SP variable (incl. reference to SP parameter), used in
  runtime.
*****************************************************************************/

class Item_splocal :public Item_sp_variable,
                    private Settable_routine_parameter
{
  uint m_var_idx;

  Type m_type;
  Item_result m_result_type;
  enum_field_types m_field_type;
public:
  /*
    If this variable is a parameter in LIMIT clause.
    Used only during NAME_CONST substitution, to not append
    NAME_CONST to the resulting query and thus not break
    the slave.
  */
  bool limit_clause_param;
  /* 
    Position of this reference to SP variable in the statement (the
    statement itself is in sp_instr_stmt::m_query).
    This is valid only for references to SP variables in statements,
    excluding DECLARE CURSOR statement. It is used to replace references to SP
    variables with NAME_CONST calls when putting statements into the binary
    log.
    Value of 0 means that this object doesn't corresponding to reference to
    SP variable in query text.
  */
  uint pos_in_query;
  /*
    Byte length of SP variable name in the statement (see pos_in_query).
    The value of this field may differ from the name_length value because
    name_length contains byte length of UTF8-encoded item name, but
    the query string (see sp_instr_stmt::m_query) is currently stored with
    a charset from the SET NAMES statement.
  */
  uint len_in_query;

  Item_splocal(const Name_string sp_var_name, uint sp_var_idx,
               enum_field_types sp_var_type,
               uint pos_in_q= 0, uint len_in_q= 0);

  bool is_splocal() { return 1; } /* Needed for error checking */

  Item *this_item();
  const Item *this_item() const;
  Item **this_item_addr(THD *thd, Item **);

  virtual void print(String *str, enum_query_type query_type);

public:
  inline uint get_var_idx() const;

  inline enum Type type() const;
  inline Item_result result_type() const;
  inline enum_field_types field_type() const { return m_field_type; }

private:
  bool set_value(THD *thd, sp_rcontext *ctx, Item **it);

public:
  Settable_routine_parameter *get_settable_routine_parameter()
  {
    return this;
  }
};

/*****************************************************************************
  Item_splocal inline implementation.
*****************************************************************************/

inline uint Item_splocal::get_var_idx() const
{
  return m_var_idx;
}

inline enum Item::Type Item_splocal::type() const
{
  return m_type;
}

inline Item_result Item_splocal::result_type() const
{
  return m_result_type;
}


/*****************************************************************************
  A reference to case expression in SP, used in runtime.
*****************************************************************************/

class Item_case_expr :public Item_sp_variable
{
public:
  Item_case_expr(uint case_expr_id);

public:
  Item *this_item();
  const Item *this_item() const;
  Item **this_item_addr(THD *thd, Item **);

  inline enum Type type() const;
  inline Item_result result_type() const;

public:
  /*
    NOTE: print() is intended to be used from views and for debug.
    Item_case_expr can not occur in views, so here it is only for debug
    purposes.
  */
  virtual void print(String *str, enum_query_type query_type);

private:
  uint m_case_expr_id;
};

/*****************************************************************************
  Item_case_expr inline implementation.
*****************************************************************************/

inline enum Item::Type Item_case_expr::type() const
{
  return this_item()->type();
}

inline Item_result Item_case_expr::result_type() const
{
  return this_item()->result_type();
}


/*
  NAME_CONST(given_name, const_value). 
  This 'function' has all properties of the supplied const_value (which is 
  assumed to be a literal constant), and the name given_name. 

  This is used to replace references to SP variables when we write PROCEDURE
  statements into the binary log.

  TODO
    Together with Item_splocal and Item::this_item() we can actually extract
    common a base of this class and Item_splocal. Maybe it is possible to
    extract a common base with class Item_ref, too.
*/

class Item_name_const : public Item
{
  Item *value_item;
  Item *name_item;
  bool valid_args;
public:
  Item_name_const(Item *name_arg, Item *val);

  bool fix_fields(THD *, Item **);

  enum Type type() const;
  double val_real();
  longlong val_int();
  String *val_str(String *sp);
  my_decimal *val_decimal(my_decimal *);
  bool get_date(MYSQL_TIME *ltime, uint fuzzydate);
  bool get_time(MYSQL_TIME *ltime);
  bool is_null();
  virtual void print(String *str, enum_query_type query_type);

  Item_result result_type() const
  {
    return value_item->result_type();
  }

  type_conversion_status save_in_field(Field *field, bool no_conversions)
  {
    return  value_item->save_in_field(field, no_conversions);
  }

  bool send(Protocol *protocol, String *str)
  {
    return value_item->send(protocol, str);
  }
};

bool agg_item_collations(DTCollation &c, const char *name,
                         Item **items, uint nitems, uint flags, int item_sep);
bool agg_item_collations_for_comparison(DTCollation &c, const char *name,
                                        Item **items, uint nitems, uint flags);
bool agg_item_set_converter(DTCollation &coll, const char *fname,
                            Item **args, uint nargs, uint flags, int item_sep);
bool agg_item_charsets(DTCollation &c, const char *name,
                       Item **items, uint nitems, uint flags, int item_sep);
inline bool
agg_item_charsets_for_string_result(DTCollation &c, const char *name,
                                    Item **items, uint nitems,
                                    int item_sep= 1)
{
  uint flags= MY_COLL_ALLOW_SUPERSET_CONV |
              MY_COLL_ALLOW_COERCIBLE_CONV |
              MY_COLL_ALLOW_NUMERIC_CONV;
  return agg_item_charsets(c, name, items, nitems, flags, item_sep);
}
inline bool
agg_item_charsets_for_comparison(DTCollation &c, const char *name,
                                 Item **items, uint nitems,
                                 int item_sep= 1)
{
  uint flags= MY_COLL_ALLOW_SUPERSET_CONV |
              MY_COLL_ALLOW_COERCIBLE_CONV |
              MY_COLL_DISALLOW_NONE;
  return agg_item_charsets(c, name, items, nitems, flags, item_sep);
}
inline bool
agg_item_charsets_for_string_result_with_comparison(DTCollation &c,
                                                    const char *name,
                                                    Item **items, uint nitems,
                                                    int item_sep= 1)
{
  uint flags= MY_COLL_ALLOW_SUPERSET_CONV |
              MY_COLL_ALLOW_COERCIBLE_CONV |
              MY_COLL_ALLOW_NUMERIC_CONV |
              MY_COLL_DISALLOW_NONE;
  return agg_item_charsets(c, name, items, nitems, flags, item_sep);
}


class Item_num: public Item_basic_constant
{
public:
  Item_num() { collation.set_numeric(); } /* Remove gcc warning */
  virtual Item_num *neg()= 0;
  Item *safe_charset_converter(const CHARSET_INFO *tocs);
  bool check_partition_func_processor(uchar *int_arg) { return FALSE;}
};

#define NO_CACHED_FIELD_INDEX ((uint)(-1))

class st_select_lex;
class Item_ident :public Item
{
protected:
  /* 
    We have to store initial values of db_name, table_name and field_name
    to be able to restore them during cleanup() because they can be 
    updated during fix_fields() to values from Field object and life-time 
    of those is shorter than life-time of Item_field.
  */
  const char *orig_db_name;
  const char *orig_table_name;
  const char *orig_field_name;

public:
  Name_resolution_context *context;
  const char *db_name;
  const char *table_name;
  const char *field_name;
  bool alias_name_used; /* true if item was resolved against alias */
  /* 
    Cached value of index for this field in table->field array, used by prep. 
    stmts for speeding up their re-execution. Holds NO_CACHED_FIELD_INDEX 
    if index value is not known.
  */
  uint cached_field_index;
  /*
    Cached pointer to table which contains this field, used for the same reason
    by prep. stmt. too in case then we have not-fully qualified field.
    0 - means no cached value.
  */
  TABLE_LIST *cached_table;
  st_select_lex *depended_from;
  Item_ident(Name_resolution_context *context_arg,
             const char *db_name_arg, const char *table_name_arg,
             const char *field_name_arg);
  Item_ident(THD *thd, Item_ident *item);
  /*
    Return used table information for the level on which this table is resolved.
  */
  virtual table_map resolved_used_tables() const= 0;
  const char *full_name() const;
  virtual void fix_after_pullout(st_select_lex *parent_select,
                                 st_select_lex *removed_select, Item **ref);
  void cleanup();
  bool remove_dependence_processor(uchar * arg);
  virtual void print(String *str, enum_query_type query_type);
  virtual bool change_context_processor(uchar *cntx)
    { context= (Name_resolution_context *)cntx; return FALSE; }
  friend bool insert_fields(THD *thd, Name_resolution_context *context,
                            const char *db_name,
                            const char *table_name, List_iterator<Item> *it,
                            bool any_privileges);
};


class Item_ident_for_show :public Item
{
public:
  Field *field;
  const char *db_name;
  const char *table_name;

  Item_ident_for_show(Field *par_field, const char *db_arg,
                      const char *table_name_arg)
    :field(par_field), db_name(db_arg), table_name(table_name_arg)
  {}

  enum Type type() const { return FIELD_ITEM; }
  double val_real() { return field->val_real(); }
  longlong val_int() { return field->val_int(); }
  String *val_str(String *str) { return field->val_str(str); }
  my_decimal *val_decimal(my_decimal *dec) { return field->val_decimal(dec); }
  bool get_date(MYSQL_TIME *ltime, uint fuzzydate)
  {
    return field->get_date(ltime, fuzzydate);
  }
  bool get_time(MYSQL_TIME *ltime)
  {
    return field->get_time(ltime);
  }
  void make_field(Send_field *tmp_field);
  CHARSET_INFO *charset_for_protocol(void) const
  { return (CHARSET_INFO *)field->charset_for_protocol(); }
};


class Item_equal;
class COND_EQUAL;

class Item_field :public Item_ident
{
protected:
  void set_field(Field *field);
public:
  Field *field,*result_field;
  Item_equal *item_equal;
  bool no_const_subst;
  /*
    if any_privileges set to TRUE then here real effective privileges will
    be stored
  */
  uint have_privileges;
  /* field need any privileges (for VIEW creation) */
  bool any_privileges;
  Item_field(Name_resolution_context *context_arg,
             const char *db_arg,const char *table_name_arg,
	     const char *field_name_arg);
  /*
    Constructor needed to process subquery with temporary tables (see Item).
    Notice that it will have no name resolution context.
  */
  Item_field(THD *thd, Item_field *item);
  /*
    Ensures that field, table, and database names will live as long as
    Item_field (this is important in prepared statements).
  */
  Item_field(THD *thd, Name_resolution_context *context_arg, Field *field);
  /*
    If this constructor is used, fix_fields() won't work, because
    db_name, table_name and column_name are unknown. It's necessary to call
    reset_field() before fix_fields() for all fields created this way.
  */
  Item_field(Field *field);
  enum Type type() const { return FIELD_ITEM; }
  bool eq(const Item *item, bool binary_cmp) const;
  double val_real();
  longlong val_int();
  longlong val_time_temporal();
  longlong val_date_temporal();
  my_decimal *val_decimal(my_decimal *);
  String *val_str(String*);
  double val_result();
  longlong val_int_result();
  longlong val_time_temporal_result();
  longlong val_date_temporal_result();
  String *str_result(String* tmp);
  my_decimal *val_decimal_result(my_decimal *);
  bool val_bool_result();
  bool is_null_result();
  bool send(Protocol *protocol, String *str_arg);
  void reset_field(Field *f);
  bool fix_fields(THD *, Item **);
  void make_field(Send_field *tmp_field);
  type_conversion_status save_in_field(Field *field,bool no_conversions);
  void save_org_in_field(Field *field);
  table_map used_tables() const;
  virtual table_map resolved_used_tables() const;
  enum Item_result result_type () const
  {
    return field->result_type();
  }
  enum Item_result numeric_context_result_type() const
  {
    return field->numeric_context_result_type();
  }
  Item_result cast_to_int_type() const
  {
    return field->cast_to_int_type();
  }
  enum_field_types field_type() const
  {
    return field->type();
  }
  enum_monotonicity_info get_monotonicity_info() const
  {
    return MONOTONIC_STRICT_INCREASING;
  }
  longlong val_int_endpoint(bool left_endp, bool *incl_endp);
  Field *get_tmp_table_field() { return result_field; }
  Field *tmp_table_field(TABLE *t_arg) { return result_field; }
  bool get_date(MYSQL_TIME *ltime,uint fuzzydate);
  bool get_date_result(MYSQL_TIME *ltime,uint fuzzydate);
  bool get_time(MYSQL_TIME *ltime);
  bool get_timeval(struct timeval *tm, int *warnings);
  bool is_null() { return field->is_null(); }
  void update_null_value();
  Item *get_tmp_table_item(THD *thd);
  bool collect_item_field_processor(uchar * arg);
  bool add_field_to_set_processor(uchar * arg);
  bool remove_column_from_bitmap(uchar * arg);
  bool find_item_in_field_list_processor(uchar *arg);
  bool register_field_in_read_map(uchar *arg);
  bool check_partition_func_processor(uchar *int_arg) {return FALSE;}
  void cleanup();
  Item_equal *find_item_equal(COND_EQUAL *cond_equal);
  bool subst_argument_checker(uchar **arg);
  Item *equal_fields_propagator(uchar *arg);
  bool set_no_const_sub(uchar *arg);
  Item *replace_equal_field(uchar *arg);
  inline uint32 max_disp_length() { return field->max_display_length(); }
<<<<<<< HEAD
  Item_field *filed_for_view_update() { return this; }
=======
  Item_field *field_for_view_update() { return this; }
>>>>>>> b7fc4388
  Item *safe_charset_converter(const CHARSET_INFO *tocs);
  int fix_outer_field(THD *thd, Field **field, Item **reference);
  virtual Item *update_value_transformer(uchar *select_arg);
  virtual bool item_field_by_name_analyzer(uchar **arg);
  virtual Item* item_field_by_name_transformer(uchar *arg);
  virtual void print(String *str, enum_query_type query_type);
  bool is_outer_field() const
  {
    DBUG_ASSERT(fixed);
    return field->table->pos_in_table_list->outer_join ||
<<<<<<< HEAD
           field->table->pos_in_table_list->in_outer_join_nest();
=======
           field->table->pos_in_table_list->outer_join_nest();
>>>>>>> b7fc4388
  }
  Field::geometry_type get_geometry_type() const
  {
    DBUG_ASSERT(field_type() == MYSQL_TYPE_GEOMETRY);
    return field->get_geometry_type();
  }
  const CHARSET_INFO *charset_for_protocol(void) const
  { return field->charset_for_protocol(); }

#ifndef DBUG_OFF
  void dbug_print()
  {
    fprintf(DBUG_FILE, "<field ");
    if (field)
    {
      fprintf(DBUG_FILE, "'%s.%s': ", field->table->alias, field->field_name);
      field->dbug_print();
    }
    else
      fprintf(DBUG_FILE, "NULL");

    fprintf(DBUG_FILE, ", result_field: ");
    if (result_field)
    {
      fprintf(DBUG_FILE, "'%s.%s': ",
              result_field->table->alias, result_field->field_name);
      result_field->dbug_print();
    }
    else
      fprintf(DBUG_FILE, "NULL");
    fprintf(DBUG_FILE, ">\n");
  }
#endif

  /// Pushes the item to select_lex.non_agg_fields() and updates its marker.
  bool push_to_non_agg_fields(st_select_lex *select_lex);

  friend class Item_default_value;
  friend class Item_insert_value;
  friend class st_select_lex_unit;
};

class Item_null :public Item_basic_constant
{
  void init()
  {
    maybe_null= null_value= TRUE;
    max_length= 0;
    fixed= 1;
    collation.set(&my_charset_bin, DERIVATION_IGNORABLE);
  }
public:
  Item_null()
  {
    init();
    item_name= NAME_STRING("NULL");
  }
  Item_null(const Name_string &name_par)
  {
    init();
    item_name= name_par;
  }
  enum Type type() const { return NULL_ITEM; }
  bool eq(const Item *item, bool binary_cmp) const;
  double val_real();
  longlong val_int();
  longlong val_time_temporal() { return val_int(); }
  longlong val_date_temporal() { return val_int(); }
  String *val_str(String *str);
  my_decimal *val_decimal(my_decimal *);
  bool get_date(MYSQL_TIME *ltime, uint fuzzydate)
  {
    return true;
  }
  bool get_time(MYSQL_TIME *ltime)
  {
    return true;
  }
  type_conversion_status save_in_field(Field *field, bool no_conversions);
  type_conversion_status save_safe_in_field(Field *field);
  bool send(Protocol *protocol, String *str);
  enum Item_result result_type () const { return STRING_RESULT; }
  enum_field_types field_type() const   { return MYSQL_TYPE_NULL; }
  bool basic_const_item() const { return 1; }
  Item *clone_item() { return new Item_null(item_name); }
  bool is_null() { return 1; }

  virtual inline void print(String *str, enum_query_type query_type)
  {
    str->append(STRING_WITH_LEN("NULL"));
  }

  Item *safe_charset_converter(const CHARSET_INFO *tocs);
  bool check_partition_func_processor(uchar *int_arg) {return FALSE;}
};

/**
  An item representing NULL values for use with ROLLUP.

  When grouping WITH ROLLUP, Item_null_result items are created to
  represent NULL values in the grouping columns of the ROLLUP rows. To
  avoid type problems during execution, these objects are created with
  the same field and result types as the fields of the columns they
  belong to.
 */
class Item_null_result :public Item_null
{
  /** Field type for this NULL value */
  enum_field_types fld_type;
  /** Result type for this NULL value */
  Item_result res_type;

public:
  Field *result_field;
  Item_null_result(enum_field_types fld_type, Item_result res_type)
    : Item_null(), fld_type(fld_type), res_type(res_type), result_field(0) {}
  bool is_result_field() { return result_field != 0; }
  void save_in_result_field(bool no_conversions)
  {
    save_in_field(result_field, no_conversions);
  }
  bool check_partition_func_processor(uchar *int_arg) {return TRUE;}
  enum_field_types field_type() const { return fld_type; }
  Item_result result_type() const { return res_type; }
};  

/* Item represents one placeholder ('?') of prepared statement */

class Item_param :public Item,
                  private Settable_routine_parameter
{
  char cnvbuf[MAX_FIELD_WIDTH];
  String cnvstr;
  Item *cnvitem;

public:
  enum enum_item_param_state
  {
    NO_VALUE, NULL_VALUE, INT_VALUE, REAL_VALUE,
    STRING_VALUE, TIME_VALUE, LONG_DATA_VALUE,
    DECIMAL_VALUE
  } state;

  /*
    A buffer for string and long data values. Historically all allocated
    values returned from val_str() were treated as eligible to
    modification. I. e. in some cases Item_func_concat can append it's
    second argument to return value of the first one. Because of that we
    can't return the original buffer holding string data from val_str(),
    and have to have one buffer for data and another just pointing to
    the data. This is the latter one and it's returned from val_str().
    Can not be declared inside the union as it's not a POD type.
  */
  String str_value_ptr;
  my_decimal decimal_value;
  union
  {
    longlong integer;
    double   real;
    /*
      Character sets conversion info for string values.
      Character sets of client and connection defined at bind time are used
      for all conversions, even if one of them is later changed (i.e.
      between subsequent calls to mysql_stmt_execute).
    */
    struct CONVERSION_INFO
    {
      const CHARSET_INFO *character_set_client;
      const CHARSET_INFO *character_set_of_placeholder;
      /*
        This points at character set of connection if conversion
        to it is required (i. e. if placeholder typecode is not BLOB).
        Otherwise it's equal to character_set_client (to simplify
        check in convert_str_value()).
      */
      const CHARSET_INFO *final_character_set_of_str_value;
    } cs_info;
    MYSQL_TIME     time;
  } value;

  /* Cached values for virtual methods to save us one switch.  */
  enum Item_result item_result_type;
  enum Type item_type;

  /*
    Used when this item is used in a temporary table.
    This is NOT placeholder metadata sent to client, as this value
    is assigned after sending metadata (in setup_one_conversion_function).
    For example in case of 'SELECT ?' you'll get MYSQL_TYPE_STRING both
    in result set and placeholders metadata, no matter what type you will
    supply for this placeholder in mysql_stmt_execute.
  */
  enum enum_field_types param_type;
  /*
    Offset of placeholder inside statement text. Used to create
    no-placeholders version of this statement for the binary log.
  */
  uint pos_in_query;

  Item_param(uint pos_in_query_arg);

  enum Item_result result_type () const { return item_result_type; }
  enum Type type() const { return item_type; }
  enum_field_types field_type() const { return param_type; }

  double val_real();
  longlong val_int();
  my_decimal *val_decimal(my_decimal*);
  String *val_str(String*);
  bool get_time(MYSQL_TIME *tm);
  bool get_date(MYSQL_TIME *tm, uint fuzzydate);
  type_conversion_status save_in_field(Field *field, bool no_conversions);

  void set_null();
  void set_int(longlong i, uint32 max_length_arg);
  void set_double(double i);
  void set_decimal(const char *str, ulong length);
  void set_decimal(const my_decimal *dv);
  bool set_str(const char *str, ulong length);
  bool set_longdata(const char *str, ulong length);
  void set_time(MYSQL_TIME *tm, timestamp_type type, uint32 max_length_arg);
  bool set_from_user_var(THD *thd, const user_var_entry *entry);
  void reset();
  /*
    Assign placeholder value from bind data.
    Note, that 'len' has different semantics in embedded library (as we
    don't need to check that packet is not broken there). See
    sql_prepare.cc for details.
  */
  void (*set_param_func)(Item_param *param, uchar **pos, ulong len);

  const String *query_val_str(THD *thd, String *str) const;

  bool convert_str_value(THD *thd);

  /*
    If value for parameter was not set we treat it as non-const
    so noone will use parameters value in fix_fields still
    parameter is constant during execution.
  */
  virtual table_map used_tables() const
  { return state != NO_VALUE ? (table_map)0 : PARAM_TABLE_BIT; }
  virtual void print(String *str, enum_query_type query_type);
  bool is_null()
  { DBUG_ASSERT(state != NO_VALUE); return state == NULL_VALUE; }
  bool basic_const_item() const;
  /*
    This method is used to make a copy of a basic constant item when
    propagating constants in the optimizer. The reason to create a new
    item and not use the existing one is not precisely known (2005/04/16).
    Probably we are trying to preserve tree structure of items, in other
    words, avoid pointing at one item from two different nodes of the tree.
    Return a new basic constant item if parameter value is a basic
    constant, assert otherwise. This method is called only if
    basic_const_item returned TRUE.
  */
  Item *safe_charset_converter(const CHARSET_INFO *tocs);
  Item *clone_item();
  /*
    Implement by-value equality evaluation if parameter value
    is set and is a basic constant (integer, real or string).
    Otherwise return FALSE.
  */
  bool eq(const Item *item, bool binary_cmp) const;
  /** Item is a argument to a limit clause. */
  bool limit_clause_param;
  void set_param_type_and_swap_value(Item_param *from);

private:
  virtual inline Settable_routine_parameter *
    get_settable_routine_parameter()
  {
    return this;
  }

  virtual bool set_value(THD *thd, sp_rcontext *ctx, Item **it);

  virtual void set_out_param_info(Send_field *info);

public:
  virtual const Send_field *get_out_param_info() const;

  virtual void make_field(Send_field *field);

private:
  Send_field *m_out_param_info;
};


class Item_int :public Item_num
{
public:
  longlong value;
  Item_int(int32 i,uint length= MY_INT32_NUM_DECIMAL_DIGITS)
    :value((longlong) i)
    { max_length=length; fixed= 1; }
  Item_int(longlong i,uint length= MY_INT64_NUM_DECIMAL_DIGITS)
    :value(i)
    { max_length=length; fixed= 1; }
  Item_int(ulonglong i, uint length= MY_INT64_NUM_DECIMAL_DIGITS)
    :value((longlong)i)
    { max_length=length; fixed= 1; unsigned_flag= 1; }
  Item_int(Item_int *item_arg)
  {
    value= item_arg->value;
    item_name= item_arg->item_name;
    max_length= item_arg->max_length;
    fixed= 1;
  }
  Item_int(const Name_string &name_arg, longlong i, uint length) :value(i)
  {
    max_length= length;
    item_name= name_arg;
    fixed= 1;
  }
  Item_int(const char *str_arg, uint length);
  enum Type type() const { return INT_ITEM; }
  enum Item_result result_type () const { return INT_RESULT; }
  enum_field_types field_type() const { return MYSQL_TYPE_LONGLONG; }
  longlong val_int() { DBUG_ASSERT(fixed == 1); return value; }
  double val_real() { DBUG_ASSERT(fixed == 1); return (double) value; }
  my_decimal *val_decimal(my_decimal *);
  String *val_str(String*);
  bool get_date(MYSQL_TIME *ltime, uint fuzzydate)
  {
    return get_date_from_int(ltime, fuzzydate);
  }
  bool get_time(MYSQL_TIME *ltime)
  {
    return get_time_from_int(ltime);
  }
  type_conversion_status save_in_field(Field *field, bool no_conversions);
  bool basic_const_item() const { return 1; }
  Item *clone_item() { return new Item_int(this); }
  virtual void print(String *str, enum_query_type query_type);
  Item_num *neg() { value= -value; return this; }
  uint decimal_precision() const
  { return (uint)(max_length - test(value < 0)); }
  bool eq(const Item *, bool binary_cmp) const;
  bool check_partition_func_processor(uchar *bool_arg) { return FALSE;}
};


/**
  Item_int with value==0 and length==1
*/
class Item_int_0 :public Item_int
{
public:
  Item_int_0() :Item_int(NAME_STRING("0"), 0, 1) {}
};


/*
  Item_temporal is used to store numeric representation
  of time/date/datetime values for queries like:

     WHERE datetime_column NOT IN
     ('2006-04-25 10:00:00','2006-04-25 10:02:00', ...);

  and for SHOW/INFORMATION_SCHEMA purposes (see sql_show.cc)

  TS-TODO: Can't we use Item_time_literal, Item_date_literal,
  TS-TODO: and Item_datetime_literal for this purpose?
*/
class Item_temporal :public Item_int
{
  enum_field_types cached_field_type;
public:
  Item_temporal(enum_field_types field_type_arg, longlong i): Item_int(i),
    cached_field_type(field_type_arg)
  {
    DBUG_ASSERT(is_temporal_type(field_type_arg));
  }
  Item_temporal(enum_field_types field_type_arg, const Name_string &name_arg,
                longlong i, uint length): Item_int(i),
    cached_field_type(field_type_arg)
  {
    DBUG_ASSERT(is_temporal_type(field_type_arg));
    max_length= length;
    item_name= name_arg;
    fixed= 1;
  }
  Item *clone_item() { return new Item_temporal(field_type(), value); }
  type_conversion_status save_in_field(Field *field, bool no_conversions);
  longlong val_time_temporal() { return val_int(); }
  longlong val_date_temporal() { return val_int(); }
  bool get_date(MYSQL_TIME *ltime, uint fuzzydate)
  {
    DBUG_ASSERT(0);
    return false;
  }
  bool get_time(MYSQL_TIME *ltime)
  {
    DBUG_ASSERT(0);
    return false;
  }
  enum_field_types field_type() const
  {
    return cached_field_type;
  }
};


class Item_uint :public Item_int
{
public:
  Item_uint(const char *str_arg, uint length)
    :Item_int(str_arg, length) { unsigned_flag= 1; }
  Item_uint(ulonglong i) :Item_int((ulonglong) i, 10) {}
  Item_uint(const Name_string &name_arg, longlong i, uint length)
    :Item_int(name_arg, i, length) { unsigned_flag= 1; }
  double val_real()
    { DBUG_ASSERT(fixed == 1); return ulonglong2double((ulonglong)value); }
  String *val_str(String*);

  Item *clone_item() { return new Item_uint(item_name, value, max_length); }
  type_conversion_status save_in_field(Field *field, bool no_conversions);
  virtual void print(String *str, enum_query_type query_type);
  Item_num *neg ();
  uint decimal_precision() const { return max_length; }
  bool check_partition_func_processor(uchar *bool_arg) { return FALSE;}
};


/* decimal (fixed point) constant */
class Item_decimal :public Item_num
{
protected:
  my_decimal decimal_value;
public:
  Item_decimal(const char *str_arg, uint length, const CHARSET_INFO *charset);
  Item_decimal(const Name_string &name_arg,
               const my_decimal *val_arg, uint decimal_par, uint length);
  Item_decimal(my_decimal *value_par);
  Item_decimal(longlong val, bool unsig);
  Item_decimal(double val, int precision, int scale);
  Item_decimal(const uchar *bin, int precision, int scale);

  enum Type type() const { return DECIMAL_ITEM; }
  enum Item_result result_type () const { return DECIMAL_RESULT; }
  enum_field_types field_type() const { return MYSQL_TYPE_NEWDECIMAL; }
  longlong val_int();
  double val_real();
  String *val_str(String*);
  my_decimal *val_decimal(my_decimal *val) { return &decimal_value; }
  bool get_date(MYSQL_TIME *ltime, uint fuzzydate)
  {
    return get_date_from_decimal(ltime, fuzzydate);
  }
  bool get_time(MYSQL_TIME *ltime)
  {
    return get_time_from_decimal(ltime);
  }
  type_conversion_status save_in_field(Field *field, bool no_conversions);
  bool basic_const_item() const { return 1; }
  Item *clone_item()
  {
    return new Item_decimal(item_name, &decimal_value, decimals, max_length);
  }
  virtual void print(String *str, enum_query_type query_type);
  Item_num *neg()
  {
    my_decimal_neg(&decimal_value);
    unsigned_flag= !decimal_value.sign();
    return this;
  }
  uint decimal_precision() const { return decimal_value.precision(); }
  bool eq(const Item *, bool binary_cmp) const;
  void set_decimal_value(my_decimal *value_par);
  bool check_partition_func_processor(uchar *bool_arg) { return FALSE;}
};


class Item_float :public Item_num
{
  Name_string presentation;
public:
  double value;
  // Item_real() :value(0) {}
  Item_float(const char *str_arg, uint length);
  Item_float(const Name_string name_arg,
             double val_arg, uint decimal_par, uint length)
    :value(val_arg)
  {
    presentation= name_arg;
    item_name= name_arg;
    decimals= (uint8) decimal_par;
    max_length= length;
    fixed= 1;
  }
  Item_float(double value_par, uint decimal_par) :value(value_par)
  {
    decimals= (uint8) decimal_par;
    fixed= 1;
  }
  type_conversion_status save_in_field(Field *field, bool no_conversions);
  enum Type type() const { return REAL_ITEM; }
  enum_field_types field_type() const { return MYSQL_TYPE_DOUBLE; }
  double val_real() { DBUG_ASSERT(fixed == 1); return value; }
  longlong val_int()
  {
    DBUG_ASSERT(fixed == 1);
    if (value <= (double) LONGLONG_MIN)
    {
       return LONGLONG_MIN;
    }
    else if (value >= (double) (ulonglong) LONGLONG_MAX)
    {
      return LONGLONG_MAX;
    }
    return (longlong) rint(value);
  }
  String *val_str(String*);
  my_decimal *val_decimal(my_decimal *);
  bool get_date(MYSQL_TIME *ltime, uint fuzzydate)
  {
    return get_date_from_real(ltime, fuzzydate);
  }
  bool get_time(MYSQL_TIME *ltime)
  {
    return get_time_from_real(ltime);
  }
  bool basic_const_item() const { return 1; }
  Item *clone_item()
  { return new Item_float(item_name, value, decimals, max_length); }
  Item_num *neg() { value= -value; return this; }
  virtual void print(String *str, enum_query_type query_type);
  bool eq(const Item *, bool binary_cmp) const;
};


class Item_static_float_func :public Item_float
{
  const Name_string func_name;
public:
  Item_static_float_func(const Name_string &name_arg,
                         double val_arg, uint decimal_par, uint length)
    :Item_float(null_name_string,
                val_arg, decimal_par, length), func_name(name_arg)
  {}

  virtual inline void print(String *str, enum_query_type query_type)
  {
    str->append(func_name);
  }

  Item *safe_charset_converter(const CHARSET_INFO *tocs);
};


class Item_string :public Item_basic_constant
{
public:
  /* Create from a string, set name from the string itself. */
  Item_string(const char *str,uint length,
              const CHARSET_INFO *cs, Derivation dv= DERIVATION_COERCIBLE,
              uint repertoire= MY_REPERTOIRE_UNICODE30)
    : m_cs_specified(FALSE)
  {
    str_value.set_or_copy_aligned(str, length, cs);
    collation.set(cs, dv, repertoire);
    /*
      We have to have a different max_length than 'length' here to
      ensure that we get the right length if we do use the item
      to create a new table. In this case max_length must be the maximum
      number of chars for a string of this type because we in Create_field::
      divide the max_length with mbmaxlen).
    */
    max_length= str_value.numchars()*cs->mbmaxlen;
    item_name.copy(str, length, cs);
    decimals=NOT_FIXED_DEC;
    // it is constant => can be used without fix_fields (and frequently used)
    fixed= 1;
  }
  /* Just create an item and do not fill string representation */
  Item_string(const CHARSET_INFO *cs, Derivation dv= DERIVATION_COERCIBLE)
    : m_cs_specified(FALSE)
  {
    collation.set(cs, dv);
    max_length= 0;
    decimals= NOT_FIXED_DEC;
    fixed= 1;
  }
  /* Create from the given name and string. */
  Item_string(const Name_string name_par, const char *str, uint length,
              const CHARSET_INFO *cs, Derivation dv= DERIVATION_COERCIBLE,
              uint repertoire= MY_REPERTOIRE_UNICODE30)
    : m_cs_specified(FALSE)
  {
    str_value.set_or_copy_aligned(str, length, cs);
    collation.set(cs, dv, repertoire);
    max_length= str_value.numchars()*cs->mbmaxlen;
    item_name= name_par;
    decimals=NOT_FIXED_DEC;
    // it is constant => can be used without fix_fields (and frequently used)
    fixed= 1;
  }
  /*
    This is used in stored procedures to avoid memory leaks and
    does a deep copy of its argument.
  */
  void set_str_with_copy(const char *str_arg, uint length_arg)
  {
    str_value.copy(str_arg, length_arg, collation.collation);
    max_length= str_value.numchars() * collation.collation->mbmaxlen;
  }
  void set_repertoire_from_value()
  {
    collation.repertoire= my_string_repertoire(str_value.charset(),
                                               str_value.ptr(),
                                               str_value.length());
  }
  enum Type type() const { return STRING_ITEM; }
  double val_real();
  longlong val_int();
  String *val_str(String*)
  {
    DBUG_ASSERT(fixed == 1);
    return (String*) &str_value;
  }
  my_decimal *val_decimal(my_decimal *);
  bool get_date(MYSQL_TIME *ltime, uint fuzzydate)
  {
    return get_date_from_string(ltime, fuzzydate);
  }
  bool get_time(MYSQL_TIME *ltime)
  {
    return get_time_from_string(ltime);
  }
  type_conversion_status save_in_field(Field *field, bool no_conversions);
  enum Item_result result_type () const { return STRING_RESULT; }
  enum_field_types field_type() const { return MYSQL_TYPE_VARCHAR; }
  bool basic_const_item() const { return 1; }
  bool eq(const Item *item, bool binary_cmp) const;
  Item *clone_item() 
  {
    return new Item_string(static_cast<Name_string>(item_name), str_value.ptr(), 
    			   str_value.length(), collation.collation);
  }
  Item *safe_charset_converter(const CHARSET_INFO *tocs);
  Item *charset_converter(const CHARSET_INFO *tocs, bool lossless);
  inline void append(char *str, uint length)
  {
    str_value.append(str, length);
    max_length= str_value.numchars() * collation.collation->mbmaxlen;
  }
  virtual void print(String *str, enum_query_type query_type);
  bool check_partition_func_processor(uchar *int_arg) {return FALSE;}

  /**
    Return TRUE if character-set-introducer was explicitly specified in the
    original query for this item (text literal).

    This operation is to be called from Item_string::print(). The idea is
    that when a query is generated (re-constructed) from the Item-tree,
    character-set-introducers should appear only for those literals, where
    they were explicitly specified by the user. Otherwise, that may lead to
    loss collation information (character set introducers implies default
    collation for the literal).

    Basically, that makes sense only for views and hopefully will be gone
    one day when we start using original query as a view definition.

    @return This operation returns the value of m_cs_specified attribute.
      @retval TRUE if character set introducer was explicitly specified in
      the original query.
      @retval FALSE otherwise.
  */
  inline bool is_cs_specified() const
  {
    return m_cs_specified;
  }

  /**
    Set the value of m_cs_specified attribute.

    m_cs_specified attribute shows whether character-set-introducer was
    explicitly specified in the original query for this text literal or
    not. The attribute makes sense (is used) only for views.

    This operation is to be called from the parser during parsing an input
    query.
  */
  inline void set_cs_specified(bool cs_specified)
  {
    m_cs_specified= cs_specified;
  }

private:
  bool m_cs_specified;
};


longlong 
longlong_from_string_with_check (const CHARSET_INFO *cs,
                                 const char *cptr, char *end);
double 
double_from_string_with_check (const CHARSET_INFO *cs,
                               const char *cptr, char *end);

class Item_static_string_func :public Item_string
{
  const Name_string func_name;
public:
  Item_static_string_func(const Name_string &name_par,
                          const char *str, uint length, const CHARSET_INFO *cs,
                          Derivation dv= DERIVATION_COERCIBLE)
    :Item_string(null_name_string, str, length, cs, dv), func_name(name_par)
  {}
  Item *safe_charset_converter(const CHARSET_INFO *tocs);

  virtual inline void print(String *str, enum_query_type query_type)
  {
    str->append(func_name);
  }

  bool check_partition_func_processor(uchar *int_arg) {return TRUE;}
};


/* for show tables */
class Item_partition_func_safe_string: public Item_string
{
public:
  Item_partition_func_safe_string(const Name_string name, uint length,
                                  const CHARSET_INFO *cs= NULL):
    Item_string(name, NullS, 0, cs)
  {
    max_length= length;
  }
};


class Item_blob :public Item_partition_func_safe_string
{
public:
  Item_blob(const char *name, uint length) :
    Item_partition_func_safe_string(Name_string(name, strlen(name)),
                                    length, &my_charset_bin)
  { }
  enum Type type() const { return TYPE_HOLDER; }
  enum_field_types field_type() const { return MYSQL_TYPE_BLOB; }
};


/**
  Item_empty_string -- is a utility class to put an item into List<Item>
  which is then used in protocol.send_result_set_metadata() when sending SHOW output to
  the client.
*/

class Item_empty_string :public Item_partition_func_safe_string
{
public:
  Item_empty_string(const char *header, uint length,
                    const CHARSET_INFO *cs= NULL) :
    Item_partition_func_safe_string(Name_string(header, strlen(header)),
                                    0, cs ? cs : &my_charset_utf8_general_ci)
    {
      max_length= length * collation.collation->mbmaxlen;
    }
  void make_field(Send_field *field);
};


class Item_return_int :public Item_int
{
  enum_field_types int_field_type;
public:
  Item_return_int(const char *name_arg, uint length,
		  enum_field_types field_type_arg, longlong value= 0)
    :Item_int(Name_string(name_arg, name_arg ? strlen(name_arg) : 0),
              value, length), int_field_type(field_type_arg)
  {
    unsigned_flag=1;
  }
  enum_field_types field_type() const { return int_field_type; }
};


class Item_hex_string: public Item_basic_constant
{
public:
  Item_hex_string();
  Item_hex_string(const char *str,uint str_length);
  enum Type type() const { return VARBIN_ITEM; }
  double val_real()
  { 
    DBUG_ASSERT(fixed == 1); 
    return (double) (ulonglong) Item_hex_string::val_int();
  }
  longlong val_int();
  bool basic_const_item() const { return 1; }
  String *val_str(String*) { DBUG_ASSERT(fixed == 1); return &str_value; }
  my_decimal *val_decimal(my_decimal *);
  bool get_date(MYSQL_TIME *ltime, uint fuzzydate)
  {
    return get_date_from_string(ltime, fuzzydate);
  }
  bool get_time(MYSQL_TIME *ltime)
  {
    return get_time_from_string(ltime);
  }
  type_conversion_status save_in_field(Field *field, bool no_conversions);
  enum Item_result result_type () const { return STRING_RESULT; }
  enum Item_result cast_to_int_type() const { return INT_RESULT; }
  enum_field_types field_type() const { return MYSQL_TYPE_VARCHAR; }
  virtual void print(String *str, enum_query_type query_type);
  bool eq(const Item *item, bool binary_cmp) const;
  virtual Item *safe_charset_converter(const CHARSET_INFO *tocs);
  bool check_partition_func_processor(uchar *int_arg) {return FALSE;}
private:
  void hex_string_init(const char *str, uint str_length);
};


class Item_bin_string: public Item_hex_string
{
public:
  Item_bin_string(const char *str,uint str_length);
};

class Item_result_field :public Item	/* Item with result field */
{
public:
  Field *result_field;				/* Save result here */
  Item_result_field() :result_field(0) {}
  // Constructor used for Item_sum/Item_cond_and/or (see Item comment)
  Item_result_field(THD *thd, Item_result_field *item):
    Item(thd, item), result_field(item->result_field)
  {}
  ~Item_result_field() {}			/* Required with gcc 2.95 */
  Field *get_tmp_table_field() { return result_field; }
  Field *tmp_table_field(TABLE *t_arg) { return result_field; }
  table_map used_tables() const { return 1; }
  virtual void fix_length_and_dec()=0;
  void set_result_field(Field *field) { result_field= field; }
  bool is_result_field() { return 1; }
  void save_in_result_field(bool no_conversions)
  {
    save_in_field(result_field, no_conversions);
  }
  void cleanup();
  /*
    This method is used for debug purposes to print the name of an
    item to the debug log. The second use of this method is as
    a helper function of print() and error messages, where it is
    applicable. To suit both goals it should return a meaningful,
    distinguishable and sintactically correct string. This method
    should not be used for runtime type identification, use enum
    {Sum}Functype and Item_func::functype()/Item_sum::sum_func()
    instead.
    Added here, to the parent class of both Item_func and Item_sum_func.

    NOTE: for Items inherited from Item_sum, func_name() return part of
    function name till first argument (including '(') to make difference in
    names for functions with 'distinct' clause and without 'distinct' and
    also to make printing of items inherited from Item_sum uniform.
  */
  virtual const char *func_name() const= 0;
};


class Item_ref :public Item_ident
{
protected:
  void set_properties();
public:
  enum Ref_Type { REF, DIRECT_REF, VIEW_REF, OUTER_REF, AGGREGATE_REF };
  Field *result_field;			 /* Save result here */
  Item **ref;
  Item_ref(Name_resolution_context *context_arg,
           const char *db_arg, const char *table_name_arg,
           const char *field_name_arg)
    :Item_ident(context_arg, db_arg, table_name_arg, field_name_arg),
     result_field(0), ref(0) {}
  /*
    This constructor is used in two scenarios:
    A) *item = NULL
      No initialization is performed, fix_fields() call will be necessary.
      
    B) *item points to an Item this Item_ref will refer to. This is 
      used for GROUP BY. fix_fields() will not be called in this case,
      so we call set_properties to make this item "fixed". set_properties
      performs a subset of action Item_ref::fix_fields does, and this subset
      is enough for Item_ref's used in GROUP BY.
    
    TODO we probably fix a superset of problems like in BUG#6658. Check this 
         with Bar, and if we have a more broader set of problems like this.
  */
  Item_ref(Name_resolution_context *context_arg, Item **item,
           const char *table_name_arg, const char *field_name_arg,
           bool alias_name_used_arg= FALSE);

  /* Constructor need to process subselect with temporary tables (see Item) */
  Item_ref(THD *thd, Item_ref *item)
    :Item_ident(thd, item), result_field(item->result_field), ref(item->ref) {}
  enum Type type() const		{ return REF_ITEM; }
  bool eq(const Item *item, bool binary_cmp) const
  { 
    Item *it= ((Item *) item)->real_item();
    return ref && (*ref)->eq(it, binary_cmp);
  }
  double val_real();
  longlong val_int();
  longlong val_time_temporal();
  longlong val_date_temporal();
  my_decimal *val_decimal(my_decimal *);
  bool val_bool();
  String *val_str(String* tmp);
  bool is_null();
  bool get_date(MYSQL_TIME *ltime,uint fuzzydate);
  double val_result();
  longlong val_int_result();
  String *str_result(String* tmp);
  my_decimal *val_decimal_result(my_decimal *);
  bool val_bool_result();
  bool is_null_result();
  bool send(Protocol *prot, String *tmp);
  void make_field(Send_field *field);
  bool fix_fields(THD *, Item **);
  void fix_after_pullout(st_select_lex *parent_select,
                         st_select_lex *removed_select, Item **ref);
  type_conversion_status save_in_field(Field *field, bool no_conversions);
  void save_org_in_field(Field *field);
  enum Item_result result_type () const { return (*ref)->result_type(); }
  enum_field_types field_type() const   { return (*ref)->field_type(); }
  Field *get_tmp_table_field()
  { return result_field ? result_field : (*ref)->get_tmp_table_field(); }
  Item *get_tmp_table_item(THD *thd);
  table_map used_tables() const		
  {
    return depended_from ? OUTER_REF_TABLE_BIT : (*ref)->used_tables(); 
  }
  void update_used_tables() 
  { 
    if (!depended_from) 
      (*ref)->update_used_tables(); 
  }
  virtual table_map resolved_used_tables() const;
  table_map not_null_tables() const
  {
    /*
      It can happen that our 'depended_from' member is set but the
      'depended_from' member of the referenced item is not (example: if a
      field in a subquery belongs to an outer merged view), so we first test
      ours:
    */
    return depended_from ? OUTER_REF_TABLE_BIT : (*ref)->not_null_tables();
  }
  void set_result_field(Field *field)	{ result_field= field; }
  bool is_result_field() { return 1; }
  void save_in_result_field(bool no_conversions)
  {
    (*ref)->save_in_field(result_field, no_conversions);
  }
  Item *real_item()
  {
    return ref ? (*ref)->real_item() : this;
  }
  bool walk(Item_processor processor, bool walk_subquery, uchar *arg)
  {
    return (*ref)->walk(processor, walk_subquery, arg) ||
           (this->*processor)(arg);
  }
  virtual Item* transform(Item_transformer, uchar *arg);
  virtual Item* compile(Item_analyzer analyzer, uchar **arg_p,
                        Item_transformer transformer, uchar *arg_t);
  virtual bool explain_subquery_checker(uchar **arg)
  {
    /*
      Always return false: we don't need to go deeper into referenced
      expression tree since we have to mark aliased subqueries at
      their original places (select list, derived tables), not by
      references from other expression (order by etc).
    */
    return false;
  }
  virtual void print(String *str, enum_query_type query_type);
  void cleanup();
  Item_field *field_for_view_update()
    { return (*ref)->field_for_view_update(); }
  virtual Ref_Type ref_type() { return REF; }

  // Row emulation: forwarding of ROW-related calls to ref
  uint cols()
  {
    return ref && result_type() == ROW_RESULT ? (*ref)->cols() : 1;
  }
  Item* element_index(uint i)
  {
    return ref && result_type() == ROW_RESULT ? (*ref)->element_index(i) : this;
  }
  Item** addr(uint i)
  {
    return ref && result_type() == ROW_RESULT ? (*ref)->addr(i) : 0;
  }
  bool check_cols(uint c)
  {
    return ref && result_type() == ROW_RESULT ? (*ref)->check_cols(c) 
                                              : Item::check_cols(c);
  }
  bool null_inside()
  {
    return ref && result_type() == ROW_RESULT ? (*ref)->null_inside() : 0;
  }
  void bring_value()
  { 
    if (ref && result_type() == ROW_RESULT)
      (*ref)->bring_value();
  }
  bool get_time(MYSQL_TIME *ltime)
  {
    DBUG_ASSERT(fixed);
    return (*ref)->get_time(ltime);
  }
  virtual bool basic_const_item() const { return ref && (*ref)->basic_const_item(); }
  bool is_outer_field() const
  {
    DBUG_ASSERT(fixed);
    DBUG_ASSERT(ref);
    return (*ref)->is_outer_field();
  }

  /**
    Checks if the item tree that ref points to contains a subquery.
  */
  virtual bool has_subquery() const 
  { 
    DBUG_ASSERT(ref);
    return (*ref)->has_subquery();
  }
<<<<<<< HEAD
=======

  /**
    Checks if the item tree that ref points to contains a stored program.
  */
  virtual bool has_stored_program() const 
  { 
    DBUG_ASSERT(ref);
    return (*ref)->has_stored_program();
  }

  virtual bool created_by_in2exists() const
  {
    return (*ref)->created_by_in2exists();
  }
>>>>>>> b7fc4388
};


/*
  The same as Item_ref, but get value from val_* family of method to get
  value of item on which it referred instead of result* family.
*/
class Item_direct_ref :public Item_ref
{
public:
  Item_direct_ref(Name_resolution_context *context_arg, Item **item,
                  const char *table_name_arg,
                  const char *field_name_arg,
                  bool alias_name_used_arg= FALSE)
    :Item_ref(context_arg, item, table_name_arg,
              field_name_arg, alias_name_used_arg)
  {}
  /* Constructor need to process subselect with temporary tables (see Item) */
  Item_direct_ref(THD *thd, Item_direct_ref *item) : Item_ref(thd, item) {}

  double val_real();
  longlong val_int();
  longlong val_time_temporal();
  longlong val_date_temporal();
  String *val_str(String* tmp);
  my_decimal *val_decimal(my_decimal *);
  bool val_bool();
  bool is_null();
  bool get_date(MYSQL_TIME *ltime,uint fuzzydate);
  virtual Ref_Type ref_type() { return DIRECT_REF; }
};

/*
  Class for view fields, the same as Item_direct_ref, but call fix_fields
  of reference if it is not called yet
*/
class Item_direct_view_ref :public Item_direct_ref
{
public:
  Item_direct_view_ref(Name_resolution_context *context_arg,
                       Item **item,
                       const char *alias_name_arg,
                       const char *table_name_arg,
                       const char *field_name_arg)
    : Item_direct_ref(context_arg, item, alias_name_arg, field_name_arg)
  {
    orig_table_name= table_name_arg;
  }

  /* Constructor need to process subselect with temporary tables (see Item) */
  Item_direct_view_ref(THD *thd, Item_direct_ref *item)
    :Item_direct_ref(thd, item) {}

  /*
    We share one underlying Item_field, so we have to disable
    build_equal_items_for_cond().
    TODO: Implement multiple equality optimization for views.
  */
  virtual bool subst_argument_checker(uchar **arg)
  {
    return false;
  }

  bool fix_fields(THD *, Item **);
  bool eq(const Item *item, bool binary_cmp) const;
  Item *get_tmp_table_item(THD *thd)
  {
    Item *item= Item_ref::get_tmp_table_item(thd);
    item->item_name= item_name;
    return item;
  }
  virtual Ref_Type ref_type() { return VIEW_REF; }
};


/*
  Class for outer fields.
  An object of this class is created when the select where the outer field was
  resolved is a grouping one. After it has been fixed the ref field will point
  to either an Item_ref or an Item_direct_ref object which will be used to
  access the field.
  The ref field may also point to an Item_field instance.
  See also comments for the fix_inner_refs() and the
  Item_field::fix_outer_field() functions.
*/

class Item_sum;
class Item_outer_ref :public Item_direct_ref
{
public:
  Item *outer_ref;
  /* The aggregate function under which this outer ref is used, if any. */
  Item_sum *in_sum_func;
  /*
    TRUE <=> that the outer_ref is already present in the select list
    of the outer select.
  */
  bool found_in_select_list;
  Item_outer_ref(Name_resolution_context *context_arg,
                 Item_field *outer_field_arg)
    :Item_direct_ref(context_arg, 0, outer_field_arg->table_name,
                     outer_field_arg->field_name),
    outer_ref(outer_field_arg), in_sum_func(0),
    found_in_select_list(0)
  {
    ref= &outer_ref;
    set_properties();
    fixed= 0;
  }
  Item_outer_ref(Name_resolution_context *context_arg, Item **item,
                 const char *table_name_arg, const char *field_name_arg,
                 bool alias_name_used_arg)
    :Item_direct_ref(context_arg, item, table_name_arg, field_name_arg,
                     alias_name_used_arg),
    outer_ref(0), in_sum_func(0), found_in_select_list(1)
  {}
  void save_in_result_field(bool no_conversions)
  {
    outer_ref->save_org_in_field(result_field);
  }
  bool fix_fields(THD *, Item **);
  void fix_after_pullout(st_select_lex *parent_select,
                         st_select_lex *removed_select, Item **ref);
  table_map used_tables() const
  {
    return (*ref)->const_item() ? 0 : OUTER_REF_TABLE_BIT;
  }
  table_map not_null_tables() const { return 0; }

  virtual Ref_Type ref_type() { return OUTER_REF; }
};


class Item_in_subselect;


/*
  An object of this class:
   - Converts val_XXX() calls to ref->val_XXX_result() calls, like Item_ref.
   - Sets owner->was_null=TRUE if it has returned a NULL value from any
     val_XXX() function. This allows to inject an Item_ref_null_helper
     object into subquery and then check if the subquery has produced a row
     with NULL value.
*/

class Item_ref_null_helper: public Item_ref
{
protected:
  Item_in_subselect* owner;
public:
  Item_ref_null_helper(Name_resolution_context *context_arg,
                       Item_in_subselect* master, Item **item,
		       const char *table_name_arg, const char *field_name_arg)
    :Item_ref(context_arg, item, table_name_arg, field_name_arg),
     owner(master) {}
  double val_real();
  longlong val_int();
  longlong val_time_temporal();
  longlong val_date_temporal();
  String* val_str(String* s);
  my_decimal *val_decimal(my_decimal *);
  bool val_bool();
  bool get_date(MYSQL_TIME *ltime, uint fuzzydate);
  virtual void print(String *str, enum_query_type query_type);
  /*
    we add RAND_TABLE_BIT to prevent moving this item from HAVING to WHERE
  */
  table_map used_tables() const
  {
    return (depended_from ?
            OUTER_REF_TABLE_BIT :
            (*ref)->used_tables() | RAND_TABLE_BIT);
  }
};

/*
  The following class is used to optimize comparing of bigint columns.
  We need to save the original item ('ref') to be able to call
  ref->save_in_field(). This is used to create index search keys.
  
  An instance of Item_int_with_ref may have signed or unsigned integer value.
  
*/

class Item_int_with_ref :public Item_int
{
protected:
  Item *ref;
public:
  Item_int_with_ref(longlong i, Item *ref_arg, my_bool unsigned_arg) :
    Item_int(i), ref(ref_arg)
  {
    unsigned_flag= unsigned_arg;
  }
  type_conversion_status save_in_field(Field *field, bool no_conversions)
  {
    return ref->save_in_field(field, no_conversions);
  }
  Item *clone_item();
  virtual Item *real_item() { return ref; }
};


/*
  Similar to Item_int_with_ref, but to optimize comparing of temporal columns.
*/
class Item_temporal_with_ref :public Item_int_with_ref
{
private:
  enum_field_types cached_field_type;
public:
  Item_temporal_with_ref(enum_field_types field_type_arg,
                         uint8 decimals_arg, longlong i, Item *ref_arg,
                         bool unsigned_flag):
    Item_int_with_ref(i, ref_arg, unsigned_flag),
    cached_field_type(field_type_arg)
  {
    decimals= decimals_arg;
  }
  enum_field_types field_type() const { return cached_field_type; }
  void print(String *str, enum_query_type query_type);
  bool get_date(MYSQL_TIME *ltime, uint fuzzydate)
  {
    DBUG_ASSERT(0);
    return true;
  }
  bool get_time(MYSQL_TIME *ltime)
  {
    DBUG_ASSERT(0);
    return true;
  }

};


/*
  Item_datetime_with_ref is used to optimize queries like:
    SELECT ... FROM t1 WHERE date_or_datetime_column = 20110101101010;
  The numeric constant is replaced to Item_datetime_with_ref
  by convert_constant_item().
*/
class Item_datetime_with_ref :public Item_temporal_with_ref
{
private:
  enum_field_types cached_field_type;
public:
  /**
    Constructor for Item_datetime_with_ref.
    @param    field_type_arg Data type: MYSQL_TYPE_DATE or MYSQL_TYPE_DATETIME
    @param    decimals_arg   Number of fractional digits.
    @param    i              Temporal value in packed format.
    @param    ref_arg        Pointer to the original numeric Item.
  */
  Item_datetime_with_ref(enum_field_types field_type_arg,
                         uint8 decimals_arg, longlong i, Item *ref_arg):
    Item_temporal_with_ref(field_type_arg, decimals_arg, i, ref_arg, true),
    cached_field_type(field_type_arg)
  {
  }
  Item *clone_item();
  longlong val_date_temporal() { return val_int(); }
  longlong val_time_temporal()
  {
    DBUG_ASSERT(0);
    return val_int();
  }
};


/*
  Item_time_with_ref is used to optimize queries like:
    SELECT ... FROM t1 WHERE time_column = 20110101101010;
  The numeric constant is replaced to Item_time_with_ref
  by convert_constant_item().
*/
class Item_time_with_ref :public Item_temporal_with_ref
{
public:
  /**
    Constructor for Item_time_with_ref.
    @param    decimals_arg   Number of fractional digits.
    @param    i              Temporal value in packed format.
    @param    ref_arg        Pointer to the original numeric Item.
  */
  Item_time_with_ref(uint8 decimals_arg, longlong i, Item *ref_arg):
    Item_temporal_with_ref(MYSQL_TYPE_TIME, decimals_arg, i, ref_arg, 0)
  {
  }
  Item *clone_item();
  longlong val_time_temporal() { return val_int(); }
  longlong val_date_temporal()
  {
    DBUG_ASSERT(0);
    return val_int();
  }
};


#ifdef MYSQL_SERVER
#include "gstream.h"
#include "spatial.h"
#include "item_sum.h"
#include "item_func.h"
#include "item_row.h"
#include "item_cmpfunc.h"
#include "item_strfunc.h"
#include "item_geofunc.h"
#include "item_timefunc.h"
#include "item_subselect.h"
#include "item_xmlfunc.h"
#include "item_create.h"
#endif

/**
  Base class to implement typed value caching Item classes

  Item_copy_ classes are very similar to the corresponding Item_
  classes (e.g. Item_copy_int is similar to Item_int) but they add
  the following additional functionality to Item_ :
    1. Nullability
    2. Possibility to store the value not only on instantiation time,
       but also later.
  Item_copy_ classes are a functionality subset of Item_cache_ 
  classes, as e.g. they don't support comparisons with the original Item
  as Item_cache_ classes do.
  Item_copy_ classes are used in GROUP BY calculation.
  TODO: Item_copy should be made an abstract interface and Item_copy_
  classes should inherit both the respective Item_ class and the interface.
  Ideally we should drop Item_copy_ classes altogether and merge 
  their functionality to Item_cache_ (and these should be made to inherit
  from Item_).
*/

class Item_copy :public Item
{
protected:  

  /**
    Stores the type of the resulting field that would be used to store the data
    in the cache. This is to avoid calls to the original item.
  */
  enum enum_field_types cached_field_type;

  /** The original item that is copied */
  Item *item;

  /**
    Stores the result type of the original item, so it can be returned
    without calling the original item's method
  */
  Item_result cached_result_type;

  /**
    Constructor of the Item_copy class

    stores metadata information about the original class as well as a 
    pointer to it.
  */
  Item_copy(Item *i)
  {
    item= i;
    null_value=maybe_null=item->maybe_null;
    decimals=item->decimals;
    max_length=item->max_length;
    item_name= item->item_name;
    cached_field_type= item->field_type();
    cached_result_type= item->result_type();
    unsigned_flag= item->unsigned_flag;
    fixed= item->fixed;
    collation.set(item->collation);
  }

public:
  /** 
    Factory method to create the appropriate subclass dependent on the type of 
    the original item.

    @param item      the original item.
  */  
  static Item_copy *create (Item *item);

  /** 
    Update the cache with the value of the original item
   
    This is the method that updates the cached value.
    It must be explicitly called by the user of this class to store the value 
    of the orginal item in the cache.
  */  
  virtual void copy() = 0;

  Item *get_item() { return item; }
  /** All of the subclasses should have the same type tag */
  enum Type type() const { return COPY_STR_ITEM; }
  enum_field_types field_type() const { return cached_field_type; }
  enum Item_result result_type () const { return cached_result_type; }

  void make_field(Send_field *field) { item->make_field(field); }
  table_map used_tables() const { return (table_map) 1L; }
  bool const_item() const { return 0; }
  bool is_null() { return null_value; }

  virtual void no_rows_in_result()
  {
    item->no_rows_in_result();
  }

  /*  
    Override the methods below as pure virtual to make sure all the 
    sub-classes implement them.
  */  

  virtual String *val_str(String*) = 0;
  virtual my_decimal *val_decimal(my_decimal *) = 0;
  virtual double val_real() = 0;
  virtual longlong val_int() = 0;
  virtual bool get_date(MYSQL_TIME *ltime, uint fuzzydate)= 0;
  virtual bool get_time(MYSQL_TIME *ltime)= 0;
  virtual type_conversion_status save_in_field(Field *field,
                                               bool no_conversions) = 0;
};

/**
 Implementation of a string cache.
 
 Uses Item::str_value for storage
*/ 
class Item_copy_string : public Item_copy
{
public:
  Item_copy_string (Item *item) : Item_copy(item) {}

  String *val_str(String*);
  my_decimal *val_decimal(my_decimal *);
  double val_real();
  longlong val_int();
  bool get_date(MYSQL_TIME *ltime, uint fuzzydate);
  bool get_time(MYSQL_TIME *ltime);
  void copy();
  type_conversion_status save_in_field(Field *field, bool no_conversions);
};


class Item_copy_int : public Item_copy
{
protected:  
  longlong cached_value; 
public:
  Item_copy_int (Item *i) : Item_copy(i) {}
  type_conversion_status save_in_field(Field *field, bool no_conversions);

  virtual String *val_str(String*);
  virtual my_decimal *val_decimal(my_decimal *);
  virtual double val_real()
  {
    return null_value ? 0.0 : (double) cached_value;
  }
  virtual longlong val_int()
  {
    return null_value ? LL(0) : cached_value;
  }
  bool get_date(MYSQL_TIME *ltime, uint fuzzydate)
  {
    return get_date_from_int(ltime, fuzzydate);
  }
  bool get_time(MYSQL_TIME *ltime)
  {
    return get_time_from_int(ltime);
  }
  virtual void copy();
};


class Item_copy_uint : public Item_copy_int
{
public:
  Item_copy_uint (Item *item) : Item_copy_int(item) 
  {
    unsigned_flag= 1;
  }

  String *val_str(String*);
  double val_real()
  {
    return null_value ? 0.0 : (double) (ulonglong) cached_value;
  }
};


class Item_copy_float : public Item_copy
{
protected:  
  double cached_value; 
public:
  Item_copy_float (Item *i) : Item_copy(i) {}
  type_conversion_status save_in_field(Field *field, bool no_conversions);

  String *val_str(String*);
  my_decimal *val_decimal(my_decimal *);
  double val_real()
  {
    return null_value ? 0.0 : cached_value;
  }
  longlong val_int()
  {
    return (longlong) rint(val_real());
  }
  bool get_date(MYSQL_TIME *ltime, uint fuzzydate)
  {
    return get_date_from_real(ltime, fuzzydate);
  }
  bool get_time(MYSQL_TIME *ltime)
  {
    return get_time_from_real(ltime);
  }
  void copy()
  {
    cached_value= item->val_real();
    null_value= item->null_value;
  }
};


class Item_copy_decimal : public Item_copy
{
protected:  
  my_decimal cached_value;
public:
  Item_copy_decimal (Item *i) : Item_copy(i) {}
  type_conversion_status save_in_field(Field *field, bool no_conversions);

  String *val_str(String*);
  my_decimal *val_decimal(my_decimal *) 
  { 
    return null_value ? NULL: &cached_value; 
  }
  double val_real();
  longlong val_int();
  bool get_date(MYSQL_TIME *ltime, uint fuzzydate)
  {
    return get_date_from_decimal(ltime, fuzzydate);
  }
  bool get_time(MYSQL_TIME *ltime)
  {
    return get_time_from_decimal(ltime);
  }
  void copy();
};


class Cached_item :public Sql_alloc
{
public:
  my_bool null_value;
  Cached_item() :null_value(0) {}
  virtual bool cmp(void)=0;
  virtual ~Cached_item(); /*line -e1509 */
};

class Cached_item_str :public Cached_item
{
  Item *item;
  uint32 value_max_length;
  String value,tmp_value;
public:
  Cached_item_str(THD *thd, Item *arg);
  bool cmp(void);
  ~Cached_item_str();                           // Deallocate String:s
};


class Cached_item_real :public Cached_item
{
  Item *item;
  double value;
public:
  Cached_item_real(Item *item_par) :item(item_par),value(0.0) {}
  bool cmp(void);
};

class Cached_item_int :public Cached_item
{
  Item *item;
  longlong value;
public:
  Cached_item_int(Item *item_par) :item(item_par),value(0) {}
  bool cmp(void);
};

class Cached_item_temporal :public Cached_item
{
  Item *item;
  longlong value;
public:
  Cached_item_temporal(Item *item_par) :item(item_par), value(0) {}
  bool cmp(void);
};


class Cached_item_decimal :public Cached_item
{
  Item *item;
  my_decimal value;
public:
  Cached_item_decimal(Item *item_par);
  bool cmp(void);
};

class Cached_item_field :public Cached_item
{
  uchar *buff;
  Field *field;
  uint length;

public:
#ifndef DBUG_OFF
  void dbug_print()
  {
    uchar *org_ptr;
    org_ptr= field->ptr;
    fprintf(DBUG_FILE, "new: ");
    field->dbug_print();
    field->ptr= buff;
    fprintf(DBUG_FILE, ", old: ");
    field->dbug_print();
    field->ptr= org_ptr;
    fprintf(DBUG_FILE, "\n");
  }
#endif
  Cached_item_field(Field *arg_field) : field(arg_field)
  {
    field= arg_field;
    /* TODO: take the memory allocation below out of the constructor. */
    buff= (uchar*) sql_calloc(length=field->pack_length());
  }
  bool cmp(void);
};

class Item_default_value : public Item_field
{
public:
  Item *arg;
  Item_default_value(Name_resolution_context *context_arg)
    :Item_field(context_arg, (const char *)NULL, (const char *)NULL,
               (const char *)NULL),
     arg(NULL) {}
  Item_default_value(Name_resolution_context *context_arg, Item *a)
    :Item_field(context_arg, (const char *)NULL, (const char *)NULL,
                (const char *)NULL),
     arg(a) {}
  enum Type type() const { return DEFAULT_VALUE_ITEM; }
  bool eq(const Item *item, bool binary_cmp) const;
  bool fix_fields(THD *, Item **);
  virtual void print(String *str, enum_query_type query_type);
  type_conversion_status save_in_field(Field *field_arg, bool no_conversions);
  table_map used_tables() const { return (table_map)0L; }
  Item *get_tmp_table_item(THD *thd) { return copy_or_same(thd); }

  bool walk(Item_processor processor, bool walk_subquery, uchar *args)
  {
    return arg->walk(processor, walk_subquery, args) ||
      (this->*processor)(args);
  }

  Item *transform(Item_transformer transformer, uchar *args);
};

/*
  Item_insert_value -- an implementation of VALUES() function.
  You can use the VALUES(col_name) function in the UPDATE clause
  to refer to column values from the INSERT portion of the INSERT
  ... UPDATE statement. In other words, VALUES(col_name) in the
  UPDATE clause refers to the value of col_name that would be
  inserted, had no duplicate-key conflict occurred.
  In all other places this function returns NULL.
*/

class Item_insert_value : public Item_field
{
public:
  Item *arg;
  Item_insert_value(Name_resolution_context *context_arg, Item *a)
    :Item_field(context_arg, (const char *)NULL, (const char *)NULL,
               (const char *)NULL),
     arg(a) {}
  bool eq(const Item *item, bool binary_cmp) const;
  bool fix_fields(THD *, Item **);
  virtual void print(String *str, enum_query_type query_type);
  type_conversion_status save_in_field(Field *field_arg, bool no_conversions)
  {
    return Item_field::save_in_field(field_arg, no_conversions);
  }
  /* 
   We use RAND_TABLE_BIT to prevent Item_insert_value from
   being treated as a constant and precalculated before execution
  */
  table_map used_tables() const { return RAND_TABLE_BIT; }

  bool walk(Item_processor processor, bool walk_subquery, uchar *args)
  {
    return arg->walk(processor, walk_subquery, args) ||
	    (this->*processor)(args);
  }
};


class Table_triggers_list;

/*
  Represents NEW/OLD version of field of row which is
  changed/read in trigger.

  Note: For this item main part of actual binding to Field object happens
        not during fix_fields() call (like for Item_field) but right after
        parsing of trigger definition, when table is opened, with special
        setup_field() call. On fix_fields() stage we simply choose one of
        two Field instances representing either OLD or NEW version of this
        field.
*/
class Item_trigger_field : public Item_field,
                           private Settable_routine_parameter
{
public:
  /* Is this item represents row from NEW or OLD row ? */
  enum row_version_type {OLD_ROW, NEW_ROW};
  row_version_type row_version;
  /* Next in list of all Item_trigger_field's in trigger */
  Item_trigger_field *next_trg_field;
  /* Index of the field in the TABLE::field array */
  uint field_idx;
  /* Pointer to Table_trigger_list object for table of this trigger */
  Table_triggers_list *triggers;

  Item_trigger_field(Name_resolution_context *context_arg,
                     row_version_type row_ver_arg,
                     const char *field_name_arg,
                     ulong priv, const bool ro)
    :Item_field(context_arg,
               (const char *)NULL, (const char *)NULL, field_name_arg),
     row_version(row_ver_arg), field_idx((uint)-1), original_privilege(priv),
     want_privilege(priv), table_grants(NULL), read_only (ro)
  {}
  void setup_field(THD *thd, TABLE *table, GRANT_INFO *table_grant_info);
  enum Type type() const { return TRIGGER_FIELD_ITEM; }
  bool eq(const Item *item, bool binary_cmp) const;
  bool fix_fields(THD *, Item **);
  virtual void print(String *str, enum_query_type query_type);
  table_map used_tables() const { return (table_map)0L; }
  Field *get_tmp_table_field() { return 0; }
  Item *copy_or_same(THD *thd) { return this; }
  Item *get_tmp_table_item(THD *thd) { return copy_or_same(thd); }
  void cleanup();

private:
  void set_required_privilege(bool rw);
  bool set_value(THD *thd, sp_rcontext *ctx, Item **it);

public:
  Settable_routine_parameter *get_settable_routine_parameter()
  {
    return (read_only ? 0 : this);
  }

  bool set_value(THD *thd, Item **it)
  {
    return set_value(thd, NULL, it);
  }

private:
  /*
    'want_privilege' holds privileges required to perform operation on
    this trigger field (SELECT_ACL if we are going to read it and
    UPDATE_ACL if we are going to update it).  It is initialized at
    parse time but can be updated later if this trigger field is used
    as OUT or INOUT parameter of stored routine (in this case
    set_required_privilege() is called to appropriately update
    want_privilege and cleanup() is responsible for restoring of
    original want_privilege once parameter's value is updated).
  */
  ulong original_privilege;
  ulong want_privilege;
  GRANT_INFO *table_grants;
  /*
    Trigger field is read-only unless it belongs to the NEW row in a
    BEFORE INSERT of BEFORE UPDATE trigger.
  */
  bool read_only;
};


class Item_cache: public Item_basic_constant
{
protected:
  Item *example;
  table_map used_table_map;
  /**
    Field that this object will get value from. This is used by 
    index-based subquery engines to detect and remove the equality injected 
    by IN->EXISTS transformation.
  */  
  Field *cached_field;
  enum enum_field_types cached_field_type;
  /*
    TRUE <=> cache holds value of the last stored item (i.e actual value).
    store() stores item to be cached and sets this flag to FALSE.
    On the first call of val_xxx function if this flag is set to FALSE the 
    cache_value() will be called to actually cache value of saved item.
    cache_value() will set this flag to TRUE.
  */
  bool value_cached;
public:
  Item_cache():
    example(0), used_table_map(0), cached_field(0),
    cached_field_type(MYSQL_TYPE_STRING),
    value_cached(0)
  {
    fixed= 1; 
    null_value= 1;
  }
  Item_cache(enum_field_types field_type_arg):
    example(0), used_table_map(0), cached_field(0),
    cached_field_type(field_type_arg),
    value_cached(0)
  {
    fixed= 1;
    null_value= 1;
  }

  void set_used_tables(table_map map) { used_table_map= map; }

  virtual bool allocate(uint i) { return 0; }
  virtual bool setup(Item *item)
  {
    example= item;
    max_length= item->max_length;
    decimals= item->decimals;
    collation.set(item->collation);
    unsigned_flag= item->unsigned_flag;
    if (item->type() == FIELD_ITEM)
      cached_field= ((Item_field *)item)->field;
    return 0;
  };
  enum Type type() const { return CACHE_ITEM; }
  enum_field_types field_type() const { return cached_field_type; }
  static Item_cache* get_cache(const Item *item);
  static Item_cache* get_cache(const Item* item, const Item_result type);
  table_map used_tables() const { return used_table_map; }
  virtual void keep_array() {}
  virtual void print(String *str, enum_query_type query_type);
  bool eq_def(Field *field) 
  { 
    return cached_field ? cached_field->eq_def (field) : FALSE;
  }
  bool eq(const Item *item, bool binary_cmp) const
  {
    return this == item;
  }
  /**
     Check if saved item has a non-NULL value.
     Will cache value of saved item if not already done. 
     @return TRUE if cached value is non-NULL.
   */
  bool has_value()
  {
    return (value_cached || cache_value()) && !null_value;
  }

  /** 
    If this item caches a field value, return pointer to underlying field.

    @return Pointer to field, or NULL if this is not a cache for a field value.
  */
  Field* field() { return cached_field; }

  virtual void store(Item *item);
  virtual bool cache_value()= 0;
  bool basic_const_item() const
  { return test(example && example->basic_const_item());}
  bool walk (Item_processor processor, bool walk_subquery, uchar *argument);
  virtual void clear() { null_value= TRUE; value_cached= FALSE; }
  bool is_null() { return value_cached ? null_value : example->is_null(); }
  Item_result result_type() const
  {
    if (!example)
      return INT_RESULT;
    return Field::result_merge_type(example->field_type());
  }
};


class Item_cache_int: public Item_cache
{
protected:
  longlong value;
public:
  Item_cache_int(): Item_cache(),
    value(0) {}
  Item_cache_int(enum_field_types field_type_arg):
    Item_cache(field_type_arg), value(0) {}

  virtual void store(Item *item){ Item_cache::store(item); }
  void store(Item *item, longlong val_arg);
  double val_real();
  longlong val_int();
  longlong val_time_temporal() { return val_int(); }
  longlong val_date_temporal() { return val_int(); }
  String* val_str(String *str);
  my_decimal *val_decimal(my_decimal *);
  bool get_date(MYSQL_TIME *ltime, uint fuzzydate)
  {
    return get_date_from_int(ltime, fuzzydate);
  }
  bool get_time(MYSQL_TIME *ltime)
  {
    return get_time_from_int(ltime);
  }
  enum Item_result result_type() const { return INT_RESULT; }
  bool cache_value();
};


class Item_cache_real: public Item_cache
{
  double value;
public:
  Item_cache_real(): Item_cache(),
    value(0) {}

  double val_real();
  longlong val_int();
  String* val_str(String *str);
  my_decimal *val_decimal(my_decimal *);
  bool get_date(MYSQL_TIME *ltime, uint fuzzydate)
  {
    return get_date_from_real(ltime, fuzzydate);
  }
  bool get_time(MYSQL_TIME *ltime)
  {
    return get_time_from_real(ltime);
  }
  enum Item_result result_type() const { return REAL_RESULT; }
  bool cache_value();
};


class Item_cache_decimal: public Item_cache
{
protected:
  my_decimal decimal_value;
public:
  Item_cache_decimal(): Item_cache() {}

  double val_real();
  longlong val_int();
  String* val_str(String *str);
  my_decimal *val_decimal(my_decimal *);
  bool get_date(MYSQL_TIME *ltime, uint fuzzydate)
  {
    return get_date_from_decimal(ltime, fuzzydate);
  }
  bool get_time(MYSQL_TIME *ltime)
  {
    return get_time_from_decimal(ltime);
  }
  enum Item_result result_type() const { return DECIMAL_RESULT; }
  bool cache_value();
};


class Item_cache_str: public Item_cache
{
  char buffer[STRING_BUFFER_USUAL_SIZE];
  String *value, value_buff;
  bool is_varbinary;
  
public:
  Item_cache_str(const Item *item) :
    Item_cache(item->field_type()), value(0),
    is_varbinary(item->type() == FIELD_ITEM &&
                 cached_field_type == MYSQL_TYPE_VARCHAR &&
                 !((const Item_field *) item)->field->has_charset())
  {
    collation.set(const_cast<DTCollation&>(item->collation));
  }
  double val_real();
  longlong val_int();
  String* val_str(String *);
  my_decimal *val_decimal(my_decimal *);
  bool get_date(MYSQL_TIME *ltime, uint fuzzydate)
  {
    return get_date_from_string(ltime, fuzzydate);
  }
  bool get_time(MYSQL_TIME *ltime)
  {
    return get_time_from_string(ltime);
  }
  enum Item_result result_type() const { return STRING_RESULT; }
  const CHARSET_INFO *charset() const { return value->charset(); };
  type_conversion_status save_in_field(Field *field, bool no_conversions);
  bool cache_value();
};

class Item_cache_row: public Item_cache
{
  Item_cache  **values;
  uint item_count;
  bool save_array;
public:
  Item_cache_row()
    :Item_cache(), values(0), item_count(2),
    save_array(0) {}
  
  /*
    'allocate' used only in row transformer, to preallocate space for row 
    cache.
  */
  bool allocate(uint num);
  /*
    'setup' is needed only by row => it not called by simple row subselect
    (only by IN subselect (in subselect optimizer))
  */
  bool setup(Item *item);
  void store(Item *item);
  void illegal_method_call(const char *);
  void make_field(Send_field *)
  {
    illegal_method_call((const char*)"make_field");
  };
  double val_real()
  {
    illegal_method_call((const char*)"val");
    return 0;
  };
  longlong val_int()
  {
    illegal_method_call((const char*)"val_int");
    return 0;
  };
  String *val_str(String *)
  {
    illegal_method_call((const char*)"val_str");
    return 0;
  };
  my_decimal *val_decimal(my_decimal *val)
  {
    illegal_method_call((const char*)"val_decimal");
    return 0;
  };
  bool get_date(MYSQL_TIME *ltime, uint fuzzydate)
  {
    illegal_method_call((const char *) "get_date");
    return true;
  }
  bool get_time(MYSQL_TIME *ltime)
  {
    illegal_method_call((const char *) "get_time");
    return true;
  }

  enum Item_result result_type() const { return ROW_RESULT; }
  
  uint cols() { return item_count; }
  Item *element_index(uint i) { return values[i]; }
  Item **addr(uint i) { return (Item **) (values + i); }
  bool check_cols(uint c);
  bool null_inside();
  void bring_value();
  void keep_array() { save_array= 1; }
  void cleanup()
  {
    DBUG_ENTER("Item_cache_row::cleanup");
    Item_cache::cleanup();
    if (save_array)
      memset(values, 0, item_count*sizeof(Item**));
    else
      values= 0;
    DBUG_VOID_RETURN;
  }
  bool cache_value();
};


class Item_cache_datetime: public Item_cache
{
protected:
  String str_value;
  longlong int_value;
  bool str_value_cached;
public:
  Item_cache_datetime(enum_field_types field_type_arg):
    Item_cache(field_type_arg), int_value(0), str_value_cached(0)
  {
    cmp_context= STRING_RESULT;
  }

  void store(Item *item, longlong val_arg);
  void store(Item *item);
  double val_real();
  longlong val_int();
  longlong val_time_temporal();
  longlong val_date_temporal();
  String* val_str(String *str);
  my_decimal *val_decimal(my_decimal *);
  bool get_date(MYSQL_TIME *ltime, uint fuzzydate);
  bool get_time(MYSQL_TIME *ltime);
  enum Item_result result_type() const { return STRING_RESULT; }
  /*
    In order to avoid INT <-> STRING conversion of a DATETIME value
    two cache_value functions are introduced. One (cache_value) caches STRING
    value, another (cache_value_int) - INT value. Thus this cache item
    completely relies on the ability of the underlying item to do the
    correct conversion.
  */
  bool cache_value_int();
  bool cache_value();
  void clear() { Item_cache::clear(); str_value_cached= FALSE; }
};


/*
  Item_type_holder used to store type. name, length of Item for UNIONS &
  derived tables.

  Item_type_holder do not need cleanup() because its time of live limited by
  single SP/PS execution.
*/
class Item_type_holder: public Item
{
protected:
  TYPELIB *enum_set_typelib;
  enum_field_types fld_type;
  Field::geometry_type geometry_type;

  void get_full_info(Item *item);

  /* It is used to count decimal precision in join_types */
  int prev_decimal_int_part;
public:
  Item_type_holder(THD*, Item*);

  Item_result result_type() const;
  enum_field_types field_type() const { return fld_type; };
  enum Type type() const { return TYPE_HOLDER; }
  double val_real();
  longlong val_int();
  my_decimal *val_decimal(my_decimal *);
  String *val_str(String*);
  bool get_date(MYSQL_TIME *ltime, uint fuzzydate)
  {
    DBUG_ASSERT(0);
    return true;
  }
  bool get_time(MYSQL_TIME *ltime)
  {
    DBUG_ASSERT(0);
    return true;
  }
  bool join_types(THD *thd, Item *);
  Field *make_field_by_type(TABLE *table);
  static uint32 display_length(Item *item);
  static enum_field_types get_real_type(Item *);
  Field::geometry_type get_geometry_type() const { return geometry_type; };
};


class st_select_lex;
void mark_select_range_as_dependent(THD *thd,
                                    st_select_lex *last_select,
                                    st_select_lex *current_sel,
                                    Field *found_field, Item *found_item,
                                    Item_ident *resolved_item);

extern Cached_item *new_Cached_item(THD *thd, Item *item,
                                    bool use_result_field);
extern Item_result item_cmp_type(Item_result a,Item_result b);
extern void resolve_const_item(THD *thd, Item **ref, Item *cmp_item);
extern int stored_field_cmp_to_item(THD *thd, Field *field, Item *item);

extern const String my_null_string;

#endif /* ITEM_INCLUDED */<|MERGE_RESOLUTION|>--- conflicted
+++ resolved
@@ -725,9 +725,6 @@
                                            of its arguments is or contains a
                                            subselect. Computed by fix_fields
                                            and updated by update_used_tables. */
-<<<<<<< HEAD
-
-=======
   my_bool with_stored_program;          /* If this item is a stored program
                                            or some of its arguments is or
                                            contains a stored program.
@@ -743,7 +740,6 @@
     It is used when checking const_item()/can_be_evaluated_now().
   */
   bool tables_locked_cache;
->>>>>>> b7fc4388
  public:
   // alloc & destruct is done as start of select using sql_alloc
   Item();
@@ -1433,17 +1429,12 @@
      @return argument if this is an Item_field
      @return this otherwise.
   */
-<<<<<<< HEAD
-  virtual Item* item_field_by_name_transformer(uchar *arg) { return this; };
-  
-=======
   virtual Item* item_field_by_name_transformer(uchar *arg) { return this; }
 
   virtual bool equality_substitution_analyzer(uchar **arg) { return false; }
 
   virtual Item* equality_substitution_transformer(uchar *arg) { return this; }
 
->>>>>>> b7fc4388
   /*
     Check if a partition function is allowed
     SYNOPSIS
@@ -1633,14 +1624,6 @@
       cost Item::execution_cost(),
     where 'cost' is either 'double' or some structure of various cost
     parameters.
-<<<<<<< HEAD
-
-    NOTE
-      This function is now used to prevent evaluation of materialized IN
-      subquery predicates before it is allowed. grep for 
-      DontEvaluateMaterializedSubqueryTooEarly to see the uses.
-=======
->>>>>>> b7fc4388
   */
   virtual bool is_expensive()
   {
@@ -1648,10 +1631,7 @@
       is_expensive_cache= walk(&Item::is_expensive_processor, 0, (uchar*)0);
     return test(is_expensive_cache);
   }
-<<<<<<< HEAD
-=======
   virtual bool can_be_evaluated_now() const;
->>>>>>> b7fc4388
   uint32 max_char_length() const
   { return max_length / collation.collation->mbmaxlen; }
   void fix_length_and_charset(uint32 max_char_length_arg,
@@ -1711,12 +1691,9 @@
     Checks if this item or any of its decendents contains a subquery.
   */
   virtual bool has_subquery() const { return with_subselect; }
-<<<<<<< HEAD
-=======
   virtual bool has_stored_program() const { return with_stored_program; }
   /// Whether this Item was created by the IN->EXISTS subquery transformation
   virtual bool created_by_in2exists() const { return false; }
->>>>>>> b7fc4388
 };
 
 
@@ -2244,11 +2221,7 @@
   bool set_no_const_sub(uchar *arg);
   Item *replace_equal_field(uchar *arg);
   inline uint32 max_disp_length() { return field->max_display_length(); }
-<<<<<<< HEAD
-  Item_field *filed_for_view_update() { return this; }
-=======
   Item_field *field_for_view_update() { return this; }
->>>>>>> b7fc4388
   Item *safe_charset_converter(const CHARSET_INFO *tocs);
   int fix_outer_field(THD *thd, Field **field, Item **reference);
   virtual Item *update_value_transformer(uchar *select_arg);
@@ -2259,11 +2232,7 @@
   {
     DBUG_ASSERT(fixed);
     return field->table->pos_in_table_list->outer_join ||
-<<<<<<< HEAD
-           field->table->pos_in_table_list->in_outer_join_nest();
-=======
            field->table->pos_in_table_list->outer_join_nest();
->>>>>>> b7fc4388
   }
   Field::geometry_type get_geometry_type() const
   {
@@ -3297,8 +3266,6 @@
     DBUG_ASSERT(ref);
     return (*ref)->has_subquery();
   }
-<<<<<<< HEAD
-=======
 
   /**
     Checks if the item tree that ref points to contains a stored program.
@@ -3313,7 +3280,6 @@
   {
     return (*ref)->created_by_in2exists();
   }
->>>>>>> b7fc4388
 };
 
 
