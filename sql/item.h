--- conflicted
+++ resolved
@@ -19,12 +19,9 @@
 #pragma interface			/* gcc class implementation */
 #endif
 
-<<<<<<< HEAD
+class CONVERT;
 class Protocol;
 struct st_table_list;
-=======
-class CONVERT;
->>>>>>> e3b3b683
 void item_init(void);			/* Init item functions */
 
 class Item {
@@ -66,15 +63,11 @@
   { (void) save_in_field(field, 1); }
   virtual int save_safe_in_field(Field *field)
   { return save_in_field(field, 1); }
-<<<<<<< HEAD
   virtual bool send(Protocol *protocol, String *str);
-=======
-  virtual bool send(THD *thd, String *str);
 #ifdef EMBEDDED_LIBRARY
   virtual bool embedded_send(const CONVERT *convert, CHARSET_INFO *charset, MEM_ROOT *alloc, 
 			     char **result, ulong *length);
 #endif
->>>>>>> e3b3b683
   virtual bool eq(const Item *, bool binary_cmp) const;
   virtual Item_result result_type () const { return REAL_RESULT; }
   virtual enum_field_types field_type() const;
@@ -210,20 +203,11 @@
   double val_result();
   longlong val_int_result();
   String *str_result(String* tmp);
-<<<<<<< HEAD
   bool send(Protocol *protocol, String *str_arg);
-=======
-  bool is_null_result() { return result_field->is_null(); }
-  bool send(THD *thd, String *str_arg)
-  {
-    return result_field->send(thd,str_arg);
-  }
 #ifdef EMBEDDED_LIBRARY
   bool embedded_send(const CONVERT *convert, CHARSET_INFO *charset, MEM_ROOT *alloc, 
 		     char **result, ulong *length);
 #endif
-  void make_field(Send_field *field);
->>>>>>> e3b3b683
   bool fix_fields(THD *, struct st_table_list *, Item **);
   void make_field(Send_field *tmp_field);
   int save_in_field(Field *field,bool no_conversions);
@@ -256,25 +240,19 @@
   String *val_str(String *str);
   int save_in_field(Field *field, bool no_conversions);
   int save_safe_in_field(Field *field);
-<<<<<<< HEAD
-  enum Item_result result_type () const { return STRING_RESULT; }
-  enum_field_types field_type() const   { return MYSQL_TYPE_NULL; }
-  bool fix_fields(THD *thd, struct st_table_list *list, Item **item)
-  {
-    bool res= Item::fix_fields(thd, list, item);
-    max_length=0;
-    return res;
-  }
   bool send(Protocol *protocol, String *str);
-=======
-  enum Item_result result_type () const
-  { return STRING_RESULT; }
-  bool send(THD *thd, String *str);
 #ifdef EMBEDDED_LIBRARY
   bool embedded_send(const CONVERT *convert, CHARSET_INFO *charset, MEM_ROOT *alloc, 
 		     char **result, ulong *length);
 #endif
->>>>>>> e3b3b683
+  enum Item_result result_type () const { return STRING_RESULT; }
+  enum_field_types field_type() const   { return MYSQL_TYPE_NULL; }
+  bool fix_fields(THD *thd, struct st_table_list *list, Item **item)
+  {
+    bool res= Item::fix_fields(thd, list, item);
+    max_length=0;
+    return res;
+  }
   bool basic_const_item() const { return 1; }
   Item *new_item() { return new Item_null(name); }
   bool is_null() { return 1; }
@@ -566,16 +544,12 @@
   {  
     return (null_value=(*ref)->get_date(ltime,fuzzydate));
   }
-<<<<<<< HEAD
   bool send(Protocol *prot, String *tmp){ return (*ref)->send(prot, tmp); }
-=======
-  bool send(THD *thd, String *tmp)	{ return (*ref)->send(thd, tmp); }
 #ifdef EMBEDDED_LIBRARY
   bool embedded_send(const CONVERT *convert, CHARSET_INFO *charset, MEM_ROOT *alloc, 
 		     char **result, ulong *length)
     { return (*ref)->embedded_send(convert, charset, alloc, result, length); }
 #endif
->>>>>>> e3b3b683
   void make_field(Send_field *field)	{ (*ref)->make_field(field); }
   bool fix_fields(THD *, struct st_table_list *, Item **);
   int save_in_field(Field *field, bool no_conversions)
