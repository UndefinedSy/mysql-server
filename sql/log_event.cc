/*
   Copyright (c) 2000, 2014, Oracle and/or its affiliates. All rights reserved.

   This program is free software; you can redistribute it and/or modify
   it under the terms of the GNU General Public License as published by
   the Free Software Foundation; version 2 of the License.

   This program is distributed in the hope that it will be useful,
   but WITHOUT ANY WARRANTY; without even the implied warranty of
   MERCHANTABILITY or FITNESS FOR A PARTICULAR PURPOSE.  See the
   GNU General Public License for more details.

   You should have received a copy of the GNU General Public License
   along with this program; if not, write to the Free Software
   Foundation, Inc., 51 Franklin St, Fifth Floor, Boston, MA 02110-1301  USA */


#ifdef MYSQL_CLIENT

#include "sql_priv.h"
#include "mysqld_error.h"

#else

#include "binlog.h"
#include "sql_priv.h"
#include "unireg.h"
#include "my_global.h" // REQUIRED by log_event.h > m_string.h > my_bitmap.h
#include "log_event.h"
#include "sql_base.h"                           // close_thread_tables
#include "sql_cache.h"                       // QUERY_CACHE_FLAGS_SIZE
#include "sql_locale.h" // MY_LOCALE, my_locale_by_number, my_locale_en_US
#include "key.h"        // key_copy
#include "lock.h"       // mysql_unlock_tables
#include "sql_parse.h"  // mysql_test_parse_for_slave
#include "tztime.h"     // struct Time_zone
#include "sql_load.h"   // mysql_load
#include "sql_db.h"     // load_db_opt_by_name
#include "rpl_slave.h"
#include "rpl_rli.h"
#include "rpl_mi.h"
#include "rpl_filter.h"
#include "rpl_record.h"
#include "transaction.h"
#include <my_dir.h>
#include "rpl_rli_pdb.h"
#include "sql_show.h"    // append_identifier
#include <mysql/psi/mysql_statement.h>

#endif /* MYSQL_CLIENT */

#include <base64.h>
#include <my_bitmap.h>
#include "rpl_utility.h"
/* This is necessary for the List manipuation */
#include "sql_list.h"                           /* I_List */
#include "hash.h"

PSI_memory_key key_memory_log_event;
PSI_memory_key key_memory_Incident_log_event_message;
PSI_memory_key key_memory_Rows_query_log_event_rows_query;

using std::min;
using std::max;

#if defined(MYSQL_CLIENT)

/*
  A I_List variable to store the string pair for rewriting the database
  name for an event that is read from the binlog using mysqlbinlog, so
  it can be applied to the new database.
 */
I_List<i_string_pair> binlog_rewrite_db;
/*
  A constant character pointer to store the to_db name from the
  "from_db->to_db" during the transformation of the database name
  of the event read from the binlog.
*/
const char* rewrite_to_db;

#endif

/**
  BINLOG_CHECKSUM variable.
*/
const char *binlog_checksum_type_names[]= {
  "NONE",
  "CRC32",
  NullS
};

unsigned int binlog_checksum_type_length[]= {
  sizeof("NONE") - 1,
  sizeof("CRC32") - 1,
  0
};

TYPELIB binlog_checksum_typelib=
{
  array_elements(binlog_checksum_type_names) - 1, "",
  binlog_checksum_type_names,
  binlog_checksum_type_length
};


#define log_cs	&my_charset_latin1

#define FLAGSTR(V,F) ((V)&(F)?#F" ":"")

/*
  Size of buffer for printing a double in format %.<PREC>g

  optional '-' + optional zero + '.'  + PREC digits + 'e' + sign +
  exponent digits + '\0'
*/
#define FMT_G_BUFSIZE(PREC) (3 + (PREC) + 5 + 1)

/*
  Explicit instantiation to unsigned int of template available_buffer
  function.
*/
template unsigned int available_buffer<unsigned int>(const char*,
                                                     const char*,
                                                     unsigned int);

/*
  Explicit instantiation to unsigned int of template valid_buffer_range
  function.
*/
template bool valid_buffer_range<unsigned int>(unsigned int,
                                               const char*,
                                               const char*,
                                               unsigned int);

#if defined(MYSQL_CLIENT)

/*
  Function to check whether the database name provided as an input
  parameter is a part of the list of database that needs to be
  rewritten.

  @param[in] db   The database that needs to be checked in the list.

  @retval   true  The database mentioned as input is in the list of
                  database that needs to be rewriten.
  @retval   false The database mentioned as input is not in the list
                  of databases the needs to be rewritten.
*/
bool is_binlog_rewrite_db(const char* db)
{
  if (binlog_rewrite_db.is_empty() || !db)
    return false;
  I_List_iterator<i_string_pair> it(binlog_rewrite_db);
  i_string_pair* tmp;
  while ((tmp= it++))
  {
    if (!strncmp(tmp->key, db, NAME_LEN+1))
      return true;
  }
  return false;
}

/**
  Function to extract the to_db name from the list of the
  from_db and to_db pairs.

  from_db1 -> to_db1
  from_db2 -> to_db2

  stored in the I_List (binlog_rewrite_db).

  At the same time it also sets the option_rewrite_db to 1
  if the to_db value is found for the supplied from_db name.

  @param[in] db     The database name to be replaced.

  @retval    true   success that a the to_db name is found from the list.
  @retval    false  the to_db name for the corresponding db is not found.

*/
bool get_binlog_rewrite_db(const char* db)
{
  if (binlog_rewrite_db.is_empty() || !db)
    return false;
  I_List_iterator<i_string_pair> it(binlog_rewrite_db);
  i_string_pair* tmp;

  while ((tmp=it++))
  {
    if (!strncmp(tmp->key, db, NAME_LEN+1))
    {
      rewrite_to_db= (const char*) my_malloc(PSI_NOT_INSTRUMENTED,
                                             strlen(tmp->val)+1, MYF(MY_WME));
      strncpy(const_cast<char*>(rewrite_to_db), tmp->val, strlen(tmp->val)+1);
      return true;
    }
  }
  return false;
}

/**
  Function to rewrite the buffer to a new temorary buffer so that the ROW event can
  be written on to the new database.

  The TABLE_MAP event buffer structure :

  Before Rewriting :

    +-------------+-----------+-------------+----------+----------+
    |common_header|post_header|database_info|table_info|extra_info|
    +-------------+-----------+-------------+----------+----------+

  After Rewriting :

    +-------------+-----------+-----------------+----------+----------+
    |common_header|post_header|new_database_info|table_info|extra_info|
    +-------------+-----------+-----------------+----------+----------+

    @param[in,out] buf                event buffer to be processes
    @param[in]     event_len          length of the event
    @param[in]     description_event  error, warning or info

    @retval        0                  incase of no change to the event length
    @retval        -1                 incase of memory full error.
    @retval        >0                 return the new length of the event.

*/
int rewrite_buffer(char **buf, int event_len,
                    const Format_description_log_event
                    *description_event)
{
  uint8 common_header_len= description_event->common_header_len;
  uint8 post_header_len= description_event->post_header_len[TABLE_MAP_EVENT -1];
  char* temp_rewrite_buf= 0;
  const char *const temp_vpart= *buf + common_header_len + post_header_len;
  uchar const *const ptr_dblen= (uchar const*)temp_vpart + 0;

  if(!(get_binlog_rewrite_db((const char*)ptr_dblen + 1)))
    return 0;
  int temp_length_l= common_header_len + post_header_len;
  size_t old_db_len= *(uchar*) ptr_dblen;
  size_t rewrite_db_len= strlen(rewrite_to_db);

  uchar const *const ptr_tbllen= ptr_dblen + old_db_len + 2;
  int replace_segment= rewrite_db_len - old_db_len;
  if (!(temp_rewrite_buf= (char*) my_malloc(PSI_NOT_INSTRUMENTED,
                                            event_len + replace_segment,
                                            MYF(MY_WME))))
    return -1;

  memcpy(temp_rewrite_buf, *buf, temp_length_l);
  char* temp_ptr=temp_rewrite_buf + temp_length_l + 0;

  *temp_ptr++= strlen(rewrite_to_db);
  strncpy(temp_ptr, (const char*)rewrite_to_db, rewrite_db_len + 1);
  char* temp_ptr_tbllen= temp_ptr + rewrite_db_len + 1;
  uint8 temp_length= event_len - (temp_length_l + old_db_len +2);
  memcpy(temp_ptr_tbllen, ptr_tbllen, temp_length);

  *buf= temp_rewrite_buf;
  return (event_len + replace_segment);
}

#endif

/* 
   replication event checksum is introduced in the following "checksum-home" version.
   The checksum-aware servers extract FD's version to decide whether the FD event
   carries checksum info.
*/
const uchar checksum_version_split[3]= {5, 6, 1};
const ulong checksum_version_product=
  (checksum_version_split[0] * 256 + checksum_version_split[1]) * 256 +
  checksum_version_split[2];

#if !defined(MYSQL_CLIENT) && defined(HAVE_REPLICATION)
static int rows_event_stmt_cleanup(Relay_log_info const *rli, THD* thd);

static const char *HA_ERR(int i)
{
  /* 
    This function should only be called in case of an error
    was detected 
   */
  DBUG_ASSERT(i != 0);
  switch (i) {
  case HA_ERR_KEY_NOT_FOUND: return "HA_ERR_KEY_NOT_FOUND";
  case HA_ERR_FOUND_DUPP_KEY: return "HA_ERR_FOUND_DUPP_KEY";
  case HA_ERR_RECORD_CHANGED: return "HA_ERR_RECORD_CHANGED";
  case HA_ERR_WRONG_INDEX: return "HA_ERR_WRONG_INDEX";
  case HA_ERR_CRASHED: return "HA_ERR_CRASHED";
  case HA_ERR_WRONG_IN_RECORD: return "HA_ERR_WRONG_IN_RECORD";
  case HA_ERR_OUT_OF_MEM: return "HA_ERR_OUT_OF_MEM";
  case HA_ERR_NOT_A_TABLE: return "HA_ERR_NOT_A_TABLE";
  case HA_ERR_WRONG_COMMAND: return "HA_ERR_WRONG_COMMAND";
  case HA_ERR_OLD_FILE: return "HA_ERR_OLD_FILE";
  case HA_ERR_NO_ACTIVE_RECORD: return "HA_ERR_NO_ACTIVE_RECORD";
  case HA_ERR_RECORD_DELETED: return "HA_ERR_RECORD_DELETED";
  case HA_ERR_RECORD_FILE_FULL: return "HA_ERR_RECORD_FILE_FULL";
  case HA_ERR_INDEX_FILE_FULL: return "HA_ERR_INDEX_FILE_FULL";
  case HA_ERR_END_OF_FILE: return "HA_ERR_END_OF_FILE";
  case HA_ERR_UNSUPPORTED: return "HA_ERR_UNSUPPORTED";
  case HA_ERR_TO_BIG_ROW: return "HA_ERR_TO_BIG_ROW";
  case HA_WRONG_CREATE_OPTION: return "HA_WRONG_CREATE_OPTION";
  case HA_ERR_FOUND_DUPP_UNIQUE: return "HA_ERR_FOUND_DUPP_UNIQUE";
  case HA_ERR_UNKNOWN_CHARSET: return "HA_ERR_UNKNOWN_CHARSET";
  case HA_ERR_WRONG_MRG_TABLE_DEF: return "HA_ERR_WRONG_MRG_TABLE_DEF";
  case HA_ERR_CRASHED_ON_REPAIR: return "HA_ERR_CRASHED_ON_REPAIR";
  case HA_ERR_CRASHED_ON_USAGE: return "HA_ERR_CRASHED_ON_USAGE";
  case HA_ERR_LOCK_WAIT_TIMEOUT: return "HA_ERR_LOCK_WAIT_TIMEOUT";
  case HA_ERR_LOCK_TABLE_FULL: return "HA_ERR_LOCK_TABLE_FULL";
  case HA_ERR_READ_ONLY_TRANSACTION: return "HA_ERR_READ_ONLY_TRANSACTION";
  case HA_ERR_LOCK_DEADLOCK: return "HA_ERR_LOCK_DEADLOCK";
  case HA_ERR_CANNOT_ADD_FOREIGN: return "HA_ERR_CANNOT_ADD_FOREIGN";
  case HA_ERR_NO_REFERENCED_ROW: return "HA_ERR_NO_REFERENCED_ROW";
  case HA_ERR_ROW_IS_REFERENCED: return "HA_ERR_ROW_IS_REFERENCED";
  case HA_ERR_NO_SAVEPOINT: return "HA_ERR_NO_SAVEPOINT";
  case HA_ERR_NON_UNIQUE_BLOCK_SIZE: return "HA_ERR_NON_UNIQUE_BLOCK_SIZE";
  case HA_ERR_NO_SUCH_TABLE: return "HA_ERR_NO_SUCH_TABLE";
  case HA_ERR_TABLE_EXIST: return "HA_ERR_TABLE_EXIST";
  case HA_ERR_NO_CONNECTION: return "HA_ERR_NO_CONNECTION";
  case HA_ERR_NULL_IN_SPATIAL: return "HA_ERR_NULL_IN_SPATIAL";
  case HA_ERR_TABLE_DEF_CHANGED: return "HA_ERR_TABLE_DEF_CHANGED";
  case HA_ERR_NO_PARTITION_FOUND: return "HA_ERR_NO_PARTITION_FOUND";
  case HA_ERR_RBR_LOGGING_FAILED: return "HA_ERR_RBR_LOGGING_FAILED";
  case HA_ERR_DROP_INDEX_FK: return "HA_ERR_DROP_INDEX_FK";
  case HA_ERR_FOREIGN_DUPLICATE_KEY: return "HA_ERR_FOREIGN_DUPLICATE_KEY";
  case HA_ERR_TABLE_NEEDS_UPGRADE: return "HA_ERR_TABLE_NEEDS_UPGRADE";
  case HA_ERR_TABLE_READONLY: return "HA_ERR_TABLE_READONLY";
  case HA_ERR_AUTOINC_READ_FAILED: return "HA_ERR_AUTOINC_READ_FAILED";
  case HA_ERR_AUTOINC_ERANGE: return "HA_ERR_AUTOINC_ERANGE";
  case HA_ERR_GENERIC: return "HA_ERR_GENERIC";
  case HA_ERR_RECORD_IS_THE_SAME: return "HA_ERR_RECORD_IS_THE_SAME";
  case HA_ERR_LOGGING_IMPOSSIBLE: return "HA_ERR_LOGGING_IMPOSSIBLE";
  case HA_ERR_CORRUPT_EVENT: return "HA_ERR_CORRUPT_EVENT";
  case HA_ERR_ROWS_EVENT_APPLY : return "HA_ERR_ROWS_EVENT_APPLY";
  case HA_ERR_FK_DEPTH_EXCEEDED : return "HA_ERR_FK_DEPTH_EXCEEDED";
  case HA_ERR_INNODB_READ_ONLY: return "HA_ERR_INNODB_READ_ONLY";
  }
  return "No Error!";
}

/**
   Error reporting facility for Rows_log_event::do_apply_event

   @param level     error, warning or info
   @param ha_error  HA_ERR_ code
   @param rli       pointer to the active Relay_log_info instance
   @param thd       pointer to the slave thread's thd
   @param table     pointer to the event's table object
   @param type      the type of the event
   @param log_name  the master binlog file name
   @param pos       the master binlog file pos (the next after the event)

*/
static void inline slave_rows_error_report(enum loglevel level, int ha_error,
                                           Relay_log_info const *rli, THD *thd,
                                           TABLE *table, const char * type,
                                           const char *log_name, ulong pos)
{
  const char *handler_error= (ha_error ? HA_ERR(ha_error) : NULL);
  char buff[MAX_SLAVE_ERRMSG], *slider;
  const char *buff_end= buff + sizeof(buff);
  uint len;
  Diagnostics_area::Sql_condition_iterator it=
    thd->get_stmt_da()->sql_conditions();
  const Sql_condition *err;
  buff[0]= 0;

  for (err= it++, slider= buff; err && slider < buff_end - 1;
       slider += len, err= it++)
  {
    len= my_snprintf(slider, buff_end - slider,
                     " %s, Error_code: %d;", err->message_text(),
                     err->mysql_errno());
  }

  if (ha_error != 0)
    rli->report(level, thd->is_error() ? thd->get_stmt_da()->mysql_errno() :
                ER_UNKNOWN_ERROR, "Could not execute %s event on table %s.%s;"
                "%s handler error %s; "
                "the event's master log %s, end_log_pos %lu",
                type, table->s->db.str, table->s->table_name.str,
                buff, handler_error == NULL ? "<unknown>" : handler_error,
                log_name, pos);
  else
    rli->report(level, thd->is_error() ? thd->get_stmt_da()->mysql_errno() :
                ER_UNKNOWN_ERROR, "Could not execute %s event on table %s.%s;"
                "%s the event's master log %s, end_log_pos %lu",
                type, table->s->db.str, table->s->table_name.str,
                buff, log_name, pos);
}

static void set_thd_db(THD *thd, const char *db, uint32 db_len)
{
  char lcase_db_buf[NAME_LEN +1]; 
  LEX_STRING new_db;
  new_db.length= db_len;
  if (lower_case_table_names)
  {
    my_stpcpy(lcase_db_buf, db); 
    my_casedn_str(system_charset_info, lcase_db_buf);
    new_db.str= lcase_db_buf;
  }
  else 
    new_db.str= (char*) db;

  new_db.str= (char*) rpl_filter->get_rewrite_db(new_db.str,
                                                 &new_db.length);
  thd->set_db(new_db.str, new_db.length);
}

#endif


/*
  pretty_print_str()
*/

#ifdef MYSQL_CLIENT
static void pretty_print_str(IO_CACHE* cache, const char* str, int len)
{
  const char* end = str + len;
  my_b_printf(cache, "\'");
  while (str < end)
  {
    char c;
    switch ((c=*str++)) {
    case '\n': my_b_printf(cache, "\\n"); break;
    case '\r': my_b_printf(cache, "\\r"); break;
    case '\\': my_b_printf(cache, "\\\\"); break;
    case '\b': my_b_printf(cache, "\\b"); break;
    case '\t': my_b_printf(cache, "\\t"); break;
    case '\'': my_b_printf(cache, "\\'"); break;
    case 0   : my_b_printf(cache, "\\0"); break;
    default:
      my_b_printf(cache, "%c", c);
      break;
    }
  }
  my_b_printf(cache, "\'");
}
#endif /* MYSQL_CLIENT */

#if defined(HAVE_REPLICATION) && !defined(MYSQL_CLIENT)

static void clear_all_errors(THD *thd, Relay_log_info *rli)
{
  thd->is_slave_error = 0;
  thd->clear_error();
  rli->clear_error();
  if (rli->workers_array_initialized)
  {
    for(uint i= 0; i<rli->get_worker_count(); i++)
    {
      rli->get_worker(i)->clear_error();
    }
  }
}

inline int idempotent_error_code(int err_code)
{
  int ret= 0;

  switch (err_code)
  {
    case 0:
      ret= 1;
    break;
    /*
      The following list of "idempotent" errors
      means that an error from the list might happen
      because of idempotent (more than once)
      applying of a binlog file.
      Notice, that binlog has a  ddl operation its
      second applying may cause

      case HA_ERR_TABLE_DEF_CHANGED:
      case HA_ERR_CANNOT_ADD_FOREIGN:

      which are not included into to the list.

      Note that HA_ERR_RECORD_DELETED is not in the list since
      do_exec_row() should not return that error code.
    */
    case HA_ERR_RECORD_CHANGED:
    case HA_ERR_KEY_NOT_FOUND:
    case HA_ERR_END_OF_FILE:
    case HA_ERR_FOUND_DUPP_KEY:
    case HA_ERR_FOUND_DUPP_UNIQUE:
    case HA_ERR_FOREIGN_DUPLICATE_KEY:
    case HA_ERR_NO_REFERENCED_ROW:
    case HA_ERR_ROW_IS_REFERENCED:
      ret= 1;
    break;
    default:
      ret= 0;
    break;
  }
  return (ret);
}

/**
  Ignore error code specified on command line.
*/

inline int ignored_error_code(int err_code)
{
  return ((err_code == ER_SLAVE_IGNORED_TABLE) ||
          (use_slave_mask && bitmap_is_set(&slave_error_mask, err_code)));
}

/*
  This function converts an engine's error to a server error.
   
  If the thread does not have an error already reported, it tries to 
  define it by calling the engine's method print_error. However, if a 
  mapping is not found, it uses the ER_UNKNOWN_ERROR and prints out a 
  warning message.
*/ 
int convert_handler_error(int error, THD* thd, TABLE *table)
{
  uint actual_error= (thd->is_error() ? thd->get_stmt_da()->mysql_errno() :
                           0);

  if (actual_error == 0)
  {
    table->file->print_error(error, MYF(0));
    actual_error= (thd->is_error() ? thd->get_stmt_da()->mysql_errno() :
                        ER_UNKNOWN_ERROR);
    if (actual_error == ER_UNKNOWN_ERROR)
      sql_print_warning("Unknown error detected %d in handler", error);
  }

  return (actual_error);
}

inline bool concurrency_error_code(int error)
{
  switch (error)
  {
  case ER_LOCK_WAIT_TIMEOUT:
  case ER_LOCK_DEADLOCK:
  case ER_XA_RBDEADLOCK:
    return TRUE;
  default: 
    return (FALSE);
  }
}

inline bool unexpected_error_code(int unexpected_error)
{
  switch (unexpected_error) 
  {
  case ER_NET_READ_ERROR:
  case ER_NET_ERROR_ON_WRITE:
  case ER_QUERY_INTERRUPTED:
  case ER_SERVER_SHUTDOWN:
  case ER_NEW_ABORTING_CONNECTION:
    return(TRUE);
  default:
    return(FALSE);
  }
}

/*
  pretty_print_str()
*/

static char *pretty_print_str(char *packet, const char *str, int len)
{
  const char *end= str + len;
  char *pos= packet;
  *pos++= '\'';
  while (str < end)
  {
    char c;
    switch ((c=*str++)) {
    case '\n': *pos++= '\\'; *pos++= 'n'; break;
    case '\r': *pos++= '\\'; *pos++= 'r'; break;
    case '\\': *pos++= '\\'; *pos++= '\\'; break;
    case '\b': *pos++= '\\'; *pos++= 'b'; break;
    case '\t': *pos++= '\\'; *pos++= 't'; break;
    case '\'': *pos++= '\\'; *pos++= '\''; break;
    case 0   : *pos++= '\\'; *pos++= '0'; break;
    default:
      *pos++= c;
      break;
    }
  }
  *pos++= '\'';
  return pos;
}
#endif /* !MYSQL_CLIENT */


#if defined(HAVE_REPLICATION) && !defined(MYSQL_CLIENT)

/**
  Creates a temporary name for load data infile:.

  @param buf		      Store new filename here
  @param file_id	      File_id (part of file name)
  @param event_server_id     Event_id (part of file name)
  @param ext		      Extension for file name

  @return
    Pointer to start of extension
*/

static char *slave_load_file_stem(char *buf, uint file_id,
                                  int event_server_id, const char *ext)
{
  char *res;
  fn_format(buf,PREFIX_SQL_LOAD,slave_load_tmpdir, "", MY_UNPACK_FILENAME);
  to_unix_path(buf);

  buf= strend(buf);
  int appended_length= sprintf(buf, "%s-%d-", server_uuid, event_server_id);
  buf+= appended_length;
  res= int10_to_str(file_id, buf, 10);
  my_stpcpy(res, ext);                             // Add extension last
  return res;                                   // Pointer to extension
}
#endif


#if defined(HAVE_REPLICATION) && !defined(MYSQL_CLIENT)

/**
  Delete all temporary files used for SQL_LOAD.
*/

static void cleanup_load_tmpdir()
{
  MY_DIR *dirp;
  FILEINFO *file;
  uint i;
  char fname[FN_REFLEN], prefbuf[TEMP_FILE_MAX_LEN], *p;

  if (!(dirp=my_dir(slave_load_tmpdir,MYF(0))))
    return;

  /* 
     When we are deleting temporary files, we should only remove
     the files associated with the server id of our server.
     We don't use event_server_id here because since we've disabled
     direct binlogging of Create_file/Append_file/Exec_load events
     we cannot meet Start_log event in the middle of events from one 
     LOAD DATA.
  */
  p= strmake(prefbuf, STRING_WITH_LEN(PREFIX_SQL_LOAD));
  sprintf(p,"%s-",server_uuid);

  for (i=0 ; i < (uint)dirp->number_off_files; i++)
  {
    file=dirp->dir_entry+i;
    if (is_prefix(file->name, prefbuf))
    {
      fn_format(fname,file->name,slave_load_tmpdir,"",MY_UNPACK_FILENAME);
      mysql_file_delete(key_file_misc, fname, MYF(0));
    }
  }

  my_dirend(dirp);
}
#endif


/*
  Stores string to IO_CACHE file.

  Writes str to file in the following format:
   1. Stores length using only one byte (255 maximum value);
   2. Stores complete str.
*/

static bool write_str_at_most_255_bytes(IO_CACHE *file, const char *str,
                                        uint length)
{
  uchar tmp[1];
  tmp[0]= (uchar) length;
  return (my_b_safe_write(file, tmp, sizeof(tmp)) ||
	  my_b_safe_write(file, (uchar*) str, length));
}


/*
  Reads string from buf.

  Reads str from buf in the following format:
   1. Read length stored on buf first index, as it only has 1 byte values
      bigger than 255 where lost.
   2. Set str pointer to buf second index.
  Despite str contains the complete stored string, when it is read until
  len its value will be truncated if original length was bigger than 255.
*/

static inline int read_str_at_most_255_bytes(const char **buf,
                                             const char *buf_end,
                                             const char **str,
                                             uint8 *len)
{
  if (*buf + ((uint) (uchar) **buf) >= buf_end)
    return 1;
  *len= (uint8) **buf;
  *str= (*buf)+1;
  (*buf)+= (uint) *len+1;
  return 0;
}


/**
  Transforms a string into "" or its expression in 0x... form.
*/

char *str_to_hex(char *to, const char *from, uint len)
{
  if (len)
  {
    *to++= '0';
    *to++= 'x';
    to= octet2hex(to, from, len);
  }
  else
    to= my_stpcpy(to, "\"\"");
  return to;                               // pointer to end 0 of 'to'
}

#ifndef MYSQL_CLIENT

/**
  Append a version of the 'from' string suitable for use in a query to
  the 'to' string.  To generate a correct escaping, the character set
  information in 'csinfo' is used.
*/

int
append_query_string(THD *thd, const CHARSET_INFO *csinfo,
                    String const *from, String *to)
{
  char *beg, *ptr;
  uint32 const orig_len= to->length();
  if (to->reserve(orig_len + from->length()*2+3))
    return 1;

  beg= to->c_ptr_quick() + to->length();
  ptr= beg;
  if (csinfo->escape_with_backslash_is_dangerous)
    ptr= str_to_hex(ptr, from->ptr(), from->length());
  else
  {
    *ptr++= '\'';
    if (!(thd->variables.sql_mode & MODE_NO_BACKSLASH_ESCAPES))
    {
      ptr+= escape_string_for_mysql(csinfo, ptr, 0,
                                    from->ptr(), from->length());
    }
    else
    {
      const char *frm_str= from->ptr();

      for (; frm_str < (from->ptr() + from->length()); frm_str++)
      {
        /* Using '' way to represent "'" */
        if (*frm_str == '\'')
          *ptr++= *frm_str;

        *ptr++= *frm_str;
      }
    }

    *ptr++= '\'';
  }
  to->length(orig_len + ptr - beg);
  return 0;
}
#endif


/**
  Prints a "session_var=value" string. Used by mysqlbinlog to print some SET
  commands just before it prints a query.
*/

#ifdef MYSQL_CLIENT

static void print_set_option(IO_CACHE* file, uint32 bits_changed,
                             uint32 option, uint32 flags, const char* name,
                             bool* need_comma)
{
  if (bits_changed & option)
  {
    if (*need_comma)
      my_b_printf(file,", ");
    my_b_printf(file,"%s=%d", name, MY_TEST(flags & option));
    *need_comma= 1;
  }
}
#endif
/**************************************************************************
	Log_event methods (= the parent class of all events)
**************************************************************************/

/**
  @return
  returns the human readable name of the event's type
*/

const char* Log_event::get_type_str(Log_event_type type)
{
  switch(type) {
  case START_EVENT_V3:  return "Start_v3";
  case STOP_EVENT:   return "Stop";
  case QUERY_EVENT:  return "Query";
  case ROTATE_EVENT: return "Rotate";
  case INTVAR_EVENT: return "Intvar";
  case LOAD_EVENT:   return "Load";
  case NEW_LOAD_EVENT:   return "New_load";
  case CREATE_FILE_EVENT: return "Create_file";
  case APPEND_BLOCK_EVENT: return "Append_block";
  case DELETE_FILE_EVENT: return "Delete_file";
  case EXEC_LOAD_EVENT: return "Exec_load";
  case RAND_EVENT: return "RAND";
  case XID_EVENT: return "Xid";
  case USER_VAR_EVENT: return "User var";
  case FORMAT_DESCRIPTION_EVENT: return "Format_desc";
  case TABLE_MAP_EVENT: return "Table_map";
  case PRE_GA_WRITE_ROWS_EVENT: return "Write_rows_event_old";
  case PRE_GA_UPDATE_ROWS_EVENT: return "Update_rows_event_old";
  case PRE_GA_DELETE_ROWS_EVENT: return "Delete_rows_event_old";
  case WRITE_ROWS_EVENT_V1: return "Write_rows_v1";
  case UPDATE_ROWS_EVENT_V1: return "Update_rows_v1";
  case DELETE_ROWS_EVENT_V1: return "Delete_rows_v1";
  case BEGIN_LOAD_QUERY_EVENT: return "Begin_load_query";
  case EXECUTE_LOAD_QUERY_EVENT: return "Execute_load_query";
  case INCIDENT_EVENT: return "Incident";
  case IGNORABLE_LOG_EVENT: return "Ignorable";
  case ROWS_QUERY_LOG_EVENT: return "Rows_query";
  case WRITE_ROWS_EVENT: return "Write_rows";
  case UPDATE_ROWS_EVENT: return "Update_rows";
  case DELETE_ROWS_EVENT: return "Delete_rows";
  case GTID_LOG_EVENT: return "Gtid";
  case ANONYMOUS_GTID_LOG_EVENT: return "Anonymous_Gtid";
  case PREVIOUS_GTIDS_LOG_EVENT: return "Previous_gtids";
  case HEARTBEAT_LOG_EVENT: return "Heartbeat";
  default: return "Unknown";				/* impossible */
  }
}

const char* Log_event::get_type_str()
{
  return get_type_str(get_type_code());
}


/*
  Log_event::Log_event()
*/

#ifndef MYSQL_CLIENT
Log_event::Log_event(THD* thd_arg, uint16 flags_arg,
                     enum_event_cache_type cache_type_arg,
                     enum_event_logging_type logging_type_arg)
  :log_pos(0), temp_buf(0), exec_time(0), flags(flags_arg),
  event_cache_type(cache_type_arg),
  event_logging_type(logging_type_arg),
  crc(0), thd(thd_arg), checksum_alg(BINLOG_CHECKSUM_ALG_UNDEF)
{
  server_id= thd->server_id;
  unmasked_server_id= server_id;
  when= thd->start_time;
}

/**
  This minimal constructor is for when you are not even sure that there
  is a valid THD. For example in the server when we are shutting down or
  flushing logs after receiving a SIGHUP (then we must write a Rotate to
  the binlog but we have no THD, so we need this minimal constructor).
*/

Log_event::Log_event(enum_event_cache_type cache_type_arg,
                     enum_event_logging_type logging_type_arg)
  :temp_buf(0), exec_time(0), flags(0), event_cache_type(cache_type_arg),
  event_logging_type(logging_type_arg), crc(0), thd(0),
  checksum_alg(BINLOG_CHECKSUM_ALG_UNDEF)
{
  server_id=	::server_id;
  unmasked_server_id= server_id;
  /*
    We can't call my_time() here as this would cause a call before
    my_init() is called
  */
  when.tv_sec=  0;
  when.tv_usec= 0;
  log_pos=	0;
}
#endif /* !MYSQL_CLIENT */


/*
  Log_event::Log_event()
*/

Log_event::Log_event(const char* buf,
                     const Format_description_log_event* description_event)
  :temp_buf(0), exec_time(0),
  event_cache_type(EVENT_INVALID_CACHE),
  event_logging_type(EVENT_INVALID_LOGGING),
  crc(0), checksum_alg(BINLOG_CHECKSUM_ALG_UNDEF)
{
#ifndef MYSQL_CLIENT
  thd = 0;
#endif
  when.tv_sec= uint4korr(buf);
  when.tv_usec= 0;
  server_id = uint4korr(buf + SERVER_ID_OFFSET);
  unmasked_server_id = server_id;
  /*
     Mask out any irrelevant parts of the server_id
  */
#ifdef HAVE_REPLICATION
  server_id = unmasked_server_id & opt_server_id_mask;
#else
  server_id = unmasked_server_id;
#endif
  data_written= uint4korr(buf + EVENT_LEN_OFFSET);
  if (description_event->binlog_version==1)
  {
    log_pos= 0;
    flags= 0;
    return;
  }
  /* 4.0 or newer */
  log_pos= uint4korr(buf + LOG_POS_OFFSET);
  /*
    If the log is 4.0 (so here it can only be a 4.0 relay log read by
    the SQL thread or a 4.0 master binlog read by the I/O thread),
    log_pos is the beginning of the event: we transform it into the end
    of the event, which is more useful.
    But how do you know that the log is 4.0: you know it if
    description_event is version 3 *and* you are not reading a
    Format_desc (remember that mysqlbinlog starts by assuming that 5.0
    logs are in 4.0 format, until it finds a Format_desc).
  */
  if (description_event->binlog_version==3 &&
      buf[EVENT_TYPE_OFFSET]<FORMAT_DESCRIPTION_EVENT && log_pos)
  {
      /*
        If log_pos=0, don't change it. log_pos==0 is a marker to mean
        "don't change rli->group_master_log_pos" (see
        inc_group_relay_log_pos()). As it is unreal log_pos, adding the
        event len's is nonsense. For example, a fake Rotate event should
        not have its log_pos (which is 0) changed or it will modify
        Exec_master_log_pos in SHOW SLAVE STATUS, displaying a nonsense
        value of (a non-zero offset which does not exist in the master's
        binlog, so which will cause problems if the user uses this value
        in CHANGE MASTER).
      */
    log_pos+= data_written; /* purecov: inspected */
  }
  DBUG_PRINT("info", ("log_pos: %lu", (ulong) log_pos));

  flags= uint2korr(buf + FLAGS_OFFSET);
  if ((buf[EVENT_TYPE_OFFSET] == FORMAT_DESCRIPTION_EVENT) ||
      (buf[EVENT_TYPE_OFFSET] == ROTATE_EVENT))
  {
    /*
      These events always have a header which stops here (i.e. their
      header is FROZEN).
    */
    /*
      Initialization to zero of all other Log_event members as they're
      not specified. Currently there are no such members; in the future
      there will be an event UID (but Format_description and Rotate
      don't need this UID, as they are not propagated through
      --log-slave-updates (remember the UID is used to not play a query
      twice when you have two masters which are slaves of a 3rd master).
      Then we are done.
    */
    return;
  }
  /* otherwise, go on with reading the header from buf (nothing now) */
}

#ifndef MYSQL_CLIENT
#ifdef HAVE_REPLICATION
inline int Log_event::do_apply_event_worker(Slave_worker *w)
{
  DBUG_EXECUTE_IF("crash_in_a_worker",
                  {
                    /* we will crash a worker after waiting for
                    2 seconds to make sure that other transactions are
                    scheduled and completed */
                    if (w->id == 2)
                    {
                      DBUG_SET("-d,crash_in_a_worker");
                      my_sleep((w->id)*2000000);
                      DBUG_SUICIDE();
                    }
                  });
  return do_apply_event(w);
}

int Log_event::do_update_pos(Relay_log_info *rli)
{
  int error= 0;
  DBUG_ASSERT(!rli->belongs_to_client());
  /*
    rli is null when (as far as I (Guilhem) know) the caller is
    Load_log_event::do_apply_event *and* that one is called from
    Execute_load_log_event::do_apply_event.  In this case, we don't
    do anything here ; Execute_load_log_event::do_apply_event will
    call Log_event::do_apply_event again later with the proper rli.
    Strictly speaking, if we were sure that rli is null only in the
    case discussed above, 'if (rli)' is useless here.  But as we are
    not 100% sure, keep it for now.

    Matz: I don't think we will need this check with this refactoring.
  */

  DBUG_ASSERT(!is_mts_worker(rli->info_thd));

  if (rli)
    error= rli->stmt_done(log_pos);
  return error;
}


Log_event::enum_skip_reason
Log_event::do_shall_skip(Relay_log_info *rli)
{
  DBUG_PRINT("info", ("ev->server_id=%lu, ::server_id=%lu,"
                      " rli->replicate_same_server_id=%d,"
                      " rli->slave_skip_counter=%d",
                      (ulong) server_id, (ulong) ::server_id,
                      rli->replicate_same_server_id,
                      rli->slave_skip_counter));
  if ((server_id == ::server_id && !rli->replicate_same_server_id) ||
      (rli->slave_skip_counter == 1 && rli->is_in_group()))
    return EVENT_SKIP_IGNORE;
  else if (rli->slave_skip_counter > 0)
    return EVENT_SKIP_COUNT;
  else
    return EVENT_SKIP_NOT;
}


/*
  Log_event::pack_info()
*/

int Log_event::pack_info(Protocol *protocol)
{
  protocol->store("", &my_charset_bin);
  return 0;
}


/**
  Only called by SHOW BINLOG EVENTS
*/
int Log_event::net_send(Protocol *protocol, const char* log_name, my_off_t pos)
{
  const char *p= strrchr(log_name, FN_LIBCHAR);
  const char *event_type;
  if (p)
    log_name = p + 1;

  protocol->prepare_for_resend();
  protocol->store(log_name, &my_charset_bin);
  protocol->store((ulonglong) pos);
  event_type = get_type_str();
  protocol->store(event_type, strlen(event_type), &my_charset_bin);
  protocol->store((uint32) server_id);
  protocol->store((ulonglong) log_pos);
  if (pack_info(protocol))
    return 1;
  return protocol->write();
}
#endif /* HAVE_REPLICATION */


/**
  init_show_field_list() prepares the column names and types for the
  output of SHOW BINLOG EVENTS; it is used only by SHOW BINLOG
  EVENTS.
*/

void Log_event::init_show_field_list(List<Item>* field_list)
{
  field_list->push_back(new Item_empty_string("Log_name", 20));
  field_list->push_back(new Item_return_int("Pos", MY_INT32_NUM_DECIMAL_DIGITS,
					    MYSQL_TYPE_LONGLONG));
  field_list->push_back(new Item_empty_string("Event_type", 20));
  field_list->push_back(new Item_return_int("Server_id", 10,
					    MYSQL_TYPE_LONG));
  field_list->push_back(new Item_return_int("End_log_pos",
                                            MY_INT32_NUM_DECIMAL_DIGITS,
					    MYSQL_TYPE_LONGLONG));
  field_list->push_back(new Item_empty_string("Info", 20));
}

/**
   A decider of whether to trigger checksum computation or not.
   To be invoked in Log_event::write() stack.
   The decision is positive 

    S,M) if it's been marked for checksumming with @c checksum_alg
    
    M) otherwise, if @@global.binlog_checksum is not NONE and the event is 
       directly written to the binlog file.
       The to-be-cached event decides at @c write_cache() time.

   Otherwise the decision is negative.

   @note   A side effect of the method is altering Log_event::checksum_alg
           it the latter was undefined at calling.

   @return true (positive) or false (negative)
*/
my_bool Log_event::need_checksum()
{
  DBUG_ENTER("Log_event::need_checksum");
  my_bool ret= FALSE;
  /* 
     few callers of Log_event::write 
     (incl FD::write, FD constructing code on the slave side, Rotate relay log
     and Stop event) 
     provides their checksum alg preference through Log_event::checksum_alg.
  */
  if (checksum_alg != BINLOG_CHECKSUM_ALG_UNDEF)
    ret= (checksum_alg != BINLOG_CHECKSUM_ALG_OFF);
  else if (binlog_checksum_options != BINLOG_CHECKSUM_ALG_OFF &&
           event_cache_type == Log_event::EVENT_NO_CACHE)
    ret= binlog_checksum_options;
  else
    ret= FALSE;

  /*
    FD calls the methods before data_written has been calculated.
    The following invariant claims if the current is not the first
    call (and therefore data_written is not zero) then `ret' must be
    TRUE. It may not be null because FD is always checksummed.
  */
  
  DBUG_ASSERT(get_type_code() != FORMAT_DESCRIPTION_EVENT || ret ||
              data_written == 0);

  if (checksum_alg == BINLOG_CHECKSUM_ALG_UNDEF)
    checksum_alg= ret ? // calculated value stored
      binlog_checksum_options : (uint8) BINLOG_CHECKSUM_ALG_OFF;

  DBUG_ASSERT(!ret || 
              ((checksum_alg == binlog_checksum_options ||
               /* 
                  Stop event closes the relay-log and its checksum alg
                  preference is set by the caller can be different
                  from the server's binlog_checksum_options.
               */
               get_type_code() == STOP_EVENT ||
               /* 
                  Rotate:s can be checksummed regardless of the server's
                  binlog_checksum_options. That applies to both
                  the local RL's Rotate and the master's Rotate
                  which IO thread instantiates via queue_binlog_ver_3_event.
               */
               get_type_code() == ROTATE_EVENT ||
               /*
                  The previous event has its checksum option defined
                  according to the format description event.
               */
               get_type_code() == PREVIOUS_GTIDS_LOG_EVENT ||
               /* FD is always checksummed */
               get_type_code() == FORMAT_DESCRIPTION_EVENT) && 
               checksum_alg != BINLOG_CHECKSUM_ALG_OFF));

  DBUG_ASSERT(checksum_alg != BINLOG_CHECKSUM_ALG_UNDEF);
  DBUG_ASSERT(((get_type_code() != ROTATE_EVENT &&
                get_type_code() != STOP_EVENT) ||
                get_type_code() != FORMAT_DESCRIPTION_EVENT) ||
              event_cache_type == Log_event::EVENT_NO_CACHE);

  DBUG_RETURN(ret);
}

bool Log_event::wrapper_my_b_safe_write(IO_CACHE* file, const uchar* buf, ulong size)
{
  if (need_checksum() && size != 0)
    crc= my_checksum(crc, buf, size);

  return my_b_safe_write(file, buf, size);
}

bool Log_event::write_footer(IO_CACHE* file) 
{
  /*
     footer contains the checksum-algorithm descriptor 
     followed by the checksum value
  */
  if (need_checksum())
  {
    uchar buf[BINLOG_CHECKSUM_LEN];
    int4store(buf, crc);
    return (my_b_safe_write(file, (uchar*) buf, sizeof(buf)));
  }
  return 0;
}

/*
  Log_event::write()
*/

bool Log_event::write_header(IO_CACHE* file, ulong event_data_length)
{
  uchar header[LOG_EVENT_HEADER_LEN];
  ulong now;
  bool ret;
  DBUG_ENTER("Log_event::write_header");

  /* Store number of bytes that will be written by this event */
  data_written= event_data_length + sizeof(header);

  if (need_checksum())
  {
    crc= my_checksum(0L, NULL, 0);
    data_written += BINLOG_CHECKSUM_LEN;
  }

  /*
    log_pos != 0 if this is relay-log event. In this case we should not
    change the position
  */

  if (is_artificial_event())
  {
    /*
      Artificial events are automatically generated and do not exist
      in master's binary log, so log_pos should be set to 0.
    */
    log_pos= 0;
  }
  else  if (!log_pos)
  {
    /*
      Calculate position of end of event

      Note that with a SEQ_READ_APPEND cache, my_b_tell() does not
      work well.  So this will give slightly wrong positions for the
      Format_desc/Rotate/Stop events which the slave writes to its
      relay log. For example, the initial Format_desc will have
      end_log_pos=91 instead of 95. Because after writing the first 4
      bytes of the relay log, my_b_tell() still reports 0. Because
      my_b_append() does not update the counter which my_b_tell()
      later uses (one should probably use my_b_append_tell() to work
      around this).  To get right positions even when writing to the
      relay log, we use the (new) my_b_safe_tell().

      Note that this raises a question on the correctness of all these
      DBUG_ASSERT(my_b_tell()=rli->event_relay_log_pos).

      If in a transaction, the log_pos which we calculate below is not
      very good (because then my_b_safe_tell() returns start position
      of the BEGIN, so it's like the statement was at the BEGIN's
      place), but it's not a very serious problem (as the slave, when
      it is in a transaction, does not take those end_log_pos into
      account (as it calls inc_event_relay_log_pos()). To be fixed
      later, so that it looks less strange. But not bug.
    */

    log_pos= my_b_safe_tell(file)+data_written;
  }

  now= (ulong) get_time();                              // Query start time
  if (DBUG_EVALUATE_IF("inc_event_time_by_1_hour",1,0)  &&
      DBUG_EVALUATE_IF("dec_event_time_by_1_hour",1,0))
  {
    /** 
       This assertion guarantees that these debug flags are not
       used at the same time (they would cancel each other).
    */
    DBUG_ASSERT(0);
  } 
  else
  {
    DBUG_EXECUTE_IF("inc_event_time_by_1_hour", now= now + 3600;);
    DBUG_EXECUTE_IF("dec_event_time_by_1_hour", now= now - 3600;);
  }

  /*
    Header will be of size LOG_EVENT_HEADER_LEN for all events, except for
    FORMAT_DESCRIPTION_EVENT and ROTATE_EVENT, where it will be
    LOG_EVENT_MINIMAL_HEADER_LEN (remember these 2 have a frozen header,
    because we read them before knowing the format).
  */

  int4store(header, now);              // timestamp
  header[EVENT_TYPE_OFFSET]= get_type_code();
  int4store(header+ SERVER_ID_OFFSET, server_id);
  int4store(header+ EVENT_LEN_OFFSET, data_written);
  int4store(header+ LOG_POS_OFFSET, log_pos);
  /*
    recording checksum of FD event computed with dropped
    possibly active LOG_EVENT_BINLOG_IN_USE_F flag.
    Similar step at verication: the active flag is dropped before
    checksum computing.
  */
  if (header[EVENT_TYPE_OFFSET] != FORMAT_DESCRIPTION_EVENT ||
      !need_checksum() || !(flags & LOG_EVENT_BINLOG_IN_USE_F))
  {
    int2store(header+ FLAGS_OFFSET, flags);
    ret= wrapper_my_b_safe_write(file, header, sizeof(header)) != 0;
  }
  else
  {
    ret= (wrapper_my_b_safe_write(file, header, FLAGS_OFFSET) != 0);
    if (!ret)
    {
      flags &= ~LOG_EVENT_BINLOG_IN_USE_F;
      int2store(header + FLAGS_OFFSET, flags);
      crc= my_checksum(crc, header + FLAGS_OFFSET, sizeof(flags));
      flags |= LOG_EVENT_BINLOG_IN_USE_F;    
      int2store(header + FLAGS_OFFSET, flags);
      ret= (my_b_safe_write(file, header + FLAGS_OFFSET, sizeof(flags)) != 0);
    }
    if (!ret)
      ret= (wrapper_my_b_safe_write(file, header + FLAGS_OFFSET + sizeof(flags),
                                    sizeof(header)
                                    - (FLAGS_OFFSET + sizeof(flags))) != 0);
  }
  DBUG_RETURN( ret);
}


/**
  This needn't be format-tolerant, because we only read
  LOG_EVENT_MINIMAL_HEADER_LEN (we just want to read the event's length).
*/

int Log_event::read_log_event(IO_CACHE* file, String* packet,
                              mysql_mutex_t* log_lock,
                              uint8 checksum_alg_arg,
                              const char *log_file_name_arg,
                              bool* is_binlog_active)
{
  ulong data_len;
  int result=0;
  char buf[LOG_EVENT_MINIMAL_HEADER_LEN];
  uchar ev_offset= packet->length();
  DBUG_ENTER("Log_event::read_log_event(IO_CACHE *, String *, mysql_mutex_t, uint8)");

  if (log_lock)
    mysql_mutex_lock(log_lock);

  if (log_file_name_arg)
    *is_binlog_active= mysql_bin_log.is_active(log_file_name_arg);

  if (my_b_read(file, (uchar*) buf, sizeof(buf)))
  {
    /*
      If the read hits eof, we must report it as eof so the caller
      will know it can go into cond_wait to be woken up on the next
      update to the log.
    */
    DBUG_PRINT("error",("my_b_read failed. file->error: %d", file->error));
    if (!file->error)
      result= LOG_READ_EOF;
    else
      result= (file->error > 0 ? LOG_READ_TRUNC : LOG_READ_IO);
    goto end;
  }
  data_len= uint4korr(buf + EVENT_LEN_OFFSET);
  if (data_len < LOG_EVENT_MINIMAL_HEADER_LEN ||
      data_len > max(current_thd->variables.max_allowed_packet,
                     opt_binlog_rows_event_max_size + MAX_LOG_EVENT_HEADER))
  {
    DBUG_PRINT("error",("data_len is out of bounds. data_len: %lu", data_len));
    result= ((data_len < LOG_EVENT_MINIMAL_HEADER_LEN) ? LOG_READ_BOGUS :
	     LOG_READ_TOO_LARGE);
    goto end;
  }

  /* Append the log event header to packet */
  if (packet->append(buf, sizeof(buf)))
  {
    DBUG_PRINT("info", ("first packet->append failed (out of memory)"));
    /* Failed to allocate packet */
    result= LOG_READ_MEM;
    goto end;
  }
  data_len-= LOG_EVENT_MINIMAL_HEADER_LEN;
  if (data_len)
  {
    /* Append rest of event, read directly from file into packet */
    if (packet->append(file, data_len))
    {
      /*
        Fatal error occured when appending rest of the event
        to packet, possible failures:
	1. EOF occured when reading from file, it's really an error
           as data_len is >=0 there's supposed to be more bytes available.
           file->error will have been set to number of bytes left to read
        2. Read was interrupted, file->error would normally be set to -1
        3. Failed to allocate memory for packet, my_errno
           will be ENOMEM(file->error shuold be 0, but since the
           memory allocation occurs before the call to read it might
           be uninitialized)
      */
      DBUG_PRINT("info", ("second packet->append failed (out of memory)"));
      result= (my_errno == ENOMEM ? LOG_READ_MEM :
               (file->error >= 0 ? LOG_READ_TRUNC: LOG_READ_IO));
      goto end;
    }
    else
    {
      /* Corrupt the event for Dump thread*/
      DBUG_EXECUTE_IF("corrupt_read_log_event",
	uchar *debug_event_buf_c = (uchar*) packet->ptr() + ev_offset;
        if (debug_event_buf_c[EVENT_TYPE_OFFSET] != FORMAT_DESCRIPTION_EVENT)
        {
          int debug_cor_pos = rand() % (data_len + sizeof(buf) - BINLOG_CHECKSUM_LEN);
          debug_event_buf_c[debug_cor_pos] =~ debug_event_buf_c[debug_cor_pos];
          DBUG_PRINT("info", ("Corrupt the event at Log_event::read_log_event: byte on position %d", debug_cor_pos));
          DBUG_SET("-d,corrupt_read_log_event");
	}
      );                                                                                           
      /*
        CRC verification of the Dump thread
      */
      if (opt_master_verify_checksum &&
          event_checksum_test((uchar*) packet->ptr() + ev_offset,
                              data_len + sizeof(buf),
                              checksum_alg_arg))
      {
        DBUG_PRINT("info", ("checksum test failed"));
        result= LOG_READ_CHECKSUM_FAILURE;
        goto end;
      }
    }
  }

end:
  if (log_lock)
    mysql_mutex_unlock(log_lock);
  DBUG_PRINT("info", ("read_log_event returns %d", result));
  DBUG_RETURN(result);
}
#endif /* !MYSQL_CLIENT */

#ifndef MYSQL_CLIENT
#define UNLOCK_MUTEX if (log_lock) mysql_mutex_unlock(log_lock);
#define LOCK_MUTEX if (log_lock) mysql_mutex_lock(log_lock);
#else
#define UNLOCK_MUTEX
#define LOCK_MUTEX
#endif

#ifndef MYSQL_CLIENT
/**
  @note
    Allocates memory;  The caller is responsible for clean-up.
*/
Log_event* Log_event::read_log_event(IO_CACHE* file,
                                     mysql_mutex_t* log_lock,
                                     const Format_description_log_event
                                     *description_event,
                                     my_bool crc_check)
#else
Log_event* Log_event::read_log_event(IO_CACHE* file,
                                     const Format_description_log_event
                                     *description_event,
                                     my_bool crc_check)
#endif
{
  DBUG_ENTER("Log_event::read_log_event(IO_CACHE *[, mysql_mutex_t *], Format_description_log_event *, my_bool)");
  DBUG_ASSERT(description_event != 0);
  char head[LOG_EVENT_MINIMAL_HEADER_LEN];
  /*
    First we only want to read at most LOG_EVENT_MINIMAL_HEADER_LEN, just to
    check the event for sanity and to know its length; no need to really parse
    it. We say "at most" because this could be a 3.23 master, which has header
    of 13 bytes, whereas LOG_EVENT_MINIMAL_HEADER_LEN is 19 bytes (it's
    "minimal" over the set {MySQL >=4.0}).
  */
  uint header_size= min<uint>(description_event->common_header_len,
                              LOG_EVENT_MINIMAL_HEADER_LEN);

  LOCK_MUTEX;
  DBUG_PRINT("info", ("my_b_tell: %lu", (ulong) my_b_tell(file)));
  if (my_b_read(file, (uchar *) head, header_size))
  {
    DBUG_PRINT("info", ("Log_event::read_log_event(IO_CACHE*,Format_desc*) "
                        "failed in my_b_read((IO_CACHE*)%p, (uchar*)%p, %u)",
                        file, head, header_size));
    UNLOCK_MUTEX;
    /*
      No error here; it could be that we are at the file's end. However
      if the next my_b_read() fails (below), it will be an error as we
      were able to read the first bytes.
    */
    DBUG_RETURN(0);
  }
  ulong data_len = uint4korr(head + EVENT_LEN_OFFSET);
  char *buf= 0;
  const char *error= 0;
  Log_event *res=  0;
#ifndef max_allowed_packet
  THD *thd=current_thd;
  uint max_allowed_packet= thd ? slave_max_allowed_packet : ~0U;
#endif

  ulong const max_size=
    max<ulong>(max_allowed_packet,
               opt_binlog_rows_event_max_size + MAX_LOG_EVENT_HEADER);
  if (data_len > max_size)
  {
    error = "Event too big";
    goto err;
  }

  if (data_len < header_size)
  {
    error = "Event too small";
    goto err;
  }

  // some events use the extra byte to null-terminate strings
  if (!(buf = (char*) my_malloc(key_memory_log_event,
                                data_len+1, MYF(MY_WME))))
  {
    error = "Out of memory";
    goto err;
  }
  buf[data_len] = 0;
  memcpy(buf, head, header_size);
  if (my_b_read(file, (uchar*) buf + header_size, data_len - header_size))
  {
    error = "read error";
    goto err;
  }

#if defined(MYSQL_CLIENT)
  if(option_rewrite_set && buf[EVENT_TYPE_OFFSET] == TABLE_MAP_EVENT)
  {
    int rewrite= rewrite_buffer(&buf, data_len, description_event);
    if(rewrite == -1)
    {
      error= "Out of memory";
      goto err;
    }
    else if(rewrite > 0)
    {
      *(buf+EVENT_LEN_OFFSET)= rewrite;
      data_len= uint4korr(buf+EVENT_LEN_OFFSET);
    }
  }
#endif

  if ((res= read_log_event(buf, data_len, &error, description_event, crc_check)))
    res->register_temp_buf(buf);

err:
  UNLOCK_MUTEX;
  if (!res)
  {
    DBUG_ASSERT(error != 0);
    sql_print_error("Error in Log_event::read_log_event(): "
                    "'%s', data_len: %lu, event_type: %d",
		    error,data_len,head[EVENT_TYPE_OFFSET]);
    my_free(buf);
    /*
      The SQL slave thread will check if file->error<0 to know
      if there was an I/O error. Even if there is no "low-level" I/O errors
      with 'file', any of the high-level above errors is worrying
      enough to stop the SQL thread now ; as we are skipping the current event,
      going on with reading and successfully executing other events can
      only corrupt the slave's databases. So stop.
      The file->error is also checked to record the position of
      the last valid event when master server recovers.
    */
    file->error= -1;
  }
  DBUG_RETURN(res);
}


/**
  Binlog format tolerance is in (buf, event_len, description_event)
  constructors.
*/

Log_event* Log_event::read_log_event(const char* buf, uint event_len,
				     const char **error,
                                     const Format_description_log_event *description_event,
                                     my_bool crc_check)
{
  Log_event* ev;
  uint8 alg;
  DBUG_ENTER("Log_event::read_log_event(char *, uint, char **, Format_description_log_event *, my_bool)");
  DBUG_ASSERT(description_event != 0);
  DBUG_PRINT("info", ("binlog_version: %d", description_event->binlog_version));
  DBUG_DUMP("data", (unsigned char*) buf, event_len);

  /* Check the integrity */
  if (event_len < EVENT_LEN_OFFSET ||
      buf[EVENT_TYPE_OFFSET] >= ENUM_END_EVENT ||
      (uint) event_len != uint4korr(buf+EVENT_LEN_OFFSET))
  {
    DBUG_PRINT("error", ("event_len=%u EVENT_LEN_OFFSET=%d "
                         "buf[EVENT_TYPE_OFFSET]=%d ENUM_END_EVENT=%d "
                         "uint4korr(buf+EVENT_LEN_OFFSET)=%d",
                         event_len, EVENT_LEN_OFFSET,
                         buf[EVENT_TYPE_OFFSET], ENUM_END_EVENT,
                         uint4korr(buf+EVENT_LEN_OFFSET)));
    *error="Sanity check failed";		// Needed to free buffer
    DBUG_RETURN(NULL); // general sanity check - will fail on a partial read
  }

  uint event_type= buf[EVENT_TYPE_OFFSET];
  // all following START events in the current file are without checksum
  if (event_type == START_EVENT_V3)
    (const_cast< Format_description_log_event *>(description_event))->checksum_alg= BINLOG_CHECKSUM_ALG_OFF;
  /*
    CRC verification by SQL and Show-Binlog-Events master side.
    The caller has to provide @description_event->checksum_alg to
    be the last seen FD's (A) descriptor.
    If event is FD the descriptor is in it.
    Notice, FD of the binlog can be only in one instance and therefore
    Show-Binlog-Events executing master side thread needs just to know
    the only FD's (A) value -  whereas RL can contain more.
    In the RL case, the alg is kept in FD_e (@description_event) which is reset 
    to the newer read-out event after its execution with possibly new alg descriptor.
    Therefore in a typical sequence of RL:
    {FD_s^0, FD_m, E_m^1} E_m^1 
    will be verified with (A) of FD_m.

    See legends definition on MYSQL_BIN_LOG::relay_log_checksum_alg docs
    lines (log.h).

    Notice, a pre-checksum FD version forces alg := BINLOG_CHECKSUM_ALG_UNDEF.
  */
  alg= (event_type != FORMAT_DESCRIPTION_EVENT) ?
    description_event->checksum_alg : get_checksum_alg(buf, event_len);
  // Emulate the corruption during reading an event
  DBUG_EXECUTE_IF("corrupt_read_log_event_char",
    if (event_type != FORMAT_DESCRIPTION_EVENT)
    {
      char *debug_event_buf_c = (char *)buf;
      int debug_cor_pos = rand() % (event_len - BINLOG_CHECKSUM_LEN);
      debug_event_buf_c[debug_cor_pos] =~ debug_event_buf_c[debug_cor_pos];
      DBUG_PRINT("info", ("Corrupt the event at Log_event::read_log_event(char*,...): byte on position %d", debug_cor_pos));
      DBUG_SET("");
    }
  );                                                 
  if (crc_check &&
      event_checksum_test((uchar *) buf, event_len, alg))
  {
    *error= "Event crc check failed! Most likely there is event corruption.";
#ifdef MYSQL_CLIENT
    if (force_opt)
    {
      ev= new Unknown_log_event(buf, description_event);
      DBUG_RETURN(ev);
    }
#endif
    DBUG_RETURN(NULL);
  }

  if (event_type > description_event->number_of_event_types &&
      event_type != FORMAT_DESCRIPTION_EVENT)
  {
    /*
      It is unsafe to use the description_event if its post_header_len
      array does not include the event type.
    */
    DBUG_PRINT("error", ("event type %d found, but the current "
                         "Format_description_log_event supports only %d event "
                         "types", event_type,
                         description_event->number_of_event_types));
    ev= NULL;
  }
  else
  {
    /*
      In some previuos versions (see comment in
      Format_description_log_event::Format_description_log_event(char*,...)),
      event types were assigned different id numbers than in the
      present version. In order to replicate from such versions to the
      present version, we must map those event type id's to our event
      type id's.  The mapping is done with the event_type_permutation
      array, which was set up when the Format_description_log_event
      was read.
    */
    if (description_event->event_type_permutation)
    {
      int new_event_type= description_event->event_type_permutation[event_type];
      DBUG_PRINT("info", ("converting event type %d to %d (%s)",
                   event_type, new_event_type,
                   get_type_str((Log_event_type)new_event_type)));
      event_type= new_event_type;
    }

    if (alg != BINLOG_CHECKSUM_ALG_UNDEF &&
        (event_type == FORMAT_DESCRIPTION_EVENT ||
         alg != BINLOG_CHECKSUM_ALG_OFF))
      event_len= event_len - BINLOG_CHECKSUM_LEN;
    
    switch(event_type) {
    case QUERY_EVENT:
      ev  = new Query_log_event(buf, event_len, description_event, QUERY_EVENT);
      break;
    case LOAD_EVENT:
      ev = new Load_log_event(buf, event_len, description_event);
      break;
    case NEW_LOAD_EVENT:
      ev = new Load_log_event(buf, event_len, description_event);
      break;
    case ROTATE_EVENT:
      ev = new Rotate_log_event(buf, event_len, description_event);
      break;
    case CREATE_FILE_EVENT:
      ev = new Create_file_log_event(buf, event_len, description_event);
      break;
    case APPEND_BLOCK_EVENT:
      ev = new Append_block_log_event(buf, event_len, description_event);
      break;
    case DELETE_FILE_EVENT:
      ev = new Delete_file_log_event(buf, event_len, description_event);
      break;
    case EXEC_LOAD_EVENT:
      ev = new Execute_load_log_event(buf, event_len, description_event);
      break;
    case START_EVENT_V3: /* this is sent only by MySQL <=4.x */
      ev = new Start_log_event_v3(buf, description_event);
      break;
    case STOP_EVENT:
      ev = new Stop_log_event(buf, description_event);
      break;
    case INTVAR_EVENT:
      ev = new Intvar_log_event(buf, description_event);
      break;
    case XID_EVENT:
      ev = new Xid_log_event(buf, description_event);
      break;
    case RAND_EVENT:
      ev = new Rand_log_event(buf, description_event);
      break;
    case USER_VAR_EVENT:
      ev = new User_var_log_event(buf, event_len, description_event);
      break;
    case FORMAT_DESCRIPTION_EVENT:
      ev = new Format_description_log_event(buf, event_len, description_event);
      break;
#if defined(HAVE_REPLICATION) 
    case PRE_GA_WRITE_ROWS_EVENT:
      ev = new Write_rows_log_event_old(buf, event_len, description_event);
      break;
    case PRE_GA_UPDATE_ROWS_EVENT:
      ev = new Update_rows_log_event_old(buf, event_len, description_event);
      break;
    case PRE_GA_DELETE_ROWS_EVENT:
      ev = new Delete_rows_log_event_old(buf, event_len, description_event);
      break;
    case WRITE_ROWS_EVENT_V1:
      ev = new Write_rows_log_event(buf, event_len, description_event);
      break;
    case UPDATE_ROWS_EVENT_V1:
      ev = new Update_rows_log_event(buf, event_len, description_event);
      break;
    case DELETE_ROWS_EVENT_V1:
      ev = new Delete_rows_log_event(buf, event_len, description_event);
      break;
    case TABLE_MAP_EVENT:
      ev = new Table_map_log_event(buf, event_len, description_event);
      break;
#endif
    case BEGIN_LOAD_QUERY_EVENT:
      ev = new Begin_load_query_log_event(buf, event_len, description_event);
      break;
    case EXECUTE_LOAD_QUERY_EVENT:
      ev= new Execute_load_query_log_event(buf, event_len, description_event);
      break;
    case INCIDENT_EVENT:
      ev = new Incident_log_event(buf, event_len, description_event);
      break;
    case ROWS_QUERY_LOG_EVENT:
      ev= new Rows_query_log_event(buf, event_len, description_event);
      break;
    case GTID_LOG_EVENT:
    case ANONYMOUS_GTID_LOG_EVENT:
      ev= new Gtid_log_event(buf, event_len, description_event);
      break;
    case PREVIOUS_GTIDS_LOG_EVENT:
      ev= new Previous_gtids_log_event(buf, event_len, description_event);
      break;
#if defined(HAVE_REPLICATION)
    case WRITE_ROWS_EVENT:
      ev = new Write_rows_log_event(buf, event_len, description_event);
      break;
    case UPDATE_ROWS_EVENT:
      ev = new Update_rows_log_event(buf, event_len, description_event);
      break;
    case DELETE_ROWS_EVENT:
      ev = new Delete_rows_log_event(buf, event_len, description_event);
      break;
#endif
    default:
      /*
        Create an object of Ignorable_log_event for unrecognized sub-class.
        So that SLAVE SQL THREAD will only update the position and continue.
      */
      if (uint2korr(buf + FLAGS_OFFSET) & LOG_EVENT_IGNORABLE_F)
      {
        ev= new Ignorable_log_event(buf, description_event);
      }
      else
      {
        DBUG_PRINT("error",("Unknown event code: %d",
                            (int) buf[EVENT_TYPE_OFFSET]));
        ev= NULL;
      }
      break;
    }
  }

  if (ev)
  {
    ev->checksum_alg= alg;
    if (ev->checksum_alg != BINLOG_CHECKSUM_ALG_OFF &&
        ev->checksum_alg != BINLOG_CHECKSUM_ALG_UNDEF)
      ev->crc= uint4korr(buf + (event_len));
  }

  DBUG_PRINT("read_event", ("%s(type_code: %d; event_len: %d)",
                            ev ? ev->get_type_str() : "<unknown>",
                            buf[EVENT_TYPE_OFFSET],
                            event_len));
  /*
    is_valid() are small event-specific sanity tests which are
    important; for example there are some my_malloc() in constructors
    (e.g. Query_log_event::Query_log_event(char*...)); when these
    my_malloc() fail we can't return an error out of the constructor
    (because constructor is "void") ; so instead we leave the pointer we
    wanted to allocate (e.g. 'query') to 0 and we test it in is_valid().
    Same for Format_description_log_event, member 'post_header_len'.

    SLAVE_EVENT is never used, so it should not be read ever.
  */
  if (!ev || !ev->is_valid() || (event_type == SLAVE_EVENT))
  {
    DBUG_PRINT("error",("Found invalid event in binary log"));

    delete ev;
#ifdef MYSQL_CLIENT
    if (!force_opt) /* then mysqlbinlog dies */
    {
      *error= "Found invalid event in binary log";
      DBUG_RETURN(0);
    }
    ev= new Unknown_log_event(buf, description_event);
#else
    *error= "Found invalid event in binary log";
    DBUG_RETURN(0);
#endif
  }
  DBUG_RETURN(ev);  
}

#ifdef MYSQL_CLIENT

/*
  Log_event::print_header()
*/

void Log_event::print_header(IO_CACHE* file,
                             PRINT_EVENT_INFO* print_event_info,
                             bool is_more __attribute__((unused)))
{
  char llbuff[22];
  my_off_t hexdump_from= print_event_info->hexdump_from;
  DBUG_ENTER("Log_event::print_header");

  my_b_printf(file, "#");
  print_timestamp(file, NULL);
  my_b_printf(file, " server id %lu  end_log_pos %s ", (ulong) server_id,
              llstr(log_pos,llbuff));

  /* print the checksum */

  if (checksum_alg != BINLOG_CHECKSUM_ALG_OFF &&
      checksum_alg != BINLOG_CHECKSUM_ALG_UNDEF)
  {
    char checksum_buf[BINLOG_CHECKSUM_LEN * 2 + 4]; // to fit to "0x%lx "
    size_t const bytes_written=
      my_snprintf(checksum_buf, sizeof(checksum_buf), "0x%08lx ", (ulong) crc);
    my_b_printf(file, "%s ", get_type(&binlog_checksum_typelib, checksum_alg));
    my_b_printf(file, checksum_buf, bytes_written);
  }

  /* mysqlbinlog --hexdump */
  if (print_event_info->hexdump_from)
  {
    my_b_printf(file, "\n");
    uchar *ptr= (uchar*)temp_buf;
    my_off_t size=
      uint4korr(ptr + EVENT_LEN_OFFSET) - LOG_EVENT_MINIMAL_HEADER_LEN;
    my_off_t i;

    /* Header len * 4 >= header len * (2 chars + space + extra space) */
    char *h, hex_string[49]= {0};
    char *c, char_string[16+1]= {0};

    /* Pretty-print event common header if header is exactly 19 bytes */
    if (print_event_info->common_header_len == LOG_EVENT_MINIMAL_HEADER_LEN)
    {
      char emit_buf[256];               // Enough for storing one line
      my_b_printf(file, "# Position  Timestamp   Type   Master ID        "
                  "Size      Master Pos    Flags \n");
      size_t const bytes_written=
        my_snprintf(emit_buf, sizeof(emit_buf),
                    "# %8.8lx %02x %02x %02x %02x   %02x   "
                    "%02x %02x %02x %02x   %02x %02x %02x %02x   "
                    "%02x %02x %02x %02x   %02x %02x\n",
                    (unsigned long) hexdump_from,
                    ptr[0], ptr[1], ptr[2], ptr[3], ptr[4], ptr[5], ptr[6],
                    ptr[7], ptr[8], ptr[9], ptr[10], ptr[11], ptr[12], ptr[13],
                    ptr[14], ptr[15], ptr[16], ptr[17], ptr[18]);
      DBUG_ASSERT(static_cast<size_t>(bytes_written) < sizeof(emit_buf));
      my_b_write(file, (uchar*) emit_buf, bytes_written);
      ptr += LOG_EVENT_MINIMAL_HEADER_LEN;
      hexdump_from += LOG_EVENT_MINIMAL_HEADER_LEN;
    }

    /* Rest of event (without common header) */
    for (i= 0, c= char_string, h=hex_string;
	 i < size;
	 i++, ptr++)
    {
      my_snprintf(h, 4, (i % 16 <= 7) ? "%02x " : " %02x", *ptr);
      h += 3;

      *c++= my_isalnum(&my_charset_bin, *ptr) ? *ptr : '.';

      if (i % 16 == 15)
      {
        /*
          my_b_printf() does not support full printf() formats, so we
          have to do it this way.

          TODO: Rewrite my_b_printf() to support full printf() syntax.
         */
        char emit_buf[256];
        size_t const bytes_written=
          my_snprintf(emit_buf, sizeof(emit_buf),
                      "# %8.8lx %-48.48s |%16s|\n",
                      (unsigned long) (hexdump_from + (i & 0xfffffff0)),
                      hex_string, char_string);
        DBUG_ASSERT(static_cast<size_t>(bytes_written) < sizeof(emit_buf));
	my_b_write(file, (uchar*) emit_buf, bytes_written);
	hex_string[0]= 0;
	char_string[0]= 0;
	c= char_string;
	h= hex_string;
      }
    }
    *c= '\0';
    DBUG_ASSERT(hex_string[48] == 0);
    
    if (hex_string[0])
    {
      char emit_buf[256];
      // Right-pad hex_string with spaces, up to 48 characters.
      memset(h, ' ', (sizeof(hex_string) -1) - (h - hex_string));
      size_t const bytes_written=
        my_snprintf(emit_buf, sizeof(emit_buf),
                    "# %8.8lx %-48.48s |%s|\n",
                    (unsigned long) (hexdump_from + (i & 0xfffffff0)),
                    hex_string, char_string);
      DBUG_ASSERT(static_cast<size_t>(bytes_written) < sizeof(emit_buf));
      my_b_write(file, (uchar*) emit_buf, bytes_written);
    }
    /*
      need a # to prefix the rest of printouts for example those of
      Rows_log_event::print_helper().
    */
    my_b_write(file, reinterpret_cast<const uchar*>("# "), 2);
  }
  DBUG_VOID_RETURN;
}


/**
  Prints a quoted string to io cache.
  Control characters are displayed as hex sequence, e.g. \x00
  
  @param[in] file              IO cache
  @param[in] prt               Pointer to string
  @param[in] length            String length
  @param[in] esc_all        Whether to escape all characters
*/

static void
my_b_write_quoted(IO_CACHE *file, const uchar *ptr, uint length, bool esc_all)
{
  const uchar *s;
  my_b_printf(file, "'");
  for (s= ptr; length > 0 ; s++, length--)
  {
    if (*s > 0x1F && !esc_all)
      my_b_write(file, s, 1);
    else
    {
      uchar hex[10];
      size_t len= my_snprintf((char*) hex, sizeof(hex), "%s%02x", "\\x", *s);
      my_b_write(file, hex, len);
    }
  }
  my_b_printf(file, "'");
}


static void
my_b_write_quoted(IO_CACHE *file, const uchar *ptr, uint length)
{
  my_b_write_quoted(file, ptr, length, false);
}


/**
  Prints a bit string to io cache in format  b'1010'.
  
  @param[in] file              IO cache
  @param[in] ptr               Pointer to string
  @param[in] nbits             Number of bits
*/
static void
my_b_write_bit(IO_CACHE *file, const uchar *ptr, uint nbits)
{
  uint bitnum, nbits8= ((nbits + 7) / 8) * 8, skip_bits= nbits8 - nbits;
  my_b_printf(file, "b'");
  for (bitnum= skip_bits ; bitnum < nbits8; bitnum++)
  {
    int is_set= (ptr[(bitnum) / 8] >> (7 - bitnum % 8))  & 0x01;
    my_b_write(file, (const uchar*) (is_set ? "1" : "0"), 1);
  }
  my_b_printf(file, "'");
}


/**
  Prints a packed string to io cache.
  The string consists of length packed to 1 or 2 bytes,
  followed by string data itself.
  
  @param[in] file              IO cache
  @param[in] ptr               Pointer to string
  @param[in] length            String size
  
  @retval   - number of bytes scanned.
*/
static size_t
my_b_write_quoted_with_length(IO_CACHE *file, const uchar *ptr, uint length)
{
  if (length < 256)
  {
    length= *ptr;
    my_b_write_quoted(file, ptr + 1, length);
    return length + 1;
  }
  else
  {
    length= uint2korr(ptr);
    my_b_write_quoted(file, ptr + 2, length);
    return length + 2;
  }
}


/**
  Prints a 32-bit number in both signed and unsigned representation
  
  @param[in] file              IO cache
  @param[in] sl                Signed number
  @param[in] ul                Unsigned number
*/
static void
my_b_write_sint32_and_uint32(IO_CACHE *file, int32 si, uint32 ui)
{
  my_b_printf(file, "%d", si);
  if (si < 0)
    my_b_printf(file, " (%u)", ui);
}


/**
  Print a packed value of the given SQL type into IO cache
  
  @param[in] file              IO cache
  @param[in] ptr               Pointer to string
  @param[in] type              Column type
  @param[in] meta              Column meta information
  @param[out] typestr          SQL type string buffer (for verbose output)
  @param[out] typestr_length   Size of typestr
  
  @retval   - number of bytes scanned from ptr.
*/
static size_t
log_event_print_value(IO_CACHE *file, const uchar *ptr,
                      uint type, uint meta,
                      char *typestr, size_t typestr_length)
{
  uint32 length= 0;

  if (type == MYSQL_TYPE_STRING)
  {
    if (meta >= 256)
    {
      uint byte0= meta >> 8;
      uint byte1= meta & 0xFF;
      
      if ((byte0 & 0x30) != 0x30)
      {
        /* a long CHAR() field: see #37426 */
        length= byte1 | (((byte0 & 0x30) ^ 0x30) << 4);
        type= byte0 | 0x30;
      }
      else
        length = meta & 0xFF;
    }
    else
      length= meta;
  }

  switch (type) {
  case MYSQL_TYPE_LONG:
    {
      my_snprintf(typestr, typestr_length, "INT");
      if(!ptr)
        return my_b_printf(file, "NULL");
      int32 si= sint4korr(ptr);
      uint32 ui= uint4korr(ptr);
      my_b_write_sint32_and_uint32(file, si, ui);
      return 4;
    }

  case MYSQL_TYPE_TINY:
    {
      my_snprintf(typestr, typestr_length, "TINYINT");
      if(!ptr)
        return my_b_printf(file, "NULL");
      my_b_write_sint32_and_uint32(file, (int) (signed char) *ptr,
                                  (uint) (unsigned char) *ptr);
      return 1;
    }

  case MYSQL_TYPE_SHORT:
    {
      my_snprintf(typestr, typestr_length, "SHORTINT");
      if(!ptr)
        return my_b_printf(file, "NULL");
      int32 si= (int32) sint2korr(ptr);
      uint32 ui= (uint32) uint2korr(ptr);
      my_b_write_sint32_and_uint32(file, si, ui);
      return 2;
    }
  
  case MYSQL_TYPE_INT24:
    {
      my_snprintf(typestr, typestr_length, "MEDIUMINT");
      if(!ptr)
        return my_b_printf(file, "NULL");
      int32 si= sint3korr(ptr);
      uint32 ui= uint3korr(ptr);
      my_b_write_sint32_and_uint32(file, si, ui);
      return 3;
    }

  case MYSQL_TYPE_LONGLONG:
    {
      my_snprintf(typestr, typestr_length, "LONGINT");
      if(!ptr)
        return my_b_printf(file, "NULL");
      char tmp[64];
      longlong si= sint8korr(ptr);
      longlong10_to_str(si, tmp, -10);
      my_b_printf(file, "%s", tmp);
      if (si < 0)
      {
        ulonglong ui= uint8korr(ptr);
        longlong10_to_str((longlong) ui, tmp, 10);
        my_b_printf(file, " (%s)", tmp);        
      }
      return 8;
    }

  case MYSQL_TYPE_NEWDECIMAL:
    {
      uint precision= meta >> 8;
      uint decimals= meta & 0xFF;
      my_snprintf(typestr, typestr_length, "DECIMAL(%d,%d)",
                  precision, decimals);
      if(!ptr)
        return my_b_printf(file, "NULL");
      uint bin_size= my_decimal_get_binary_size(precision, decimals);
      my_decimal dec;
      binary2my_decimal(E_DEC_FATAL_ERROR, (uchar*) ptr, &dec,
                        precision, decimals);
      int len= DECIMAL_MAX_STR_LENGTH;
      char buff[DECIMAL_MAX_STR_LENGTH + 1];
      decimal2string(&dec,buff,&len, 0, 0, 0);
      my_b_printf(file, "%s", buff);
      return bin_size;
    }

  case MYSQL_TYPE_FLOAT:
    {
      my_snprintf(typestr, typestr_length, "FLOAT");
      if(!ptr)
        return my_b_printf(file, "NULL");
      float fl;
      float4get(fl, ptr);
      char tmp[320];
      sprintf(tmp, "%-20g", (double) fl);
      my_b_printf(file, "%s", tmp); /* my_snprintf doesn't support %-20g */
      return 4;
    }

  case MYSQL_TYPE_DOUBLE:
    {
      strcpy(typestr, "DOUBLE");
      if(!ptr)
        return my_b_printf(file, "NULL");
      double dbl;
      float8get(dbl, ptr);
      char tmp[320];
      sprintf(tmp, "%-.20g", dbl); /* my_snprintf doesn't support %-20g */
      my_b_printf(file, "%s", tmp);
      return 8;
    }
  
  case MYSQL_TYPE_BIT:
    {
      /* Meta-data: bit_len, bytes_in_rec, 2 bytes */
      uint nbits= ((meta >> 8) * 8) + (meta & 0xFF);
      my_snprintf(typestr, typestr_length, "BIT(%d)", nbits);
      if(!ptr)
        return my_b_printf(file, "NULL");
      length= (nbits + 7) / 8;
      my_b_write_bit(file, ptr, nbits);
      return length;
    }

  case MYSQL_TYPE_TIMESTAMP:
    {
      my_snprintf(typestr, typestr_length, "TIMESTAMP");
      if(!ptr)
        return my_b_printf(file, "NULL");
      uint32 i32= uint4korr(ptr);
      my_b_printf(file, "%d", i32);
      return 4;
    }

  case MYSQL_TYPE_TIMESTAMP2:
    {
      my_snprintf(typestr, typestr_length, "TIMESTAMP(%d)", meta);
      if(!ptr)
        return my_b_printf(file, "NULL");
      char buf[MAX_DATE_STRING_REP_LENGTH];
      struct timeval tm;
      my_timestamp_from_binary(&tm, ptr, meta);
      int buflen= my_timeval_to_str(&tm, buf, meta);
      my_b_write(file, buf, buflen);
      return my_timestamp_binary_length(meta);
    }

  case MYSQL_TYPE_DATETIME:
    {
      my_snprintf(typestr, typestr_length, "DATETIME");
      if(!ptr)
        return my_b_printf(file, "NULL");
      size_t d, t;
      uint64 i64= uint8korr(ptr); /* YYYYMMDDhhmmss */
      d= i64 / 1000000;
      t= i64 % 1000000;
      my_b_printf(file, "%04d-%02d-%02d %02d:%02d:%02d",
                  static_cast<int>(d / 10000),
                  static_cast<int>(d % 10000) / 100,
                  static_cast<int>(d % 100),
                  static_cast<int>(t / 10000),
                  static_cast<int>(t % 10000) / 100,
                  static_cast<int>(t % 100));
      return 8;
    }

  case MYSQL_TYPE_DATETIME2:
    {
      my_snprintf(typestr, typestr_length, "DATETIME(%d)", meta);
      if(!ptr)
        return my_b_printf(file, "NULL");
      char buf[MAX_DATE_STRING_REP_LENGTH];
      MYSQL_TIME ltime;
      longlong packed= my_datetime_packed_from_binary(ptr, meta);
      TIME_from_longlong_datetime_packed(&ltime, packed);
      int buflen= my_datetime_to_str(&ltime, buf, meta);
      my_b_write_quoted(file, (uchar *) buf, buflen);
      return my_datetime_binary_length(meta);
    }

  case MYSQL_TYPE_TIME:
    {
      my_snprintf(typestr, typestr_length, "TIME");
      if(!ptr)
        return my_b_printf(file, "NULL");
      uint32 i32= uint3korr(ptr);
      my_b_printf(file, "'%02d:%02d:%02d'",
                  i32 / 10000, (i32 % 10000) / 100, i32 % 100);
      return 3;
    }

  case MYSQL_TYPE_TIME2:
    {
      my_snprintf(typestr, typestr_length, "TIME(%d)", meta);
      if(!ptr)
        return my_b_printf(file, "NULL");
      char buf[MAX_DATE_STRING_REP_LENGTH];
      MYSQL_TIME ltime;
      longlong packed= my_time_packed_from_binary(ptr, meta);
      TIME_from_longlong_time_packed(&ltime, packed);
      int buflen= my_time_to_str(&ltime, buf, meta);
      my_b_write_quoted(file, (uchar *) buf, buflen);
      return my_time_binary_length(meta);
    }

  case MYSQL_TYPE_NEWDATE:
    {
      my_snprintf(typestr, typestr_length, "DATE");
      if(!ptr)
        return my_b_printf(file, "NULL");
      uint32 tmp= uint3korr(ptr);
      int part;
      char buf[11];
      char *pos= &buf[10];  // start from '\0' to the beginning

      /* Copied from field.cc */
      *pos--=0;					// End NULL
      part=(int) (tmp & 31);
      *pos--= (char) ('0'+part%10);
      *pos--= (char) ('0'+part/10);
      *pos--= ':';
      part=(int) (tmp >> 5 & 15);
      *pos--= (char) ('0'+part%10);
      *pos--= (char) ('0'+part/10);
      *pos--= ':';
      part=(int) (tmp >> 9);
      *pos--= (char) ('0'+part%10); part/=10;
      *pos--= (char) ('0'+part%10); part/=10;
      *pos--= (char) ('0'+part%10); part/=10;
      *pos=   (char) ('0'+part);
      my_b_printf(file , "'%s'", buf);
      return 3;
    }

  case MYSQL_TYPE_YEAR:
    {
      my_snprintf(typestr, typestr_length, "YEAR");
      if(!ptr)
        return my_b_printf(file, "NULL");
      uint32 i32= *ptr;
      my_b_printf(file, "%04d", i32+ 1900);
      return 1;
    }
  
  case MYSQL_TYPE_ENUM:
    switch (meta & 0xFF) {
    case 1:
      my_snprintf(typestr, typestr_length, "ENUM(1 byte)");
      if(!ptr)
        return my_b_printf(file, "NULL");
      my_b_printf(file, "%d", (int) *ptr);
      return 1;
    case 2:
      {
        my_snprintf(typestr, typestr_length, "ENUM(2 bytes)");
        if(!ptr)
          return my_b_printf(file, "NULL");
        int32 i32= uint2korr(ptr);
        my_b_printf(file, "%d", i32);
        return 2;
      }
    default:
      my_b_printf(file, "!! Unknown ENUM packlen=%d", meta & 0xFF); 
      return 0;
    }
    break;
    
  case MYSQL_TYPE_SET:
    my_snprintf(typestr, typestr_length, "SET(%d bytes)", meta & 0xFF);
    if(!ptr)
      return my_b_printf(file, "NULL");
    my_b_write_bit(file, ptr , (meta & 0xFF) * 8);
    return meta & 0xFF;
  
  case MYSQL_TYPE_BLOB:
    switch (meta) {
    case 1:
      my_snprintf(typestr, typestr_length, "TINYBLOB/TINYTEXT");
      if(!ptr)
        return my_b_printf(file, "NULL");
      length= *ptr;
      my_b_write_quoted(file, ptr + 1, length);
      return length + 1;
    case 2:
      my_snprintf(typestr, typestr_length, "BLOB/TEXT");
      if(!ptr)
        return my_b_printf(file, "NULL");
      length= uint2korr(ptr);
      my_b_write_quoted(file, ptr + 2, length);
      return length + 2;
    case 3:
      my_snprintf(typestr, typestr_length, "MEDIUMBLOB/MEDIUMTEXT");
      if(!ptr)
        return my_b_printf(file, "NULL");
      length= uint3korr(ptr);
      my_b_write_quoted(file, ptr + 3, length);
      return length + 3;
    case 4:
      my_snprintf(typestr, typestr_length, "LONGBLOB/LONGTEXT");
      if(!ptr)
        return my_b_printf(file, "NULL");
      length= uint4korr(ptr);
      my_b_write_quoted(file, ptr + 4, length);
      return length + 4;
    default:
      my_b_printf(file, "!! Unknown BLOB packlen=%d", length);
      return 0;
    }

  case MYSQL_TYPE_VARCHAR:
  case MYSQL_TYPE_VAR_STRING:
    length= meta;
    my_snprintf(typestr, typestr_length, "VARSTRING(%d)", length);
    if(!ptr) 
      return my_b_printf(file, "NULL");
    return my_b_write_quoted_with_length(file, ptr, length);

  case MYSQL_TYPE_STRING:
    my_snprintf(typestr, typestr_length, "STRING(%d)", length);
    if(!ptr)
      return my_b_printf(file, "NULL");
    return my_b_write_quoted_with_length(file, ptr, length);

  default:
    {
      char tmp[5];
      my_snprintf(tmp, sizeof(tmp), "%04x", meta);
      my_b_printf(file,
                  "!! Don't know how to handle column type=%d meta=%d (%s)",
                  type, meta, tmp);
    }
    break;
  }
  *typestr= 0;
  return 0;
}


/**
  Print a packed row into IO cache
  
  @param[in] file              IO cache
  @param[in] td                Table definition
  @param[in] print_event_into  Print parameters
  @param[in] cols_bitmap       Column bitmaps.
  @param[in] value             Pointer to packed row
  @param[in] prefix            Row's SQL clause ("SET", "WHERE", etc)
  
  @retval   - number of bytes scanned.
*/


size_t
Rows_log_event::print_verbose_one_row(IO_CACHE *file, table_def *td,
                                      PRINT_EVENT_INFO *print_event_info,
                                      MY_BITMAP *cols_bitmap,
                                      const uchar *value, const uchar *prefix)
{
  const uchar *value0= value;
  const uchar *null_bits= value;
  uint null_bit_index= 0;
  char typestr[64]= "";

  /*
    Skip metadata bytes which gives the information about nullabity of master
    columns. Master writes one bit for each affected column.
   */
  value+= (bitmap_bits_set(cols_bitmap) + 7) / 8;
  
  my_b_printf(file, "%s", prefix);
  
  for (size_t i= 0; i < td->size(); i ++)
  {
    int is_null= (null_bits[null_bit_index / 8] 
                  >> (null_bit_index % 8))  & 0x01;

    if (bitmap_is_set(cols_bitmap, i) == 0)
      continue;
    
    my_b_printf(file, "###   @%d=", static_cast<int>(i + 1));
    if (!is_null)
    {
      size_t fsize= td->calc_field_size((uint)i, (uchar*) value);
      if (value + fsize > m_rows_end)
      {
        my_b_printf(file, "***Corrupted replication event was detected."
                    " Not printing the value***\n");
        value+= fsize;
        return 0;
      }
    }
    size_t size= log_event_print_value(file,is_null? NULL: value,
                                         td->type(i), td->field_metadata(i),
                                         typestr, sizeof(typestr));
    if (!size)
      return 0;

    if(!is_null)
      value+= size;

    if (print_event_info->verbose > 1)
    {
      my_b_printf(file, " /* ");

      my_b_printf(file, "%s ", typestr);
      
      my_b_printf(file, "meta=%d nullable=%d is_null=%d ",
                  td->field_metadata(i),
                  td->maybe_null(i), is_null);
      my_b_printf(file, "*/");
    }
    
    my_b_printf(file, "\n");
    
    null_bit_index++;
  }
  return value - value0;
}


/**
  Print a row event into IO cache in human readable form (in SQL format)
  
  @param[in] file              IO cache
  @param[in] print_event_into  Print parameters
*/
void Rows_log_event::print_verbose(IO_CACHE *file,
                                   PRINT_EVENT_INFO *print_event_info)
{
  // Quoted length of the identifier can be twice the original length
  char quoted_db[1 + NAME_LEN * 2 + 2];
  char quoted_table[1 + NAME_LEN * 2 + 2];
  int quoted_db_len, quoted_table_len;
  Table_map_log_event *map;
  table_def *td;
  const char *sql_command, *sql_clause1, *sql_clause2;
  Log_event_type general_type_code= get_general_type_code();
  
  if (m_extra_row_data)
  {
    uint8 extra_data_len= m_extra_row_data[EXTRA_ROW_INFO_LEN_OFFSET];
    uint8 extra_payload_len= extra_data_len - EXTRA_ROW_INFO_HDR_BYTES;
    assert(extra_data_len >= EXTRA_ROW_INFO_HDR_BYTES);

    my_b_printf(file, "### Extra row data format: %u, len: %u :",
                m_extra_row_data[EXTRA_ROW_INFO_FORMAT_OFFSET],
                extra_payload_len);
    if (extra_payload_len)
    {
      /*
         Buffer for hex view of string, including '0x' prefix,
         2 hex chars / byte and trailing 0
      */
      const int buff_len= 2 + (256 * 2) + 1;
      char buff[buff_len];
      str_to_hex(buff, (const char*) &m_extra_row_data[EXTRA_ROW_INFO_HDR_BYTES],
                 extra_payload_len);
      my_b_printf(file, "%s", buff);
    }
    my_b_printf(file, "\n");
  }

  switch (general_type_code) {
  case WRITE_ROWS_EVENT:
    sql_command= "INSERT INTO";
    sql_clause1= "### SET\n";
    sql_clause2= NULL;
    break;
  case DELETE_ROWS_EVENT:
    sql_command= "DELETE FROM";
    sql_clause1= "### WHERE\n";
    sql_clause2= NULL;
    break;
  case UPDATE_ROWS_EVENT:
    sql_command= "UPDATE";
    sql_clause1= "### WHERE\n";
    sql_clause2= "### SET\n";
    break;
  default:
    sql_command= sql_clause1= sql_clause2= NULL;
    DBUG_ASSERT(0); /* Not possible */
  }
  
  if (!(map= print_event_info->m_table_map.get_table(m_table_id)) ||
      !(td= map->create_table_def()))
  {
    char llbuff[22];
    my_b_printf(file, "### Row event for unknown table #%s",
                llstr(m_table_id, llbuff));
    return;
  }

  /* If the write rows event contained no values for the AI */
  if (((general_type_code == WRITE_ROWS_EVENT) && (m_rows_buf==m_rows_end)))
  {
    my_b_printf(file, "### INSERT INTO `%s`.`%s` VALUES ()\n", 
                      map->get_db_name(), map->get_table_name());
    goto end;
  }

  for (const uchar *value= m_rows_buf; value < m_rows_end; )
  {
    size_t length;
#ifdef MYSQL_SERVER
    quoted_db_len= my_strmov_quoted_identifier(this->thd, (char *) quoted_db,
                                        map->get_db_name(), 0);
    quoted_table_len= my_strmov_quoted_identifier(this->thd,
                                                  (char *) quoted_table,
                                                  map->get_table_name(), 0);
#else
    quoted_db_len= my_strmov_quoted_identifier((char *) quoted_db,
                                               map->get_db_name());
    quoted_table_len= my_strmov_quoted_identifier((char *) quoted_table,
                                          map->get_table_name());
#endif
    quoted_db[quoted_db_len]= '\0';
    quoted_table[quoted_table_len]= '\0';
    my_b_printf(file, "### %s %s.%s\n",
                      sql_command,
                      quoted_db, quoted_table);
    /* Print the first image */
    if (!(length= print_verbose_one_row(file, td, print_event_info,
                                  &m_cols, value,
                                  (const uchar*) sql_clause1)))
      goto end;
    value+= length;

    /* Print the second image (for UPDATE only) */
    if (sql_clause2)
    {
      if (!(length= print_verbose_one_row(file, td, print_event_info,
                                      &m_cols_ai, value,
                                      (const uchar*) sql_clause2)))
        goto end;
      value+= length;
    }
  }

end:
  delete td;
}

#ifdef MYSQL_CLIENT
void free_table_map_log_event(Table_map_log_event *event)
{
  delete event;
}
#endif

void Log_event::print_base64(IO_CACHE* file,
                             PRINT_EVENT_INFO* print_event_info,
                             bool more)
{
  const uchar *ptr= (const uchar *)temp_buf;
  uint32 size= uint4korr(ptr + EVENT_LEN_OFFSET);
  DBUG_ENTER("Log_event::print_base64");

  size_t const tmp_str_sz= base64_needed_encoded_length((int) size);
  char *const tmp_str= (char *) my_malloc(key_memory_log_event,
                                          tmp_str_sz, MYF(MY_WME));
  if (!tmp_str) {
    fprintf(stderr, "\nError: Out of memory. "
            "Could not print correct binlog event.\n");
    DBUG_VOID_RETURN;
  }

  if (base64_encode(ptr, (size_t) size, tmp_str))
  {
    DBUG_ASSERT(0);
  }

  if (print_event_info->base64_output_mode != BASE64_OUTPUT_DECODE_ROWS)
  {
    if (my_b_tell(file) == 0)
      my_b_printf(file, "\nBINLOG '\n");

    my_b_printf(file, "%s\n", tmp_str);

    if (!more)
      my_b_printf(file, "'%s\n", print_event_info->delimiter);
  }
  
  if (print_event_info->verbose)
  {
    Rows_log_event *ev= NULL;
    Log_event_type et= (Log_event_type) ptr[EVENT_TYPE_OFFSET];

    if (checksum_alg != BINLOG_CHECKSUM_ALG_UNDEF &&
        checksum_alg != BINLOG_CHECKSUM_ALG_OFF)
      size-= BINLOG_CHECKSUM_LEN; // checksum is displayed through the header
    
    switch(et)
    {
    case TABLE_MAP_EVENT:
    {
      Table_map_log_event *map; 
      map= new Table_map_log_event((const char*) ptr, size, 
                                   glob_description_event);
      print_event_info->m_table_map.set_table(map->get_table_id(), map);
      break;
    }
    case WRITE_ROWS_EVENT:
    case WRITE_ROWS_EVENT_V1:
    {
      ev= new Write_rows_log_event((const char*) ptr, size,
                                   glob_description_event);
      break;
    }
    case DELETE_ROWS_EVENT:
    case DELETE_ROWS_EVENT_V1:
    {
      ev= new Delete_rows_log_event((const char*) ptr, size,
                                    glob_description_event);
      break;
    }
    case UPDATE_ROWS_EVENT:
    case UPDATE_ROWS_EVENT_V1:
    {
      ev= new Update_rows_log_event((const char*) ptr, size,
                                    glob_description_event);
      break;
    }
    default:
      break;
    }
    
    if (ev)
    {
      ev->print_verbose(&print_event_info->footer_cache, print_event_info);
      delete ev;
    }
  }
    
  my_free(tmp_str);
  DBUG_VOID_RETURN;
}


/*
  Log_event::print_timestamp()
*/

void Log_event::print_timestamp(IO_CACHE* file, time_t *ts)
{
  struct tm *res;
  /*
    In some Windows versions timeval.tv_sec is defined as "long",
    not as "time_t" and can be of a different size.
    Let's use a temporary time_t variable to execute localtime()
    with a correct argument type.
  */
  time_t ts_tmp= ts ? *ts : (ulong)when.tv_sec;
  DBUG_ENTER("Log_event::print_timestamp");
#ifdef MYSQL_SERVER				// This is always false
  struct tm tm_tmp;
  localtime_r(&ts_tmp, (res= &tm_tmp));
#else
  res= localtime(&ts_tmp);
#endif

  my_b_printf(file,"%02d%02d%02d %2d:%02d:%02d",
              res->tm_year % 100,
              res->tm_mon+1,
              res->tm_mday,
              res->tm_hour,
              res->tm_min,
              res->tm_sec);
  DBUG_VOID_RETURN;
}

#endif /* MYSQL_CLIENT */


#if !defined(MYSQL_CLIENT) && defined(HAVE_REPLICATION)
inline Log_event::enum_skip_reason
Log_event::continue_group(Relay_log_info *rli)
{
  if (rli->slave_skip_counter == 1)
    return Log_event::EVENT_SKIP_IGNORE;
  return Log_event::do_shall_skip(rli);
}

/**
   @param end_group_sets_max_dbs  when true the group terminal event 
                          can carry partition info, see a note below.
   @return true  in cases the current event
                 carries partition data,
           false otherwise

   @note Some events combination may force to adjust partition info.
         In particular BEGIN, BEGIN_LOAD_QUERY_EVENT, COMMIT
         where none of the events holds partitioning data
         causes the sequential applying of the group through
         assigning OVER_MAX_DBS_IN_EVENT_MTS to mts_accessed_dbs
         of COMMIT query event.
*/
bool Log_event::contains_partition_info(bool end_group_sets_max_dbs)
{
  bool res;

  switch (get_type_code()) {
  case TABLE_MAP_EVENT:
  case EXECUTE_LOAD_QUERY_EVENT:
    res= true;

    break;
    
  case QUERY_EVENT:
    if (ends_group() && end_group_sets_max_dbs)
    {
      res= true;
      static_cast<Query_log_event*>(this)->mts_accessed_dbs=
        OVER_MAX_DBS_IN_EVENT_MTS;
    }
    else
      res= (!ends_group() && !starts_group()) ? true : false;

    break;

  default:
    res= false;
  }

  return res;
}
/*
  SYNOPSIS
    This function assigns a parent ID to the job group being scheduled in parallel.
    It also checks if we can schedule the new event in parallel with the previous ones
    being executed.

  @param        ev log event that has to be scheduled next.
  @param       rli Pointer to coordinato's relay log info.
  @return      true if error
               false otherwise
 */
bool schedule_next_event(Log_event* ev, Relay_log_info* rli)
{
  int error;
  // Check if we can schedule this event
  error= rli->current_mts_submode->schedule_next_event(rli, ev);
  switch (error)
  {
  case ER_MTS_CANT_PARALLEL:
    char llbuff[22];
    llstr(rli->get_event_relay_log_pos(), llbuff);
    my_error(ER_MTS_CANT_PARALLEL, MYF(0),
    ev->get_type_str(), rli->get_event_relay_log_name(), llbuff,
    "The master does not support the selected parallelization mode. "
    "It may be too old, or replication was started from an event internal "
    "to a transaaction.");
  case ER_MTS_INCONSISTENT_DATA:
    /* Don't have to do anything. */
    return true;
  default:
    return false;
  }
  /* Keep compiler happy */
  return false;
}


/**
   The method maps the event to a Worker and return a pointer to it.
   Sending the event to the Worker is done by the caller.

   Irrespective of the type of Group marking (DB partioned or BGC) the
   following holds true:

   - recognize the beginning of a group to allocate the group descriptor
     and queue it;
   - associate an event with a Worker (which also handles possible conflicts
     detection and waiting for their termination);
   - finalize the group assignement when the group closing event is met.

   When parallelization mode is BGC-based the partitioning info in the event
   is simply ignored. Thereby association with a Worker does not require
   Assigned Partition Hash of the partitioned method.
   This method is not interested in all the taxonomy of the event group
   property, what we care about is the boundaries of the group.

   As a part of the group, an event belongs to one of the following types:

   B - beginning of a group of events (BEGIN query_log_event)
   g - mini-group representative event containing the partition info
      (any Table_map, a Query_log_event)
   p - a mini-group internal event that *p*receeding its g-parent
      (int_, rand_, user_ var:s) 
   r - a mini-group internal "regular" event that follows its g-parent
      (Delete, Update, Write -rows)
   T - terminator of the group (XID, COMMIT, ROLLBACK, auto-commit query)

   Only the first g-event computes the assigned Worker which once 
   is determined remains to be for the rest of the group.
   That is the g-event solely carries partitioning info.
   For B-event the assigned Worker is NULL to indicate Coordinator 
   has not yet decided. The same applies to p-event.
   
   Notice, these is a special group consisting of optionally multiple p-events
   terminating with a g-event.
   Such case is caused by old master binlog and a few corner-cases of
   the current master version (todo: to fix). 

   In case of the event accesses more than OVER_MAX_DBS the method
   has to ensure sure previously assigned groups to all other workers are
   done.


   @note The function updates GAQ queue directly, updates APH hash 
         plus relocates some temporary tables from Coordinator's list into
         involved entries of APH through @c map_db_to_worker.
         There's few memory allocations commented where to be freed.
   
   @return a pointer to the Worker struct or NULL.
*/

Slave_worker *Log_event::get_slave_worker(Relay_log_info *rli)
{
  Slave_job_group group, *ptr_group= NULL;
  bool is_s_event;
  int  num_dbs= 0;
  Slave_worker *ret_worker= NULL;
  char llbuff[22];
#ifndef DBUG_OFF
  THD *rli_thd= rli->info_thd;
#endif
  Slave_committed_queue *gaq= rli->gaq;
  DBUG_ENTER("Log_event::get_slave_worker");

  /* checking partioning properties and perform corresponding actions */

  // Beginning of a group designated explicitly with BEGIN or GTID
  if ((is_s_event= starts_group()) || is_gtid_event(this) ||
      // or DDL:s or autocommit queries possibly associated with own p-events
      (!rli->curr_group_seen_begin && !rli->curr_group_seen_gtid &&
       /*
         the following is a special case of B-free still multi-event group like
         { p_1,p_2,...,p_k, g }.
         In that case either GAQ is empty (the very first group is being
         assigned) or the last assigned group index points at one of
         mapped-to-a-worker.
       */
       (gaq->empty() ||
        gaq->get_job_group(rli->gaq->assigned_group_index)->
        worker_id != MTS_WORKER_UNDEF)))
  {
    if (!rli->curr_group_seen_gtid && !rli->curr_group_seen_begin)
    {
      rli->mts_groups_assigned++;

      rli->curr_group_isolated= FALSE;
      group.reset(log_pos, rli->mts_groups_assigned);
      // the last occupied GAQ's array index
      gaq->assigned_group_index= gaq->en_queue((void *) &group);
      DBUG_PRINT("info",("gaq_idx= %ld  gaq->size=%ld",
                         gaq->assigned_group_index,
                         gaq->size));
      DBUG_ASSERT(gaq->assigned_group_index != MTS_WORKER_UNDEF);
      DBUG_ASSERT(gaq->assigned_group_index < gaq->size);
      DBUG_ASSERT(gaq->get_job_group(rli->gaq->assigned_group_index)->
                  group_relay_log_name == NULL);
      DBUG_ASSERT(rli->last_assigned_worker == NULL ||
                  !is_mts_db_partitioned(rli));

      if (is_s_event || is_gtid_event(this))
      {
        Log_event *ptr_curr_ev= this;
        // B-event is appended to the Deferred Array associated with GCAP
        insert_dynamic(&rli->curr_group_da,
                       (uchar*) &ptr_curr_ev);

        DBUG_ASSERT(rli->curr_group_da.elements == 1);

        if (starts_group())
        {
          // mark the current group as started with explicit B-event
          rli->mts_end_group_sets_max_dbs= true;
          rli->curr_group_seen_begin= true;
        }
     
        if (is_gtid_event(this))
          // mark the current group as started with explicit Gtid-event
          rli->curr_group_seen_gtid= true;
        if (schedule_next_event(this, rli))
        {
          rli->abort_slave= 1;
          DBUG_RETURN(NULL);
        }
        DBUG_RETURN(ret_worker);
      }
    }
    else
    {
      /*
       The block is a result of not making GTID event as group starter.
       TODO: Make GITD event as B-event that is starts_group() to
       return true.
      */

      Log_event *ptr_curr_ev= this;
      // B-event is appended to the Deferred Array associated with GCAP
      insert_dynamic(&rli->curr_group_da, (uchar*) &ptr_curr_ev);
      rli->curr_group_seen_begin= true;
      rli->mts_end_group_sets_max_dbs= true;
      if (!rli->curr_group_seen_gtid && schedule_next_event(this, rli))
      {
        rli->abort_slave= 1;
        DBUG_RETURN(NULL);
      }

      DBUG_ASSERT(rli->curr_group_da.elements == 2);
      DBUG_ASSERT(starts_group());
      DBUG_RETURN (ret_worker);
    }
    if (schedule_next_event(this, rli))
    {
      rli->abort_slave= 1;
      DBUG_RETURN(NULL);
    }
  }

  ptr_group= gaq->get_job_group(rli->gaq->assigned_group_index);
  if (!is_mts_db_partitioned(rli))
  {
    mts_group_idx= gaq->assigned_group_index;
    /* Get least occupied worker */
    ret_worker=
      rli->current_mts_submode->get_least_occupied_worker(rli, &rli->workers,
                                                          this);
    ptr_group->worker_id= ret_worker->id;
  }
  else if (contains_partition_info(rli->mts_end_group_sets_max_dbs))
  {
    int i= 0;
    num_dbs= mts_number_dbs();
    List_iterator<char> it(*get_mts_dbs(&rli->mts_coor_mem_root));
    it++;

    /*
      Bug 12982188 - MTS: SBR ABORTS WITH ERROR 1742 ON LOAD DATA
      Logging on master can create a group with no events holding
      the partition info.
      The following assert proves there's the only reason
      for such group.
    */
    DBUG_ASSERT(!ends_group() ||
                /*
                  This is an empty group being processed due to gtids.
                */
                (rli->curr_group_seen_begin && rli->curr_group_seen_gtid &&
                 ends_group()) ||
                (rli->mts_end_group_sets_max_dbs &&
                 ((rli->curr_group_da.elements == 3 && rli->curr_group_seen_gtid) ||
                 (rli->curr_group_da.elements == 2 && !rli->curr_group_seen_gtid)) &&
                 ((*(Log_event **) dynamic_array_ptr(&rli->curr_group_da,
                                     rli->curr_group_da.elements - 1))->
                                get_type_code() == BEGIN_LOAD_QUERY_EVENT)));

    // partioning info is found which drops the flag
    rli->mts_end_group_sets_max_dbs= false;
    ret_worker= rli->last_assigned_worker;
    if (num_dbs == OVER_MAX_DBS_IN_EVENT_MTS)
    {
      // Worker with id 0 to handle serial execution
      if (!ret_worker)
        ret_worker= *(Slave_worker**) dynamic_array_ptr(&rli->workers, 0);
      // No need to know a possible error out of synchronization call.
      (void)rli->current_mts_submode-> wait_for_workers_to_finish(rli,
                                                                  ret_worker);
      /*
        this marking is transferred further into T-event of the current group.
      */
      rli->curr_group_isolated= TRUE;
    }

    do
    {
      char **ref_cur_db= it.ref();
      
      if (!(ret_worker=
            map_db_to_worker(*ref_cur_db, rli,
                             &mts_assigned_partitions[i],
                             /*
                               todo: optimize it. Although pure 
                               rows- event load in insensetive to the flag value
                             */
                             TRUE,
                             ret_worker)))
      {
        llstr(rli->get_event_relay_log_pos(), llbuff);
        my_error(ER_MTS_CANT_PARALLEL, MYF(0),
                 get_type_str(), rli->get_event_relay_log_name(), llbuff,
                 "could not distribute the event to a Worker");
        DBUG_RETURN(ret_worker);
      }
      // all temporary tables are transferred from Coordinator in over-max case
      DBUG_ASSERT(num_dbs != OVER_MAX_DBS_IN_EVENT_MTS || !rli_thd->temporary_tables);
      DBUG_ASSERT(!strcmp(mts_assigned_partitions[i]->db, *ref_cur_db));
      DBUG_ASSERT(ret_worker == mts_assigned_partitions[i]->worker);
      DBUG_ASSERT(mts_assigned_partitions[i]->usage >= 0);

      i++;
    } while (it++);

    if ((ptr_group= gaq->get_job_group(rli->gaq->assigned_group_index))->
        worker_id == MTS_WORKER_UNDEF)
    {
      ptr_group->worker_id= ret_worker->id;
      
      DBUG_ASSERT(ptr_group->group_relay_log_name == NULL);
    }

    DBUG_ASSERT(i == num_dbs || num_dbs == OVER_MAX_DBS_IN_EVENT_MTS);
  }
  else 
  {
    // a mini-group internal "regular" event
    if (rli->last_assigned_worker)
    {
      ret_worker= rli->last_assigned_worker;
      
      DBUG_ASSERT(rli->curr_group_assigned_parts.elements > 0 ||
                  ret_worker->id == 0);
    }
    else // int_, rand_, user_ var:s, load-data events
    {
      Log_event *ptr_curr_ev= this;

      if (!(get_type_code() == INTVAR_EVENT ||
            get_type_code() == RAND_EVENT ||
            get_type_code() == USER_VAR_EVENT ||
            get_type_code() == ROWS_QUERY_LOG_EVENT ||
            get_type_code() == BEGIN_LOAD_QUERY_EVENT ||
            get_type_code() == APPEND_BLOCK_EVENT))
      {
        DBUG_ASSERT(!ret_worker);
        
        llstr(rli->get_event_relay_log_pos(), llbuff);
        my_error(ER_MTS_CANT_PARALLEL, MYF(0),
                 get_type_str(), rli->get_event_relay_log_name(), llbuff,
                 "the event is a part of a group that is unsupported in "
                 "the parallel execution mode");

        DBUG_RETURN(ret_worker);
      }

      insert_dynamic(&rli->curr_group_da, (uchar*) &ptr_curr_ev);
      
      DBUG_ASSERT(!ret_worker);
      DBUG_RETURN (ret_worker);
    }
  }

  DBUG_ASSERT(ret_worker);
  // T-event: Commit, Xid, a DDL query or dml query of B-less group.4

  /*
    Preparing event physical coordinates info for Worker before any
    event got scheduled so when Worker error-stopped at the first
    event it would be aware of where exactly in the event stream.
  */
  if (!ret_worker->master_log_change_notified)
  {
    if (!ptr_group)
      ptr_group= gaq->get_job_group(rli->gaq->assigned_group_index);
    ptr_group->group_master_log_name=
      my_strdup(key_memory_log_event, rli->get_group_master_log_name(), MYF(MY_WME));
    ret_worker->master_log_change_notified= true;

    DBUG_ASSERT(!ptr_group->notified);
#ifndef DBUG_OFF
    ptr_group->notified= true;
#endif
  }

  if (ends_group() || !rli->curr_group_seen_begin)
  {
    rli->mts_group_status= Relay_log_info::MTS_END_GROUP;
    if (rli->curr_group_isolated)
      set_mts_isolate_group();
    if (!ptr_group)
      ptr_group= gaq->get_job_group(rli->gaq->assigned_group_index);

    DBUG_ASSERT(ret_worker != NULL);
    
    /*
      The following two blocks are executed if the worker has not been
      notified about new relay-log or a new checkpoints. 
      Relay-log string is freed by Coordinator, Worker deallocates
      strings in the checkpoint block.
      However if the worker exits earlier reclaiming for both happens anyway at
      GAQ delete.
    */
    if (!ret_worker->relay_log_change_notified)
    {
      /*
        Prior this event, C rotated the relay log to drop each
        Worker's notified flag. Now group terminating event initiates
        the new relay-log (where the current event is from) name
        delivery to Worker that will receive it in commit_positions().
      */
      DBUG_ASSERT(ptr_group->group_relay_log_name == NULL);

      ptr_group->group_relay_log_name= (char *)
        my_malloc(key_memory_log_event,
                  strlen(rli->
                         get_group_relay_log_name()) + 1, MYF(MY_WME));
      strcpy(ptr_group->group_relay_log_name,
             rli->get_event_relay_log_name());

      DBUG_ASSERT(ptr_group->group_relay_log_name != NULL);

      ret_worker->relay_log_change_notified= TRUE;
    }

    if (!ret_worker->checkpoint_notified)
    {
      if (!ptr_group)
        ptr_group= gaq->get_job_group(rli->gaq->assigned_group_index);
      ptr_group->checkpoint_log_name=
        my_strdup(key_memory_log_event, rli->get_group_master_log_name(), MYF(MY_WME));
      ptr_group->checkpoint_log_pos= rli->get_group_master_log_pos();
      ptr_group->checkpoint_relay_log_name=
        my_strdup(key_memory_log_event, rli->get_group_relay_log_name(), MYF(MY_WME));
      ptr_group->checkpoint_relay_log_pos= rli->get_group_relay_log_pos();
      ptr_group->shifted= ret_worker->bitmap_shifted;
      ret_worker->bitmap_shifted= 0;
      ret_worker->checkpoint_notified= TRUE;
    }
    ptr_group->checkpoint_seqno= rli->checkpoint_seqno;
    ptr_group->ts= when.tv_sec + (time_t) exec_time; // Seconds_behind_master related
    rli->checkpoint_seqno++;

    // reclaiming resources allocated during the group scheduling
    free_root(&rli->mts_coor_mem_root, MYF(MY_KEEP_PREALLOC));

#ifndef DBUG_OFF
    w_rr++;
#endif

  }

  DBUG_RETURN (ret_worker);
}

/**
   Scheduling event to execute in parallel or execute it directly.
   In MTS case the event gets associated with either Coordinator or a
   Worker.  A special case of the association is NULL when the Worker
   can't be decided yet.  In the single threaded sequential mode the
   event maps to SQL thread rli.

   @note in case of MTS failure Coordinator destroys all gathered
         deferred events.

   @return 0 as success, otherwise a failure.
*/
int Log_event::apply_event(Relay_log_info *rli)
{
  DBUG_ENTER("LOG_EVENT:apply_event");
  bool parallel= FALSE;
  enum enum_mts_event_exec_mode actual_exec_mode= EVENT_EXEC_PARALLEL;
  THD *rli_thd= rli->info_thd;

  worker= rli;

  if (rli->is_mts_recovery())
  {
    bool skip= 
      bitmap_is_set(&rli->recovery_groups, rli->mts_recovery_index) &&
      (get_mts_execution_mode(::server_id,
       rli->mts_group_status == Relay_log_info::MTS_IN_GROUP)
       == EVENT_EXEC_PARALLEL);
    if (skip)
    {
      DBUG_RETURN(0);
    }
    else
    { 
      DBUG_RETURN(do_apply_event(rli));
    }
  }

  if (!(parallel= rli->is_parallel_exec()) ||
      ((actual_exec_mode= 
        get_mts_execution_mode(::server_id, 
                           rli->mts_group_status == Relay_log_info::MTS_IN_GROUP))
       != EVENT_EXEC_PARALLEL))
  {
    if (parallel)
    {
      /* 
         There are two classes of events that Coordinator executes
         itself. One e.g the master Rotate requires all Workers to finish up 
         their assignments. The other async class, e.g the slave Rotate,
         can't have this such synchronization because Worker might be waiting
         for terminal events to finish.
      */

      if (actual_exec_mode != EVENT_EXEC_ASYNC)
      {     
        /*
          this  event does not split the current group but is indeed
          a separator beetwen two master's binlog therefore requiring
          Workers to sync.
        */
        if (rli->curr_group_da.elements > 0 &&
            is_mts_db_partitioned(rli))
        {
          char llbuff[22];
          /* 
             Possible reason is a old version binlog sequential event
             wrappped with BEGIN/COMMIT or preceeded by User|Int|Random- var.
             MTS has to stop to suggest restart in the permanent sequential mode.
          */
          llstr(rli->get_event_relay_log_pos(), llbuff);
          my_error(ER_MTS_CANT_PARALLEL, MYF(0),
                   get_type_str(), rli->get_event_relay_log_name(), llbuff,
                   "possible malformed group of events from an old master");

          /* Coordinator cant continue, it marks MTS group status accordingly */
          rli->mts_group_status= Relay_log_info::MTS_KILLED_GROUP;

          goto err;
        }
        /*
          Marking sure the event will be executed in sequential mode.
        */
        if (rli->current_mts_submode->wait_for_workers_to_finish(rli) == -1)
        {
          // handle synchronization error
          rli->report(WARNING_LEVEL, 0,
                      "Slave worker thread has failed to apply an event. As a "
                      "consequence, the coordinator thread is stopping "
                      "execution.");
          DBUG_RETURN(-1);
        }
        /*
          Given not in-group mark the event handler can invoke checkpoint
          update routine in the following course.
        */
        DBUG_ASSERT(rli->mts_group_status == Relay_log_info::MTS_NOT_IN_GROUP
                    || !is_mts_db_partitioned(rli));

#ifndef DBUG_OFF
        /* all Workers are idle as done through wait_for_workers_to_finish */
        for (uint k= 0; k < rli->curr_group_da.elements; k++)
        {
          DBUG_ASSERT(!(*(Slave_worker **)
                        dynamic_array_ptr(&rli->workers, k))->usage_partition);
          DBUG_ASSERT(!(*(Slave_worker **)
                        dynamic_array_ptr(&rli->workers, k))->jobs.len);
        }
#endif
      }
      else
      {
        DBUG_ASSERT(actual_exec_mode == EVENT_EXEC_ASYNC);
      }
    }
    DBUG_RETURN(do_apply_event(rli));
  }

  DBUG_ASSERT(actual_exec_mode == EVENT_EXEC_PARALLEL);
  DBUG_ASSERT(!(rli->curr_group_seen_begin && ends_group()) ||
              /*
                This is an empty group being processed due to gtids.
              */
              (rli->curr_group_seen_begin && rli->curr_group_seen_gtid
              && ends_group()) || is_mts_db_partitioned(rli) ||
              rli->last_assigned_worker ||
              /*
                Begin_load_query can be logged w/o db info and within
                Begin/Commit. That's a pattern forcing sequential
                applying of LOAD-DATA.
              */
              (*(Log_event **)
               dynamic_array_ptr(&rli->curr_group_da,
                                 rli->curr_group_da.elements - 1))-> 
              get_type_code() == BEGIN_LOAD_QUERY_EVENT);

  worker= NULL;
  rli->mts_group_status= Relay_log_info::MTS_IN_GROUP;

  worker= (Relay_log_info*)
    (rli->last_assigned_worker= get_slave_worker(rli));

#ifndef DBUG_OFF
  if (rli->last_assigned_worker)
    DBUG_PRINT("mts", ("Assigning job to worker %lu",
               rli->last_assigned_worker->id));
#endif

err:
  if (rli_thd->is_error())
  {
    DBUG_ASSERT(!worker);

    /*
      Destroy all deferred buffered events but the current prior to exit.
      The current one will be deleted as an event never destined/assigned
      to any Worker in Coordinator's regular execution path.
    */
    for (uint k= 0; k < rli->curr_group_da.elements; k++)
    {
      Log_event *ev_buf=
        *(Log_event**) dynamic_array_ptr(&rli->curr_group_da, k);
      if (this != ev_buf)
        delete ev_buf;
    }
    rli->curr_group_da.elements= 0;
  }
  else
  {
    DBUG_ASSERT(worker || rli->curr_group_assigned_parts.elements == 0);
  }

  DBUG_RETURN((!rli_thd->is_error() ||
               DBUG_EVALUATE_IF("fault_injection_get_slave_worker", 1, 0)) ?
              0 : -1);
}

#endif

/**************************************************************************
	Query_log_event methods
**************************************************************************/

#if defined(HAVE_REPLICATION) && !defined(MYSQL_CLIENT)

/**
  This (which is used only for SHOW BINLOG EVENTS) could be updated to
  print SET @@session_var=. But this is not urgent, as SHOW BINLOG EVENTS is
  only an information, it does not produce suitable queries to replay (for
  example it does not print LOAD DATA INFILE).
  @todo
    show the catalog ??
*/

int Query_log_event::pack_info(Protocol *protocol)
{
  // TODO: show the catalog ??
  String str_buf;
  // Add use `DB` to the string if required
  if (!(flags & LOG_EVENT_SUPPRESS_USE_F)
      && db && db_len)
  {
    str_buf.append("use ");
    append_identifier(this->thd, &str_buf, db, db_len);
    str_buf.append("; ");
  }
  // Add the query to the string
  if (query && q_len)
    str_buf.append(query);
 // persist the buffer in protocol
  protocol->store(str_buf.ptr(), str_buf.length(), &my_charset_bin);
  return 0;
}
#endif

#ifndef MYSQL_CLIENT

/**
  Utility function for the next method (Query_log_event::write()) .
*/
static void write_str_with_code_and_len(uchar **dst, const char *src,
                                        uint len, uint code)
{
  /*
    only 1 byte to store the length of catalog, so it should not
    surpass 255
  */
  DBUG_ASSERT(len <= 255);
  DBUG_ASSERT(src);
  *((*dst)++)= code;
  *((*dst)++)= (uchar) len;
  memmove(*dst, src, len);
  (*dst)+= len;
}


/**
  Query_log_event::write().

  @note
    In this event we have to modify the header to have the correct
    EVENT_LEN_OFFSET as we don't yet know how many status variables we
    will print!
*/

bool Query_log_event::write(IO_CACHE* file)
{
  uchar buf[QUERY_HEADER_LEN + MAX_SIZE_LOG_EVENT_STATUS];
  uchar *start, *start_of_status;
  ulong event_length;

  if (!query)
    return 1;                                   // Something wrong with event

  /*
    We want to store the thread id:
    (- as an information for the user when he reads the binlog)
    - if the query uses temporary table: for the slave SQL thread to know to
    which master connection the temp table belongs.
    Now imagine we (write()) are called by the slave SQL thread (we are
    logging a query executed by this thread; the slave runs with
    --log-slave-updates). Then this query will be logged with
    thread_id=the_thread_id_of_the_SQL_thread. Imagine that 2 temp tables of
    the same name were created simultaneously on the master (in the master
    binlog you have
    CREATE TEMPORARY TABLE t; (thread 1)
    CREATE TEMPORARY TABLE t; (thread 2)
    ...)
    then in the slave's binlog there will be
    CREATE TEMPORARY TABLE t; (thread_id_of_the_slave_SQL_thread)
    CREATE TEMPORARY TABLE t; (thread_id_of_the_slave_SQL_thread)
    which is bad (same thread id!).

    To avoid this, we log the thread's thread id EXCEPT for the SQL
    slave thread for which we log the original (master's) thread id.
    Now this moves the bug: what happens if the thread id on the
    master was 10 and when the slave replicates the query, a
    connection number 10 is opened by a normal client on the slave,
    and updates a temp table of the same name? We get a problem
    again. To avoid this, in the handling of temp tables (sql_base.cc)
    we use thread_id AND server_id.  TODO when this is merged into
    4.1: in 4.1, slave_proxy_id has been renamed to pseudo_thread_id
    and is a session variable: that's to make mysqlbinlog work with
    temp tables. We probably need to introduce

    SET PSEUDO_SERVER_ID
    for mysqlbinlog in 4.1. mysqlbinlog would print:
    SET PSEUDO_SERVER_ID=
    SET PSEUDO_THREAD_ID=
    for each query using temp tables.
  */
  int4store(buf + Q_THREAD_ID_OFFSET, slave_proxy_id);
  int4store(buf + Q_EXEC_TIME_OFFSET, exec_time);
  buf[Q_DB_LEN_OFFSET] = (char) db_len;
  int2store(buf + Q_ERR_CODE_OFFSET, error_code);

  /*
    You MUST always write status vars in increasing order of code. This
    guarantees that a slightly older slave will be able to parse those he
    knows.
  */
  start_of_status= start= buf+QUERY_HEADER_LEN;
  if (flags2_inited)
  {
    *start++= Q_FLAGS2_CODE;
    int4store(start, flags2);
    start+= 4;
  }
  if (sql_mode_inited)
  {
    *start++= Q_SQL_MODE_CODE;
    int8store(start, sql_mode);
    start+= 8;
  }
  if (catalog_len) // i.e. this var is inited (false for 4.0 events)
  {
    write_str_with_code_and_len(&start,
                                catalog, catalog_len, Q_CATALOG_NZ_CODE);
    /*
      In 5.0.x where x<4 masters we used to store the end zero here. This was
      a waste of one byte so we don't do it in x>=4 masters. We change code to
      Q_CATALOG_NZ_CODE, because re-using the old code would make x<4 slaves
      of this x>=4 master segfault (expecting a zero when there is
      none). Remaining compatibility problems are: the older slave will not
      find the catalog; but it is will not crash, and it's not an issue
      that it does not find the catalog as catalogs were not used in these
      older MySQL versions (we store it in binlog and read it from relay log
      but do nothing useful with it). What is an issue is that the older slave
      will stop processing the Q_* blocks (and jumps to the db/query) as soon
      as it sees unknown Q_CATALOG_NZ_CODE; so it will not be able to read
      Q_AUTO_INCREMENT*, Q_CHARSET and so replication will fail silently in
      various ways. Documented that you should not mix alpha/beta versions if
      they are not exactly the same version, with example of 5.0.3->5.0.2 and
      5.0.4->5.0.3. If replication is from older to new, the new will
      recognize Q_CATALOG_CODE and have no problem.
    */
  }
  if (auto_increment_increment != 1 || auto_increment_offset != 1)
  {
    *start++= Q_AUTO_INCREMENT;
    int2store(start, auto_increment_increment);
    int2store(start+2, auto_increment_offset);
    start+= 4;
  }
  if (charset_inited)
  {
    *start++= Q_CHARSET_CODE;
    memcpy(start, charset, 6);
    start+= 6;
  }
  if (time_zone_len)
  {
    /* In the TZ sys table, column Name is of length 64 so this should be ok */
    DBUG_ASSERT(time_zone_len <= MAX_TIME_ZONE_NAME_LENGTH);
    write_str_with_code_and_len(&start,
                                time_zone_str, time_zone_len, Q_TIME_ZONE_CODE);
  }
  if (lc_time_names_number)
  {
    DBUG_ASSERT(lc_time_names_number <= 0xFFFF);
    *start++= Q_LC_TIME_NAMES_CODE;
    int2store(start, lc_time_names_number);
    start+= 2;
  }
  if (charset_database_number)
  {
    DBUG_ASSERT(charset_database_number <= 0xFFFF);
    *start++= Q_CHARSET_DATABASE_CODE;
    int2store(start, charset_database_number);
    start+= 2;
  }
  if (table_map_for_update)
  {
    *start++= Q_TABLE_MAP_FOR_UPDATE_CODE;
    int8store(start, table_map_for_update);
    start+= 8;
  }
  if (master_data_written != 0)
  {
    /*
      Q_MASTER_DATA_WRITTEN_CODE only exists in relay logs where the master
      has binlog_version<4 and the slave has binlog_version=4. See comment
      for master_data_written in log_event.h for details.
    */
    *start++= Q_MASTER_DATA_WRITTEN_CODE;
    int4store(start, master_data_written);
    start+= 4;
  }

  if (thd && thd->need_binlog_invoker())
  {
    LEX_STRING invoker_user;
    LEX_STRING invoker_host;
    memset(&invoker_user, 0, sizeof(invoker_user));
    memset(&invoker_host, 0, sizeof(invoker_host));

    if (thd->slave_thread && thd->has_invoker())
    {
      /* user will be null, if master is older than this patch */
      invoker_user= thd->get_invoker_user();
      invoker_host= thd->get_invoker_host();
    }
    else if (thd->security_ctx->priv_user)
    {
      Security_context *ctx= thd->security_ctx;

      invoker_user.length= strlen(ctx->priv_user);
      invoker_user.str= ctx->priv_user;
      if (ctx->priv_host[0] != '\0')
      {
        invoker_host.str= ctx->priv_host;
        invoker_host.length= strlen(ctx->priv_host);
      }
    }

    if (invoker_user.length > 0)
    {
      *start++= Q_INVOKER;

      /*
        Store user length and user. The max length of use is 16, so 1 byte is
        enough to store the user's length.
       */
      *start++= (uchar)invoker_user.length;
      memcpy(start, invoker_user.str, invoker_user.length);
      start+= invoker_user.length;

      /*
        Store host length and host. The max length of host is 60, so 1 byte is
        enough to store the host's length.
       */
      *start++= (uchar)invoker_host.length;
      memcpy(start, invoker_host.str, invoker_host.length);
      start+= invoker_host.length;
    }
  }

  if (thd && thd->get_binlog_accessed_db_names() != NULL)
  {
    uchar dbs;
    *start++= Q_UPDATED_DB_NAMES;

    compile_time_assert(MAX_DBS_IN_EVENT_MTS <= OVER_MAX_DBS_IN_EVENT_MTS);

    /* 
       In case of the number of db:s exceeds MAX_DBS_IN_EVENT_MTS
       no db:s is written and event will require the sequential applying on slave.
    */
    dbs=
      (thd->get_binlog_accessed_db_names()->elements <= MAX_DBS_IN_EVENT_MTS) ?
      thd->get_binlog_accessed_db_names()->elements : OVER_MAX_DBS_IN_EVENT_MTS;

    DBUG_ASSERT(dbs != 0);

    if (dbs <= MAX_DBS_IN_EVENT_MTS)
    {
      List_iterator_fast<char> it(*thd->get_binlog_accessed_db_names());
      char *db_name= it++;
      /* 
         the single "" db in the acccessed db list corresponds to the same as
         exceeds MAX_DBS_IN_EVENT_MTS case, so dbs is set to the over-max.
      */
      if (dbs == 1 && !strcmp(db_name, ""))
        dbs= OVER_MAX_DBS_IN_EVENT_MTS;
      *start++= dbs;
      if (dbs != OVER_MAX_DBS_IN_EVENT_MTS)
        do
        {
          strcpy((char*) start, db_name);
          start += strlen(db_name) + 1;
        } while ((db_name= it++));
    }
    else
    {
      *start++= dbs;
    }
  }

  if (thd && thd->query_start_usec_used)
  {
    *start++= Q_MICROSECONDS;
    get_time();
    int3store(start, when.tv_usec);
    start+= 3;
  }

  /*
    We store -1 in the following status var since we don't have the
    commit timestamp. The logical timestamp will be updated in the
    do_write_cache.
  */
  if (file->commit_seq_offset == 0)
  {
    file->commit_seq_offset= QUERY_HEADER_LEN +
                             (uint)(start-start_of_status);
    *start++= Q_COMMIT_TS;
    int8store(start, SEQ_UNINIT);
    start+= COMMIT_SEQ_LEN;
  }
  /*
    NOTE: When adding new status vars, please don't forget to update
    the MAX_SIZE_LOG_EVENT_STATUS in log_event.h and update the function
    code_name() in this file.
   
    Here there could be code like
    if (command-line-option-which-says-"log_this_variable" && inited)
    {
    *start++= Q_THIS_VARIABLE_CODE;
    int4store(start, this_variable);
    start+= 4;
    }
  */
  
  /* Store length of status variables */
  status_vars_len= (uint) (start-start_of_status);
  DBUG_ASSERT(status_vars_len <= MAX_SIZE_LOG_EVENT_STATUS);
  int2store(buf + Q_STATUS_VARS_LEN_OFFSET, status_vars_len);

  /*
    Calculate length of whole event
    The "1" below is the \0 in the db's length
  */
  event_length= (uint) (start-buf) + get_post_header_size_for_derived() + db_len + 1 + q_len;

  return (write_header(file, event_length) ||
          wrapper_my_b_safe_write(file, (uchar*) buf, QUERY_HEADER_LEN) ||
          write_post_header_for_derived(file) ||
          wrapper_my_b_safe_write(file, (uchar*) start_of_status,
                          (uint) (start-start_of_status)) ||
          wrapper_my_b_safe_write(file, (db) ? (uchar*) db : (uchar*)"", db_len + 1) ||
          wrapper_my_b_safe_write(file, (uchar*) query, q_len) ||
	  write_footer(file)) ? 1 : 0;
}

/**
  The simplest constructor that could possibly work.  This is used for
  creating static objects that have a special meaning and are invisible
  to the log.  
*/
Query_log_event::Query_log_event()
  :Log_event(), data_buf(0)
{
  memset(&user, 0, sizeof(user));
  memset(&host, 0, sizeof(host));
}


/**
  Creates a Query Log Event.

  @param thd_arg      Thread handle
  @param query_arg    Array of char representing the query
  @param query_length Size of the 'query_arg' array
  @param using_trans  Indicates that there are transactional changes.
  @param immediate    After being written to the binary log, the event
                      must be flushed immediately. This indirectly implies
                      the stmt-cache.
  @param suppress_use Suppress the generation of 'USE' statements
  @param errcode      The error code of the query
  @param ignore       Ignore user's statement, i.e. lex information, while
                      deciding which cache must be used.
*/
Query_log_event::Query_log_event(THD* thd_arg, const char* query_arg,
				 size_t query_length, bool using_trans,
				 bool immediate, bool suppress_use,
                                 int errcode, bool ignore_cmd_internals)

  :Log_event(thd_arg,
             (thd_arg->thread_specific_used ? LOG_EVENT_THREAD_SPECIFIC_F :
              0) |
             (suppress_use ? LOG_EVENT_SUPPRESS_USE_F : 0),
	     using_trans ? Log_event::EVENT_TRANSACTIONAL_CACHE :
                          Log_event::EVENT_STMT_CACHE,
             Log_event::EVENT_NORMAL_LOGGING),
   data_buf(0), query(query_arg), catalog(thd_arg->catalog),
   db(thd_arg->db), q_len((uint32) query_length),
   thread_id(thd_arg->thread_id),
   /* save the original thread id; we already know the server id */
   slave_proxy_id(thd_arg->variables.pseudo_thread_id),
   flags2_inited(1), sql_mode_inited(1), charset_inited(1),
   sql_mode(thd_arg->variables.sql_mode),
   auto_increment_increment(thd_arg->variables.auto_increment_increment),
   auto_increment_offset(thd_arg->variables.auto_increment_offset),
   lc_time_names_number(thd_arg->variables.lc_time_names->number),
   charset_database_number(0),
   table_map_for_update((ulonglong)thd_arg->table_map_for_update),
   master_data_written(0), mts_accessed_dbs(0)
{

  memset(&user, 0, sizeof(user));
  memset(&host, 0, sizeof(host));

  error_code= errcode;

  /*
  exec_time calculation has changed to use the same method that is used
  to fill out "thd_arg->start_time"
  */

  struct timeval end_time;
  ulonglong micro_end_time= my_micro_time();
  my_micro_time_to_timeval(micro_end_time, &end_time);

  exec_time= end_time.tv_sec - thd_arg->start_time.tv_sec;

  /**
    @todo this means that if we have no catalog, then it is replicated
    as an existing catalog of length zero. is that safe? /sven
  */
  catalog_len = (catalog) ? (uint32) strlen(catalog) : 0;
  /* status_vars_len is set just before writing the event */
  db_len = (db) ? (uint32) strlen(db) : 0;
  if (thd_arg->variables.collation_database != thd_arg->db_charset)
    charset_database_number= thd_arg->variables.collation_database->number;
  
  /*
    We only replicate over the bits of flags2 that we need: the rest
    are masked out by "& OPTIONS_WRITTEN_TO_BINLOG".

    We also force AUTOCOMMIT=1.  Rationale (cf. BUG#29288): After
    fixing BUG#26395, we always write BEGIN and COMMIT around all
    transactions (even single statements in autocommit mode).  This is
    so that replication from non-transactional to transactional table
    and error recovery from XA to non-XA table should work as
    expected.  The BEGIN/COMMIT are added in log.cc. However, there is
    one exception: MyISAM bypasses log.cc and writes directly to the
    binlog.  So if autocommit is off, master has MyISAM, and slave has
    a transactional engine, then the slave will just see one long
    never-ending transaction.  The only way to bypass explicit
    BEGIN/COMMIT in the binlog is by using a non-transactional table.
    So setting AUTOCOMMIT=1 will make this work as expected.

    Note: explicitly replicate AUTOCOMMIT=1 from master. We do not
    assume AUTOCOMMIT=1 on slave; the slave still reads the state of
    the autocommit flag as written by the master to the binlog. This
    behavior may change after WL#4162 has been implemented.
  */
  flags2= (uint32) (thd_arg->variables.option_bits &
                    (OPTIONS_WRITTEN_TO_BIN_LOG & ~OPTION_NOT_AUTOCOMMIT));
  DBUG_ASSERT(thd_arg->variables.character_set_client->number < 256*256);
  DBUG_ASSERT(thd_arg->variables.collation_connection->number < 256*256);
  DBUG_ASSERT(thd_arg->variables.collation_server->number < 256*256);
  DBUG_ASSERT(thd_arg->variables.character_set_client->mbminlen == 1);
  int2store(charset, thd_arg->variables.character_set_client->number);
  int2store(charset+2, thd_arg->variables.collation_connection->number);
  int2store(charset+4, thd_arg->variables.collation_server->number);
  if (thd_arg->time_zone_used)
  {
    /*
      Note that our event becomes dependent on the Time_zone object
      representing the time zone. Fortunately such objects are never deleted
      or changed during mysqld's lifetime.
    */
    time_zone_len= thd_arg->variables.time_zone->get_name()->length();
    time_zone_str= thd_arg->variables.time_zone->get_name()->ptr();
  }
  else
    time_zone_len= 0;

  /*
    In what follows, we define in which cache, trx-cache or stmt-cache,
    this Query Log Event will be written to.

    If ignore_cmd_internals is defined, we rely on the is_trans flag to
    choose the cache and this is done in the base class Log_event. False
    means that the stmt-cache will be used and upon statement commit/rollback
    the cache will be flushed to disk. True means that the trx-cache will
    be used and upon transaction commit/rollback the cache will be flushed
    to disk.

    If set immediate cache is defined, for convenience, we automatically
    use the stmt-cache. This mean that the statement will be written
    to the stmt-cache and immediately flushed to disk without waiting
    for a commit/rollback notification.

    For example, the cluster/ndb captures a request to execute a DDL
    statement and synchronously propagate it to all available MySQL
    servers. Unfortunately, the current protocol assumes that the
    generated events are immediately written to diks and does not check
    for commit/rollback.

    Upon dropping a connection, DDLs (i.e. DROP TEMPORARY TABLE) are
    generated and in this case the statements have the immediate flag
    set because there is no commit/rollback.

    If the immediate flag is not set, the decision on the cache is based
    on the current statement and the flag is_trans, which indicates if
    a transactional engine was updated. 

    Statements are classifed as row producers (i.e. can_generate_row_events())
    or non-row producers. Non-row producers, DDL in general, are treated
    as the immediate flag was set and for convenience are written to the
    stmt-cache and immediately flushed to disk. 

    Row producers are handled in general according to the is_trans flag.
    False means that the stmt-cache will be used and upon statement
    commit/rollback the cache will be flushed to disk. True means that the
    trx-cache will be used and upon transaction commit/rollback the cache
    will be flushed to disk.

    Unfortunately, there are exceptions to this non-row and row producer
    rules:

      . The SAVEPOINT, ROLLBACK TO SAVEPOINT, RELEASE SAVEPOINT does not
        have the flag is_trans set because there is no updated engine but
        must be written to the trx-cache.

      . SET If auto-commit is on, it must not go through a cache.

      . CREATE TABLE is classfied as non-row producer but CREATE TEMPORARY
        must be handled as row producer.

      . DROP TABLE is classfied as non-row producer but DROP TEMPORARY
        must be handled as row producer.

    Finally, some statements that does not have the flag is_trans set may
    be written to the trx-cache based on the following criteria:

      . updated both a transactional and a non-transactional engine (i.e.
        stmt_has_updated_trans_table()).

      . accessed both a transactional and a non-transactional engine and
        is classified as unsafe (i.e. is_mixed_stmt_unsafe()).

      . is executed within a transaction and previously a transactional
        engine was updated and the flag binlog_direct_non_trans_update
        is set.
  */
  if (ignore_cmd_internals)
    return;

  /*
    TRUE defines that the trx-cache must be used.
  */
  bool cmd_can_generate_row_events= FALSE;
  /*
    TRUE defines that the trx-cache must be used.
  */
  bool cmd_must_go_to_trx_cache= FALSE;
   
  LEX *lex= thd->lex;
  if (!immediate)
  {
    switch (lex->sql_command)
    {
      case SQLCOM_DROP_TABLE:
        cmd_can_generate_row_events= lex->drop_temporary &&
                                     thd->in_multi_stmt_transaction_mode();
      break;
      case SQLCOM_CREATE_TABLE:
        cmd_must_go_to_trx_cache= lex->select_lex->item_list.elements &&
                                  thd->is_current_stmt_binlog_format_row();
        cmd_can_generate_row_events= 
          ((lex->create_info.options & HA_LEX_CREATE_TMP_TABLE) &&
            thd->in_multi_stmt_transaction_mode()) || cmd_must_go_to_trx_cache;
        break;
      case SQLCOM_SET_OPTION:
        if (lex->autocommit)
          cmd_can_generate_row_events= cmd_must_go_to_trx_cache= FALSE;
        else
          cmd_can_generate_row_events= TRUE;
        break;
      case SQLCOM_RELEASE_SAVEPOINT:
      case SQLCOM_ROLLBACK_TO_SAVEPOINT:
      case SQLCOM_SAVEPOINT:
        cmd_can_generate_row_events= cmd_must_go_to_trx_cache= TRUE;
        break;
      default:
        cmd_can_generate_row_events= sqlcom_can_generate_row_events(thd);
        break;
    }
  }
  
  if (cmd_can_generate_row_events)
  {
    cmd_must_go_to_trx_cache= cmd_must_go_to_trx_cache || using_trans;
    if (cmd_must_go_to_trx_cache || stmt_has_updated_trans_table(thd) ||
        thd->lex->is_mixed_stmt_unsafe(thd->in_multi_stmt_transaction_mode(),
                                       thd->variables.binlog_direct_non_trans_update,
                                       trans_has_updated_trans_table(thd),
                                       thd->tx_isolation) ||
        (!thd->variables.binlog_direct_non_trans_update && trans_has_updated_trans_table(thd)))
    {
      event_logging_type= Log_event::EVENT_NORMAL_LOGGING; 
      event_cache_type= Log_event::EVENT_TRANSACTIONAL_CACHE;
    }
    else
    {
      event_logging_type= Log_event::EVENT_NORMAL_LOGGING; 
      event_cache_type= Log_event::EVENT_STMT_CACHE;
    }
  }
  else
  {
    event_logging_type= Log_event::EVENT_IMMEDIATE_LOGGING;
    event_cache_type= Log_event::EVENT_STMT_CACHE;
  }

  DBUG_ASSERT(event_cache_type != Log_event::EVENT_INVALID_CACHE);
  DBUG_ASSERT(event_logging_type != Log_event::EVENT_INVALID_LOGGING);
  DBUG_PRINT("info",("Query_log_event has flags2: %lu  sql_mode: %llu",
                     (ulong) flags2, sql_mode));
}
#endif /* MYSQL_CLIENT */


/* 2 utility functions for the next method */

/**
   Read a string with length from memory.

   This function reads the string-with-length stored at
   <code>src</code> and extract the length into <code>*len</code> and
   a pointer to the start of the string into <code>*dst</code>. The
   string can then be copied using <code>memcpy()</code> with the
   number of bytes given in <code>*len</code>.

   @param src Pointer to variable holding a pointer to the memory to
              read the string from.
   @param dst Pointer to variable holding a pointer where the actual
              string starts. Starting from this position, the string
              can be copied using @c memcpy().
   @param len Pointer to variable where the length will be stored.
   @param end One-past-the-end of the memory where the string is
              stored.

   @return    Zero if the entire string can be copied successfully,
              @c UINT_MAX if the length could not be read from memory
              (that is, if <code>*src >= end</code>), otherwise the
              number of bytes that are missing to read the full
              string, which happends <code>*dst + *len >= end</code>.
*/
static int
get_str_len_and_pointer(const Log_event::Byte **src,
                        const char **dst,
                        uint *len,
                        const Log_event::Byte *end)
{
  if (*src >= end)
    return -1;       // Will be UINT_MAX in two-complement arithmetics
  uint length= **src;
  if (length > 0)
  {
    if (*src + length >= end)
      return *src + length - end + 1;       // Number of bytes missing
    *dst= (char *)*src + 1;                    // Will be copied later
  }
  *len= length;
  *src+= length + 1;
  return 0;
}

static void copy_str_and_move(const char **src, 
                              Log_event::Byte **dst, 
                              uint len)
{
  memcpy(*dst, *src, len);
  *src= (const char *)*dst;
  (*dst)+= len;
  *(*dst)++= 0;
}


#ifndef DBUG_OFF
static char const *
code_name(int code)
{
  static char buf[255];
  switch (code) {
  case Q_FLAGS2_CODE: return "Q_FLAGS2_CODE";
  case Q_SQL_MODE_CODE: return "Q_SQL_MODE_CODE";
  case Q_CATALOG_CODE: return "Q_CATALOG_CODE";
  case Q_AUTO_INCREMENT: return "Q_AUTO_INCREMENT";
  case Q_CHARSET_CODE: return "Q_CHARSET_CODE";
  case Q_TIME_ZONE_CODE: return "Q_TIME_ZONE_CODE";
  case Q_CATALOG_NZ_CODE: return "Q_CATALOG_NZ_CODE";
  case Q_LC_TIME_NAMES_CODE: return "Q_LC_TIME_NAMES_CODE";
  case Q_CHARSET_DATABASE_CODE: return "Q_CHARSET_DATABASE_CODE";
  case Q_TABLE_MAP_FOR_UPDATE_CODE: return "Q_TABLE_MAP_FOR_UPDATE_CODE";
  case Q_MASTER_DATA_WRITTEN_CODE: return "Q_MASTER_DATA_WRITTEN_CODE";
  case Q_UPDATED_DB_NAMES: return "Q_UPDATED_DB_NAMES";
  case Q_MICROSECONDS: return "Q_MICROSECONDS";
  case Q_COMMIT_TS: return "Q_COMMIT_TS";
  }
  sprintf(buf, "CODE#%d", code);
  return buf;
}
#endif

/**
   Macro to check that there is enough space to read from memory.

   @param PTR Pointer to memory
   @param END End of memory
   @param CNT Number of bytes that should be read.
 */
#define CHECK_SPACE(PTR,END,CNT)                      \
  do {                                                \
    DBUG_PRINT("info", ("Read %s", code_name(pos[-1]))); \
    DBUG_ASSERT((PTR) + (CNT) <= (END));              \
    if ((PTR) + (CNT) > (END)) {                      \
      DBUG_PRINT("info", ("query= 0"));               \
      query= 0;                                       \
      DBUG_VOID_RETURN;                               \
    }                                                 \
  } while (0)


/**
  This is used by the SQL slave thread to prepare the event before execution.
*/
Query_log_event::Query_log_event(const char* buf, uint event_len,
                                 const Format_description_log_event
                                 *description_event,
                                 Log_event_type event_type)
  :Log_event(buf, description_event), data_buf(0), query(NullS),
   db(NullS), catalog_len(0), status_vars_len(0),
   flags2_inited(0), sql_mode_inited(0), charset_inited(0),
   auto_increment_increment(1), auto_increment_offset(1),
   time_zone_len(0), lc_time_names_number(0), charset_database_number(0),
   table_map_for_update(0), master_data_written(0),
   mts_accessed_dbs(OVER_MAX_DBS_IN_EVENT_MTS)
{
  ulong data_len;
  uint32 tmp;
  uint8 common_header_len, post_header_len;
  Log_event::Byte *start;
  const Log_event::Byte *end;
  bool catalog_nz= 1;
  DBUG_ENTER("Query_log_event::Query_log_event(char*,...)");

  memset(&user, 0, sizeof(user));
  memset(&host, 0, sizeof(host));
  commit_seq_no= SEQ_UNINIT;
  common_header_len= description_event->common_header_len;
  post_header_len= description_event->post_header_len[event_type-1];
  DBUG_PRINT("info",("event_len: %u  common_header_len: %d  post_header_len: %d",
                     event_len, common_header_len, post_header_len));
  
  /*
    We test if the event's length is sensible, and if so we compute data_len.
    We cannot rely on QUERY_HEADER_LEN here as it would not be format-tolerant.
    We use QUERY_HEADER_MINIMAL_LEN which is the same for 3.23, 4.0 & 5.0.
  */
  if (event_len < (uint)(common_header_len + post_header_len))
    DBUG_VOID_RETURN;				
  data_len = event_len - (common_header_len + post_header_len);
  buf+= common_header_len;
  
  slave_proxy_id= thread_id = uint4korr(buf + Q_THREAD_ID_OFFSET);
  exec_time = uint4korr(buf + Q_EXEC_TIME_OFFSET);
  db_len = (uint)buf[Q_DB_LEN_OFFSET]; // TODO: add a check of all *_len vars
  error_code = uint2korr(buf + Q_ERR_CODE_OFFSET);

  /*
    5.0 format starts here.
    Depending on the format, we may or not have affected/warnings etc
    The remnent post-header to be parsed has length:
  */
  tmp= post_header_len - QUERY_HEADER_MINIMAL_LEN; 
  if (tmp)
  {
    status_vars_len= uint2korr(buf + Q_STATUS_VARS_LEN_OFFSET);
    /*
      Check if status variable length is corrupt and will lead to very
      wrong data. We could be even more strict and require data_len to
      be even bigger, but this will suffice to catch most corruption
      errors that can lead to a crash.
    */
    if (status_vars_len > min<ulong>(data_len, MAX_SIZE_LOG_EVENT_STATUS))
    {
      DBUG_PRINT("info", ("status_vars_len (%u) > data_len (%lu); query= 0",
                          status_vars_len, data_len));
      query= 0;
      DBUG_VOID_RETURN;
    }
    data_len-= status_vars_len;
    DBUG_PRINT("info", ("Query_log_event has status_vars_len: %u",
                        (uint) status_vars_len));
    tmp-= 2;
  } 
  else
  {
    /*
      server version < 5.0 / binlog_version < 4 master's event is 
      relay-logged with storing the original size of the event in
      Q_MASTER_DATA_WRITTEN_CODE status variable.
      The size is to be restored at reading Q_MASTER_DATA_WRITTEN_CODE-marked
      event from the relay log.
    */
    DBUG_ASSERT(description_event->binlog_version < 4);
    master_data_written= data_written;
  }
  /*
    We have parsed everything we know in the post header for QUERY_EVENT,
    the rest of post header is either comes from older version MySQL or
    dedicated to derived events (e.g. Execute_load_query...)
  */

  /* variable-part: the status vars; only in MySQL 5.0  */
  
  start= (Log_event::Byte*) (buf+post_header_len);
  end= (const Log_event::Byte*) (start+status_vars_len);
  for (const Log_event::Byte* pos= start; pos < end;)
  {
    switch (*pos++) {
    case Q_FLAGS2_CODE:
      CHECK_SPACE(pos, end, 4);
      flags2_inited= 1;
      flags2= uint4korr(pos);
      DBUG_PRINT("info",("In Query_log_event, read flags2: %lu", (ulong) flags2));
      pos+= 4;
      break;
    case Q_SQL_MODE_CODE:
    {
#ifndef DBUG_OFF
      char buff[22];
#endif
      CHECK_SPACE(pos, end, 8);
      sql_mode_inited= 1;
      sql_mode= uint8korr(pos);
      DBUG_PRINT("info",("In Query_log_event, read sql_mode: %s",
			 llstr(sql_mode, buff)));
      pos+= 8;
      break;
    }
    case Q_CATALOG_NZ_CODE:
      DBUG_PRINT("info", ("case Q_CATALOG_NZ_CODE; pos: 0x%lx; end: 0x%lx",
                          (ulong) pos, (ulong) end));
      if (get_str_len_and_pointer(&pos, &catalog, &catalog_len, end))
      {
        DBUG_PRINT("info", ("query= 0"));
        query= 0;
        DBUG_VOID_RETURN;
      }
      break;
    case Q_AUTO_INCREMENT:
      CHECK_SPACE(pos, end, 4);
      auto_increment_increment= uint2korr(pos);
      auto_increment_offset=    uint2korr(pos+2);
      pos+= 4;
      break;
    case Q_CHARSET_CODE:
    {
      CHECK_SPACE(pos, end, 6);
      charset_inited= 1;
      memcpy(charset, pos, 6);
      pos+= 6;
      break;
    }
    case Q_TIME_ZONE_CODE:
    {
      if (get_str_len_and_pointer(&pos, &time_zone_str, &time_zone_len, end))
      {
        DBUG_PRINT("info", ("Q_TIME_ZONE_CODE: query= 0"));
        query= 0;
        DBUG_VOID_RETURN;
      }
      break;
    }
    case Q_CATALOG_CODE: /* for 5.0.x where 0<=x<=3 masters */
      CHECK_SPACE(pos, end, 1);
      if ((catalog_len= *pos))
        catalog= (char*) pos+1;                           // Will be copied later
      CHECK_SPACE(pos, end, catalog_len + 2);
      pos+= catalog_len+2; // leap over end 0
      catalog_nz= 0; // catalog has end 0 in event
      break;
    case Q_LC_TIME_NAMES_CODE:
      CHECK_SPACE(pos, end, 2);
      lc_time_names_number= uint2korr(pos);
      pos+= 2;
      break;
    case Q_CHARSET_DATABASE_CODE:
      CHECK_SPACE(pos, end, 2);
      charset_database_number= uint2korr(pos);
      pos+= 2;
      break;
    case Q_TABLE_MAP_FOR_UPDATE_CODE:
      CHECK_SPACE(pos, end, 8);
      table_map_for_update= uint8korr(pos);
      pos+= 8;
      break;
    case Q_MASTER_DATA_WRITTEN_CODE:
      CHECK_SPACE(pos, end, 4);
      data_written= master_data_written= uint4korr(pos);
      pos+= 4;
      break;
    case Q_MICROSECONDS:
    {
      CHECK_SPACE(pos, end, 3);
      when.tv_usec= uint3korr(pos);
      pos+= 3;
      break;
    }
    case Q_INVOKER:
    {
      CHECK_SPACE(pos, end, 1);
      user.length= *pos++;
      CHECK_SPACE(pos, end, user.length);
      user.str= (char *)pos;
      pos+= user.length;

      CHECK_SPACE(pos, end, 1);
      host.length= *pos++;
      CHECK_SPACE(pos, end, host.length);
      host.str= (char *)pos;
      pos+= host.length;
      break;
    }
    case Q_UPDATED_DB_NAMES:
    {
      uchar i= 0;
      CHECK_SPACE(pos, end, 1);
      mts_accessed_dbs= *pos++;
      /* 
         Notice, the following check is positive also in case of
         the master's MAX_DBS_IN_EVENT_MTS > the slave's one and the event 
         contains e.g the master's MAX_DBS_IN_EVENT_MTS db:s.
      */
      if (mts_accessed_dbs > MAX_DBS_IN_EVENT_MTS)
      {
        mts_accessed_dbs= OVER_MAX_DBS_IN_EVENT_MTS;
        break;
      }

      DBUG_ASSERT(mts_accessed_dbs != 0);

      for (i= 0; i < mts_accessed_dbs && pos < start + status_vars_len; i++)
      {
        DBUG_EXECUTE_IF("query_log_event_mts_corrupt_db_names",
                        {
                          if (mts_accessed_dbs == 2)
                          {
                            ((char*) pos)[sizeof("d?") - 1]= 'a';
                          }});
        strncpy(mts_accessed_db_names[i], (char*) pos,
                min<ulong>(NAME_LEN, start + status_vars_len - pos));
        mts_accessed_db_names[i][NAME_LEN - 1]= 0;
        pos+= 1 + strlen((const char*) pos);
      }
      if (i != mts_accessed_dbs || pos > start + status_vars_len)
        DBUG_VOID_RETURN;
      break;
    }
    case Q_COMMIT_TS:
      CHECK_SPACE(pos, end, COMMIT_SEQ_LEN);
      commit_seq_no= (int64)uint8korr(pos);
      pos+= COMMIT_SEQ_LEN;
      break;
    default:
      /* That's why you must write status vars in growing order of code */
      DBUG_PRINT("info",("Query_log_event has unknown status vars (first has\
 code: %u), skipping the rest of them", (uint) *(pos-1)));
      pos= (const uchar*) end;                         // Break loop
    }
  }

  /**
    Layout for the data buffer is as follows
    +--------+-----------+------+------+---------+----+-------+
    | catlog | time_zone | user | host | db name | \0 | Query |
    +--------+-----------+------+------+---------+----+-------+

    To support the query cache we append the following buffer to the above
    +-------+----------------------------------------+-------+
    |db len | uninitiatlized space of size of db len | FLAGS |
    +-------+----------------------------------------+-------+

    The area of buffer starting from Query field all the way to the end belongs
    to the Query buffer and its structure is described in alloc_query() in
    sql_parse.cc
    */

#if !defined(MYSQL_CLIENT)
  if (!(start= data_buf = (Log_event::Byte*) my_malloc(key_memory_log_event,
                                                       catalog_len + 1
                                                    +  time_zone_len + 1
                                                    +  user.length + 1
                                                    +  host.length + 1
                                                    +  data_len + 1
                                                    +  sizeof(size_t)//for db_len
                                                    +  db_len + 1
                                                    +  QUERY_CACHE_FLAGS_SIZE,
                                                       MYF(MY_WME))))
#else
  if (!(start= data_buf = (Log_event::Byte*) my_malloc(key_memory_log_event,
                                                       catalog_len + 1
                                                    +  time_zone_len + 1
                                                    +  user.length + 1
                                                    +  host.length + 1
                                                    +  data_len + 1,
                                                       MYF(MY_WME))))
#endif
      DBUG_VOID_RETURN;
  if (catalog_len)                                  // If catalog is given
  {
    /**
      @todo we should clean up and do only copy_str_and_move; it
      works for both cases.  Then we can remove the catalog_nz
      flag. /sven
    */
    if (likely(catalog_nz)) // true except if event comes from 5.0.0|1|2|3.
      copy_str_and_move(&catalog, &start, catalog_len);
    else
    {
      memcpy(start, catalog, catalog_len+1); // copy end 0
      catalog= (const char *)start;
      start+= catalog_len+1;
    }
  }
  if (time_zone_len)
    copy_str_and_move(&time_zone_str, &start, time_zone_len);

  if (user.length > 0)
    copy_str_and_move((const char **)&(user.str), &start, user.length);
  if (host.length > 0)
    copy_str_and_move((const char **)&(host.str), &start, host.length);

  /**
    if time_zone_len or catalog_len are 0, then time_zone and catalog
    are uninitialized at this point.  shouldn't they point to the
    zero-length null-terminated strings we allocated space for in the
    my_alloc call above? /sven
  */

  /* A 2nd variable part; this is common to all versions */ 
  memcpy((char*) start, end, data_len);          // Copy db and query
  start[data_len]= '\0';              // End query with \0 (For safetly)
  db= (char *)start;
  query= (char *)(start + db_len + 1);
  q_len= data_len - db_len -1;
  /**
    Append the db length at the end of the buffer. This will be used by
    Query_cache::send_result_to_client() in case the query cache is On.
   */
#if !defined(MYSQL_CLIENT)
  size_t db_length= (size_t)db_len;
  memcpy(start + data_len + 1, &db_length, sizeof(size_t));
#endif
  DBUG_VOID_RETURN;
}


#ifdef MYSQL_CLIENT
/**
  Query_log_event::print().

  @todo
    print the catalog ??
*/
void Query_log_event::print_query_header(IO_CACHE* file,
					 PRINT_EVENT_INFO* print_event_info)
{
  // TODO: print the catalog ??
  char buff[48], *end;  // Enough for "SET TIMESTAMP=1305535348.123456"
  char quoted_id[1+ 2*FN_REFLEN+ 2];
  int quoted_len= 0;
  bool different_db= 1;
  uint32 tmp;

  if (!print_event_info->short_form)
  {
    print_header(file, print_event_info, FALSE);
    my_b_printf(file, "\t%s\tthread_id=%lu\texec_time=%lu\terror_code=%d\n",
                get_type_str(), (ulong) thread_id, (ulong) exec_time,
                error_code);
  }

  bool suppress_use_flag= is_binlog_rewrite_db(db);
  if ((flags & LOG_EVENT_SUPPRESS_USE_F))
  {
    if (!is_trans_keyword())
      print_event_info->db[0]= '\0';
  }

/*
  option_rewrite_set is used to check whether the USE DATABASE command needs
  to be suppressed or not.
  Suppress if the database being processed is in the list of database that
  needs to be rewritten. Skip otherwise.
*/
  else if (db && !suppress_use_flag)
  {
#ifdef MYSQL_SERVER
    quoted_len= my_strmov_quoted_identifier(this->thd, (char*)quoted_id, db, 0);
#else
    quoted_len= my_strmov_quoted_identifier((char*)quoted_id, db);
#endif
    quoted_id[quoted_len]= '\0';
    different_db= memcmp(print_event_info->db, db, db_len + 1);
    if (different_db)
      memcpy(print_event_info->db, db, db_len + 1);
    if (db[0] && different_db) 
      my_b_printf(file, "use %s%s\n", quoted_id, print_event_info->delimiter);
  }

  end=int10_to_str((long) when.tv_sec, my_stpcpy(buff,"SET TIMESTAMP="),10);
  if (when.tv_usec)
    end+= sprintf(end, ".%06d", (int) when.tv_usec);
  end= my_stpcpy(end, print_event_info->delimiter);
  *end++='\n';
  DBUG_ASSERT(end < buff + sizeof(buff));
  my_b_write(file, (uchar*) buff, (uint) (end-buff));
  if ((!print_event_info->thread_id_printed ||
       ((flags & LOG_EVENT_THREAD_SPECIFIC_F) &&
        thread_id != print_event_info->thread_id)))
  {
    // If --short-form, print deterministic value instead of pseudo_thread_id.
    my_b_printf(file,"SET @@session.pseudo_thread_id=%lu%s\n",
                short_form ? 999999999 : (ulong)thread_id,
                print_event_info->delimiter);
    print_event_info->thread_id= thread_id;
    print_event_info->thread_id_printed= 1;
  }

  /*
    If flags2_inited==0, this is an event from 3.23 or 4.0; nothing to
    print (remember we don't produce mixed relay logs so there cannot be
    5.0 events before that one so there is nothing to reset).
  */
  if (likely(flags2_inited)) /* likely as this will mainly read 5.0 logs */
  {
    /* tmp is a bitmask of bits which have changed. */
    if (likely(print_event_info->flags2_inited)) 
      /* All bits which have changed */
      tmp= (print_event_info->flags2) ^ flags2;
    else /* that's the first Query event we read */
    {
      print_event_info->flags2_inited= 1;
      tmp= ~((uint32)0); /* all bits have changed */
    }

    if (unlikely(tmp)) /* some bits have changed */
    {
      bool need_comma= 0;
      my_b_printf(file, "SET ");
      print_set_option(file, tmp, OPTION_NO_FOREIGN_KEY_CHECKS, ~flags2,
                       "@@session.foreign_key_checks", &need_comma);
      print_set_option(file, tmp, OPTION_AUTO_IS_NULL, flags2,
                       "@@session.sql_auto_is_null", &need_comma);
      print_set_option(file, tmp, OPTION_RELAXED_UNIQUE_CHECKS, ~flags2,
                       "@@session.unique_checks", &need_comma);
      print_set_option(file, tmp, OPTION_NOT_AUTOCOMMIT, ~flags2,
                       "@@session.autocommit", &need_comma);
      my_b_printf(file,"%s\n", print_event_info->delimiter);
      print_event_info->flags2= flags2;
    }
  }

  /*
    Now the session variables;
    it's more efficient to pass SQL_MODE as a number instead of a
    comma-separated list.
    FOREIGN_KEY_CHECKS, SQL_AUTO_IS_NULL, UNIQUE_CHECKS are session-only
    variables (they have no global version; they're not listed in
    sql_class.h), The tests below work for pure binlogs or pure relay
    logs. Won't work for mixed relay logs but we don't create mixed
    relay logs (that is, there is no relay log with a format change
    except within the 3 first events, which mysqlbinlog handles
    gracefully). So this code should always be good.
  */

  if (likely(sql_mode_inited) &&
      (unlikely(print_event_info->sql_mode != sql_mode ||
                !print_event_info->sql_mode_inited)))
  {
    my_b_printf(file,"SET @@session.sql_mode=%lu%s\n",
                (ulong)sql_mode, print_event_info->delimiter);
    print_event_info->sql_mode= sql_mode;
    print_event_info->sql_mode_inited= 1;
  }
  if (print_event_info->auto_increment_increment != auto_increment_increment ||
      print_event_info->auto_increment_offset != auto_increment_offset)
  {
    my_b_printf(file,"SET @@session.auto_increment_increment=%lu, @@session.auto_increment_offset=%lu%s\n",
                auto_increment_increment,auto_increment_offset,
                print_event_info->delimiter);
    print_event_info->auto_increment_increment= auto_increment_increment;
    print_event_info->auto_increment_offset=    auto_increment_offset;
  }

  /* TODO: print the catalog when we feature SET CATALOG */

  if (likely(charset_inited) &&
      (unlikely(!print_event_info->charset_inited ||
                memcmp(print_event_info->charset, charset, 6))))
  {
    char *charset_p= charset; // Avoid type-punning warning.
    CHARSET_INFO *cs_info= get_charset(uint2korr(charset_p), MYF(MY_WME));
    if (cs_info)
    {
      /* for mysql client */
      my_b_printf(file, "/*!\\C %s */%s\n",
                  cs_info->csname, print_event_info->delimiter);
    }
    my_b_printf(file,"SET "
                "@@session.character_set_client=%d,"
                "@@session.collation_connection=%d,"
                "@@session.collation_server=%d"
                "%s\n",
                uint2korr(charset_p),
                uint2korr(charset+2),
                uint2korr(charset+4),
                print_event_info->delimiter);
    memcpy(print_event_info->charset, charset, 6);
    print_event_info->charset_inited= 1;
  }
  if (time_zone_len)
  {
    if (memcmp(print_event_info->time_zone_str,
               time_zone_str, time_zone_len+1))
    {
      my_b_printf(file,"SET @@session.time_zone='%s'%s\n",
                  time_zone_str, print_event_info->delimiter);
      memcpy(print_event_info->time_zone_str, time_zone_str, time_zone_len+1);
    }
  }
  if (lc_time_names_number != print_event_info->lc_time_names_number)
  {
    my_b_printf(file, "SET @@session.lc_time_names=%d%s\n",
                lc_time_names_number, print_event_info->delimiter);
    print_event_info->lc_time_names_number= lc_time_names_number;
  }
  if (charset_database_number != print_event_info->charset_database_number)
  {
    if (charset_database_number)
      my_b_printf(file, "SET @@session.collation_database=%d%s\n",
                  charset_database_number, print_event_info->delimiter);
    else
      my_b_printf(file, "SET @@session.collation_database=DEFAULT%s\n",
                  print_event_info->delimiter);
    print_event_info->charset_database_number= charset_database_number;
  }
}


void Query_log_event::print(FILE* file, PRINT_EVENT_INFO* print_event_info)
{
  IO_CACHE *const head= &print_event_info->head_cache;

  /**
    reduce the size of io cache so that the write function is called
    for every call to my_b_write().
   */
  DBUG_EXECUTE_IF ("simulate_file_write_error",
                   {head->write_pos= head->write_end- 500;});
  print_query_header(head, print_event_info);
  my_b_write(head, (uchar*) query, q_len);
  my_b_printf(head, "\n%s\n", print_event_info->delimiter);
}
#endif /* MYSQL_CLIENT */

#if defined(HAVE_REPLICATION) && !defined(MYSQL_CLIENT)

/**
   Associating slave Worker thread to a subset of temporary tables.

   @param thd_arg THD instance pointer
   @param rli     Relay_log_info of the worker
*/
void Query_log_event::attach_temp_tables_worker(THD *thd_arg,
                                                const Relay_log_info* rli)
{
  rli->current_mts_submode->attach_temp_tables(thd_arg, rli, this);
}

/**
   Dissociating slave Worker thread from its thd->temporary_tables
   to possibly update the involved entries of db-to-worker hash
   with new values of temporary_tables.

   @param thd_arg THD instance pointer
   @param rli     relay log info of the worker thread
*/
void Query_log_event::detach_temp_tables_worker(THD *thd_arg,
                                                const Relay_log_info *rli)
{
  rli->current_mts_submode->detach_temp_tables(thd_arg, rli, this);
}

/*
  Query_log_event::do_apply_event()
*/
int Query_log_event::do_apply_event(Relay_log_info const *rli)
{
  return do_apply_event(rli, query, q_len);
}

/*
  is_silent_error

  Return true if the thread has an error which should be
  handled silently
*/
  
static bool is_silent_error(THD* thd)
{
  DBUG_ENTER("is_silent_error");
  Diagnostics_area::Sql_condition_iterator it=
    thd->get_stmt_da()->sql_conditions();
  const Sql_condition *err;
  while ((err= it++))
  {
    DBUG_PRINT("info", ("has condition %d %s", err->mysql_errno(),
                        err->message_text()));
    switch (err->mysql_errno())
    {
    case ER_SLAVE_SILENT_RETRY_TRANSACTION:
    {
      DBUG_RETURN(true);
    }
    default:
      break;
    }
  }
  DBUG_RETURN(false);
}

/**
  @todo
  Compare the values of "affected rows" around here. Something
  like:
  @code
     if ((uint32) affected_in_event != (uint32) affected_on_slave)
     {
     sql_print_error("Slave: did not get the expected number of affected \
     rows running query from master - expected %d, got %d (this numbers \
     should have matched modulo 4294967296).", 0, ...);
     thd->query_error = 1;
     }
  @endcode
  We may also want an option to tell the slave to ignore "affected"
  mismatch. This mismatch could be implemented with a new ER_ code, and
  to ignore it you would use --slave-skip-errors...
*/
int Query_log_event::do_apply_event(Relay_log_info const *rli,
                                      const char *query_arg, uint32 q_len_arg)
{
  DBUG_ENTER("Query_log_event::do_apply_event");
  int expected_error,actual_error= 0;
  HA_CREATE_INFO db_options;

  DBUG_PRINT("info", ("query=%s", query));

  /*
    Colleagues: please never free(thd->catalog) in MySQL. This would
    lead to bugs as here thd->catalog is a part of an alloced block,
    not an entire alloced block (see
    Query_log_event::do_apply_event()). Same for thd->db.  Thank
    you.
  */
  thd->catalog= catalog_len ? (char *) catalog : (char *)"";
  set_thd_db(thd, db, db_len);

  /*
    Setting the character set and collation of the current database thd->db.
   */
  load_db_opt_by_name(thd, thd->db, &db_options);
  if (db_options.default_table_charset)
    thd->db_charset= db_options.default_table_charset;
  thd->variables.auto_increment_increment= auto_increment_increment;
  thd->variables.auto_increment_offset=    auto_increment_offset;

  /*
    InnoDB internally stores the master log position it has executed so far,
    i.e. the position just after the COMMIT event.
    When InnoDB will want to store, the positions in rli won't have
    been updated yet, so group_master_log_* will point to old BEGIN
    and event_master_log* will point to the beginning of current COMMIT.
    But log_pos of the COMMIT Query event is what we want, i.e. the pos of the
    END of the current log event (COMMIT). We save it in rli so that InnoDB can
    access it.
  */
  const_cast<Relay_log_info*>(rli)->set_future_group_master_log_pos(log_pos);
  DBUG_PRINT("info", ("log_pos: %lu", (ulong) log_pos));

  /*
    todo: such cleanup should not be specific to Query event and therefore
          is preferable at a common with other event pre-execution point
  */
  clear_all_errors(thd, const_cast<Relay_log_info*>(rli));
  if (strcmp("COMMIT", query) == 0 && rli->tables_to_lock != NULL)
  {
    /*
      Cleaning-up the last statement context:
      the terminal event of the current statement flagged with
      STMT_END_F got filtered out in ndb circular replication.
    */
    int error;
    char llbuff[22];
    if ((error= rows_event_stmt_cleanup(const_cast<Relay_log_info*>(rli), thd)))
    {
      const_cast<Relay_log_info*>(rli)->report(ERROR_LEVEL, error,
                  "Error in cleaning up after an event preceeding the commit; "
                  "the group log file/position: %s %s",
                  const_cast<Relay_log_info*>(rli)->get_group_master_log_name(),
                  llstr(const_cast<Relay_log_info*>(rli)->get_group_master_log_pos(),
                        llbuff));
    }
    /*
      Executing a part of rli->stmt_done() logics that does not deal
      with group position change. The part is redundant now but is 
      future-change-proof addon, e.g if COMMIT handling will start checking
      invariants like IN_STMT flag must be off at committing the transaction.
    */
    const_cast<Relay_log_info*>(rli)->inc_event_relay_log_pos();
    const_cast<Relay_log_info*>(rli)->clear_flag(Relay_log_info::IN_STMT);
  }
  else
  {
    const_cast<Relay_log_info*>(rli)->slave_close_thread_tables(thd);
  }

  /*
    Note:   We do not need to execute reset_one_shot_variables() if this
            db_ok() test fails.
    Reason: The db stored in binlog events is the same for SET and for
            its companion query.  If the SET is ignored because of
            db_ok(), the companion query will also be ignored, and if
            the companion query is ignored in the db_ok() test of
            ::do_apply_event(), then the companion SET also have so
            we don't need to reset_one_shot_variables().
  */
  if (is_trans_keyword() || rpl_filter->db_ok(thd->db))
  {
    thd->set_time(&when);
    thd->set_query_and_id(query_arg, q_len_arg, next_query_id());
    thd->variables.pseudo_thread_id= thread_id;		// for temp tables
    attach_temp_tables_worker(thd, rli);
    DBUG_PRINT("query",("%s", thd->query().str));

    if (ignored_error_code((expected_error= error_code)) ||
	!unexpected_error_code(expected_error))
    {
      if (flags2_inited)
        /*
          all bits of thd->variables.option_bits which are 1 in OPTIONS_WRITTEN_TO_BIN_LOG
          must take their value from flags2.
        */
        thd->variables.option_bits= flags2|(thd->variables.option_bits & ~OPTIONS_WRITTEN_TO_BIN_LOG);
      /*
        else, we are in a 3.23/4.0 binlog; we previously received a
        Rotate_log_event which reset thd->variables.option_bits and sql_mode etc, so
        nothing to do.
      */
      /*
        We do not replicate MODE_NO_DIR_IN_CREATE. That is, if the master is a
        slave which runs with SQL_MODE=MODE_NO_DIR_IN_CREATE, this should not
        force us to ignore the dir too. Imagine you are a ring of machines, and
        one has a disk problem so that you temporarily need
        MODE_NO_DIR_IN_CREATE on this machine; you don't want it to propagate
        elsewhere (you don't want all slaves to start ignoring the dirs).
      */
      if (sql_mode_inited)
        thd->variables.sql_mode=
          (sql_mode_t) ((thd->variables.sql_mode & MODE_NO_DIR_IN_CREATE) |
                       (sql_mode & ~(ulonglong) MODE_NO_DIR_IN_CREATE));
      if (charset_inited)
      {
        if (rli->cached_charset_compare(charset))
        {
          char *charset_p= charset; // Avoid type-punning warning.
          /* Verify that we support the charsets found in the event. */
          if (!(thd->variables.character_set_client=
                get_charset(uint2korr(charset_p), MYF(MY_WME))) ||
              !(thd->variables.collation_connection=
                get_charset(uint2korr(charset+2), MYF(MY_WME))) ||
              !(thd->variables.collation_server=
                get_charset(uint2korr(charset+4), MYF(MY_WME))))
          {
            /*
              We updated the thd->variables with nonsensical values (0). Let's
              set them to something safe (i.e. which avoids crash), and we'll
              stop with EE_UNKNOWN_CHARSET in compare_errors (unless set to
              ignore this error).
            */
            set_slave_thread_default_charset(thd, rli);
            goto compare_errors;
          }
          thd->update_charset(); // for the charset change to take effect
          /*
            Reset thd->query_string.cs to the newly set value.
            Note, there is a small flaw here. For a very short time frame
            if the new charset is different from the old charset and
            if another thread executes "SHOW PROCESSLIST" after
            the above thd->set_query_and_id() and before this thd->set_query(),
            and if the current query has some non-ASCII characters,
            the another thread may see some '?' marks in the PROCESSLIST
            result. This should be acceptable now. This is a reminder
            to fix this if any refactoring happens here sometime.
          */
          thd->set_query(query_arg, q_len_arg);
        }
      }
      if (time_zone_len)
      {
        String tmp(time_zone_str, time_zone_len, &my_charset_bin);
        if (!(thd->variables.time_zone= my_tz_find(thd, &tmp)))
        {
          my_error(ER_UNKNOWN_TIME_ZONE, MYF(0), tmp.c_ptr());
          thd->variables.time_zone= global_system_variables.time_zone;
          goto compare_errors;
        }
      }
      if (lc_time_names_number)
      {
        if (!(thd->variables.lc_time_names=
              my_locale_by_number(lc_time_names_number)))
        {
          my_printf_error(ER_UNKNOWN_ERROR,
                      "Unknown locale: '%d'", MYF(0), lc_time_names_number);
          thd->variables.lc_time_names= &my_locale_en_US;
          goto compare_errors;
        }
      }
      else
        thd->variables.lc_time_names= &my_locale_en_US;
      if (charset_database_number)
      {
        CHARSET_INFO *cs;
        if (!(cs= get_charset(charset_database_number, MYF(0))))
        {
          char buf[20];
          int10_to_str((int) charset_database_number, buf, -10);
          my_error(ER_UNKNOWN_COLLATION, MYF(0), buf);
          goto compare_errors;
        }
        thd->variables.collation_database= cs;
      }
      else
        thd->variables.collation_database= thd->db_charset;
      
      thd->table_map_for_update= (table_map)table_map_for_update;
      thd->set_invoker(&user, &host);
      /*
        Flag if we need to rollback the statement transaction on
        slave if it by chance succeeds.
        If we expected a non-zero error code and get nothing and,
        it is a concurrency issue or ignorable issue, effects
        of the statement should be rolled back.
      */
      if (expected_error &&
          (ignored_error_code(expected_error) ||
           concurrency_error_code(expected_error)))
      {
        thd->variables.option_bits|= OPTION_MASTER_SQL_ERROR;
      }
      /* Execute the query (note that we bypass dispatch_command()) */
      Parser_state parser_state;
      if (!parser_state.init(thd, thd->query().str, thd->query().length))
      {
        thd->m_statement_psi= MYSQL_START_STATEMENT(&thd->m_statement_state,
                                                    stmt_info_rpl.m_key,
                                                    thd->db, thd->db_length,
                                                    thd->charset(), NULL);
        THD_STAGE_INFO(thd, stage_starting);
        MYSQL_SET_STATEMENT_TEXT(thd->m_statement_psi, thd->query().str,
                                 thd->query().length);

        mysql_parse(thd, &parser_state);
        /* Finalize server status flags after executing a statement. */
        thd->update_server_status();
        log_slow_statement(thd);
      }

      thd->variables.option_bits&= ~OPTION_MASTER_SQL_ERROR;

      /*
        Resetting the enable_slow_log thd variable.

        We need to reset it back to the opt_log_slow_slave_statements
        value after the statement execution (and slow logging
        is done). It might have changed if the statement was an
        admin statement (in which case, down in mysql_parse execution
        thd->enable_slow_log is set to the value of
        opt_log_slow_admin_statements).
      */
      thd->enable_slow_log= opt_log_slow_slave_statements;
    }
    else
    {
      /*
        The query got a really bad error on the master (thread killed etc),
        which could be inconsistent. Parse it to test the table names: if the
        replicate-*-do|ignore-table rules say "this query must be ignored" then
        we exit gracefully; otherwise we warn about the bad error and tell DBA
        to check/fix it.
      */
      if (mysql_test_parse_for_slave(thd))
        clear_all_errors(thd, const_cast<Relay_log_info*>(rli)); /* Can ignore query */
      else
      {
        rli->report(ERROR_LEVEL, ER_ERROR_ON_MASTER, ER(ER_ERROR_ON_MASTER),
                    expected_error, thd->query().str);
        thd->is_slave_error= 1;
      }
      goto end;
    }

    /* If the query was not ignored, it is printed to the general log */
    if (!thd->is_error() ||
        thd->get_stmt_da()->mysql_errno() != ER_SLAVE_IGNORED_TABLE)
    {
      /* log the rewritten query if the query was rewritten 
         and the option to log raw was not set.
        
         There is an assumption here. We assume that query log
         events can never have multi-statement queries, thus the
         parsed statement is the same as the raw one.
       */
      if (opt_general_log_raw || thd->rewritten_query.length() == 0)
        query_logger.general_log_write(thd, COM_QUERY, thd->query().str,
                                       thd->query().length);
      else
        query_logger.general_log_write(thd, COM_QUERY,
                                       thd->rewritten_query.c_ptr_safe(),
                                       thd->rewritten_query.length());
    }

compare_errors:
    /*
      In the slave thread, we may sometimes execute some DROP / * 40005
      TEMPORARY * / TABLE that come from parts of binlogs (likely if we
      use RESET SLAVE or CHANGE MASTER TO), while the temporary table
      has already been dropped. To ignore such irrelevant "table does
      not exist errors", we silently clear the error if TEMPORARY was used.
    */
    if (thd->lex->sql_command == SQLCOM_DROP_TABLE &&
        thd->lex->drop_temporary &&
        thd->is_error() &&
        thd->get_stmt_da()->mysql_errno() == ER_BAD_TABLE_ERROR &&
        !expected_error)
      thd->get_stmt_da()->reset_diagnostics_area();
    /*
      If we expected a non-zero error code, and we don't get the same error
      code, and it should be ignored or is related to a concurrency issue.
    */
    actual_error= thd->is_error() ? thd->get_stmt_da()->mysql_errno() : 0;
    DBUG_PRINT("info",("expected_error: %d  sql_errno: %d",
                       expected_error, actual_error));

    if ((expected_error && expected_error != actual_error &&
         !concurrency_error_code(expected_error)) &&
        !ignored_error_code(actual_error) &&
        !ignored_error_code(expected_error))
    {
      rli->report(ERROR_LEVEL, ER_INCONSISTENT_ERROR, ER(ER_INCONSISTENT_ERROR),
                  ER_SAFE(expected_error), expected_error,
                  (actual_error ?
                   thd->get_stmt_da()->message_text() :
                   "no error"),
                  actual_error, print_slave_db_safe(db), query_arg);
      thd->is_slave_error= 1;
    }
    /*
      If we get the same error code as expected and it is not a concurrency
      issue, or should be ignored.
    */
    else if ((expected_error == actual_error &&
              !concurrency_error_code(expected_error)) ||
             ignored_error_code(actual_error))
    {
      DBUG_PRINT("info",("error ignored"));
      if (ignored_error_code(actual_error))
      {
        rli->report(INFORMATION_LEVEL, actual_error,
                    "Could not execute %s event. Detailed error: %s;",
                    get_type_str(), thd->get_stmt_da()->message_text());
      }
      clear_all_errors(thd, const_cast<Relay_log_info*>(rli));
      thd->killed= THD::NOT_KILLED;
    }
    /*
      Other cases: mostly we expected no error and get one.
    */
    else if (thd->is_slave_error || thd->is_fatal_error)
    {
      if (!is_silent_error(thd))
      {
        rli->report(ERROR_LEVEL, actual_error,
                    "Error '%s' on query. Default database: '%s'. Query: '%s'",
                    (actual_error ?
                     thd->get_stmt_da()->message_text() :
                     "unexpected success or fatal error"),
                    print_slave_db_safe(thd->db), query_arg);
      }
      thd->is_slave_error= 1;
    }

    /*
      TODO: compare the values of "affected rows" around here. Something
      like:
      if ((uint32) affected_in_event != (uint32) affected_on_slave)
      {
      sql_print_error("Slave: did not get the expected number of affected \
      rows running query from master - expected %d, got %d (this numbers \
      should have matched modulo 4294967296).", 0, ...);
      thd->is_slave_error = 1;
      }
      We may also want an option to tell the slave to ignore "affected"
      mismatch. This mismatch could be implemented with a new ER_ code, and
      to ignore it you would use --slave-skip-errors...

      To do the comparison we need to know the value of "affected" which the
      above mysql_parse() computed. And we need to know the value of
      "affected" in the master's binlog. Both will be implemented later. The
      important thing is that we now have the format ready to log the values
      of "affected" in the binlog. So we can release 5.0.0 before effectively
      logging "affected" and effectively comparing it.
    */
  } /* End of if (db_ok(... */

  {
    /**
      The following failure injecion works in cooperation with tests
      setting @@global.debug= 'd,stop_slave_middle_group'.
      The sql thread receives the killed status and will proceed
      to shutdown trying to finish incomplete events group.
    */

    // TODO: address the middle-group killing in MTS case

    DBUG_EXECUTE_IF("stop_slave_middle_group",
                    if (strcmp("COMMIT", query) != 0 &&
                        strcmp("BEGIN", query) != 0)
                    {
                      if (thd->transaction.all.cannot_safely_rollback())
                        const_cast<Relay_log_info*>(rli)->abort_slave= 1;
                    };);
  }

end:

  if (thd->temporary_tables)
    detach_temp_tables_worker(thd, rli);
  /*
    Probably we have set thd->query, thd->db, thd->catalog to point to places
    in the data_buf of this event. Now the event is going to be deleted
    probably, so data_buf will be freed, so the thd->... listed above will be
    pointers to freed memory.
    So we must set them to 0, so that those bad pointers values are not later
    used. Note that "cleanup" queries like automatic DROP TEMPORARY TABLE
    don't suffer from these assignments to 0 as DROP TEMPORARY
    TABLE uses the db.table syntax.
  */
  thd->catalog= 0;
  thd->set_db(NULL, 0);                 /* will free the current database */
  thd->reset_query();
  thd->lex->sql_command= SQLCOM_END;
  DBUG_PRINT("info", ("end: query= 0"));

  /* Mark the statement completed. */
  MYSQL_END_STATEMENT(thd->m_statement_psi, thd->get_stmt_da());
  thd->m_statement_psi= NULL;

  /*
    As a disk space optimization, future masters will not log an event for
    LAST_INSERT_ID() if that function returned 0 (and thus they will be able
    to replace the THD::stmt_depends_on_first_successful_insert_id_in_prev_stmt
    variable by (THD->first_successful_insert_id_in_prev_stmt > 0) ; with the
    resetting below we are ready to support that.
  */
  thd->first_successful_insert_id_in_prev_stmt_for_binlog= 0;
  thd->first_successful_insert_id_in_prev_stmt= 0;
  thd->stmt_depends_on_first_successful_insert_id_in_prev_stmt= 0;
  free_root(thd->mem_root,MYF(MY_KEEP_PREALLOC));
  DBUG_RETURN(thd->is_slave_error);
}

int Query_log_event::do_update_pos(Relay_log_info *rli)
{
  /*
    Note that we will not increment group* positions if we are just
    after a SET ONE_SHOT, because SET ONE_SHOT should not be separated
    from its following updating query.
  */
  int ret= 0;
  if (thd->one_shot_set)
  {
    rli->inc_event_relay_log_pos();
  }
  else
    ret= Log_event::do_update_pos(rli);

  DBUG_EXECUTE_IF("crash_after_commit_and_update_pos",
       if (!strcmp("COMMIT", query))
       {
         sql_print_information("Crashing crash_after_commit_and_update_pos.");
         rli->flush_info(true);
         ha_flush_logs(0); 
         DBUG_SUICIDE();
       }
  );
  
  return ret;
}


Log_event::enum_skip_reason
Query_log_event::do_shall_skip(Relay_log_info *rli)
{
  DBUG_ENTER("Query_log_event::do_shall_skip");
  DBUG_PRINT("debug", ("query: %s; q_len: %d", query, q_len));
  DBUG_ASSERT(query && q_len > 0);

  if (rli->slave_skip_counter > 0)
  {
    if (strcmp("BEGIN", query) == 0)
    {
      thd->variables.option_bits|= OPTION_BEGIN;
      DBUG_RETURN(Log_event::continue_group(rli));
    }

    if (strcmp("COMMIT", query) == 0 || strcmp("ROLLBACK", query) == 0)
    {
      thd->variables.option_bits&= ~OPTION_BEGIN;
      DBUG_RETURN(Log_event::EVENT_SKIP_COUNT);
    }
  }
  Log_event::enum_skip_reason ret= Log_event::do_shall_skip(rli);
  DBUG_RETURN(ret);
}

#endif


/**************************************************************************
	Start_log_event_v3 methods
**************************************************************************/

#ifndef MYSQL_CLIENT
Start_log_event_v3::Start_log_event_v3()
  :Log_event(), created(0), binlog_version(BINLOG_VERSION),
   dont_set_created(0)
{
  memcpy(server_version, ::server_version, ST_SERVER_VER_LEN);
}
#endif

/*
  Start_log_event_v3::pack_info()
*/

#if defined(HAVE_REPLICATION) && !defined(MYSQL_CLIENT)
int Start_log_event_v3::pack_info(Protocol *protocol)
{
  char buf[12 + ST_SERVER_VER_LEN + 14 + 22], *pos;
  pos= my_stpcpy(buf, "Server ver: ");
  pos= my_stpcpy(pos, server_version);
  pos= my_stpcpy(pos, ", Binlog ver: ");
  pos= int10_to_str(binlog_version, pos, 10);
  protocol->store(buf, (uint) (pos-buf), &my_charset_bin);
  return 0;
}
#endif


/*
  Start_log_event_v3::print()
*/

#ifdef MYSQL_CLIENT
void Start_log_event_v3::print(FILE* file, PRINT_EVENT_INFO* print_event_info)
{
  DBUG_ENTER("Start_log_event_v3::print");

  IO_CACHE *const head= &print_event_info->head_cache;

  if (!print_event_info->short_form)
  {
    print_header(head, print_event_info, FALSE);
    my_b_printf(head, "\tStart: binlog v %d, server v %s created ",
                binlog_version, server_version);
    print_timestamp(head, NULL);
    if (created)
      my_b_printf(head," at startup");
    my_b_printf(head, "\n");
    if (flags & LOG_EVENT_BINLOG_IN_USE_F)
      my_b_printf(head, "# Warning: this binlog is either in use or was not "
                  "closed properly.\n");
  }
  if (!is_artificial_event() && created)
  {
#ifdef WHEN_WE_HAVE_THE_RESET_CONNECTION_SQL_COMMAND
    /*
      This is for mysqlbinlog: like in replication, we want to delete the stale
      tmp files left by an unclean shutdown of mysqld (temporary tables)
      and rollback unfinished transaction.
      Probably this can be done with RESET CONNECTION (syntax to be defined).
    */
    my_b_printf(head,"RESET CONNECTION%s\n", print_event_info->delimiter);
#else
    my_b_printf(head,"ROLLBACK%s\n", print_event_info->delimiter);
#endif
  }
  if (temp_buf &&
      print_event_info->base64_output_mode != BASE64_OUTPUT_NEVER &&
      !print_event_info->short_form)
  {
    if (print_event_info->base64_output_mode != BASE64_OUTPUT_DECODE_ROWS)
      my_b_printf(head, "BINLOG '\n");
    print_base64(head, print_event_info, FALSE);
    print_event_info->printed_fd_event= TRUE;

    /*
      If --skip-gtids is given, the server when it replays the output
      should generate a new GTID if gtid_mode=ON.  However, when the
      server reads the base64-encoded Format_description_log_event, it
      will cleverly detect that this is a binlog to be replayed, and
      act a little bit like the replication thread, in the following
      sense: if the thread does not see any 'SET GTID_NEXT' statement,
      it will assume the binlog was created by an old server and try
      to preserve transactions as anonymous.  This is the opposite of
      what we want when passing the --skip-gtids flag, so therefore we
      output the following statement.

      The behavior where the client preserves transactions following a
      Format_description_log_event as anonymous was introduced in
      5.6.16.
    */
    if (print_event_info->skip_gtids)
      my_b_printf(head, "/*!50616 SET @@SESSION.GTID_NEXT='AUTOMATIC'*/%s\n",
                  print_event_info->delimiter);
  }
  DBUG_VOID_RETURN;
}
#endif /* MYSQL_CLIENT */

/*
  Start_log_event_v3::Start_log_event_v3()
*/

Start_log_event_v3::Start_log_event_v3(const char* buf,
                                       const Format_description_log_event
                                       *description_event)
  :Log_event(buf, description_event)
{
  buf+= description_event->common_header_len;
  binlog_version= uint2korr(buf+ST_BINLOG_VER_OFFSET);
  memcpy(server_version, buf+ST_SERVER_VER_OFFSET,
	 ST_SERVER_VER_LEN);
  // prevent overrun if log is corrupted on disk
  server_version[ST_SERVER_VER_LEN-1]= 0;
  created= uint4korr(buf+ST_CREATED_OFFSET);
  dont_set_created= 1;
}


/*
  Start_log_event_v3::write()
*/

#ifndef MYSQL_CLIENT
bool Start_log_event_v3::write(IO_CACHE* file)
{
  char buff[START_V3_HEADER_LEN];
  int2store(buff + ST_BINLOG_VER_OFFSET,binlog_version);
  memcpy(buff + ST_SERVER_VER_OFFSET,server_version,ST_SERVER_VER_LEN);
  if (!dont_set_created)
    created= get_time();
  int4store(buff + ST_CREATED_OFFSET,created);
  return (write_header(file, sizeof(buff)) ||
          wrapper_my_b_safe_write(file, (uchar*) buff, sizeof(buff)) ||
	  write_footer(file));
}
#endif


#if defined(HAVE_REPLICATION) && !defined(MYSQL_CLIENT)

/**
  Start_log_event_v3::do_apply_event() .
  The master started

    IMPLEMENTATION
    - To handle the case where the master died without having time to write
    DROP TEMPORARY TABLE, DO RELEASE_LOCK (prepared statements' deletion is
    TODO), we clean up all temporary tables that we got, if we are sure we
    can (see below).

  @todo
    - Remove all active user locks.
    Guilhem 2003-06: this is true but not urgent: the worst it can cause is
    the use of a bit of memory for a user lock which will not be used
    anymore. If the user lock is later used, the old one will be released. In
    other words, no deadlock problem.
*/

int Start_log_event_v3::do_apply_event(Relay_log_info const *rli)
{
  DBUG_ENTER("Start_log_event_v3::do_apply_event");
  int error= 0;
  switch (binlog_version)
  {
  case 3:
  case 4:
    /*
      This can either be 4.x (then a Start_log_event_v3 is only at master
      startup so we are sure the master has restarted and cleared his temp
      tables; the event always has 'created'>0) or 5.0 (then we have to test
      'created').
    */
    if (created)
    {
      error= close_temporary_tables(thd);
      cleanup_load_tmpdir();
    }
    else
    {
      /*
        Set all temporary tables thread references to the current thread
        as they may point to the "old" SQL slave thread in case of its
        restart.
      */
      TABLE *table;
      for (table= thd->temporary_tables; table; table= table->next)
        table->in_use= thd;
    }
    break;

    /*
       Now the older formats; in that case load_tmpdir is cleaned up by the I/O
       thread.
    */
  case 1:
    if (strncmp(rli->get_rli_description_event()->server_version,
                "3.23.57",7) >= 0 && created)
    {
      /*
        Can distinguish, based on the value of 'created': this event was
        generated at master startup.
      */
      error= close_temporary_tables(thd);
    }
    /*
      Otherwise, can't distinguish a Start_log_event generated at
      master startup and one generated by master FLUSH LOGS, so cannot
      be sure temp tables have to be dropped. So do nothing.
    */
    break;
  default:
    /* this case is impossible */
    DBUG_RETURN(1);
  }
  DBUG_RETURN(error);
}
#endif /* defined(HAVE_REPLICATION) && !defined(MYSQL_CLIENT) */

/***************************************************************************
       Format_description_log_event methods
****************************************************************************/

/**
  Format_description_log_event 1st ctor.

    Ctor. Can be used to create the event to write to the binary log (when the
    server starts or when FLUSH LOGS), or to create artificial events to parse
    binlogs from MySQL 3.23 or 4.x.
    When in a client, only the 2nd use is possible.

  @param binlog_version         the binlog version for which we want to build
                                an event. Can be 1 (=MySQL 3.23), 3 (=4.0.x
                                x>=2 and 4.1) or 4 (MySQL 5.0). Note that the
                                old 4.0 (binlog version 2) is not supported;
                                it should not be used for replication with
                                5.0.
  @param server_ver             a string containing the server version.
*/

Format_description_log_event::
Format_description_log_event(uint8 binlog_ver, const char* server_ver)
  :Start_log_event_v3(), event_type_permutation(0)
{
  binlog_version= binlog_ver;
  switch (binlog_ver) {
  case 4: /* MySQL 5.0 */
    memcpy(server_version, ::server_version, ST_SERVER_VER_LEN);
    DBUG_EXECUTE_IF("pretend_version_50034_in_binlog",
                    my_stpcpy(server_version, "5.0.34"););
    common_header_len= LOG_EVENT_HEADER_LEN;
    number_of_event_types= LOG_EVENT_TYPES;
    /* we'll catch my_malloc() error in is_valid() */
    post_header_len=(uint8*) my_malloc(key_memory_log_event,
                                       number_of_event_types*sizeof(uint8)
                                       + BINLOG_CHECKSUM_ALG_DESC_LEN,
                                       MYF(0));
    /*
      This long list of assignments is not beautiful, but I see no way to
      make it nicer, as the right members are #defines, not array members, so
      it's impossible to write a loop.
    */
    if (post_header_len)
    {
#ifndef DBUG_OFF
      // Allows us to sanity-check that all events initialized their
      // events (see the end of this 'if' block).
      memset(post_header_len, 255, number_of_event_types*sizeof(uint8));
#endif

      /* Note: all event types must explicitly fill in their lengths here. */
      post_header_len[START_EVENT_V3-1]= START_V3_HEADER_LEN;
      post_header_len[QUERY_EVENT-1]= QUERY_HEADER_LEN;
      post_header_len[STOP_EVENT-1]= STOP_HEADER_LEN;
      post_header_len[ROTATE_EVENT-1]= ROTATE_HEADER_LEN;
      post_header_len[INTVAR_EVENT-1]= INTVAR_HEADER_LEN;
      post_header_len[LOAD_EVENT-1]= LOAD_HEADER_LEN;
      post_header_len[SLAVE_EVENT-1]= 0;   /* Unused because the code for Slave log event was removed. (15th Oct. 2010) */
      post_header_len[CREATE_FILE_EVENT-1]= CREATE_FILE_HEADER_LEN;
      post_header_len[APPEND_BLOCK_EVENT-1]= APPEND_BLOCK_HEADER_LEN;
      post_header_len[EXEC_LOAD_EVENT-1]= EXEC_LOAD_HEADER_LEN;
      post_header_len[DELETE_FILE_EVENT-1]= DELETE_FILE_HEADER_LEN;
      post_header_len[NEW_LOAD_EVENT-1]= NEW_LOAD_HEADER_LEN;
      post_header_len[RAND_EVENT-1]= RAND_HEADER_LEN;
      post_header_len[USER_VAR_EVENT-1]= USER_VAR_HEADER_LEN;
      post_header_len[FORMAT_DESCRIPTION_EVENT-1]= FORMAT_DESCRIPTION_HEADER_LEN;
      post_header_len[XID_EVENT-1]= XID_HEADER_LEN;
      post_header_len[BEGIN_LOAD_QUERY_EVENT-1]= BEGIN_LOAD_QUERY_HEADER_LEN;
      post_header_len[EXECUTE_LOAD_QUERY_EVENT-1]= EXECUTE_LOAD_QUERY_HEADER_LEN;
      /*
        The PRE_GA events are never be written to any binlog, but
        their lengths are included in Format_description_log_event.
        Hence, we need to be assign some value here, to avoid reading
        uninitialized memory when the array is written to disk.
      */
      post_header_len[PRE_GA_WRITE_ROWS_EVENT-1] = 0;
      post_header_len[PRE_GA_UPDATE_ROWS_EVENT-1] = 0;
      post_header_len[PRE_GA_DELETE_ROWS_EVENT-1] = 0;

      post_header_len[TABLE_MAP_EVENT-1]=       TABLE_MAP_HEADER_LEN;
      post_header_len[WRITE_ROWS_EVENT_V1-1]=   ROWS_HEADER_LEN_V1;
      post_header_len[UPDATE_ROWS_EVENT_V1-1]=  ROWS_HEADER_LEN_V1;
      post_header_len[DELETE_ROWS_EVENT_V1-1]=  ROWS_HEADER_LEN_V1;
      /*
        We here have the possibility to simulate a master of before we changed
        the table map id to be stored in 6 bytes: when it was stored in 4
        bytes (=> post_header_len was 6). This is used to test backward
        compatibility.
        This code can be removed after a few months (today is Dec 21st 2005),
        when we know that the 4-byte masters are not deployed anymore (check
        with Tomas Ulin first!), and the accompanying test (rpl_row_4_bytes)
        too.
      */
      DBUG_EXECUTE_IF("old_row_based_repl_4_byte_map_id_master",
                      post_header_len[TABLE_MAP_EVENT-1]=
                      post_header_len[WRITE_ROWS_EVENT_V1-1]=
                      post_header_len[UPDATE_ROWS_EVENT_V1-1]=
                      post_header_len[DELETE_ROWS_EVENT_V1-1]= 6;);
      post_header_len[INCIDENT_EVENT-1]= INCIDENT_HEADER_LEN;
      post_header_len[HEARTBEAT_LOG_EVENT-1]= 0;
      post_header_len[IGNORABLE_LOG_EVENT-1]= IGNORABLE_HEADER_LEN;
      post_header_len[ROWS_QUERY_LOG_EVENT-1]= IGNORABLE_HEADER_LEN;
      post_header_len[WRITE_ROWS_EVENT-1]=  ROWS_HEADER_LEN_V2;
      post_header_len[UPDATE_ROWS_EVENT-1]= ROWS_HEADER_LEN_V2;
      post_header_len[DELETE_ROWS_EVENT-1]= ROWS_HEADER_LEN_V2;
      post_header_len[GTID_LOG_EVENT-1]=
        post_header_len[ANONYMOUS_GTID_LOG_EVENT-1]=
        Gtid_log_event::POST_HEADER_LENGTH;
      post_header_len[PREVIOUS_GTIDS_LOG_EVENT-1]= IGNORABLE_HEADER_LEN;

      // Sanity-check that all post header lengths are initialized.
      int i;
      for (i=0; i<number_of_event_types; i++)
        DBUG_ASSERT(post_header_len[i] != 255);
    }
    break;

  case 1: /* 3.23 */
  case 3: /* 4.0.x x>=2 */
    /*
      We build an artificial (i.e. not sent by the master) event, which
      describes what those old master versions send.
    */
    if (binlog_ver==1)
      my_stpcpy(server_version, server_ver ? server_ver : "3.23");
    else
      my_stpcpy(server_version, server_ver ? server_ver : "4.0");
    common_header_len= binlog_ver==1 ? OLD_HEADER_LEN :
      LOG_EVENT_MINIMAL_HEADER_LEN;
    /*
      The first new event in binlog version 4 is Format_desc. So any event type
      after that does not exist in older versions. We use the events known by
      version 3, even if version 1 had only a subset of them (this is not a
      problem: it uses a few bytes for nothing but unifies code; it does not
      make the slave detect less corruptions).
    */
    number_of_event_types= FORMAT_DESCRIPTION_EVENT - 1;
    post_header_len=(uint8*) my_malloc(key_memory_log_event,
                                       number_of_event_types*sizeof(uint8),
                                       MYF(0));
    if (post_header_len)
    {
      post_header_len[START_EVENT_V3-1]= START_V3_HEADER_LEN;
      post_header_len[QUERY_EVENT-1]= QUERY_HEADER_MINIMAL_LEN;
      post_header_len[STOP_EVENT-1]= 0;
      post_header_len[ROTATE_EVENT-1]= (binlog_ver==1) ? 0 : ROTATE_HEADER_LEN;
      post_header_len[INTVAR_EVENT-1]= 0;
      post_header_len[LOAD_EVENT-1]= LOAD_HEADER_LEN;
      post_header_len[SLAVE_EVENT-1]= 0;  /* Unused because the code for Slave log event was removed. (15th Oct. 2010) */
      post_header_len[CREATE_FILE_EVENT-1]= CREATE_FILE_HEADER_LEN;
      post_header_len[APPEND_BLOCK_EVENT-1]= APPEND_BLOCK_HEADER_LEN;
      post_header_len[EXEC_LOAD_EVENT-1]= EXEC_LOAD_HEADER_LEN;
      post_header_len[DELETE_FILE_EVENT-1]= DELETE_FILE_HEADER_LEN;
      post_header_len[NEW_LOAD_EVENT-1]= post_header_len[LOAD_EVENT-1];
      post_header_len[RAND_EVENT-1]= 0;
      post_header_len[USER_VAR_EVENT-1]= 0;
    }
    break;
  default: /* Includes binlog version 2 i.e. 4.0.x x<=1 */
    post_header_len= 0; /* will make is_valid() fail */
    break;
  }
  calc_server_version_split();
  checksum_alg= (uint8) BINLOG_CHECKSUM_ALG_UNDEF;
}


/**
  The problem with this constructor is that the fixed header may have a
  length different from this version, but we don't know this length as we
  have not read the Format_description_log_event which says it, yet. This
  length is in the post-header of the event, but we don't know where the
  post-header starts.

  So this type of event HAS to:
  - either have the header's length at the beginning (in the header, at a
  fixed position which will never be changed), not in the post-header. That
  would make the header be "shifted" compared to other events.
  - or have a header of size LOG_EVENT_MINIMAL_HEADER_LEN (19), in all future
  versions, so that we know for sure.

  I (Guilhem) chose the 2nd solution. Rotate has the same constraint (because
  it is sent before Format_description_log_event).
*/

Format_description_log_event::
Format_description_log_event(const char* buf,
                             uint event_len,
                             const
                             Format_description_log_event*
                             description_event)
  :Start_log_event_v3(buf, description_event), event_type_permutation(0)
{
  ulong ver_calc;
  DBUG_ENTER("Format_description_log_event::Format_description_log_event(char*,...)");
  buf+= LOG_EVENT_MINIMAL_HEADER_LEN;
  if ((common_header_len=buf[ST_COMMON_HEADER_LEN_OFFSET]) < OLD_HEADER_LEN)
    DBUG_VOID_RETURN; /* sanity check */
  number_of_event_types=
    event_len - (LOG_EVENT_MINIMAL_HEADER_LEN + ST_COMMON_HEADER_LEN_OFFSET + 1);
  DBUG_PRINT("info", ("common_header_len=%d number_of_event_types=%d",
                      common_header_len, number_of_event_types));
  /* If alloc fails, we'll detect it in is_valid() */

  post_header_len= (uint8*) my_memdup(key_memory_log_event,
                                      (uchar*)buf+ST_COMMON_HEADER_LEN_OFFSET+1,
                                      number_of_event_types*
                                      sizeof(*post_header_len),
                                      MYF(0));
  calc_server_version_split();
  if ((ver_calc= get_version_product()) >= checksum_version_product)
  {
    /* the last bytes are the checksum alg desc and value (or value's room) */
    number_of_event_types -= BINLOG_CHECKSUM_ALG_DESC_LEN;
    /*
      FD from the checksum-home version server (ver_calc ==
      checksum_version_product) must have 
      number_of_event_types == LOG_EVENT_TYPES.
    */
    DBUG_ASSERT(ver_calc != checksum_version_product ||
                number_of_event_types == LOG_EVENT_TYPES);
    checksum_alg= post_header_len[number_of_event_types];
  }
  else
  {
    checksum_alg= (uint8) BINLOG_CHECKSUM_ALG_UNDEF;
  }

  /*
    In some previous versions, the events were given other event type
    id numbers than in the present version. When replicating from such
    a version, we therefore set up an array that maps those id numbers
    to the id numbers of the present server.

    If post_header_len is null, it means malloc failed, and is_valid
    will fail, so there is no need to do anything.

    The trees in which events have wrong id's are:

    mysql-5.1-wl1012.old mysql-5.1-wl2325-5.0-drop6p13-alpha
    mysql-5.1-wl2325-5.0-drop6 mysql-5.1-wl2325-5.0
    mysql-5.1-wl2325-no-dd

    (this was found by grepping for two lines in sequence where the
    first matches "FORMAT_DESCRIPTION_EVENT," and the second matches
    "TABLE_MAP_EVENT," in log_event.h in all trees)

    In these trees, the following server_versions existed since
    TABLE_MAP_EVENT was introduced:

    5.1.1-a_drop5p3   5.1.1-a_drop5p4        5.1.1-alpha
    5.1.2-a_drop5p10  5.1.2-a_drop5p11       5.1.2-a_drop5p12
    5.1.2-a_drop5p13  5.1.2-a_drop5p14       5.1.2-a_drop5p15
    5.1.2-a_drop5p16  5.1.2-a_drop5p16b      5.1.2-a_drop5p16c
    5.1.2-a_drop5p17  5.1.2-a_drop5p4        5.1.2-a_drop5p5
    5.1.2-a_drop5p6   5.1.2-a_drop5p7        5.1.2-a_drop5p8
    5.1.2-a_drop5p9   5.1.3-a_drop5p17       5.1.3-a_drop5p17b
    5.1.3-a_drop5p17c 5.1.4-a_drop5p18       5.1.4-a_drop5p19
    5.1.4-a_drop5p20  5.1.4-a_drop6p0        5.1.4-a_drop6p1
    5.1.4-a_drop6p2   5.1.5-a_drop5p20       5.2.0-a_drop6p3
    5.2.0-a_drop6p4   5.2.0-a_drop6p5        5.2.0-a_drop6p6
    5.2.1-a_drop6p10  5.2.1-a_drop6p11       5.2.1-a_drop6p12
    5.2.1-a_drop6p6   5.2.1-a_drop6p7        5.2.1-a_drop6p8
    5.2.2-a_drop6p13  5.2.2-a_drop6p13-alpha 5.2.2-a_drop6p13b
    5.2.2-a_drop6p13c

    (this was found by grepping for "mysql," in all historical
    versions of configure.in in the trees listed above).

    There are 5.1.1-alpha versions that use the new event id's, so we
    do not test that version string.  So replication from 5.1.1-alpha
    with the other event id's to a new version does not work.
    Moreover, we can safely ignore the part after drop[56].  This
    allows us to simplify the big list above to the following regexes:

    5\.1\.[1-5]-a_drop5.*
    5\.1\.4-a_drop6.*
    5\.2\.[0-2]-a_drop6.*

    This is what we test for in the 'if' below.
  */
  if (post_header_len &&
      server_version[0] == '5' && server_version[1] == '.' &&
      server_version[3] == '.' &&
      strncmp(server_version + 5, "-a_drop", 7) == 0 &&
      ((server_version[2] == '1' &&
        server_version[4] >= '1' && server_version[4] <= '5' &&
        server_version[12] == '5') ||
       (server_version[2] == '1' &&
        server_version[4] == '4' &&
        server_version[12] == '6') ||
       (server_version[2] == '2' &&
        server_version[4] >= '0' && server_version[4] <= '2' &&
        server_version[12] == '6')))
  {
    if (number_of_event_types != 22)
    {
      DBUG_PRINT("info", (" number_of_event_types=%d",
                          number_of_event_types));
      /* this makes is_valid() return false. */
      my_free(post_header_len);
      post_header_len= NULL;
      DBUG_VOID_RETURN;
    }
    static const uint8 perm[23]=
      {
        UNKNOWN_EVENT, START_EVENT_V3, QUERY_EVENT, STOP_EVENT, ROTATE_EVENT,
        INTVAR_EVENT, LOAD_EVENT, SLAVE_EVENT, CREATE_FILE_EVENT,
        APPEND_BLOCK_EVENT, EXEC_LOAD_EVENT, DELETE_FILE_EVENT,
        NEW_LOAD_EVENT,
        RAND_EVENT, USER_VAR_EVENT,
        FORMAT_DESCRIPTION_EVENT,
        TABLE_MAP_EVENT,
        PRE_GA_WRITE_ROWS_EVENT,
        PRE_GA_UPDATE_ROWS_EVENT,
        PRE_GA_DELETE_ROWS_EVENT,
        XID_EVENT,
        BEGIN_LOAD_QUERY_EVENT,
        EXECUTE_LOAD_QUERY_EVENT,
      };
    event_type_permutation= perm;
    /*
      Since we use (permuted) event id's to index the post_header_len
      array, we need to permute the post_header_len array too.
    */
    uint8 post_header_len_temp[23];
    for (int i= 1; i < 23; i++)
      post_header_len_temp[perm[i] - 1]= post_header_len[i - 1];
    for (int i= 0; i < 22; i++)
      post_header_len[i] = post_header_len_temp[i];
  }
  DBUG_VOID_RETURN;
}

#ifndef MYSQL_CLIENT
bool Format_description_log_event::write(IO_CACHE* file)
{
  bool ret;
  bool no_checksum;
  /*
    We don't call Start_log_event_v3::write() because this would make 2
    my_b_safe_write().
  */
  uchar buff[FORMAT_DESCRIPTION_HEADER_LEN + BINLOG_CHECKSUM_ALG_DESC_LEN];
  size_t rec_size= sizeof(buff);
  int2store(buff + ST_BINLOG_VER_OFFSET,binlog_version);
  memcpy((char*) buff + ST_SERVER_VER_OFFSET,server_version,ST_SERVER_VER_LEN);
  if (!dont_set_created)
    created= get_time();
  int4store(buff + ST_CREATED_OFFSET,created);
  buff[ST_COMMON_HEADER_LEN_OFFSET]= LOG_EVENT_HEADER_LEN;
  memcpy((char*) buff+ST_COMMON_HEADER_LEN_OFFSET + 1, (uchar*) post_header_len,
         LOG_EVENT_TYPES);
  /*
    if checksum is requested
    record the checksum-algorithm descriptor next to
    post_header_len vector which will be followed by the checksum value.
    Master is supposed to trigger checksum computing by binlog_checksum_options,
    slave does it via marking the event according to
    FD_queue checksum_alg value.
  */
  compile_time_assert(sizeof(BINLOG_CHECKSUM_ALG_DESC_LEN == 1));
#ifndef DBUG_OFF
  data_written= 0; // to prepare for need_checksum assert
#endif
  buff[FORMAT_DESCRIPTION_HEADER_LEN]= need_checksum() ?
    checksum_alg : (uint8) BINLOG_CHECKSUM_ALG_OFF;
  /* 
     FD of checksum-aware server is always checksum-equipped, (V) is in,
     regardless of @@global.binlog_checksum policy.
     Thereby a combination of (A) == 0, (V) != 0 means
     it's the checksum-aware server's FD event that heads checksum-free binlog
     file. 
     Here 0 stands for checksumming OFF to evaluate (V) as 0 is that case.
     A combination of (A) != 0, (V) != 0 denotes FD of the checksum-aware server
     heading the checksummed binlog.
     (A), (V) presence in FD of the checksum-aware server makes the event
     1 + 4 bytes bigger comparing to the former FD.
  */

  if ((no_checksum= (checksum_alg == BINLOG_CHECKSUM_ALG_OFF)))
  {
    checksum_alg= BINLOG_CHECKSUM_ALG_CRC32;  // Forcing (V) room to fill anyway
  }
  ret= (write_header(file, rec_size) ||
        wrapper_my_b_safe_write(file, buff, rec_size) ||
        write_footer(file));
  if (no_checksum)
    checksum_alg= BINLOG_CHECKSUM_ALG_OFF;
  return ret;
}
#endif

#if defined(HAVE_REPLICATION) && !defined(MYSQL_CLIENT)
int Format_description_log_event::do_apply_event(Relay_log_info const *rli)
{
  int ret= 0;
  DBUG_ENTER("Format_description_log_event::do_apply_event");

  /*
    As a transaction NEVER spans on 2 or more binlogs:
    if we have an active transaction at this point, the master died
    while writing the transaction to the binary log, i.e. while
    flushing the binlog cache to the binlog. XA guarantees that master has
    rolled back. So we roll back.
    Note: this event could be sent by the master to inform us of the
    format of its binlog; in other words maybe it is not at its
    original place when it comes to us; we'll know this by checking
    log_pos ("artificial" events have log_pos == 0).
  */
  if (!is_artificial_event() && created && thd->transaction.all.ha_list)
  {
    /* This is not an error (XA is safe), just an information */
    rli->report(INFORMATION_LEVEL, 0,
                "Rolling back unfinished transaction (no COMMIT "
                "or ROLLBACK in relay log). A probable cause is that "
                "the master died while writing the transaction to "
                "its binary log, thus rolled back too."); 
    const_cast<Relay_log_info*>(rli)->cleanup_context(thd, 1);
  }

  /*
    If this event comes from ourselves, there is no cleaning task to
    perform, we don't call Start_log_event_v3::do_apply_event()
    (this was just to update the log's description event).
  */
  if (server_id != (uint32) ::server_id)
  {
    /*
      If the event was not requested by the slave i.e. the master sent
      it while the slave asked for a position >4, the event will make
      rli->group_master_log_pos advance. Say that the slave asked for
      position 1000, and the Format_desc event's end is 96. Then in
      the beginning of replication rli->group_master_log_pos will be
      0, then 96, then jump to first really asked event (which is
      >96). So this is ok.
    */
    ret= Start_log_event_v3::do_apply_event(rli);
  }

  if (!ret)
  {
    /* Save the information describing this binlog */
    const_cast<Relay_log_info *>(rli)->set_rli_description_event(this);
  }

  DBUG_RETURN(ret);
}

int Format_description_log_event::do_update_pos(Relay_log_info *rli)
{
  if (server_id == (uint32) ::server_id)
  {
    /*
      We only increase the relay log position if we are skipping
      events and do not touch any group_* variables, nor flush the
      relay log info.  If there is a crash, we will have to re-skip
      the events again, but that is a minor issue.

      If we do not skip stepping the group log position (and the
      server id was changed when restarting the server), it might well
      be that we start executing at a position that is invalid, e.g.,
      at a Rows_log_event or a Query_log_event preceeded by a
      Intvar_log_event instead of starting at a Table_map_log_event or
      the Intvar_log_event respectively.
     */
    rli->inc_event_relay_log_pos();
    return 0;
  }
  else
  {
    return Log_event::do_update_pos(rli);
  }
}

Log_event::enum_skip_reason
Format_description_log_event::do_shall_skip(Relay_log_info *rli)
{
  return Log_event::EVENT_SKIP_NOT;
}

#endif


/**
   'server_version_split' is used for lookups to find if the server which
   created this event has some known bug.
*/
void Format_description_log_event::calc_server_version_split()
{
  do_server_version_split(server_version, server_version_split);

  DBUG_PRINT("info",("Format_description_log_event::server_version_split:"
                     " '%s' %d %d %d", server_version,
                     server_version_split[0],
                     server_version_split[1], server_version_split[2]));
}

/**
   @return integer representing the version of server that originated
   the current FD instance.
*/
ulong Format_description_log_event::get_version_product() const
{ 
  return version_product(server_version_split);
}

/**
   @return TRUE is the event's version is earlier than one that introduced
   the replication event checksum. FALSE otherwise.
*/
bool Format_description_log_event::is_version_before_checksum() const
{
  return get_version_product() < checksum_version_product;
}

/**
   @param buf buffer holding serialized FD event
   @param len netto (possible checksum is stripped off) length of the event buf
   
   @return  the version-safe checksum alg descriptor where zero
            designates no checksum, 255 - the orginator is
            checksum-unaware (effectively no checksum) and the actuall
            [1-254] range alg descriptor.
*/
uint8 get_checksum_alg(const char* buf, ulong len)
{
  uint8 ret;
  char version[ST_SERVER_VER_LEN];
  uchar version_split[3];

  DBUG_ENTER("get_checksum_alg");
  DBUG_ASSERT(buf[EVENT_TYPE_OFFSET] == FORMAT_DESCRIPTION_EVENT);

  memcpy(version, buf +
         buf[LOG_EVENT_MINIMAL_HEADER_LEN + ST_COMMON_HEADER_LEN_OFFSET]
         + ST_SERVER_VER_OFFSET, ST_SERVER_VER_LEN);
  version[ST_SERVER_VER_LEN - 1]= 0;
  
  do_server_version_split(version, version_split);
  ret= (version_product(version_split) < checksum_version_product) ?
    (uint8) BINLOG_CHECKSUM_ALG_UNDEF :
    * (uint8*) (buf + len - BINLOG_CHECKSUM_LEN - BINLOG_CHECKSUM_ALG_DESC_LEN);
  DBUG_ASSERT(ret == BINLOG_CHECKSUM_ALG_OFF ||
              ret == BINLOG_CHECKSUM_ALG_UNDEF ||
              ret == BINLOG_CHECKSUM_ALG_CRC32);
  DBUG_RETURN(ret);
}
  

  /**************************************************************************
        Load_log_event methods
   General note about Load_log_event: the binlogging of LOAD DATA INFILE is
   going to be changed in 5.0 (or maybe in 5.1; not decided yet).
   However, the 5.0 slave could still have to read such events (from a 4.x
   master), convert them (which just means maybe expand the header, when 5.0
   servers have a UID in events) (remember that whatever is after the header
   will be like in 4.x, as this event's format is not modified in 5.0 as we
   will use new types of events to log the new LOAD DATA INFILE features).
   To be able to read/convert, we just need to not assume that the common
   header is of length LOG_EVENT_HEADER_LEN (we must use the description
   event).
   Note that I (Guilhem) manually tested replication of a big LOAD DATA INFILE
   between 3.23 and 5.0, and between 4.0 and 5.0, and it works fine (and the
   positions displayed in SHOW SLAVE STATUS then are fine too).
  **************************************************************************/

#if defined(HAVE_REPLICATION) && !defined(MYSQL_CLIENT)
uint Load_log_event::get_query_buffer_length()
{
  return
    //the DB name may double if we escape the quote character
    5 + 2*db_len + 3 +
    18 + fname_len + 2 +                    // "LOAD DATA INFILE 'file''"
    11 +                                    // "CONCURRENT "
    7 +					    // LOCAL
    9 +                                     // " REPLACE or IGNORE "
    13 + table_name_len*2 +                 // "INTO TABLE `table`"
    21 + sql_ex.field_term_len*4 + 2 +      // " FIELDS TERMINATED BY 'str'"
    23 + sql_ex.enclosed_len*4 + 2 +        // " OPTIONALLY ENCLOSED BY 'str'"
    12 + sql_ex.escaped_len*4 + 2 +         // " ESCAPED BY 'str'"
    21 + sql_ex.line_term_len*4 + 2 +       // " LINES TERMINATED BY 'str'"
    19 + sql_ex.line_start_len*4 + 2 +      // " LINES STARTING BY 'str'"
    15 + 22 +                               // " IGNORE xxx  LINES"
    3 + (num_fields-1)*2 + field_block_len; // " (field1, field2, ...)"
}


void Load_log_event::print_query(bool need_db, const char *cs, char *buf,
                                 char **end, char **fn_start, char **fn_end)
{
  char quoted_id[1 + NAME_LEN * 2 + 2];//quoted  length
  int  quoted_id_len= 0;
  char *pos= buf;

  if (need_db && db && db_len)
  {
    pos= my_stpcpy(pos, "use ");
#ifdef MYSQL_SERVER
    quoted_id_len= my_strmov_quoted_identifier(this->thd, (char *) quoted_id,
                                               db, 0);
#else
    quoted_id_len= my_strmov_quoted_identifier((char *) quoted_id, db);
#endif
    quoted_id[quoted_id_len]= '\0';
    pos= my_stpcpy(pos, quoted_id);
    pos= my_stpcpy(pos, "; ");
  }

  pos= my_stpcpy(pos, "LOAD DATA ");

  if (is_concurrent)
    pos= my_stpcpy(pos, "CONCURRENT ");

  if (fn_start)
    *fn_start= pos;

  if (check_fname_outside_temp_buf())
    pos= my_stpcpy(pos, "LOCAL ");
  pos= my_stpcpy(pos, "INFILE '");
  memcpy(pos, fname, fname_len);
  pos= my_stpcpy(pos+fname_len, "' ");

  if (sql_ex.opt_flags & REPLACE_FLAG)
    pos= my_stpcpy(pos, "REPLACE ");
  else if (sql_ex.opt_flags & IGNORE_FLAG)
    pos= my_stpcpy(pos, "IGNORE ");

  pos= my_stpcpy(pos ,"INTO");

  if (fn_end)
    *fn_end= pos;

  pos= my_stpcpy(pos ," TABLE ");
  memcpy(pos, table_name, table_name_len);
  pos+= table_name_len;

  if (cs != NULL)
  {
    pos= my_stpcpy(pos ," CHARACTER SET ");
    pos= my_stpcpy(pos ,  cs);
  }

  /* We have to create all optional fields as the default is not empty */
  pos= my_stpcpy(pos, " FIELDS TERMINATED BY ");
  pos= pretty_print_str(pos, sql_ex.field_term, sql_ex.field_term_len);
  if (sql_ex.opt_flags & OPT_ENCLOSED_FLAG)
    pos= my_stpcpy(pos, " OPTIONALLY ");
  pos= my_stpcpy(pos, " ENCLOSED BY ");
  pos= pretty_print_str(pos, sql_ex.enclosed, sql_ex.enclosed_len);

  pos= my_stpcpy(pos, " ESCAPED BY ");
  pos= pretty_print_str(pos, sql_ex.escaped, sql_ex.escaped_len);

  pos= my_stpcpy(pos, " LINES TERMINATED BY ");
  pos= pretty_print_str(pos, sql_ex.line_term, sql_ex.line_term_len);
  if (sql_ex.line_start_len)
  {
    pos= my_stpcpy(pos, " STARTING BY ");
    pos= pretty_print_str(pos, sql_ex.line_start, sql_ex.line_start_len);
  }

  if ((long) skip_lines > 0)
  {
    pos= my_stpcpy(pos, " IGNORE ");
    pos= longlong10_to_str((longlong) skip_lines, pos, 10);
    pos= my_stpcpy(pos," LINES ");    
  }

  if (num_fields)
  {
    uint i;
    const char *field= fields;
    pos= my_stpcpy(pos, " (");
    for (i = 0; i < num_fields; i++)
    {
      if (i)
      {
        *pos++= ' ';
        *pos++= ',';
      }
      quoted_id_len= my_strmov_quoted_identifier(this->thd, quoted_id, field,
                                                 0);
      memcpy(pos, quoted_id, quoted_id_len-1);
    }
    *pos++= ')';
  }

  *end= pos;
}


int Load_log_event::pack_info(Protocol *protocol)
{
  char *buf, *end;

  if (!(buf= (char*) my_malloc(key_memory_log_event,
                               get_query_buffer_length(), MYF(MY_WME))))
    return 1;
  print_query(TRUE, NULL, buf, &end, 0, 0);
  protocol->store(buf, end-buf, &my_charset_bin);
  my_free(buf);
  return 0;
}
#endif /* defined(HAVE_REPLICATION) && !defined(MYSQL_CLIENT) */


#ifndef MYSQL_CLIENT

/*
  Load_log_event::write_data_header()
*/

bool Load_log_event::write_data_header(IO_CACHE* file)
{
  char buf[LOAD_HEADER_LEN];
  int4store(buf + L_THREAD_ID_OFFSET, slave_proxy_id);
  int4store(buf + L_EXEC_TIME_OFFSET, exec_time);
  int4store(buf + L_SKIP_LINES_OFFSET, skip_lines);
  buf[L_TBL_LEN_OFFSET] = (char)table_name_len;
  buf[L_DB_LEN_OFFSET] = (char)db_len;
  int4store(buf + L_NUM_FIELDS_OFFSET, num_fields);
  return my_b_safe_write(file, (uchar*)buf, LOAD_HEADER_LEN) != 0;
}


/*
  Load_log_event::write_data_body()
*/

bool Load_log_event::write_data_body(IO_CACHE* file)
{
  if (sql_ex.write_data(file))
    return 1;
  if (num_fields && fields && field_lens)
  {
    if (my_b_safe_write(file, (uchar*)field_lens, num_fields) ||
	my_b_safe_write(file, (uchar*)fields, field_block_len))
      return 1;
  }
  return (my_b_safe_write(file, (uchar*)table_name, table_name_len + 1) ||
	  my_b_safe_write(file, (uchar*)db, db_len + 1) ||
	  my_b_safe_write(file, (uchar*)fname, fname_len));
}


/*
  Load_log_event::Load_log_event()
*/

Load_log_event::Load_log_event(THD *thd_arg, sql_exchange *ex,
			       const char *db_arg, const char *table_name_arg,
			       List<Item> &fields_arg,
                               bool is_concurrent_arg,
			       enum enum_duplicates handle_dup,
			       bool ignore, bool using_trans)
  :Log_event(thd_arg,
             thd_arg->thread_specific_used ? LOG_EVENT_THREAD_SPECIFIC_F : 0,
             using_trans ? Log_event::EVENT_TRANSACTIONAL_CACHE :
                           Log_event::EVENT_STMT_CACHE,
             Log_event::EVENT_NORMAL_LOGGING),
   thread_id(thd_arg->thread_id),
   slave_proxy_id(thd_arg->variables.pseudo_thread_id),
   num_fields(0),fields(0),
   field_lens(0),field_block_len(0),
   table_name(table_name_arg ? table_name_arg : ""),
   db(db_arg), fname(ex->file_name), local_fname(FALSE),
   is_concurrent(is_concurrent_arg)
{

  /*
  exec_time calculation has changed to use the same method that is used
  to fill out "thd_arg->start_time"
  */

  struct timeval end_time;
  ulonglong micro_end_time= my_micro_time();
  my_micro_time_to_timeval(micro_end_time, &end_time);

  exec_time= end_time.tv_sec - thd_arg->start_time.tv_sec;

  /* db can never be a zero pointer in 4.0 */
  db_len = (uint32) strlen(db);
  table_name_len = (uint32) strlen(table_name);
  fname_len = (fname) ? (uint) strlen(fname) : 0;
  sql_ex.field_term = (char*) ex->field_term->ptr();
  sql_ex.field_term_len = (uint8) ex->field_term->length();
  sql_ex.enclosed = (char*) ex->enclosed->ptr();
  sql_ex.enclosed_len = (uint8) ex->enclosed->length();
  sql_ex.line_term = (char*) ex->line_term->ptr();
  sql_ex.line_term_len = (uint8) ex->line_term->length();
  sql_ex.line_start = (char*) ex->line_start->ptr();
  sql_ex.line_start_len = (uint8) ex->line_start->length();
  sql_ex.escaped = (char*) ex->escaped->ptr();
  sql_ex.escaped_len = (uint8) ex->escaped->length();
  sql_ex.opt_flags = 0;
  sql_ex.cached_new_format = -1;
    
  if (ex->dumpfile)
    sql_ex.opt_flags|= DUMPFILE_FLAG;
  if (ex->opt_enclosed)
    sql_ex.opt_flags|= OPT_ENCLOSED_FLAG;

  sql_ex.empty_flags= 0;

  switch (handle_dup) {
  case DUP_REPLACE:
    sql_ex.opt_flags|= REPLACE_FLAG;
    break;
  case DUP_UPDATE:				// Impossible here
  case DUP_ERROR:
    break;	
  }
  if (ignore)
    sql_ex.opt_flags|= IGNORE_FLAG;

  if (!ex->field_term->length())
    sql_ex.empty_flags |= FIELD_TERM_EMPTY;
  if (!ex->enclosed->length())
    sql_ex.empty_flags |= ENCLOSED_EMPTY;
  if (!ex->line_term->length())
    sql_ex.empty_flags |= LINE_TERM_EMPTY;
  if (!ex->line_start->length())
    sql_ex.empty_flags |= LINE_START_EMPTY;
  if (!ex->escaped->length())
    sql_ex.empty_flags |= ESCAPED_EMPTY;
    
  skip_lines = ex->skip_lines;

  List_iterator<Item> li(fields_arg);
  field_lens_buf.length(0);
  fields_buf.length(0);
  Item* item;
  while ((item = li++))
  {
    num_fields++;
    uchar len= (uchar) item->item_name.length();
    field_block_len += len + 1;
    fields_buf.append(item->item_name.ptr(), len + 1);
    field_lens_buf.append((char*)&len, 1);
  }

  field_lens = (const uchar*)field_lens_buf.ptr();
  fields = fields_buf.ptr();
}
#endif /* !MYSQL_CLIENT */


/**
  @note
    The caller must do buf[event_len] = 0 before he starts using the
    constructed event.
*/
Load_log_event::Load_log_event(const char *buf, uint event_len,
                               const Format_description_log_event *description_event)
  :Log_event(buf, description_event), num_fields(0), fields(0),
   field_lens(0),field_block_len(0),
   table_name(0), db(0), fname(0), local_fname(FALSE),
   /*
     Load_log_event which comes from the binary log does not contain
     information about the type of insert which was used on the master.
     Assume that it was an ordinary, non-concurrent LOAD DATA.
    */
   is_concurrent(FALSE)
{
  DBUG_ENTER("Load_log_event");
  /*
    I (Guilhem) manually tested replication of LOAD DATA INFILE for 3.23->5.0,
    4.0->5.0 and 5.0->5.0 and it works.
  */
  if (event_len)
    copy_log_event(buf, event_len,
                   ((buf[EVENT_TYPE_OFFSET] == LOAD_EVENT) ?
                    LOAD_HEADER_LEN + 
                    description_event->common_header_len :
                    LOAD_HEADER_LEN + LOG_EVENT_HEADER_LEN),
                   description_event);
  /* otherwise it's a derived class, will call copy_log_event() itself */
  DBUG_VOID_RETURN;
}


/*
  Load_log_event::copy_log_event()
*/

int Load_log_event::copy_log_event(const char *buf, ulong event_len,
                                   int body_offset,
                                   const Format_description_log_event *description_event)
{
  DBUG_ENTER("Load_log_event::copy_log_event");
  uint data_len;
  char* buf_end = (char*)buf + event_len;
  /* this is the beginning of the post-header */
  const char* data_head = buf + description_event->common_header_len;
  slave_proxy_id= thread_id= uint4korr(data_head + L_THREAD_ID_OFFSET);
  exec_time = uint4korr(data_head + L_EXEC_TIME_OFFSET);
  skip_lines = uint4korr(data_head + L_SKIP_LINES_OFFSET);
  table_name_len = (uint)data_head[L_TBL_LEN_OFFSET];
  db_len = (uint)data_head[L_DB_LEN_OFFSET];
  num_fields = uint4korr(data_head + L_NUM_FIELDS_OFFSET);
	  
  if ((int) event_len < body_offset)
    DBUG_RETURN(1);
  /*
    Sql_ex.init() on success returns the pointer to the first byte after
    the sql_ex structure, which is the start of field lengths array.
  */
  if (!(field_lens= (uchar*)sql_ex.init((char*)buf + body_offset,
                                        buf_end,
                                        buf[EVENT_TYPE_OFFSET] != LOAD_EVENT)))
    DBUG_RETURN(1);
  
  data_len = event_len - body_offset;
  if (num_fields > data_len) // simple sanity check against corruption
    DBUG_RETURN(1);
  for (uint i = 0; i < num_fields; i++)
    field_block_len += (uint)field_lens[i] + 1;

  fields = (char*)field_lens + num_fields;
  table_name  = fields + field_block_len;
  db = table_name + table_name_len + 1;
  DBUG_EXECUTE_IF ("simulate_invalid_address",
                   db_len = data_len;);
  fname = db + db_len + 1;
  if ((db_len > data_len) || (fname > buf_end))
    goto err;
  fname_len = (uint) strlen(fname);
  if ((fname_len > data_len) || (fname + fname_len > buf_end))
    goto err;
  // null termination is accomplished by the caller doing buf[event_len]=0

  DBUG_RETURN(0);

err:
  // Invalid event.
  table_name = 0;
  DBUG_RETURN(1);
}


/*
  Load_log_event::print()
*/

#ifdef MYSQL_CLIENT
void Load_log_event::print(FILE* file, PRINT_EVENT_INFO* print_event_info)
{
  print(file, print_event_info, 0);
}


void Load_log_event::print(FILE* file_arg, PRINT_EVENT_INFO* print_event_info,
			   bool commented)
{
  IO_CACHE *const head= &print_event_info->head_cache;
  size_t id_len= 0;
  char str_buf[1 + 2*FN_REFLEN + 2];

  DBUG_ENTER("Load_log_event::print");
  if (!print_event_info->short_form)
  {
    print_header(head, print_event_info, FALSE);
    my_b_printf(head, "\tQuery\tthread_id=%ld\texec_time=%ld\n",
                thread_id, exec_time);
  }

  bool different_db= 1;
  if (db)
  {
    /*
      If the database is different from the one of the previous statement, we
      need to print the "use" command, and we update the last_db.
      But if commented, the "use" is going to be commented so we should not
      update the last_db.
    */
    if ((different_db= memcmp(print_event_info->db, db, db_len + 1)) &&
        !commented)
      memcpy(print_event_info->db, db, db_len + 1);
  }
  
  if (db && db[0] && different_db)
  {
#ifdef MYSQL_SERVER
    id_len= my_strmov_quoted_identifier(this->thd, str_buf, db, 0);
#else
    id_len= my_strmov_quoted_identifier(str_buf, db);
#endif
    str_buf[id_len]= '\0';
    my_b_printf(head, "%suse %s%s\n",
                commented ? "# " : "", str_buf, print_event_info->delimiter);
  }
  if (flags & LOG_EVENT_THREAD_SPECIFIC_F)
    my_b_printf(head,"%sSET @@session.pseudo_thread_id=%lu%s\n",
            commented ? "# " : "", (ulong)thread_id,
            print_event_info->delimiter);
  my_b_printf(head, "%sLOAD DATA ",
              commented ? "# " : "");
  if (check_fname_outside_temp_buf())
    my_b_printf(head, "LOCAL ");
  my_b_printf(head, "INFILE '%-*s' ", fname_len, fname);

  if (sql_ex.opt_flags & REPLACE_FLAG)
    my_b_printf(head,"REPLACE ");
  else if (sql_ex.opt_flags & IGNORE_FLAG)
    my_b_printf(head,"IGNORE ");

#ifdef MYSQL_SERVER
    id_len= my_strmov_quoted_identifier(this->thd, str_buf, table_name, 0);
#else
    id_len= my_strmov_quoted_identifier(str_buf, table_name);
#endif
  str_buf[id_len]= '\0';
  my_b_printf(head, "INTO TABLE %s", str_buf);

  my_b_printf(head, " FIELDS TERMINATED BY ");
  pretty_print_str(head, sql_ex.field_term, sql_ex.field_term_len);

  if (sql_ex.opt_flags & OPT_ENCLOSED_FLAG)
    my_b_printf(head," OPTIONALLY ");
  my_b_printf(head, " ENCLOSED BY ");
  pretty_print_str(head, sql_ex.enclosed, sql_ex.enclosed_len);
     
  my_b_printf(head, " ESCAPED BY ");
  pretty_print_str(head, sql_ex.escaped, sql_ex.escaped_len);
     
  my_b_printf(head," LINES TERMINATED BY ");
  pretty_print_str(head, sql_ex.line_term, sql_ex.line_term_len);


  if (sql_ex.line_start)
  {
    my_b_printf(head," STARTING BY ");
    pretty_print_str(head, sql_ex.line_start, sql_ex.line_start_len);
  }
  if ((long) skip_lines > 0)
    my_b_printf(head, " IGNORE %ld LINES", (long) skip_lines);

  if (num_fields)
  {
    uint i;
    const char* field = fields;
    my_b_printf(head, " (");
    for (i = 0; i < num_fields; i++)
    {
      if (i)
        my_b_printf(head, ",");
      id_len= my_strmov_quoted_identifier((char *) str_buf, field);
      str_buf[id_len]= '\0';
      my_b_printf(head, "%s", str_buf);

      field += field_lens[i]  + 1;
    }
    my_b_printf(head, ")");
  }

  my_b_printf(head, "%s\n", print_event_info->delimiter);
  DBUG_VOID_RETURN;
}
#endif /* MYSQL_CLIENT */

#ifndef MYSQL_CLIENT

/**
  Load_log_event::set_fields()

  @note
    This function can not use the member variable 
    for the database, since LOAD DATA INFILE on the slave
    can be for a different database than the current one.
    This is the reason for the affected_db argument to this method.
*/

void Load_log_event::set_fields(const char* affected_db, 
				List<Item> &field_list,
                                Name_resolution_context *context)
{
  uint i;
  const char* field = fields;
  for (i= 0; i < num_fields; i++)
  {
    field_list.push_back(new Item_field(context,
                                        affected_db, table_name, field));
    field+= field_lens[i]  + 1;
  }
}
#endif /* !MYSQL_CLIENT */


#if defined(HAVE_REPLICATION) && !defined(MYSQL_CLIENT)
/**
  Does the data loading job when executing a LOAD DATA on the slave.

  @param net
  @param rli
  @param use_rli_only_for_errors     If set to 1, rli is provided to
                                     Load_log_event::exec_event only for this
                                     function to have rli->get_rpl_log_name and
                                     rli->last_slave_error, both being used by
                                     error reports. rli's position advancing
                                     is skipped (done by the caller which is
                                     Execute_load_log_event::exec_event).
                                     If set to 0, rli is provided for full use,
                                     i.e. for error reports and position
                                     advancing.

  @todo
    fix this; this can be done by testing rules in
    Create_file_log_event::exec_event() and then discarding Append_block and
    al.
  @todo
    this is a bug - this needs to be moved to the I/O thread

  @retval
    0           Success
  @retval
    1           Failure
*/

int Load_log_event::do_apply_event(NET* net, Relay_log_info const *rli,
                                   bool use_rli_only_for_errors)
{
  DBUG_ASSERT(thd->query().str == NULL);
  thd->reset_query();                    // Should not be needed
  set_thd_db(thd, db, db_len);
  thd->is_slave_error= 0;
  clear_all_errors(thd, const_cast<Relay_log_info*>(rli));

  /* see Query_log_event::do_apply_event() and BUG#13360 */
  DBUG_ASSERT(!rli->m_table_map.count());
  /*
    Usually lex_start() is called by mysql_parse(), but we need it here
    as the present method does not call mysql_parse().
  */
  lex_start(thd);
  thd->lex->local_file= local_fname;
  mysql_reset_thd_for_next_command(thd);

  if (!use_rli_only_for_errors)
  {
    /*
      Saved for InnoDB, see comment in
      Query_log_event::do_apply_event()
    */
    const_cast<Relay_log_info*>(rli)->set_future_group_master_log_pos(log_pos);
    DBUG_PRINT("info", ("log_pos: %lu", (ulong) log_pos));
  }
 
   /*
    We test replicate_*_db rules. Note that we have already prepared
    the file to load, even if we are going to ignore and delete it
    now. So it is possible that we did a lot of disk writes for
    nothing. In other words, a big LOAD DATA INFILE on the master will
    still consume a lot of space on the slave (space in the relay log
    + space of temp files: twice the space of the file to load...)
    even if it will finally be ignored.  TODO: fix this; this can be
    done by testing rules in Create_file_log_event::do_apply_event()
    and then discarding Append_block and al. Another way is do the
    filtering in the I/O thread (more efficient: no disk writes at
    all).


    Note:   We do not need to execute reset_one_shot_variables() if this
            db_ok() test fails.
    Reason: The db stored in binlog events is the same for SET and for
            its companion query.  If the SET is ignored because of
            db_ok(), the companion query will also be ignored, and if
            the companion query is ignored in the db_ok() test of
            ::do_apply_event(), then the companion SET also have so
            we don't need to reset_one_shot_variables().
  */
  if (rpl_filter->db_ok(thd->db))
  {
    thd->set_time(&when);
    thd->set_query_id(next_query_id());
    DBUG_ASSERT(!thd->get_stmt_da()->is_set());

    TABLE_LIST tables;
    char table_buf[NAME_LEN + 1];
    my_stpcpy(table_buf, table_name);
    if (lower_case_table_names)
      my_casedn_str(system_charset_info, table_buf);
    tables.init_one_table(thd->strmake(thd->db, thd->db_length),
                          thd->db_length,
                          table_buf, strlen(table_buf),
                          table_buf, TL_WRITE);
    tables.updating= 1;

    // the table will be opened in mysql_load    
    if (rpl_filter->is_on() && !rpl_filter->tables_ok(thd->db, &tables))
    {
      // TODO: this is a bug - this needs to be moved to the I/O thread
      if (net)
        skip_load_data_infile(net);
    }
    else
    {
      char llbuff[22];
      char *end;
      enum enum_duplicates handle_dup;
      bool ignore= 0;
      char *load_data_query;

      /*
        Forge LOAD DATA INFILE query which will be used in SHOW PROCESS LIST
        and written to slave's binlog if binlogging is on.
      */
      if (!(load_data_query= (char *)thd->alloc(get_query_buffer_length() + 1)))
      {
        /*
          This will set thd->fatal_error in case of OOM. So we surely will notice
          that something is wrong.
        */
        goto error;
      }

      print_query(FALSE, NULL, load_data_query, &end, NULL, NULL);
      *end= 0;
      thd->set_query(load_data_query, static_cast<size_t>(end - load_data_query));

      if (sql_ex.opt_flags & REPLACE_FLAG)
        handle_dup= DUP_REPLACE;
      else if (sql_ex.opt_flags & IGNORE_FLAG)
      {
        ignore= 1;
        handle_dup= DUP_ERROR;
      }
      else
      {
        /*
          When replication is running fine, if it was DUP_ERROR on the
          master then we could choose IGNORE here, because if DUP_ERROR
          suceeded on master, and data is identical on the master and slave,
          then there should be no uniqueness errors on slave, so IGNORE is
          the same as DUP_ERROR. But in the unlikely case of uniqueness errors
          (because the data on the master and slave happen to be different
          (user error or bug), we want LOAD DATA to print an error message on
          the slave to discover the problem.

          If reading from net (a 3.23 master), mysql_load() will change this
          to IGNORE.
        */
        handle_dup= DUP_ERROR;
      }
      /*
        We need to set thd->lex->sql_command and thd->lex->duplicates
        since InnoDB tests these variables to decide if this is a LOAD
        DATA ... REPLACE INTO ... statement even though mysql_parse()
        is not called.  This is not needed in 5.0 since there the LOAD
        DATA ... statement is replicated using mysql_parse(), which
        sets the thd->lex fields correctly.
      */
      thd->lex->sql_command= SQLCOM_LOAD;
      thd->lex->duplicates= handle_dup;

      sql_exchange ex((char*)fname, sql_ex.opt_flags & DUMPFILE_FLAG);
      String field_term(sql_ex.field_term,sql_ex.field_term_len,log_cs);
      String enclosed(sql_ex.enclosed,sql_ex.enclosed_len,log_cs);
      String line_term(sql_ex.line_term,sql_ex.line_term_len,log_cs);
      String line_start(sql_ex.line_start,sql_ex.line_start_len,log_cs);
      String escaped(sql_ex.escaped,sql_ex.escaped_len, log_cs);
      const String empty_str("", 0, log_cs);
      ex.field_term= &field_term;
      ex.enclosed= &enclosed;
      ex.line_term= &line_term;
      ex.line_start= &line_start;
      ex.escaped= &escaped;

      ex.opt_enclosed = (sql_ex.opt_flags & OPT_ENCLOSED_FLAG);
      if (sql_ex.empty_flags & FIELD_TERM_EMPTY)
        ex.field_term= &empty_str;

      ex.skip_lines = skip_lines;
      List<Item> field_list;
      thd->lex->select_lex->context.resolve_in_table_list_only(&tables);
      set_fields(tables.db, field_list, &thd->lex->select_lex->context);
      thd->variables.pseudo_thread_id= thread_id;
      if (net)
      {
        // mysql_load will use thd->net to read the file
        thd->net.vio = net->vio;
        // Make sure the client does not get confused about the packet sequence
        thd->net.pkt_nr = net->pkt_nr;
      }
      /*
        It is safe to use tmp_list twice because we are not going to
        update it inside mysql_load().
      */
      List<Item> tmp_list;
      if (open_temporary_tables(thd, &tables) ||
          mysql_load(thd, &ex, &tables, field_list, tmp_list, tmp_list,
                     handle_dup, ignore, net != 0))
        thd->is_slave_error= 1;
      if (thd->cuted_fields)
      {
        /* log_pos is the position of the LOAD event in the master log */
        sql_print_warning("Slave: load data infile on table '%s' at "
                          "log position %s in log '%s' produced %ld "
                          "warning(s). Default database: '%s'",
                          (char*) table_name,
                          llstr(log_pos,llbuff),
                          const_cast<Relay_log_info*>(rli)->get_rpl_log_name(),
                          (ulong) thd->cuted_fields,
                          print_slave_db_safe(thd->db));
      }
      if (net)
        net->pkt_nr= thd->net.pkt_nr;
    }
  }
  else
  {
    /*
      We will just ask the master to send us /dev/null if we do not
      want to load the data.
      TODO: this a bug - needs to be done in I/O thread
    */
    if (net)
      skip_load_data_infile(net);
  }

error:
  thd->net.vio = 0; 
  const char *remember_db= thd->db;
  thd->catalog= 0;
  thd->set_db(NULL, 0);                   /* will free the current database */
  thd->reset_query();
  thd->get_stmt_da()->set_overwrite_status(true);
  thd->is_error() ? trans_rollback_stmt(thd) : trans_commit_stmt(thd);
  thd->get_stmt_da()->set_overwrite_status(false);
  close_thread_tables(thd);
  /*
    - If transaction rollback was requested due to deadlock
      perform it and release metadata locks.
    - If inside a multi-statement transaction,
    defer the release of metadata locks until the current
    transaction is either committed or rolled back. This prevents
    other statements from modifying the table for the entire
    duration of this transaction.  This provides commit ordering
    and guarantees serializability across multiple transactions.
    - If in autocommit mode, or outside a transactional context,
    automatically release metadata locks of the current statement.
  */
  if (thd->transaction_rollback_request)
  {
    trans_rollback_implicit(thd);
    thd->mdl_context.release_transactional_locks();
  }
  else if (! thd->in_multi_stmt_transaction_mode())
    thd->mdl_context.release_transactional_locks();
  else
    thd->mdl_context.release_statement_locks();

  DBUG_EXECUTE_IF("LOAD_DATA_INFILE_has_fatal_error",
                  thd->is_slave_error= 0; thd->is_fatal_error= 1;);

  if (thd->is_slave_error)
  {
    /* this err/sql_errno code is copy-paste from net_send_error() */
    const char *err;
    int sql_errno;
    if (thd->is_error())
    {
      err= thd->get_stmt_da()->message_text();
      sql_errno= thd->get_stmt_da()->mysql_errno();
    }
    else
    {
      sql_errno=ER_UNKNOWN_ERROR;
      err=ER(sql_errno);       
    }
    rli->report(ERROR_LEVEL, sql_errno,"\
Error '%s' running LOAD DATA INFILE on table '%s'. Default database: '%s'",
                    err, (char*)table_name, print_slave_db_safe(remember_db));
    free_root(thd->mem_root,MYF(MY_KEEP_PREALLOC));
    return 1;
  }
  free_root(thd->mem_root,MYF(MY_KEEP_PREALLOC));

  if (thd->is_fatal_error)
  {
    char buf[256];
    my_snprintf(buf, sizeof(buf),
                "Running LOAD DATA INFILE on table '%-.64s'."
                " Default database: '%-.64s'",
                (char*)table_name,
                print_slave_db_safe(remember_db));

    rli->report(ERROR_LEVEL, ER_SLAVE_FATAL_ERROR,
                ER(ER_SLAVE_FATAL_ERROR), buf);
    return 1;
  }

  return ( use_rli_only_for_errors ? 0 : Log_event::do_apply_event(rli) ); 
}
#endif


/**************************************************************************
  Rotate_log_event methods
**************************************************************************/

/*
  Rotate_log_event::pack_info()
*/

#if defined(HAVE_REPLICATION) && !defined(MYSQL_CLIENT)
int Rotate_log_event::pack_info(Protocol *protocol)
{
  char buf1[256], buf[22];
  String tmp(buf1, sizeof(buf1), log_cs);
  tmp.length(0);
  tmp.append(new_log_ident, ident_len);
  tmp.append(STRING_WITH_LEN(";pos="));
  tmp.append(llstr(pos,buf));
  protocol->store(tmp.ptr(), tmp.length(), &my_charset_bin);
  return 0;
}
#endif


/*
  Rotate_log_event::print()
*/

#ifdef MYSQL_CLIENT
void Rotate_log_event::print(FILE* file, PRINT_EVENT_INFO* print_event_info)
{
  char buf[22];
  IO_CACHE *const head= &print_event_info->head_cache;

  if (print_event_info->short_form)
    return;
  print_header(head, print_event_info, FALSE);
  my_b_printf(head, "\tRotate to ");
  if (new_log_ident)
    my_b_write(head, (uchar*) new_log_ident, (uint)ident_len);
  my_b_printf(head, "  pos: %s\n", llstr(pos, buf));
}
#endif /* MYSQL_CLIENT */



/*
  Rotate_log_event::Rotate_log_event() (2 constructors)
*/


#ifndef MYSQL_CLIENT
Rotate_log_event::Rotate_log_event(const char* new_log_ident_arg,
                                   uint ident_len_arg, ulonglong pos_arg,
                                   uint flags_arg)
  :Log_event(Log_event::EVENT_NO_CACHE, Log_event::EVENT_IMMEDIATE_LOGGING),
   new_log_ident(new_log_ident_arg), pos(pos_arg),ident_len(ident_len_arg ?
   ident_len_arg : (uint) strlen(new_log_ident_arg)), flags(flags_arg)
{
#ifndef DBUG_OFF
  char buff[22];
  DBUG_ENTER("Rotate_log_event::Rotate_log_event(...,flags)");
  DBUG_PRINT("enter",("new_log_ident: %s  pos: %s  flags: %lu", new_log_ident_arg,
                      llstr(pos_arg, buff), (ulong) flags));
#endif
  if (flags & DUP_NAME)
    new_log_ident= my_strndup(key_memory_log_event,
                              new_log_ident_arg, ident_len, MYF(MY_WME));
  if (flags & RELAY_LOG)
    set_relay_log_event();
  DBUG_VOID_RETURN;
}
#endif


Rotate_log_event::Rotate_log_event(const char* buf, uint event_len,
                                   const Format_description_log_event* description_event)
  :Log_event(buf, description_event) ,new_log_ident(0), flags(DUP_NAME)
{
  DBUG_ENTER("Rotate_log_event::Rotate_log_event(char*,...)");
  // The caller will ensure that event_len is what we have at EVENT_LEN_OFFSET
  uint8 header_size= description_event->common_header_len;
  uint8 post_header_len= description_event->post_header_len[ROTATE_EVENT-1];
  uint ident_offset;
  if (event_len < header_size)
    DBUG_VOID_RETURN;
  buf += header_size;
  pos = post_header_len ? uint8korr(buf + R_POS_OFFSET) : 4;
  ident_len = (uint)(event_len -
                     (header_size+post_header_len)); 
  ident_offset = post_header_len; 
  set_if_smaller(ident_len,FN_REFLEN-1);
  new_log_ident= my_strndup(key_memory_log_event,
                            buf + ident_offset, (uint) ident_len, MYF(MY_WME));
  DBUG_PRINT("debug", ("new_log_ident: '%s'", new_log_ident));
  DBUG_VOID_RETURN;
}


/*
  Rotate_log_event::write()
*/

#ifndef MYSQL_CLIENT
bool Rotate_log_event::write(IO_CACHE* file)
{
  char buf[ROTATE_HEADER_LEN];
  int8store(buf + R_POS_OFFSET, pos);
  return (write_header(file, ROTATE_HEADER_LEN + ident_len) || 
          wrapper_my_b_safe_write(file, (uchar*) buf, ROTATE_HEADER_LEN) ||
          wrapper_my_b_safe_write(file, (uchar*) new_log_ident,
                                     (uint) ident_len) ||
          write_footer(file));
}
#endif


#if defined(HAVE_REPLICATION) && !defined(MYSQL_CLIENT)

/*
  Got a rotate log event from the master.

  This is mainly used so that we can later figure out the logname and
  position for the master.

  We can't rotate the slave's BINlog as this will cause infinitive rotations
  in a A -> B -> A setup.
  The NOTES below is a wrong comment which will disappear when 4.1 is merged.

  This must only be called from the Slave SQL thread, since it calls
  flush_relay_log_info().

  @retval
    0	ok
*/
int Rotate_log_event::do_update_pos(Relay_log_info *rli)
{
  int error= 0;
  DBUG_ENTER("Rotate_log_event::do_update_pos");
#ifndef DBUG_OFF
  char buf[32];
#endif

  DBUG_PRINT("info", ("server_id=%lu; ::server_id=%lu",
                      (ulong) this->server_id, (ulong) ::server_id));
  DBUG_PRINT("info", ("new_log_ident: %s", this->new_log_ident));
  DBUG_PRINT("info", ("pos: %s", llstr(this->pos, buf)));

  /*
    If we are in a transaction or in a group: the only normal case is
    when the I/O thread was copying a big transaction, then it was
    stopped and restarted: we have this in the relay log:

    BEGIN
    ...
    ROTATE (a fake one)
    ...
    COMMIT or ROLLBACK

    In that case, we don't want to touch the coordinates which
    correspond to the beginning of the transaction.  Starting from
    5.0.0, there also are some rotates from the slave itself, in the
    relay log, which shall not change the group positions.
  */
  if ((server_id != ::server_id || rli->replicate_same_server_id) &&
      !is_relay_log_event() &&
      ((!rli->is_parallel_exec() && !rli->is_in_group()) ||
       rli->mts_group_status != Relay_log_info::MTS_IN_GROUP))
  {
    if (!is_mts_db_partitioned(rli) && server_id != ::server_id && log_pos )
    {
      // force the coordinator to start a new group.
      static_cast<Mts_submode_logical_clock*>
        (rli->current_mts_submode)->start_new_group();
    }
    if (rli->is_parallel_exec())
    {
      /*
        Rotate events are special events that are handled as a
        synchronization point. For that reason, the checkpoint
        routine is being called here.
      */
      if ((error= mts_checkpoint_routine(rli, 0, false,
                                         true/*need_data_lock=true*/)))
        goto err;
    }

    mysql_mutex_lock(&rli->data_lock);
    DBUG_PRINT("info", ("old group_master_log_name: '%s'  "
                        "old group_master_log_pos: %lu",
                        rli->get_group_master_log_name(),
                        (ulong) rli->get_group_master_log_pos()));

    memcpy((void *)rli->get_group_master_log_name(),
           new_log_ident, ident_len + 1);
    rli->notify_group_master_log_name_update();
    if ((error= rli->inc_group_relay_log_pos(pos,
                                             false/*need_data_lock=false*/)))
    {
      mysql_mutex_unlock(&rli->data_lock);
      goto err;
    }

    DBUG_PRINT("info", ("new group_master_log_name: '%s'  "
                        "new group_master_log_pos: %lu",
                        rli->get_group_master_log_name(),
                        (ulong) rli->get_group_master_log_pos()));
    mysql_mutex_unlock(&rli->data_lock);
    if (rli->is_parallel_exec())
      rli->reset_notified_checkpoint(0, when.tv_sec + (time_t) exec_time,
                                     true/*need_data_lock=true*/);

    /*
      Reset thd->variables.option_bits and sql_mode etc, because this could be the signal of
      a master's downgrade from 5.0 to 4.0.
      However, no need to reset rli_description_event: indeed, if the next
      master is 5.0 (even 5.0.1) we will soon get a Format_desc; if the next
      master is 4.0 then the events are in the slave's format (conversion).
    */
    set_slave_thread_options(thd);
    set_slave_thread_default_charset(thd, rli);
    thd->variables.sql_mode= global_system_variables.sql_mode;
    thd->variables.auto_increment_increment=
      thd->variables.auto_increment_offset= 1;
  }
  else
    rli->inc_event_relay_log_pos();

err:
  DBUG_RETURN(error);
}


Log_event::enum_skip_reason
Rotate_log_event::do_shall_skip(Relay_log_info *rli)
{
  enum_skip_reason reason= Log_event::do_shall_skip(rli);

  switch (reason) {
  case Log_event::EVENT_SKIP_NOT:
  case Log_event::EVENT_SKIP_COUNT:
    return Log_event::EVENT_SKIP_NOT;

  case Log_event::EVENT_SKIP_IGNORE:
    return Log_event::EVENT_SKIP_IGNORE;
  }
  DBUG_ASSERT(0);
  return Log_event::EVENT_SKIP_NOT;             // To keep compiler happy
}

#endif


/**************************************************************************
	Intvar_log_event methods
**************************************************************************/

/*
  Intvar_log_event::pack_info()
*/

#if defined(HAVE_REPLICATION) && !defined(MYSQL_CLIENT)
int Intvar_log_event::pack_info(Protocol *protocol)
{
  char buf[256], *pos;
  pos= strmake(buf, get_var_type_name(), sizeof(buf)-23);
  *pos++= '=';
  pos= longlong10_to_str(val, pos, -10);
  protocol->store(buf, (uint) (pos-buf), &my_charset_bin);
  return 0;
}
#endif


/*
  Intvar_log_event::Intvar_log_event()
*/

Intvar_log_event::Intvar_log_event(const char* buf,
                                   const Format_description_log_event* description_event)
  :Log_event(buf, description_event)
{
  /* The Post-Header is empty. The Varible Data part begins immediately. */
  buf+= description_event->common_header_len +
    description_event->post_header_len[INTVAR_EVENT-1];
  type= buf[I_TYPE_OFFSET];
  val= uint8korr(buf+I_VAL_OFFSET);
}


/*
  Intvar_log_event::get_var_type_name()
*/

const char* Intvar_log_event::get_var_type_name()
{
  switch(type) {
  case LAST_INSERT_ID_EVENT: return "LAST_INSERT_ID";
  case INSERT_ID_EVENT: return "INSERT_ID";
  default: /* impossible */ return "UNKNOWN";
  }
}


/*
  Intvar_log_event::write()
*/

#ifndef MYSQL_CLIENT
bool Intvar_log_event::write(IO_CACHE* file)
{
  uchar buf[9];
  buf[I_TYPE_OFFSET]= (uchar) type;
  int8store(buf + I_VAL_OFFSET, val);
  return (write_header(file, sizeof(buf)) ||
          wrapper_my_b_safe_write(file, buf, sizeof(buf)) ||
	  write_footer(file));
}
#endif


/*
  Intvar_log_event::print()
*/

#ifdef MYSQL_CLIENT
void Intvar_log_event::print(FILE* file, PRINT_EVENT_INFO* print_event_info)
{
  char llbuff[22];
  const char *msg;
  LINT_INIT(msg);
  IO_CACHE *const head= &print_event_info->head_cache;

  if (!print_event_info->short_form)
  {
    print_header(head, print_event_info, FALSE);
    my_b_printf(head, "\tIntvar\n");
  }

  my_b_printf(head, "SET ");
  switch (type) {
  case LAST_INSERT_ID_EVENT:
    msg="LAST_INSERT_ID";
    break;
  case INSERT_ID_EVENT:
    msg="INSERT_ID";
    break;
  case INVALID_INT_EVENT:
  default: // cannot happen
    msg="INVALID_INT";
    break;
  }
  my_b_printf(head, "%s=%s%s\n",
              msg, llstr(val,llbuff), print_event_info->delimiter);
}
#endif


#if defined(HAVE_REPLICATION)&& !defined(MYSQL_CLIENT)

/*
  Intvar_log_event::do_apply_event()
*/

int Intvar_log_event::do_apply_event(Relay_log_info const *rli)
{
  /*
    We are now in a statement until the associated query log event has
    been processed.
   */
  const_cast<Relay_log_info*>(rli)->set_flag(Relay_log_info::IN_STMT);

  if (rli->deferred_events_collecting)
    return rli->deferred_events->add(this);

  switch (type) {
  case LAST_INSERT_ID_EVENT:
    thd->first_successful_insert_id_in_prev_stmt= val;
    break;
  case INSERT_ID_EVENT:
    thd->force_one_auto_inc_interval(val);
    break;
  }
  return 0;
}

int Intvar_log_event::do_update_pos(Relay_log_info *rli)
{
  rli->inc_event_relay_log_pos();
  return 0;
}


Log_event::enum_skip_reason
Intvar_log_event::do_shall_skip(Relay_log_info *rli)
{
  /*
    It is a common error to set the slave skip counter to 1 instead of
    2 when recovering from an insert which used a auto increment,
    rand, or user var.  Therefore, if the slave skip counter is 1, we
    just say that this event should be skipped by ignoring it, meaning
    that we do not change the value of the slave skip counter since it
    will be decreased by the following insert event.
  */
  return continue_group(rli);
}

#endif


/**************************************************************************
  Rand_log_event methods
**************************************************************************/

#if defined(HAVE_REPLICATION) && !defined(MYSQL_CLIENT)
int Rand_log_event::pack_info(Protocol *protocol)
{
  char buf1[256], *pos;
  pos= my_stpcpy(buf1,"rand_seed1=");
  pos= int10_to_str((long) seed1, pos, 10);
  pos= my_stpcpy(pos, ",rand_seed2=");
  pos= int10_to_str((long) seed2, pos, 10);
  protocol->store(buf1, (uint) (pos-buf1), &my_charset_bin);
  return 0;
}
#endif


Rand_log_event::Rand_log_event(const char* buf,
                               const Format_description_log_event* description_event)
  :Log_event(buf, description_event)
{
  /* The Post-Header is empty. The Variable Data part begins immediately. */
  buf+= description_event->common_header_len +
    description_event->post_header_len[RAND_EVENT-1];
  seed1= uint8korr(buf+RAND_SEED1_OFFSET);
  seed2= uint8korr(buf+RAND_SEED2_OFFSET);
}


#ifndef MYSQL_CLIENT
bool Rand_log_event::write(IO_CACHE* file)
{
  uchar buf[16];
  int8store(buf + RAND_SEED1_OFFSET, seed1);
  int8store(buf + RAND_SEED2_OFFSET, seed2);
  return (write_header(file, sizeof(buf)) ||
          wrapper_my_b_safe_write(file, buf, sizeof(buf)) ||
	  write_footer(file));
}
#endif


#ifdef MYSQL_CLIENT
void Rand_log_event::print(FILE* file, PRINT_EVENT_INFO* print_event_info)
{
  IO_CACHE *const head= &print_event_info->head_cache;

  char llbuff[22],llbuff2[22];
  if (!print_event_info->short_form)
  {
    print_header(head, print_event_info, FALSE);
    my_b_printf(head, "\tRand\n");
  }
  my_b_printf(head, "SET @@RAND_SEED1=%s, @@RAND_SEED2=%s%s\n",
              llstr(seed1, llbuff),llstr(seed2, llbuff2),
              print_event_info->delimiter);
}
#endif /* MYSQL_CLIENT */


#if defined(HAVE_REPLICATION) && !defined(MYSQL_CLIENT)
int Rand_log_event::do_apply_event(Relay_log_info const *rli)
{
  /*
    We are now in a statement until the associated query log event has
    been processed.
   */
  const_cast<Relay_log_info*>(rli)->set_flag(Relay_log_info::IN_STMT);

  if (rli->deferred_events_collecting)
    return rli->deferred_events->add(this);

  thd->rand.seed1= (ulong) seed1;
  thd->rand.seed2= (ulong) seed2;
  return 0;
}

int Rand_log_event::do_update_pos(Relay_log_info *rli)
{
  rli->inc_event_relay_log_pos();
  return 0;
}


Log_event::enum_skip_reason
Rand_log_event::do_shall_skip(Relay_log_info *rli)
{
  /*
    It is a common error to set the slave skip counter to 1 instead of
    2 when recovering from an insert which used a auto increment,
    rand, or user var.  Therefore, if the slave skip counter is 1, we
    just say that this event should be skipped by ignoring it, meaning
    that we do not change the value of the slave skip counter since it
    will be decreased by the following insert event.
  */
  return continue_group(rli);
}

/**
   Exec deferred Int-, Rand- and User- var events prefixing
   a Query-log-event event.

   @param thd THD handle

   @return false on success, true if a failure in an event applying occurred.
*/
bool slave_execute_deferred_events(THD *thd)
{
  bool res= false;
  Relay_log_info *rli= thd->rli_slave;

  DBUG_ASSERT(rli && (!rli->deferred_events_collecting || rli->deferred_events));

  if (!rli->deferred_events_collecting || rli->deferred_events->is_empty())
    return res;

  res= rli->deferred_events->execute(rli);
  rli->deferred_events->rewind();
  return res;
}

#endif /* !MYSQL_CLIENT */


/**************************************************************************
  Xid_log_event methods
**************************************************************************/

#if defined(HAVE_REPLICATION) && !defined(MYSQL_CLIENT)
int Xid_log_event::pack_info(Protocol *protocol)
{
  char buf[128], *pos;
  pos= my_stpcpy(buf, "COMMIT /* xid=");
  pos= longlong10_to_str(xid, pos, 10);
  pos= my_stpcpy(pos, " */");
  protocol->store(buf, (uint) (pos-buf), &my_charset_bin);
  return 0;
}
#endif

/**
  @note
  It's ok not to use int8store here,
  as long as xid_t::set(ulonglong) and
  xid_t::get_my_xid doesn't do it either.
  We don't care about actual values of xids as long as
  identical numbers compare identically
*/

Xid_log_event::
Xid_log_event(const char* buf,
              const Format_description_log_event *description_event)
  :Log_event(buf, description_event)
{
  /* The Post-Header is empty. The Variable Data part begins immediately. */
  buf+= description_event->common_header_len +
    description_event->post_header_len[XID_EVENT-1];
  memcpy((char*) &xid, buf, sizeof(xid));
}


#ifndef MYSQL_CLIENT
bool Xid_log_event::write(IO_CACHE* file)
{
  DBUG_EXECUTE_IF("do_not_write_xid", return 0;);
  return (write_header(file, sizeof(xid)) ||
	  wrapper_my_b_safe_write(file, (uchar*) &xid, sizeof(xid)) ||
	  write_footer(file));
}
#endif


#ifdef MYSQL_CLIENT
void Xid_log_event::print(FILE* file, PRINT_EVENT_INFO* print_event_info)
{
  IO_CACHE *const head= &print_event_info->head_cache;

  if (!print_event_info->short_form)
  {
    char buf[64];
    longlong10_to_str(xid, buf, 10);

    print_header(head, print_event_info, FALSE);
    my_b_printf(head, "\tXid = %s\n", buf);
  }
  my_b_printf(head, "COMMIT%s\n", print_event_info->delimiter);
}
#endif /* MYSQL_CLIENT */


#if defined(HAVE_REPLICATION) && !defined(MYSQL_CLIENT)
/**
   The methods combines few commit actions to make it useable
   as in the single- so multi- threaded case.

   @param  thd_arg a pointer to THD handle
   @return false  as success and
           true   as an error 
*/

bool Xid_log_event::do_commit(THD *thd_arg)
{
  DBUG_EXECUTE_IF("dbug.reached_commit",
                  {DBUG_SET("+d,dbug.enabled_commit");});
  bool error= trans_commit(thd_arg); /* Automatically rolls back on error. */
  DBUG_EXECUTE_IF("crash_after_apply", 
                  sql_print_information("Crashing crash_after_apply.");
                  DBUG_SUICIDE(););
  thd_arg->mdl_context.release_transactional_locks();

  if (thd_arg->variables.gtid_next.type == GTID_GROUP &&
      thd_arg->owned_gtid.sidno != 0)
  {
    // GTID logging and cleanup runs regardless of the current res
    error |= gtid_empty_group_log_and_cleanup(thd_arg);
  }

  /*
    Increment the global status commit count variable
  */
  if (!error)
    thd_arg->status_var.com_stat[SQLCOM_COMMIT]++;

  return error;
}

/**
   Worker commits Xid transaction and in case of its transactional
   info table marks the current group as done in the Coordnator's 
   Group Assigned Queue.

   @return zero as success or non-zero as an error 
*/
int Xid_log_event::do_apply_event_worker(Slave_worker *w)
{
  int error= 0;
  Slave_committed_queue *coordinator_gaq= w->c_rli->gaq;

  /* For a slave Xid_log_event is COMMIT */
  query_logger.general_log_print(thd, COM_QUERY,
                                 "COMMIT /* implicit, from Xid_log_event */");

  DBUG_PRINT("mts", ("do_apply group master %s %llu  group relay %s %llu event %s %llu.",
                     w->get_group_master_log_name(),
                     w->get_group_master_log_pos(),
                     w->get_group_relay_log_name(),
                     w->get_group_relay_log_pos(),
                     w->get_event_relay_log_name(),
                     w->get_event_relay_log_pos()));

  DBUG_EXECUTE_IF("crash_before_update_pos",
                  sql_print_information("Crashing crash_before_update_pos.");
                  DBUG_SUICIDE(););

  ulong gaq_idx= mts_group_idx;
  Slave_job_group *ptr_group= coordinator_gaq->get_job_group(gaq_idx);

  if ((error= w->commit_positions(this, ptr_group,
                                  w->c_rli->is_transactional())))
    goto err;

  DBUG_PRINT("mts", ("do_apply group master %s %llu  group relay %s %llu event %s %llu.",
                     w->get_group_master_log_name(),
                     w->get_group_master_log_pos(),
                     w->get_group_relay_log_name(),
                     w->get_group_relay_log_pos(),
                     w->get_event_relay_log_name(),
                     w->get_event_relay_log_pos()));

  DBUG_EXECUTE_IF("crash_after_update_pos_before_apply",
                  sql_print_information("Crashing crash_after_update_pos_before_apply.");
                  DBUG_SUICIDE(););

  error= do_commit(thd);
err:
  return error;
}

int Xid_log_event::do_apply_event(Relay_log_info const *rli)
{
  int error= 0;
  lex_start(thd);
  mysql_reset_thd_for_next_command(thd);
  Relay_log_info *rli_ptr= const_cast<Relay_log_info *>(rli);

  /* For a slave Xid_log_event is COMMIT */
  query_logger.general_log_print(thd, COM_QUERY,
                                 "COMMIT /* implicit, from Xid_log_event */");

  mysql_mutex_lock(&rli_ptr->data_lock);

  DBUG_PRINT("info", ("do_apply group master %s %llu  group relay %s %llu event %s %llu\n",
    rli_ptr->get_group_master_log_name(),
    rli_ptr->get_group_master_log_pos(),
    rli_ptr->get_group_relay_log_name(),
    rli_ptr->get_group_relay_log_pos(),
    rli_ptr->get_event_relay_log_name(),
    rli_ptr->get_event_relay_log_pos()));

  DBUG_EXECUTE_IF("crash_before_update_pos",
                  sql_print_information("Crashing crash_before_update_pos.");
                  DBUG_SUICIDE(););

  /*
    We need to update the positions in here to make it transactional.  
  */
  rli_ptr->inc_event_relay_log_pos();
  rli_ptr->set_group_relay_log_pos(rli_ptr->get_event_relay_log_pos());
  rli_ptr->set_group_relay_log_name(rli_ptr->get_event_relay_log_name());

  rli_ptr->notify_group_relay_log_name_update();

  if (log_pos) // 3.23 binlogs don't have log_posx
    rli_ptr->set_group_master_log_pos(log_pos);
  
  if ((error= rli_ptr->flush_info(rli_ptr->is_transactional())))
    goto err;

  DBUG_PRINT("info", ("do_apply group master %s %llu  group relay %s %llu event %s %llu\n",
    rli_ptr->get_group_master_log_name(),
    rli_ptr->get_group_master_log_pos(),
    rli_ptr->get_group_relay_log_name(),
    rli_ptr->get_group_relay_log_pos(),
    rli_ptr->get_event_relay_log_name(),
    rli_ptr->get_event_relay_log_pos()));

  DBUG_EXECUTE_IF("crash_after_update_pos_before_apply",
                  sql_print_information("Crashing crash_after_update_pos_before_apply.");
                  DBUG_SUICIDE(););

  /**
    Commit operation expects the global transaction state variable 'xa_state'to
    be set to 'XA_NOTR'. In order to simulate commit failure we set
    the 'xa_state' to 'XA_IDLE' so that the commit reports 'ER_XAER_RMFAIL'
    error.
   */
  DBUG_EXECUTE_IF("simulate_commit_failure",
                  {
                    thd->transaction.xid_state.set_state(XID_STATE::XA_IDLE);
                  });
  error= do_commit(thd);
  if(error)
    rli->report(ERROR_LEVEL, thd->get_stmt_da()->mysql_errno(),
                "Error in Xid_log_event: Commit could not be completed, '%s'",
                thd->get_stmt_da()->message_text());
err:
  mysql_cond_broadcast(&rli_ptr->data_cond);
  mysql_mutex_unlock(&rli_ptr->data_lock);

  return error;
}

Log_event::enum_skip_reason
Xid_log_event::do_shall_skip(Relay_log_info *rli)
{
  DBUG_ENTER("Xid_log_event::do_shall_skip");
  if (rli->slave_skip_counter > 0) {
    thd->variables.option_bits&= ~OPTION_BEGIN;
    DBUG_RETURN(Log_event::EVENT_SKIP_COUNT);
  }
  DBUG_RETURN(Log_event::do_shall_skip(rli));
}
#endif /* !MYSQL_CLIENT */


/**************************************************************************
  User_var_log_event methods
**************************************************************************/

#if defined(HAVE_REPLICATION) && !defined(MYSQL_CLIENT)
int User_var_log_event::pack_info(Protocol* protocol)
{
  char *buf= 0;
  char quoted_id[1 + FN_REFLEN * 2 + 2];// quoted identifier
  int id_len= my_strmov_quoted_identifier(this->thd, quoted_id, name, name_len);
  quoted_id[id_len]= '\0';
  uint val_offset= 2 + id_len;
  uint event_len= val_offset;

  if (is_null)
  {
    if (!(buf= (char*) my_malloc(key_memory_log_event,
                                 val_offset + 5, MYF(MY_WME))))
      return 1;
    my_stpcpy(buf + val_offset, "NULL");
    event_len= val_offset + 4;
  }
  else
  {
    switch (type) {
    case REAL_RESULT:
      double real_val;
      float8get(real_val, val);
      if (!(buf= (char*) my_malloc(key_memory_log_event,
                                   val_offset + MY_GCVT_MAX_FIELD_WIDTH + 1,
                                   MYF(MY_WME))))
        return 1;
      event_len+= my_gcvt(real_val, MY_GCVT_ARG_DOUBLE, MY_GCVT_MAX_FIELD_WIDTH,
                          buf + val_offset, NULL);
      break;
    case INT_RESULT:
      if (!(buf= (char*) my_malloc(key_memory_log_event,
                                   val_offset + 22, MYF(MY_WME))))
        return 1;
      event_len= longlong10_to_str(uint8korr(val), buf + val_offset, 
                                   ((flags & User_var_log_event::UNSIGNED_F) ? 
                                    10 : -10))-buf;
      break;
    case DECIMAL_RESULT:
    {
      if (!(buf= (char*) my_malloc(key_memory_log_event,
                                   val_offset + DECIMAL_MAX_STR_LENGTH + 1,
                                   MYF(MY_WME))))
        return 1;
      String str(buf+val_offset, DECIMAL_MAX_STR_LENGTH + 1, &my_charset_bin);
      my_decimal dec;
      binary2my_decimal(E_DEC_FATAL_ERROR, (uchar*) (val+2), &dec, val[0],
                        val[1]);
      my_decimal2string(E_DEC_FATAL_ERROR, &dec, 0, 0, 0, &str);
      event_len= str.length() + val_offset;
      break;
    } 
    case STRING_RESULT:
      /* 15 is for 'COLLATE' and other chars */
      buf= (char*) my_malloc(key_memory_log_event,
                             event_len+val_len*2+1+2*MY_CS_NAME_SIZE+15,
                             MYF(MY_WME));
      CHARSET_INFO *cs;
      if (!buf)
        return 1;
      if (!(cs= get_charset(charset_number, MYF(0))))
      {
        my_stpcpy(buf+val_offset, "???");
        event_len+= 3;
      }
      else
      {
        char *p= strxmov(buf + val_offset, "_", cs->csname, " ", NullS);
        p= str_to_hex(p, val, val_len);
        p= strxmov(p, " COLLATE ", cs->name, NullS);
        event_len= p-buf;
      }
      break;
    case ROW_RESULT:
    default:
      DBUG_ASSERT(1);
      return 1;
    }
  }
  buf[0]= '@';
  memcpy(buf + 1, quoted_id, id_len);
  buf[1 + id_len]= '=';
  protocol->store(buf, event_len, &my_charset_bin);
  my_free(buf);
  return 0;
}
#endif /* !MYSQL_CLIENT */


User_var_log_event::
User_var_log_event(const char* buf, uint event_len,
                   const Format_description_log_event* description_event)
  :Log_event(buf, description_event)
#ifndef MYSQL_CLIENT
  , deferred(false), query_id(0)
#endif
{
  bool error= false;
  const char* buf_start= buf;
  /* The Post-Header is empty. The Variable Data part begins immediately. */
  const char *start= buf;
  buf+= description_event->common_header_len +
    description_event->post_header_len[USER_VAR_EVENT-1];
  name_len= uint4korr(buf);
  name= (char *) buf + UV_NAME_LEN_SIZE;

  /*
    We don't know yet is_null value, so we must assume that name_len
    may have the bigger value possible, is_null= True and there is no
    payload for val, or even that name_len is 0.
  */
  if (!valid_buffer_range<uint>(name_len, buf_start, name,
                                event_len - UV_VAL_IS_NULL))
  {
    error= true;
    goto err;
  }

  buf+= UV_NAME_LEN_SIZE + name_len;
  is_null= (bool) *buf;
  flags= User_var_log_event::UNDEF_F;    // defaults to UNDEF_F
  if (is_null)
  {
    type= STRING_RESULT;
    charset_number= my_charset_bin.number;
    val_len= 0;
    val= 0;  
  }
  else
  {
    if (!valid_buffer_range<uint>(UV_VAL_IS_NULL + UV_VAL_TYPE_SIZE
                                  + UV_CHARSET_NUMBER_SIZE + UV_VAL_LEN_SIZE,
                                  buf_start, buf, event_len))
    {
      error= true;
      goto err;
    }

    type= (Item_result) buf[UV_VAL_IS_NULL];
    charset_number= uint4korr(buf + UV_VAL_IS_NULL + UV_VAL_TYPE_SIZE);
    val_len= uint4korr(buf + UV_VAL_IS_NULL + UV_VAL_TYPE_SIZE +
                       UV_CHARSET_NUMBER_SIZE);
    val= (char *) (buf + UV_VAL_IS_NULL + UV_VAL_TYPE_SIZE +
                   UV_CHARSET_NUMBER_SIZE + UV_VAL_LEN_SIZE);

    if (!valid_buffer_range<uint>(val_len, buf_start, val, event_len))
    {
      error= true;
      goto err;
    }

    /**
      We need to check if this is from an old server
      that did not pack information for flags.
      We do this by checking if there are extra bytes
      after the packed value. If there are we take the
      extra byte and it's value is assumed to contain
      the flags value.

      Old events will not have this extra byte, thence,
      we keep the flags set to UNDEF_F.
    */
    uint bytes_read= ((val + val_len) - start);
#ifndef DBUG_OFF
    bool old_pre_checksum_fd= description_event->is_version_before_checksum();
#endif
    DBUG_ASSERT((bytes_read == data_written -
                 (old_pre_checksum_fd ||
                  (description_event->checksum_alg ==
                   BINLOG_CHECKSUM_ALG_OFF)) ?
                 0 : BINLOG_CHECKSUM_LEN)
                ||
                (bytes_read == data_written -1 -
                 (old_pre_checksum_fd ||
                  (description_event->checksum_alg ==
                   BINLOG_CHECKSUM_ALG_OFF)) ?
                 0 : BINLOG_CHECKSUM_LEN));
    if ((data_written - bytes_read) > 0)
    {
      flags= (uint) *(buf + UV_VAL_IS_NULL + UV_VAL_TYPE_SIZE +
                    UV_CHARSET_NUMBER_SIZE + UV_VAL_LEN_SIZE +
                    val_len);
    }
  }

err:
  if (error)
    name= 0;
}


#ifndef MYSQL_CLIENT
bool User_var_log_event::write(IO_CACHE* file)
{
  char buf[UV_NAME_LEN_SIZE];
  char buf1[UV_VAL_IS_NULL + UV_VAL_TYPE_SIZE + 
	    UV_CHARSET_NUMBER_SIZE + UV_VAL_LEN_SIZE];
  uchar buf2[MY_MAX(8, DECIMAL_MAX_FIELD_SIZE + 2)], *pos= buf2;
  uint unsigned_len= 0;
  uint buf1_length;
  ulong event_length;

  int4store(buf, name_len);
  
  if ((buf1[0]= is_null))
  {
    buf1_length= 1;
    val_len= 0;                                 // Length of 'pos'
  }    
  else
  {
    buf1[1]= type;
    int4store(buf1 + 2, charset_number);

    switch (type) {
    case REAL_RESULT:
      float8store(buf2, *(double*) val);
      break;
    case INT_RESULT:
      int8store(buf2, *(longlong*) val);
      unsigned_len= 1;
      break;
    case DECIMAL_RESULT:
    {
      my_decimal *dec= (my_decimal *)val;
      dec->fix_buffer_pointer();
      buf2[0]= (char)(dec->intg + dec->frac);
      buf2[1]= (char)dec->frac;
      decimal2bin((decimal_t*)val, buf2+2, buf2[0], buf2[1]);
      val_len= decimal_bin_size(buf2[0], buf2[1]) + 2;
      break;
    }
    case STRING_RESULT:
      pos= (uchar*) val;
      break;
    case ROW_RESULT:
    default:
      DBUG_ASSERT(1);
      return 0;
    }
    int4store(buf1 + 2 + UV_CHARSET_NUMBER_SIZE, val_len);
    buf1_length= 10;
  }

  /* Length of the whole event */
  event_length= sizeof(buf)+ name_len + buf1_length + val_len + unsigned_len;

  return (write_header(file, event_length) ||
          wrapper_my_b_safe_write(file, (uchar*) buf, sizeof(buf))   ||
	  wrapper_my_b_safe_write(file, (uchar*) name, name_len)     ||
	  wrapper_my_b_safe_write(file, (uchar*) buf1, buf1_length) ||
	  wrapper_my_b_safe_write(file, pos, val_len) ||
          wrapper_my_b_safe_write(file, &flags, unsigned_len) ||
	  write_footer(file));
}
#endif


/*
  User_var_log_event::print()
*/

#ifdef MYSQL_CLIENT
void User_var_log_event::print(FILE* file, PRINT_EVENT_INFO* print_event_info)
{
  IO_CACHE *const head= &print_event_info->head_cache;
  char quoted_id[1 + NAME_LEN * 2 + 2];// quoted length of the identifier
  char name_id[NAME_LEN];
  int quoted_len= 0;

  if (!print_event_info->short_form)
  {
    print_header(head, print_event_info, FALSE);
    my_b_printf(head, "\tUser_var\n");
  }
  my_stpcpy(name_id, name);
  name_id[name_len]= '\0';
  my_b_printf(head, "SET @");
  quoted_len= my_strmov_quoted_identifier((char *) quoted_id,
                                          (const char *) name_id);
  quoted_id[quoted_len]= '\0';
  my_b_write(head, (uchar*) quoted_id, quoted_len);

  if (is_null)
  {
    my_b_printf(head, ":=NULL%s\n", print_event_info->delimiter);
  }
  else
  {
    switch (type) {
    case REAL_RESULT:
      double real_val;
      char real_buf[FMT_G_BUFSIZE(14)];
      float8get(real_val, val);
      sprintf(real_buf, "%.14g", real_val);
      my_b_printf(head, ":=%s%s\n", real_buf, print_event_info->delimiter);
      break;
    case INT_RESULT:
      char int_buf[22];
      longlong10_to_str(uint8korr(val), int_buf, 
                        ((flags & User_var_log_event::UNSIGNED_F) ? 10 : -10));
      my_b_printf(head, ":=%s%s\n", int_buf, print_event_info->delimiter);
      break;
    case DECIMAL_RESULT:
    {
      char str_buf[200];
      int str_len= sizeof(str_buf) - 1;
      int precision= (int)val[0];
      int scale= (int)val[1];
      decimal_digit_t dec_buf[10];
      decimal_t dec;
      dec.len= 10;
      dec.buf= dec_buf;

      bin2decimal((uchar*) val+2, &dec, precision, scale);
      decimal2string(&dec, str_buf, &str_len, 0, 0, 0);
      str_buf[str_len]= 0;
      my_b_printf(head, ":=%s%s\n", str_buf, print_event_info->delimiter);
      break;
    }
    case STRING_RESULT:
    {
      /*
        Let's express the string in hex. That's the most robust way. If we
        print it in character form instead, we need to escape it with
        character_set_client which we don't know (we will know it in 5.0, but
        in 4.1 we don't know it easily when we are printing
        User_var_log_event). Explanation why we would need to bother with
        character_set_client (quoting Bar):
        > Note, the parser doesn't switch to another unescaping mode after
        > it has met a character set introducer.
        > For example, if an SJIS client says something like:
        > SET @a= _ucs2 \0a\0b'
        > the string constant is still unescaped according to SJIS, not
        > according to UCS2.
      */
      char *hex_str;
      CHARSET_INFO *cs;

      hex_str= (char *)my_malloc(key_memory_log_event,
                                 2*val_len+1+2,MYF(MY_WME)); // 2 hex digits / byte
      if (!hex_str)
        return;
      str_to_hex(hex_str, val, val_len);
      /*
        For proper behaviour when mysqlbinlog|mysql, we need to explicitely
        specify the variable's collation. It will however cause problems when
        people want to mysqlbinlog|mysql into another server not supporting the
        character set. But there's not much to do about this and it's unlikely.
      */
      if (!(cs= get_charset(charset_number, MYF(0))))
        /*
          Generate an unusable command (=> syntax error) is probably the best
          thing we can do here.
        */
        my_b_printf(head, ":=???%s\n", print_event_info->delimiter);
      else
        my_b_printf(head, ":=_%s %s COLLATE `%s`%s\n",
                    cs->csname, hex_str, cs->name,
                    print_event_info->delimiter);
      my_free(hex_str);
    }
      break;
    case ROW_RESULT:
    default:
      DBUG_ASSERT(1);
      return;
    }
  }
}
#endif


/*
  User_var_log_event::do_apply_event()
*/

#if defined(HAVE_REPLICATION) && !defined(MYSQL_CLIENT)
int User_var_log_event::do_apply_event(Relay_log_info const *rli)
{
  Item *it= 0;
  CHARSET_INFO *charset;
  query_id_t sav_query_id= 0; /* memorize orig id when deferred applying */

  if (rli->deferred_events_collecting)
  {
    set_deferred(current_thd->query_id);
    return rli->deferred_events->add(this);
  } else if (is_deferred())
  {
    sav_query_id= current_thd->query_id;
    current_thd->query_id= query_id; /* recreating original time context */
  }

  if (!(charset= get_charset(charset_number, MYF(MY_WME))))
    return 1;
  double real_val;
  longlong int_val;

  /*
    We are now in a statement until the associated query log event has
    been processed.
   */
  const_cast<Relay_log_info*>(rli)->set_flag(Relay_log_info::IN_STMT);

  if (is_null)
  {
    it= new Item_null();
  }
  else
  {
    switch (type) {
    case REAL_RESULT:
      float8get(real_val, val);
      it= new Item_float(real_val, 0);
      val= (char*) &real_val;		// Pointer to value in native format
      val_len= 8;
      break;
    case INT_RESULT:
      int_val= (longlong) uint8korr(val);
      it= new Item_int(int_val);
      val= (char*) &int_val;		// Pointer to value in native format
      val_len= 8;
      break;
    case DECIMAL_RESULT:
    {
      Item_decimal *dec= new Item_decimal((uchar*) val+2, val[0], val[1]);
      it= dec;
      val= (char *)dec->val_decimal(NULL);
      val_len= sizeof(my_decimal);
      break;
    }
    case STRING_RESULT:
      it= new Item_string(val, val_len, charset);
      break;
    case ROW_RESULT:
    default:
      DBUG_ASSERT(1);
      return 0;
    }
  }
  Item_func_set_user_var *e=
    new Item_func_set_user_var(Name_string(name, name_len, false), it, false);
  /*
    Item_func_set_user_var can't substitute something else on its place =>
    0 can be passed as last argument (reference on item)

    Fix_fields() can fail, in which case a call of update_hash() might
    crash the server, so if fix fields fails, we just return with an
    error.
  */
  if (e->fix_fields(thd, 0))
    return 1;

  /*
    A variable can just be considered as a table with
    a single record and with a single column. Thus, like
    a column value, it could always have IMPLICIT derivation.
   */
  e->update_hash(val, val_len, type, charset, DERIVATION_IMPLICIT,
                 (flags & User_var_log_event::UNSIGNED_F));
  if (!is_deferred())
    free_root(thd->mem_root, 0);
  else
    current_thd->query_id= sav_query_id; /* restore current query's context */

  return 0;
}

int User_var_log_event::do_update_pos(Relay_log_info *rli)
{
  rli->inc_event_relay_log_pos();
  return 0;
}

Log_event::enum_skip_reason
User_var_log_event::do_shall_skip(Relay_log_info *rli)
{
  /*
    It is a common error to set the slave skip counter to 1 instead
    of 2 when recovering from an insert which used a auto increment,
    rand, or user var.  Therefore, if the slave skip counter is 1, we
    just say that this event should be skipped by ignoring it, meaning
    that we do not change the value of the slave skip counter since it
    will be decreased by the following insert event.
  */
  return continue_group(rli);
}
#endif /* !MYSQL_CLIENT */


/**************************************************************************
  Unknown_log_event methods
**************************************************************************/

#ifdef HAVE_REPLICATION
#ifdef MYSQL_CLIENT
void Unknown_log_event::print(FILE* file_arg, PRINT_EVENT_INFO* print_event_info)
{
  if (print_event_info->short_form)
    return;
  print_header(&print_event_info->head_cache, print_event_info, FALSE);
  my_b_printf(&print_event_info->head_cache, "\n# %s", "Unknown event\n");
}
#endif  

/**************************************************************************
	Stop_log_event methods
**************************************************************************/

/*
  Stop_log_event::print()
*/

#ifdef MYSQL_CLIENT
void Stop_log_event::print(FILE* file, PRINT_EVENT_INFO* print_event_info)
{
  if (print_event_info->short_form)
    return;

  print_header(&print_event_info->head_cache, print_event_info, FALSE);
  my_b_printf(&print_event_info->head_cache, "\tStop\n");
}
#endif /* MYSQL_CLIENT */


#ifndef MYSQL_CLIENT
/*
  The master stopped.  We used to clean up all temporary tables but
  this is useless as, as the master has shut down properly, it has
  written all DROP TEMPORARY TABLE (prepared statements' deletion is
  TODO only when we binlog prep stmts).  We used to clean up
  slave_load_tmpdir, but this is useless as it has been cleared at the
  end of LOAD DATA INFILE.  So we have nothing to do here.  The place
  were we must do this cleaning is in
  Start_log_event_v3::do_apply_event(), not here. Because if we come
  here, the master was sane.

  This must only be called from the Slave SQL thread, since it calls
  flush_relay_log_info().
*/
int Stop_log_event::do_update_pos(Relay_log_info *rli)
{
  int error_inc= 0;
  int error_flush= 0;
  /*
    We do not want to update master_log pos because we get a rotate event
    before stop, so by now group_master_log_name is set to the next log.
    If we updated it, we will have incorrect master coordinates and this
    could give false triggers in MASTER_POS_WAIT() that we have reached
    the target position when in fact we have not.
    The group position is always unchanged in MTS mode because the event
    is never executed so can't be scheduled to a Worker.
  */
  if ((thd->variables.option_bits & OPTION_BEGIN) || rli->is_parallel_exec())
    rli->inc_event_relay_log_pos();
  else
  {
    error_inc= rli->inc_group_relay_log_pos(0, true/*need_data_lock=true*/);
    error_flush= rli->flush_info(TRUE);
  }
  return (error_inc || error_flush);
}

#endif /* !MYSQL_CLIENT */
#endif /* HAVE_REPLICATION */


/**************************************************************************
	Create_file_log_event methods
**************************************************************************/

/*
  Create_file_log_event ctor
*/

#ifndef MYSQL_CLIENT
Create_file_log_event::
Create_file_log_event(THD* thd_arg, sql_exchange* ex,
		      const char* db_arg, const char* table_name_arg,
                      List<Item>& fields_arg,
                      bool is_concurrent_arg,
                      enum enum_duplicates handle_dup,
                      bool ignore,
		      uchar* block_arg, uint block_len_arg, bool using_trans)
  :Load_log_event(thd_arg, ex, db_arg, table_name_arg, fields_arg,
                  is_concurrent_arg,
                  handle_dup, ignore, using_trans),
   fake_base(0), block(block_arg), event_buf(0), block_len(block_len_arg),
   file_id(thd_arg->file_id = mysql_bin_log.next_file_id())
{
  DBUG_ENTER("Create_file_log_event");
  sql_ex.force_new_format();
  DBUG_VOID_RETURN;
}


/*
  Create_file_log_event::write_data_body()
*/

bool Create_file_log_event::write_data_body(IO_CACHE* file)
{
  bool res;
  if ((res= Load_log_event::write_data_body(file)) || fake_base)
    return res;
  return (my_b_safe_write(file, (uchar*) "", 1) ||
          my_b_safe_write(file, (uchar*) block, block_len));
}


/*
  Create_file_log_event::write_data_header()
*/

bool Create_file_log_event::write_data_header(IO_CACHE* file)
{
  bool res;
  uchar buf[CREATE_FILE_HEADER_LEN];
  if ((res= Load_log_event::write_data_header(file)) || fake_base)
    return res;
  int4store(buf + CF_FILE_ID_OFFSET, file_id);
  return my_b_safe_write(file, buf, CREATE_FILE_HEADER_LEN) != 0;
}


/*
  Create_file_log_event::write_base()
*/

bool Create_file_log_event::write_base(IO_CACHE* file)
{
  bool res;
  fake_base= 1;                                 // pretend we are Load event
  DBUG_EXECUTE_IF("simulate_cache_write_failure",
                  {
                  res= TRUE;
                  my_error(ER_UNKNOWN_ERROR, MYF(0));
                  return res;
                  });
  res= write(file);
  fake_base= 0;
  return res;
}

#endif /* !MYSQL_CLIENT */

/*
  Create_file_log_event ctor
*/

Create_file_log_event::Create_file_log_event(const char* buf, uint len,
                                             const Format_description_log_event* description_event)
  :Load_log_event(buf,0,description_event),fake_base(0),block(0),inited_from_old(0)
{
  DBUG_ENTER("Create_file_log_event::Create_file_log_event(char*,...)");
  uint block_offset;
  uint header_len= description_event->common_header_len;
  uint8 load_header_len= description_event->post_header_len[LOAD_EVENT-1];
  uint8 create_file_header_len= description_event->post_header_len[CREATE_FILE_EVENT-1];
  if (!(event_buf= (char*) my_memdup(key_memory_log_event,
                                     buf, len, MYF(MY_WME))) ||
      copy_log_event(event_buf,len,
                     ((buf[EVENT_TYPE_OFFSET] == LOAD_EVENT) ?
                      load_header_len + header_len :
                      (fake_base ? (header_len+load_header_len) :
                       (header_len+load_header_len) +
                       create_file_header_len)),
                     description_event))
    DBUG_VOID_RETURN;
  if (description_event->binlog_version!=1)
  {
    file_id= uint4korr(buf + 
                       header_len +
		       load_header_len + CF_FILE_ID_OFFSET);
    /*
      Note that it's ok to use get_data_size() below, because it is computed
      with values we have already read from this event (because we called
      copy_log_event()); we are not using slave's format info to decode
      master's format, we are really using master's format info.
      Anyway, both formats should be identical (except the common_header_len)
      as these Load events are not changed between 4.0 and 5.0 (as logging of
      LOAD DATA INFILE does not use Load_log_event in 5.0).

      The + 1 is for \0 terminating fname  
    */
    block_offset= (description_event->common_header_len +
                   Load_log_event::get_data_size() +
                   create_file_header_len + 1);
    if (len < block_offset)
      DBUG_VOID_RETURN;
    block = (uchar*)buf + block_offset;
    block_len = len - block_offset;
  }
  else
  {
    sql_ex.force_new_format();
    inited_from_old = 1;
  }
  DBUG_VOID_RETURN;
}


/*
  Create_file_log_event::print()
*/

#ifdef MYSQL_CLIENT
void Create_file_log_event::print(FILE* file, PRINT_EVENT_INFO* print_event_info,
				  bool enable_local)
{
  if (print_event_info->short_form)
  {
    if (enable_local && check_fname_outside_temp_buf())
      Load_log_event::print(file, print_event_info);
    return;
  }

  if (enable_local)
  {
    Load_log_event::print(file, print_event_info,
			  !check_fname_outside_temp_buf());
    /**
      reduce the size of io cache so that the write function is called
      for every call to my_b_printf().
     */
    DBUG_EXECUTE_IF ("simulate_create_event_write_error",
                     {(&print_event_info->head_cache)->write_pos=
                     (&print_event_info->head_cache)->write_end;
                     DBUG_SET("+d,simulate_file_write_error");});
    /* 
       That one is for "file_id: etc" below: in mysqlbinlog we want the #, in
       SHOW BINLOG EVENTS we don't.
    */
    my_b_printf(&print_event_info->head_cache, "#");
  }

  my_b_printf(&print_event_info->head_cache,
              " file_id: %d  block_len: %d\n", file_id, block_len);
}


void Create_file_log_event::print(FILE* file, PRINT_EVENT_INFO* print_event_info)
{
  print(file, print_event_info, 0);
}
#endif /* MYSQL_CLIENT */


/*
  Create_file_log_event::pack_info()
*/

#if defined(HAVE_REPLICATION) && !defined(MYSQL_CLIENT)
int Create_file_log_event::pack_info(Protocol *protocol)
{
  char buf[NAME_LEN*2 + 30 + 21*2], *pos;
  pos= my_stpcpy(buf, "db=");
  memcpy(pos, db, db_len);
  pos= my_stpcpy(pos + db_len, ";table=");
  memcpy(pos, table_name, table_name_len);
  pos= my_stpcpy(pos + table_name_len, ";file_id=");
  pos= int10_to_str((long) file_id, pos, 10);
  pos= my_stpcpy(pos, ";block_len=");
  pos= int10_to_str((long) block_len, pos, 10);
  protocol->store(buf, (uint) (pos-buf), &my_charset_bin);
  return 0;
}
#endif /* defined(HAVE_REPLICATION) && !defined(MYSQL_CLIENT) */


/**
  Create_file_log_event::do_apply_event()
  Constructor for Create_file_log_event to intantiate an event
  from the relay log on the slave.

  @retval
    0           Success
  @retval
    1           Failure
*/

#if defined(HAVE_REPLICATION) && !defined(MYSQL_CLIENT)
int Create_file_log_event::do_apply_event(Relay_log_info const *rli)
{
  char fname_buf[FN_REFLEN+TEMP_FILE_MAX_LEN];
  char *ext;
  int fd = -1;
  IO_CACHE file;
  int error = 1;

  lex_start(thd);
  mysql_reset_thd_for_next_command(thd);
  THD_STAGE_INFO(thd, stage_making_temp_file_create_before_load_data);
  memset(&file, 0, sizeof(file));
  ext= slave_load_file_stem(fname_buf, file_id, server_id, ".info");
  /* old copy may exist already */
  mysql_file_delete(key_file_log_event_info, fname_buf, MYF(0));
  /**
    To simulate file creation failure, convert the file name to a
    directory by appending a "/" to the file name.
   */
  DBUG_EXECUTE_IF("simulate_file_create_error_create_log_event",
                  {
                  strcat(fname_buf,"/");
                  });
  if ((fd= mysql_file_create(key_file_log_event_info,
                             fname_buf, CREATE_MODE,
                             O_WRONLY | O_BINARY | O_EXCL | O_NOFOLLOW,
                             MYF(MY_WME))) < 0 ||
      init_io_cache(&file, fd, IO_SIZE, WRITE_CACHE, (my_off_t)0, 0,
		    MYF(MY_WME|MY_NABP)))
  {
    rli->report(ERROR_LEVEL, thd->get_stmt_da()->mysql_errno(),
                "Error in Create_file event: could not open file '%s', '%s'",
                fname_buf, thd->get_stmt_da()->message_text());
    goto err;
  }
  
  // a trick to avoid allocating another buffer
  fname= fname_buf;
  fname_len= (uint) (my_stpcpy(ext, ".data") - fname);
  if (write_base(&file))
  {
    my_stpcpy(ext, ".info"); // to have it right in the error message
    rli->report(ERROR_LEVEL, thd->get_stmt_da()->mysql_errno(),
                "Error in Create_file event: could not write to file '%s', '%s'",
                fname_buf, thd->get_stmt_da()->message_text());
    goto err;
  }
  end_io_cache(&file);
  mysql_file_close(fd, MYF(0));
  
  // fname_buf now already has .data, not .info, because we did our trick
  /* old copy may exist already */
  mysql_file_delete(key_file_log_event_data, fname_buf, MYF(0));
  DBUG_EXECUTE_IF("simulate_file_create_error_create_log_event_2",
                  {
                  strcat(fname_buf, "/");
                  });
  if ((fd= mysql_file_create(key_file_log_event_data,
                             fname_buf, CREATE_MODE,
                             O_WRONLY | O_BINARY | O_EXCL | O_NOFOLLOW,
                             MYF(MY_WME))) < 0)
  {
    rli->report(ERROR_LEVEL, thd->get_stmt_da()->mysql_errno(),
                "Error in Create_file event: could not open file '%s', '%s'",
                fname_buf, thd->get_stmt_da()->message_text());
    goto err;
  }
  /**
    To simulate file write failure,close the file before the write operation.
    Write will fail with an error reporting file is UNOPENED. 
   */
  DBUG_EXECUTE_IF("simulate_file_write_error_create_log_event",
                  {
                  mysql_file_close(fd, MYF(0));
                  });
  if (mysql_file_write(fd, (uchar*) block, block_len, MYF(MY_WME+MY_NABP)))
  {
    rli->report(ERROR_LEVEL, thd->get_stmt_da()->mysql_errno(),
                "Error in Create_file event: write to '%s' failed, '%s'",
                fname_buf, thd->get_stmt_da()->message_text());
    goto err;
  }
  error=0;					// Everything is ok

err:
  if (error)
  {
    end_io_cache(&file);
    /*
      Error occured. Delete .info and .data files if they are created.
    */
    my_stpcpy(ext,".info");
    mysql_file_delete(key_file_log_event_info, fname_buf, MYF(0));
    my_stpcpy(ext,".data");
    mysql_file_delete(key_file_log_event_data, fname_buf, MYF(0));
  }
  if (fd >= 0)
    mysql_file_close(fd, MYF(0));
  return error != 0;
}
#endif /* defined(HAVE_REPLICATION) && !defined(MYSQL_CLIENT) */


/**************************************************************************
	Append_block_log_event methods
**************************************************************************/

/*
  Append_block_log_event ctor
*/

#ifndef MYSQL_CLIENT  
Append_block_log_event::Append_block_log_event(THD *thd_arg,
                                               const char *db_arg,
					       uchar *block_arg,
					       uint block_len_arg,
					       bool using_trans)
  :Log_event(thd_arg, 0,
             using_trans ? Log_event::EVENT_TRANSACTIONAL_CACHE :
                           Log_event::EVENT_STMT_CACHE,
             Log_event::EVENT_NORMAL_LOGGING),
   block(block_arg),
   block_len(block_len_arg), file_id(thd_arg->file_id), db(db_arg)
{
}
#endif


/*
  Append_block_log_event ctor
*/

Append_block_log_event::Append_block_log_event(const char* buf, uint len,
                                               const Format_description_log_event* description_event)
  :Log_event(buf, description_event),block(0)
{
  DBUG_ENTER("Append_block_log_event::Append_block_log_event(char*,...)");
  uint8 common_header_len= description_event->common_header_len; 
  uint8 append_block_header_len=
    description_event->post_header_len[APPEND_BLOCK_EVENT-1];
  uint total_header_len= common_header_len+append_block_header_len;
  if (len < total_header_len)
    DBUG_VOID_RETURN;
  file_id= uint4korr(buf + common_header_len + AB_FILE_ID_OFFSET);
  block= (uchar*)buf + total_header_len;
  block_len= len - total_header_len;
  DBUG_VOID_RETURN;
}


/*
  Append_block_log_event::write()
*/

#ifndef MYSQL_CLIENT
bool Append_block_log_event::write(IO_CACHE* file)
{
  uchar buf[APPEND_BLOCK_HEADER_LEN];
  int4store(buf + AB_FILE_ID_OFFSET, file_id);
  return (write_header(file, APPEND_BLOCK_HEADER_LEN + block_len) ||
          wrapper_my_b_safe_write(file, buf, APPEND_BLOCK_HEADER_LEN) ||
	  wrapper_my_b_safe_write(file, (uchar*) block, block_len) ||
	  write_footer(file));
}
#endif


/*
  Append_block_log_event::print()
*/

#ifdef MYSQL_CLIENT  
void Append_block_log_event::print(FILE* file,
				   PRINT_EVENT_INFO* print_event_info)
{
  if (print_event_info->short_form)
    return;
  print_header(&print_event_info->head_cache, print_event_info, FALSE);
  my_b_printf(&print_event_info->head_cache,
              "\n#%s: file_id: %d  block_len: %d\n",
              get_type_str(), file_id, block_len);
}
#endif /* MYSQL_CLIENT */


/*
  Append_block_log_event::pack_info()
*/

#if defined(HAVE_REPLICATION) && !defined(MYSQL_CLIENT)
int Append_block_log_event::pack_info(Protocol *protocol)
{
  char buf[256];
  size_t length;
  length= my_snprintf(buf, sizeof(buf), ";file_id=%u;block_len=%u",
                      file_id, block_len);
  protocol->store(buf, length, &my_charset_bin);
  return 0;
}


/*
  Append_block_log_event::get_create_or_append()
*/

int Append_block_log_event::get_create_or_append() const
{
  return 0; /* append to the file, fail if not exists */
}

/*
  Append_block_log_event::do_apply_event()
*/

int Append_block_log_event::do_apply_event(Relay_log_info const *rli)
{
  char fname[FN_REFLEN+TEMP_FILE_MAX_LEN];
  int fd;
  int error = 1;
  DBUG_ENTER("Append_block_log_event::do_apply_event");

  THD_STAGE_INFO(thd, stage_making_temp_file_append_before_load_data);
  slave_load_file_stem(fname, file_id, server_id, ".data");
  if (get_create_or_append())
  {
    /*
      Usually lex_start() is called by mysql_parse(), but we need it here
      as the present method does not call mysql_parse().
    */
    lex_start(thd);
    mysql_reset_thd_for_next_command(thd);
    /* old copy may exist already */
    mysql_file_delete(key_file_log_event_data, fname, MYF(0));
    DBUG_EXECUTE_IF("simulate_file_create_error_Append_block_event",
                    {
                    strcat(fname, "/");
                    });
    if ((fd= mysql_file_create(key_file_log_event_data,
                               fname, CREATE_MODE,
                               O_WRONLY | O_BINARY | O_EXCL | O_NOFOLLOW,
                               MYF(MY_WME))) < 0)
    {
      rli->report(ERROR_LEVEL, thd->get_stmt_da()->mysql_errno(),
                  "Error in %s event: could not create file '%s', '%s'",
                  get_type_str(), fname,
                  thd->get_stmt_da()->message_text());
      goto err;
    }
  }
  else if ((fd= mysql_file_open(key_file_log_event_data,
                                fname,
                                O_WRONLY | O_APPEND | O_BINARY | O_NOFOLLOW,
                                MYF(MY_WME))) < 0)
  {
    rli->report(ERROR_LEVEL, thd->get_stmt_da()->mysql_errno(),
                "Error in %s event: could not open file '%s', '%s'",
                get_type_str(), fname, thd->get_stmt_da()->message_text());
    goto err;
  }
  DBUG_EXECUTE_IF("remove_slave_load_file_before_write",
                  {
                    my_delete_allow_opened(fname, MYF(0));
                  });

  DBUG_EXECUTE_IF("simulate_file_write_error_Append_block_event",
                  {
                    mysql_file_close(fd, MYF(0));
                  });
  if (mysql_file_write(fd, (uchar*) block, block_len, MYF(MY_WME+MY_NABP)))
  {
    rli->report(ERROR_LEVEL, thd->get_stmt_da()->mysql_errno(),
                "Error in %s event: write to '%s' failed, '%s'",
                get_type_str(), fname, thd->get_stmt_da()->message_text());
    goto err;
  }
  error=0;

err:
  if (fd >= 0)
    mysql_file_close(fd, MYF(0));
  DBUG_RETURN(error);
}
#endif


/**************************************************************************
	Delete_file_log_event methods
**************************************************************************/

/*
  Delete_file_log_event ctor
*/

#ifndef MYSQL_CLIENT
Delete_file_log_event::Delete_file_log_event(THD *thd_arg, const char* db_arg,
					     bool using_trans)
  :Log_event(thd_arg, 0, 
             using_trans ? Log_event::EVENT_TRANSACTIONAL_CACHE :
                           Log_event::EVENT_STMT_CACHE,
             Log_event::EVENT_NORMAL_LOGGING),
  file_id(thd_arg->file_id), db(db_arg)
{
}
#endif

/*
  Delete_file_log_event ctor
*/

Delete_file_log_event::Delete_file_log_event(const char* buf, uint len,
                                             const Format_description_log_event* description_event)
  :Log_event(buf, description_event),file_id(0)
{
  uint8 common_header_len= description_event->common_header_len;
  uint8 delete_file_header_len= description_event->post_header_len[DELETE_FILE_EVENT-1];
  if (len < (uint)(common_header_len + delete_file_header_len))
    return;
  file_id= uint4korr(buf + common_header_len + DF_FILE_ID_OFFSET);
}


/*
  Delete_file_log_event::write()
*/

#ifndef MYSQL_CLIENT
bool Delete_file_log_event::write(IO_CACHE* file)
{
 uchar buf[DELETE_FILE_HEADER_LEN];
 int4store(buf + DF_FILE_ID_OFFSET, file_id);
 return (write_header(file, sizeof(buf)) ||
         wrapper_my_b_safe_write(file, buf, sizeof(buf)) ||
	 write_footer(file));
}
#endif


/*
  Delete_file_log_event::print()
*/

#ifdef MYSQL_CLIENT  
void Delete_file_log_event::print(FILE* file,
				  PRINT_EVENT_INFO* print_event_info)
{
  if (print_event_info->short_form)
    return;
  print_header(&print_event_info->head_cache, print_event_info, FALSE);
  my_b_printf(&print_event_info->head_cache,
              "\n#Delete_file: file_id=%u\n", file_id);
}
#endif /* MYSQL_CLIENT */

/*
  Delete_file_log_event::pack_info()
*/

#if defined(HAVE_REPLICATION) && !defined(MYSQL_CLIENT)
int Delete_file_log_event::pack_info(Protocol *protocol)
{
  char buf[64];
  size_t length;
  length= my_snprintf(buf, sizeof(buf), ";file_id=%u", (uint) file_id);
  protocol->store(buf, length, &my_charset_bin);
  return 0;
}
#endif

/*
  Delete_file_log_event::do_apply_event()
*/

#if defined(HAVE_REPLICATION) && !defined(MYSQL_CLIENT)
int Delete_file_log_event::do_apply_event(Relay_log_info const *rli)
{
  char fname[FN_REFLEN+TEMP_FILE_MAX_LEN];
  lex_start(thd);
  mysql_reset_thd_for_next_command(thd);
  char *ext= slave_load_file_stem(fname, file_id, server_id, ".data");
  mysql_file_delete(key_file_log_event_data, fname, MYF(MY_WME));
  my_stpcpy(ext, ".info");
  mysql_file_delete(key_file_log_event_info, fname, MYF(MY_WME));
  return 0;
}
#endif /* defined(HAVE_REPLICATION) && !defined(MYSQL_CLIENT) */


/**************************************************************************
	Execute_load_log_event methods
**************************************************************************/

/*
  Execute_load_log_event ctor
*/

#ifndef MYSQL_CLIENT  
Execute_load_log_event::Execute_load_log_event(THD *thd_arg,
                                               const char* db_arg,
					       bool using_trans)
  :Log_event(thd_arg, 0,
             using_trans ? Log_event::EVENT_TRANSACTIONAL_CACHE :
                           Log_event::EVENT_STMT_CACHE,
             Log_event::EVENT_NORMAL_LOGGING),
  file_id(thd_arg->file_id), db(db_arg)
{
}
#endif
  

/*
  Execute_load_log_event ctor
*/

Execute_load_log_event::Execute_load_log_event(const char* buf, uint len,
                                               const Format_description_log_event* description_event)
  :Log_event(buf, description_event), file_id(0)
{
  uint8 common_header_len= description_event->common_header_len;
  uint8 exec_load_header_len= description_event->post_header_len[EXEC_LOAD_EVENT-1];
  if (len < (uint)(common_header_len+exec_load_header_len))
    return;
  file_id= uint4korr(buf + common_header_len + EL_FILE_ID_OFFSET);
}


/*
  Execute_load_log_event::write()
*/

#ifndef MYSQL_CLIENT
bool Execute_load_log_event::write(IO_CACHE* file)
{
  uchar buf[EXEC_LOAD_HEADER_LEN];
  int4store(buf + EL_FILE_ID_OFFSET, file_id);
  return (write_header(file, sizeof(buf)) || 
          wrapper_my_b_safe_write(file, buf, sizeof(buf)) ||
	  write_footer(file));
}
#endif


/*
  Execute_load_log_event::print()
*/

#ifdef MYSQL_CLIENT  
void Execute_load_log_event::print(FILE* file,
				   PRINT_EVENT_INFO* print_event_info)
{
  if (print_event_info->short_form)
    return;
  print_header(&print_event_info->head_cache, print_event_info, FALSE);
  my_b_printf(&print_event_info->head_cache, "\n#Exec_load: file_id=%d\n",
              file_id);
}
#endif

/*
  Execute_load_log_event::pack_info()
*/

#if defined(HAVE_REPLICATION) && !defined(MYSQL_CLIENT)
int Execute_load_log_event::pack_info(Protocol *protocol)
{
  char buf[64];
  size_t length;
  length= my_snprintf(buf, sizeof(buf), ";file_id=%u", (uint) file_id);
  protocol->store(buf, length, &my_charset_bin);
  return 0;
}


/*
  Execute_load_log_event::do_apply_event()
*/

int Execute_load_log_event::do_apply_event(Relay_log_info const *rli)
{
  char fname[FN_REFLEN+TEMP_FILE_MAX_LEN];
  char *ext;
  int fd;
  int error= 1;
  IO_CACHE file;
  Load_log_event *lev= 0;

  lex_start(thd);
  mysql_reset_thd_for_next_command(thd);
  ext= slave_load_file_stem(fname, file_id, server_id, ".info");
  /**
    To simulate file open failure, convert the file name to a
    directory by appending a "/" to the file name. File open
    will fail with an error reporting it is not a directory.
   */
  DBUG_EXECUTE_IF("simulate_file_open_error_exec_event",
                  {
                  strcat(fname,"/");
                  });
  if ((fd= mysql_file_open(key_file_log_event_info,
                           fname, O_RDONLY | O_BINARY | O_NOFOLLOW,
                           MYF(MY_WME))) < 0 ||
      init_io_cache(&file, fd, IO_SIZE, READ_CACHE, (my_off_t)0, 0,
		    MYF(MY_WME|MY_NABP)))
  {
    rli->report(ERROR_LEVEL, thd->get_stmt_da()->mysql_errno(),
                "Error in Exec_load event: could not open file, '%s'",
                thd->get_stmt_da()->message_text());
    goto err;
  }
  if (!(lev= (Load_log_event*)
        Log_event::read_log_event(&file,
                                  (mysql_mutex_t*) 0,
                                  rli->get_rli_description_event(),
                                  opt_slave_sql_verify_checksum)) ||
      lev->get_type_code() != NEW_LOAD_EVENT)
  {
    rli->report(ERROR_LEVEL, ER_FILE_CORRUPT, ER(ER_FILE_CORRUPT),
                fname);
    goto err;
  }
  lev->thd = thd;
  /*
    lev->do_apply_event should use rli only for errors i.e. should
    not advance rli's position.

    lev->do_apply_event is the place where the table is loaded (it
    calls mysql_load()).
  */
  const_cast<Relay_log_info*>(rli)->set_future_group_master_log_pos(log_pos);
  if (lev->do_apply_event(0,rli,1)) 
  {
    /*
      We want to indicate the name of the file that could not be loaded
      (SQL_LOADxxx).
      But as we are here we are sure the error is in rli->last_slave_error and
      rli->last_slave_errno (example of error: duplicate entry for key), so we
      don't want to overwrite it with the filename.
      What we want instead is add the filename to the current error message.
    */
    char *tmp= my_strdup(key_memory_log_event,
                         rli->last_error().message, MYF(MY_WME));
    if (tmp)
    {
      rli->report(ERROR_LEVEL, rli->last_error().number,
                  "%s. Failed executing load from '%s'", tmp, fname);
      my_free(tmp);
    }
    goto err;
  }
  /*
    We have an open file descriptor to the .info file; we need to close it
    or Windows will refuse to delete the file in mysql_file_delete().
  */
  if (fd >= 0)
  {
    mysql_file_close(fd, MYF(0));
    end_io_cache(&file);
    fd= -1;
  }
  error = 0;

err:
  DBUG_EXECUTE_IF("simulate_file_open_error_exec_event",
                  {
                     my_stpcpy(ext, ".info");
                  });
  mysql_file_delete(key_file_log_event_info, fname, MYF(MY_WME));
  my_stpcpy(ext, ".data");
  mysql_file_delete(key_file_log_event_data, fname, MYF(MY_WME));
  delete lev;
  if (fd >= 0)
  {
    mysql_file_close(fd, MYF(0));
    end_io_cache(&file);
  }
  return error;
}

#endif /* defined(HAVE_REPLICATION) && !defined(MYSQL_CLIENT) */


/**************************************************************************
	Begin_load_query_log_event methods
**************************************************************************/

#ifndef MYSQL_CLIENT
Begin_load_query_log_event::
Begin_load_query_log_event(THD* thd_arg, const char* db_arg, uchar* block_arg,
                           uint block_len_arg, bool using_trans)
  :Append_block_log_event(thd_arg, db_arg, block_arg, block_len_arg,
                          using_trans)
{
   file_id= thd_arg->file_id= mysql_bin_log.next_file_id();
}
#endif


Begin_load_query_log_event::
Begin_load_query_log_event(const char* buf, uint len,
                           const Format_description_log_event* desc_event)
  :Append_block_log_event(buf, len, desc_event)
{
}


#if defined( HAVE_REPLICATION) && !defined(MYSQL_CLIENT)
int Begin_load_query_log_event::get_create_or_append() const
{
  return 1; /* create the file */
}
#endif /* defined( HAVE_REPLICATION) && !defined(MYSQL_CLIENT) */


#if !defined(MYSQL_CLIENT) && defined(HAVE_REPLICATION)
Log_event::enum_skip_reason
Begin_load_query_log_event::do_shall_skip(Relay_log_info *rli)
{
  /*
    If the slave skip counter is 1, then we should not start executing
    on the next event.
  */
  return continue_group(rli);
}
#endif


/**************************************************************************
	Execute_load_query_log_event methods
**************************************************************************/


#ifndef MYSQL_CLIENT
Execute_load_query_log_event::
Execute_load_query_log_event(THD *thd_arg, const char* query_arg,
                             ulong query_length_arg, uint fn_pos_start_arg,
                             uint fn_pos_end_arg,
                             enum_load_dup_handling dup_handling_arg,
                             bool using_trans, bool immediate, bool suppress_use,
                             int errcode):
  Query_log_event(thd_arg, query_arg, query_length_arg, using_trans, immediate,
                  suppress_use, errcode),
  file_id(thd_arg->file_id), fn_pos_start(fn_pos_start_arg),
  fn_pos_end(fn_pos_end_arg), dup_handling(dup_handling_arg)
{
}
#endif /* !MYSQL_CLIENT */


Execute_load_query_log_event::
Execute_load_query_log_event(const char* buf, uint event_len,
                             const Format_description_log_event* desc_event):
  Query_log_event(buf, event_len, desc_event, EXECUTE_LOAD_QUERY_EVENT),
  file_id(0), fn_pos_start(0), fn_pos_end(0)
{
  if (!Query_log_event::is_valid())
    return;

  buf+= desc_event->common_header_len;

  fn_pos_start= uint4korr(buf + ELQ_FN_POS_START_OFFSET);
  fn_pos_end= uint4korr(buf + ELQ_FN_POS_END_OFFSET);
  dup_handling= (enum_load_dup_handling)(*(buf + ELQ_DUP_HANDLING_OFFSET));

  if (fn_pos_start > q_len || fn_pos_end > q_len ||
      dup_handling > LOAD_DUP_REPLACE)
    return;

  file_id= uint4korr(buf + ELQ_FILE_ID_OFFSET);
}


ulong Execute_load_query_log_event::get_post_header_size_for_derived()
{
  return EXECUTE_LOAD_QUERY_EXTRA_HEADER_LEN;
}


#ifndef MYSQL_CLIENT
bool
Execute_load_query_log_event::write_post_header_for_derived(IO_CACHE* file)
{
  uchar buf[EXECUTE_LOAD_QUERY_EXTRA_HEADER_LEN];
  int4store(buf, file_id);
  int4store(buf + 4, fn_pos_start);
  int4store(buf + 4 + 4, fn_pos_end);
  *(buf + 4 + 4 + 4)= (uchar) dup_handling;
  return wrapper_my_b_safe_write(file, buf, EXECUTE_LOAD_QUERY_EXTRA_HEADER_LEN);
}
#endif


#ifdef MYSQL_CLIENT
void Execute_load_query_log_event::print(FILE* file,
                                         PRINT_EVENT_INFO* print_event_info)
{
  print(file, print_event_info, 0);
}

/**
  Prints the query as LOAD DATA LOCAL and with rewritten filename.
*/
void Execute_load_query_log_event::print(FILE* file,
                                         PRINT_EVENT_INFO* print_event_info,
                                         const char *local_fname)
{
  IO_CACHE *const head= &print_event_info->head_cache;

  print_query_header(head, print_event_info);
  /**
    reduce the size of io cache so that the write function is called
    for every call to my_b_printf().
   */
  DBUG_EXECUTE_IF ("simulate_execute_event_write_error",
                   {head->write_pos= head->write_end;
                   DBUG_SET("+d,simulate_file_write_error");});

  if (local_fname)
  {
    my_b_write(head, (uchar*) query, fn_pos_start);
    my_b_printf(head, " LOCAL INFILE \'");
    my_b_printf(head, "%s", local_fname);
    my_b_printf(head, "\'");
    if (dup_handling == LOAD_DUP_REPLACE)
      my_b_printf(head, " REPLACE");
    my_b_printf(head, " INTO");
    my_b_write(head, (uchar*) query + fn_pos_end, q_len-fn_pos_end);
    my_b_printf(head, "\n%s\n", print_event_info->delimiter);
  }
  else
  {
    my_b_write(head, (uchar*) query, q_len);
    my_b_printf(head, "\n%s\n", print_event_info->delimiter);
  }

  if (!print_event_info->short_form)
    my_b_printf(head, "# file_id: %d \n", file_id);
}
#endif


#if defined(HAVE_REPLICATION) && !defined(MYSQL_CLIENT)
int Execute_load_query_log_event::pack_info(Protocol *protocol)
{
  char *buf, *pos;
  if (!(buf= (char*) my_malloc(key_memory_log_event,
                               9 + (db_len * 2) + 2 + q_len + 10 + 21,
                               MYF(MY_WME))))
    return 1;
  pos= buf;
  if (db && db_len)
  {
    /*
      Statically allocates room to store '\0' and an identifier
      that may have NAME_LEN * 2 due to quoting and there are
      two quoting characters that wrap them.
    */
    char quoted_db[1 + NAME_LEN * 2 + 2];// quoted length of the identifier
    size_t size= 0;
    size= my_strmov_quoted_identifier(this->thd, quoted_db, db, 0);
    pos= my_stpcpy(buf, "use ");
    memcpy(pos, quoted_db, size);
    pos= my_stpcpy(pos + size, "; ");
  }
  if (query && q_len)
  {
    memcpy(pos, query, q_len);
    pos+= q_len;
  }
  pos= my_stpcpy(pos, " ;file_id=");
  pos= int10_to_str((long) file_id, pos, 10);
  protocol->store(buf, pos-buf, &my_charset_bin);
  my_free(buf);
  return 0;
}


int
Execute_load_query_log_event::do_apply_event(Relay_log_info const *rli)
{
  char *p;
  char *buf;
  char *fname;
  char *fname_end;
  int error;

  buf= (char*) my_malloc(key_memory_log_event,
                         q_len + 1 - (fn_pos_end - fn_pos_start) +
                         (FN_REFLEN + TEMP_FILE_MAX_LEN) + 10 + 8 + 5, MYF(MY_WME));

  DBUG_EXECUTE_IF("LOAD_DATA_INFILE_has_fatal_error", my_free(buf); buf= NULL;);

  /* Replace filename and LOCAL keyword in query before executing it */
  if (buf == NULL)
  {
    rli->report(ERROR_LEVEL, ER_SLAVE_FATAL_ERROR,
                ER(ER_SLAVE_FATAL_ERROR), "Not enough memory");
    return 1;
  }

  p= buf;
  memcpy(p, query, fn_pos_start);
  p+= fn_pos_start;
  fname= (p= strmake(p, STRING_WITH_LEN(" INFILE \'")));
  p= slave_load_file_stem(p, file_id, server_id, ".data");
  fname_end= p= strend(p);                      // Safer than p=p+5
  *(p++)='\'';
  switch (dup_handling) {
  case LOAD_DUP_IGNORE:
    p= strmake(p, STRING_WITH_LEN(" IGNORE"));
    break;
  case LOAD_DUP_REPLACE:
    p= strmake(p, STRING_WITH_LEN(" REPLACE"));
    break;
  default:
    /* Ordinary load data */
    break;
  }
  p= strmake(p, STRING_WITH_LEN(" INTO "));
  p= strmake(p, query+fn_pos_end, q_len-fn_pos_end);

  error= Query_log_event::do_apply_event(rli, buf, p-buf);

  /* Forging file name for deletion in same buffer */
  *fname_end= 0;

  /*
    If there was an error the slave is going to stop, leave the
    file so that we can re-execute this event at START SLAVE.
  */
  if (!error)
    mysql_file_delete(key_file_log_event_data, fname, MYF(MY_WME));

  my_free(buf);
  return error;
}
#endif


/**************************************************************************
	sql_ex_info methods
**************************************************************************/

/*
  sql_ex_info::write_data()
*/

bool sql_ex_info::write_data(IO_CACHE* file)
{
  if (new_format())
  {
    return (write_str_at_most_255_bytes(file, field_term, (uint) field_term_len) ||
	    write_str_at_most_255_bytes(file, enclosed,   (uint) enclosed_len) ||
	    write_str_at_most_255_bytes(file, line_term,  (uint) line_term_len) ||
	    write_str_at_most_255_bytes(file, line_start, (uint) line_start_len) ||
	    write_str_at_most_255_bytes(file, escaped,    (uint) escaped_len) ||
	    my_b_safe_write(file,(uchar*) &opt_flags,1));
  }
  else
  {
    /**
      @todo This is sensitive to field padding. We should write a
      char[7], not an old_sql_ex. /sven
    */
    old_sql_ex old_ex;
    old_ex.field_term= *field_term;
    old_ex.enclosed=   *enclosed;
    old_ex.line_term=  *line_term;
    old_ex.line_start= *line_start;
    old_ex.escaped=    *escaped;
    old_ex.opt_flags=  opt_flags;
    old_ex.empty_flags=empty_flags;
    return my_b_safe_write(file, (uchar*) &old_ex, sizeof(old_ex)) != 0;
  }
}


/*
  sql_ex_info::init()
*/

const char *sql_ex_info::init(const char *buf, const char *buf_end,
                              bool use_new_format)
{
  cached_new_format = use_new_format;
  if (use_new_format)
  {
    empty_flags=0;
    /*
      The code below assumes that buf will not disappear from
      under our feet during the lifetime of the event. This assumption
      holds true in the slave thread if the log is in new format, but is not
      the case when we have old format because we will be reusing net buffer
      to read the actual file before we write out the Create_file event.
    */
    if (read_str_at_most_255_bytes(&buf, buf_end, &field_term, &field_term_len) ||
        read_str_at_most_255_bytes(&buf, buf_end, &enclosed,   &enclosed_len) ||
        read_str_at_most_255_bytes(&buf, buf_end, &line_term,  &line_term_len) ||
        read_str_at_most_255_bytes(&buf, buf_end, &line_start, &line_start_len) ||
        read_str_at_most_255_bytes(&buf, buf_end, &escaped,    &escaped_len))
      return 0;
    opt_flags = *buf++;
  }
  else
  {
    field_term_len= enclosed_len= line_term_len= line_start_len= escaped_len=1;
    field_term = buf++;			// Use first byte in string
    enclosed=	 buf++;
    line_term=   buf++;
    line_start=  buf++;
    escaped=     buf++;
    opt_flags =  *buf++;
    empty_flags= *buf++;
    if (empty_flags & FIELD_TERM_EMPTY)
      field_term_len=0;
    if (empty_flags & ENCLOSED_EMPTY)
      enclosed_len=0;
    if (empty_flags & LINE_TERM_EMPTY)
      line_term_len=0;
    if (empty_flags & LINE_START_EMPTY)
      line_start_len=0;
    if (empty_flags & ESCAPED_EMPTY)
      escaped_len=0;
  }
  return buf;
}

#ifndef DBUG_OFF
#ifndef MYSQL_CLIENT
static uchar dbug_extra_row_data_val= 0;

/**
   set_extra_data

   Called during self-test to generate various
   self-consistent binlog row event extra
   thread data structures which can be checked
   when reading the binlog.

   @param arr  Buffer to use
*/
const uchar* set_extra_data(uchar* arr)
{
  uchar val= (dbug_extra_row_data_val++) %
    (EXTRA_ROW_INFO_MAX_PAYLOAD + 1); /* 0 .. MAX_PAYLOAD + 1 */
  arr[EXTRA_ROW_INFO_LEN_OFFSET]= val + EXTRA_ROW_INFO_HDR_BYTES;
  arr[EXTRA_ROW_INFO_FORMAT_OFFSET]= val;
  for (uchar i=0; i<val; i++)
    arr[EXTRA_ROW_INFO_HDR_BYTES+i]= val;

  return arr;
}

#endif // #ifndef MYSQL_CLIENT

/**
   check_extra_data

   Called during self-test to check that
   binlog row event extra data is self-
   consistent as defined by the set_extra_data
   function above.

   Will assert(false) if not.

   @param extra_row_data
*/
void check_extra_data(uchar* extra_row_data)
{
  assert(extra_row_data);
  uint16 len= extra_row_data[EXTRA_ROW_INFO_LEN_OFFSET];
  uint8 val= len - EXTRA_ROW_INFO_HDR_BYTES;
  assert(extra_row_data[EXTRA_ROW_INFO_FORMAT_OFFSET] == val);
  for (uint16 i= 0; i < val; i++)
  {
    assert(extra_row_data[EXTRA_ROW_INFO_HDR_BYTES + i] == val);
  }
}

#endif  // #ifndef DBUG_OFF

/**************************************************************************
	Rows_log_event member functions
**************************************************************************/

#ifndef MYSQL_CLIENT
Rows_log_event::Rows_log_event(THD *thd_arg, TABLE *tbl_arg, const Table_id& tid,
                               MY_BITMAP const *cols, bool using_trans,
                               Log_event_type event_type,
                               const uchar* extra_row_info)
  : Log_event(thd_arg, 0,
             using_trans ? Log_event::EVENT_TRANSACTIONAL_CACHE :
                           Log_event::EVENT_STMT_CACHE,
             Log_event::EVENT_NORMAL_LOGGING),
    m_row_count(0),
    m_table(tbl_arg),
    m_table_id(tid),
    m_width(tbl_arg ? tbl_arg->s->fields : 1),
    m_rows_buf(0), m_rows_cur(0), m_rows_end(0), m_flags(0),
    m_type(event_type), m_extra_row_data(0)
#ifdef HAVE_REPLICATION
    , m_curr_row(NULL), m_curr_row_end(NULL), m_key(NULL), last_hashed_key(NULL)
#endif
{
  DBUG_ASSERT(tbl_arg && tbl_arg->s && tid.is_valid());

  if (thd_arg->variables.option_bits & OPTION_NO_FOREIGN_KEY_CHECKS)
      set_flags(NO_FOREIGN_KEY_CHECKS_F);
  if (thd_arg->variables.option_bits & OPTION_RELAXED_UNIQUE_CHECKS)
      set_flags(RELAXED_UNIQUE_CHECKS_F);
#ifndef DBUG_OFF
  uchar extra_data[255];
  DBUG_EXECUTE_IF("extra_row_data_set",
                  /* Set extra row data to a known value */
                  extra_row_info = set_extra_data(extra_data););
#endif
  if (extra_row_info)
  {
    /* Copy Extra data from thd into new event */
    uint8 extra_data_len= extra_row_info[EXTRA_ROW_INFO_LEN_OFFSET];
    assert(extra_data_len >= EXTRA_ROW_INFO_HDR_BYTES);

    m_extra_row_data= (uchar*) my_malloc(key_memory_log_event,
                                         extra_data_len, MYF(MY_WME));

    if (likely(m_extra_row_data != NULL))
    {
      memcpy(m_extra_row_data, extra_row_info,
             extra_data_len);
    }
  }

  /* if bitmap_init fails, caught in is_valid() */
  if (likely(!bitmap_init(&m_cols,
                          m_width <= sizeof(m_bitbuf)*8 ? m_bitbuf : NULL,
                          m_width,
                          false)))
  {
    /* Cols can be zero if this is a dummy binrows event */
    if (likely(cols != NULL))
    {
      memcpy(m_cols.bitmap, cols->bitmap, no_bytes_in_map(cols));
      create_last_word_mask(&m_cols);
    }
  }
  else
  {
    // Needed because bitmap_init() does not set it to null on failure
    m_cols.bitmap= 0;
  }
}
#endif

Rows_log_event::Rows_log_event(const char *buf, uint event_len,
                               const Format_description_log_event
                               *description_event)
  : Log_event(buf, description_event),
    m_row_count(0),
#ifndef MYSQL_CLIENT
    m_table(NULL),
#endif
    m_table_id(0), m_rows_buf(0), m_rows_cur(0), m_rows_end(0),
    m_extra_row_data(0)
#if !defined(MYSQL_CLIENT) && defined(HAVE_REPLICATION)
    , m_curr_row(NULL), m_curr_row_end(NULL), m_key(NULL), last_hashed_key(NULL)
#endif
{
  DBUG_ENTER("Rows_log_event::Rows_log_event(const char*,...)");
  uint8 const common_header_len= description_event->common_header_len;
  Log_event_type event_type= (Log_event_type) buf[EVENT_TYPE_OFFSET];
  m_type= event_type;
  
  uint8 const post_header_len= description_event->post_header_len[event_type-1];
  memset(&m_cols, 0, sizeof(m_cols));

  DBUG_PRINT("enter",("event_len: %u  common_header_len: %d  "
		      "post_header_len: %d",
		      event_len, common_header_len,
		      post_header_len));

  const char *post_start= buf + common_header_len;
  post_start+= RW_MAPID_OFFSET;
  if (post_header_len == 6)
  {
    /* Master is of an intermediate source tree before 5.1.4. Id is 4 bytes */
    m_table_id= uint4korr(post_start);
    post_start+= 4;
  }
  else
  {
    m_table_id= uint6korr(post_start);
    post_start+= RW_FLAGS_OFFSET;
  }

  m_flags= uint2korr(post_start);
  post_start+= 2;

  uint16 var_header_len= 0;
  if (post_header_len == ROWS_HEADER_LEN_V2)
  {
    /*
      Have variable length header, check length,
      which includes length bytes
    */
    var_header_len= uint2korr(post_start);
    if (var_header_len < 2)
      DBUG_VOID_RETURN;

    var_header_len-= 2;

    /* Iterate over var-len header, extracting 'chunks' */
    const char* start= post_start + 2;
    const char* end= start + var_header_len;
    for (const char* pos= start; pos < end;)
    {
      switch(*pos++)
      {
      case RW_V_EXTRAINFO_TAG:
      {
        /* Have an 'extra info' section, read it in */
        if ((end - pos) < EXTRA_ROW_INFO_HDR_BYTES)
          DBUG_VOID_RETURN;

        uint8 infoLen= pos[EXTRA_ROW_INFO_LEN_OFFSET];
        if ((end - pos) < infoLen)
          DBUG_VOID_RETURN;

        /* Just store/use the first tag of this type, skip others */
        if (likely(!m_extra_row_data))
        {
          m_extra_row_data= (uchar*) my_malloc(key_memory_log_event,
                                               infoLen,
                                               MYF(MY_WME));
          if (likely(m_extra_row_data != NULL))
          {
            memcpy(m_extra_row_data, pos, infoLen);
          }
          DBUG_EXECUTE_IF("extra_row_data_check",
                          /* Check extra data has expected value */
                          check_extra_data(m_extra_row_data););
        }
        pos+= infoLen;
        break;
      }
      default:
        /* Unknown code, we will not understand anything further here */
        pos= end; /* Break loop */
      }
    }
  }

  uchar const *const var_start=
    (const uchar *)buf + common_header_len + post_header_len + var_header_len;
  uchar const *const ptr_width= var_start;
  uchar *ptr_after_width= (uchar*) ptr_width;
  DBUG_PRINT("debug", ("Reading from %p", ptr_after_width));
  m_width = net_field_length(&ptr_after_width);
  DBUG_PRINT("debug", ("m_width=%lu", m_width));
  /* if bitmap_init fails, catched in is_valid() */
  if (likely(!bitmap_init(&m_cols,
                          m_width <= sizeof(m_bitbuf)*8 ? m_bitbuf : NULL,
                          m_width,
                          false)))
  {
    DBUG_PRINT("debug", ("Reading from %p", ptr_after_width));
    memcpy(m_cols.bitmap, ptr_after_width, (m_width + 7) / 8);
    create_last_word_mask(&m_cols);
    ptr_after_width+= (m_width + 7) / 8;
    DBUG_DUMP("m_cols", (uchar*) m_cols.bitmap, no_bytes_in_map(&m_cols));
  }
  else
  {
    // Needed because bitmap_init() does not set it to null on failure
    m_cols.bitmap= NULL;
    DBUG_VOID_RETURN;
  }

  m_cols_ai.bitmap= m_cols.bitmap; /* See explanation in is_valid() */

  if ((event_type == UPDATE_ROWS_EVENT) ||
      (event_type == UPDATE_ROWS_EVENT_V1))
  {
    DBUG_PRINT("debug", ("Reading from %p", ptr_after_width));

    /* if bitmap_init fails, caught in is_valid() */
    if (likely(!bitmap_init(&m_cols_ai,
                            m_width <= sizeof(m_bitbuf_ai)*8 ? m_bitbuf_ai : NULL,
                            m_width,
                            false)))
    {
      DBUG_PRINT("debug", ("Reading from %p", ptr_after_width));
      memcpy(m_cols_ai.bitmap, ptr_after_width, (m_width + 7) / 8);
      create_last_word_mask(&m_cols_ai);
      ptr_after_width+= (m_width + 7) / 8;
      DBUG_DUMP("m_cols_ai", (uchar*) m_cols_ai.bitmap,
                no_bytes_in_map(&m_cols_ai));
    }
    else
    {
      // Needed because bitmap_init() does not set it to null on failure
      m_cols_ai.bitmap= 0;
      DBUG_VOID_RETURN;
    }
  }

  const uchar* const ptr_rows_data= (const uchar*) ptr_after_width;

  size_t const data_size= event_len - (ptr_rows_data - (const uchar *) buf);
  DBUG_PRINT("info",("m_table_id: %llu  m_flags: %d  m_width: %lu  data_size: %lu",
                     m_table_id.id(), m_flags, m_width, (ulong) data_size));

  m_rows_buf= (uchar*) my_malloc(key_memory_log_event,
                                 data_size, MYF(MY_WME));
  if (likely((bool)m_rows_buf))
  {
#if !defined(MYSQL_CLIENT) && defined(HAVE_REPLICATION)
    m_curr_row= m_rows_buf;
#endif
    m_rows_end= m_rows_buf + data_size;
    m_rows_cur= m_rows_end;
    memcpy(m_rows_buf, ptr_rows_data, data_size);
  }
  else
    m_cols.bitmap= 0; // to not free it

  DBUG_VOID_RETURN;
}

Rows_log_event::~Rows_log_event()
{
  if (m_cols.bitmap == m_bitbuf) // no my_malloc happened
    m_cols.bitmap= 0; // so no my_free in bitmap_free
  bitmap_free(&m_cols); // To pair with bitmap_init().
  if (m_rows_buf)
    my_free(m_rows_buf);
  if (m_extra_row_data)
    my_free(m_extra_row_data);
}

int Rows_log_event::get_data_size()
{
  int const general_type_code= get_general_type_code();

  uchar buf[sizeof(m_width) + 1];
  uchar *end= net_store_length(buf, m_width);

  DBUG_EXECUTE_IF("old_row_based_repl_4_byte_map_id_master",
                  return 6 + no_bytes_in_map(&m_cols) + (end - buf) +
                  (general_type_code == UPDATE_ROWS_EVENT ? no_bytes_in_map(&m_cols_ai) : 0) +
                  (m_rows_cur - m_rows_buf););

  int data_size= 0;
  bool is_v2_event= get_type_code() > DELETE_ROWS_EVENT_V1;
  if (is_v2_event)
  {
    data_size= ROWS_HEADER_LEN_V2 +
      (m_extra_row_data ?
       RW_V_TAG_LEN + m_extra_row_data[EXTRA_ROW_INFO_LEN_OFFSET]:
       0);
  }
  else
  {
    data_size= ROWS_HEADER_LEN_V1;
  }
  data_size+= no_bytes_in_map(&m_cols);
  data_size+= (uint) (end - buf);

  if (general_type_code == UPDATE_ROWS_EVENT)
    data_size+= no_bytes_in_map(&m_cols_ai);

  data_size+= (uint) (m_rows_cur - m_rows_buf);
  return data_size; 
}


#ifndef MYSQL_CLIENT
int Rows_log_event::do_add_row_data(uchar *row_data, size_t length)
{
  /*
    When the table has a primary key, we would probably want, by default, to
    log only the primary key value instead of the entire "before image". This
    would save binlog space. TODO
  */
  DBUG_ENTER("Rows_log_event::do_add_row_data");
  DBUG_PRINT("enter", ("row_data: 0x%lx  length: %lu", (ulong) row_data,
                       (ulong) length));

  /*
    If length is zero, there is nothing to write, so we just
    return. Note that this is not an optimization, since calling
    realloc() with size 0 means free().
   */
  if (length == 0)
  {
    m_row_count++;
    DBUG_RETURN(0);
  }

  /*
    Don't print debug messages when running valgrind since they can
    trigger false warnings.
   */
#ifndef HAVE_purify
  DBUG_DUMP("row_data", row_data, min<size_t>(length, 32));
#endif

  DBUG_ASSERT(m_rows_buf <= m_rows_cur);
  DBUG_ASSERT(!m_rows_buf || (m_rows_end && m_rows_buf < m_rows_end));
  DBUG_ASSERT(m_rows_cur <= m_rows_end);

  /* The cast will always work since m_rows_cur <= m_rows_end */
  if (static_cast<size_t>(m_rows_end - m_rows_cur) <= length)
  {
    size_t const block_size= 1024;
    ulong cur_size= m_rows_cur - m_rows_buf;
    DBUG_EXECUTE_IF("simulate_too_big_row_case1",
                     cur_size= UINT_MAX32 - (block_size * 10);
                     length= UINT_MAX32 - (block_size * 10););
    DBUG_EXECUTE_IF("simulate_too_big_row_case2",
                     cur_size= UINT_MAX32 - (block_size * 10);
                     length= block_size * 10;);
    DBUG_EXECUTE_IF("simulate_too_big_row_case3",
                     cur_size= block_size * 10;
                     length= UINT_MAX32 - (block_size * 10););
    DBUG_EXECUTE_IF("simulate_too_big_row_case4",
                     cur_size= UINT_MAX32 - (block_size * 10);
                     length= (block_size * 10) - block_size + 1;);
    ulong remaining_space= UINT_MAX32 - cur_size;
    /* Check that the new data fits within remaining space and we can add
       block_size without wrapping.
     */
    if (length > remaining_space ||
        ((length + block_size) > remaining_space))
    {
      sql_print_error("The row data is greater than 4GB, which is too big to "
                      "write to the binary log.");
      DBUG_RETURN(ER_BINLOG_ROW_LOGGING_FAILED);
    }
    ulong const new_alloc= 
        block_size * ((cur_size + length + block_size - 1) / block_size);

    uchar* const new_buf=
      (uchar*)my_realloc(key_memory_log_event,
                         (uchar*)m_rows_buf, (uint) new_alloc,
                         MYF(MY_ALLOW_ZERO_PTR|MY_WME));
    if (unlikely(!new_buf))
      DBUG_RETURN(HA_ERR_OUT_OF_MEM);

    /* If the memory moved, we need to move the pointers */
    if (new_buf != m_rows_buf)
    {
      m_rows_buf= new_buf;
      m_rows_cur= m_rows_buf + cur_size;
    }

    /*
       The end pointer should always be changed to point to the end of
       the allocated memory.
    */
    m_rows_end= m_rows_buf + new_alloc;
  }

  DBUG_ASSERT(m_rows_cur + length <= m_rows_end);
  memcpy(m_rows_cur, row_data, length);
  m_rows_cur+= length;
  m_row_count++;
  DBUG_RETURN(0);
}
#endif

#if !defined(MYSQL_CLIENT) && defined(HAVE_REPLICATION)

/**
  Checks if any of the columns in the given table is
  signaled in the bitmap.

  For each column in the given table checks if it is
  signaled in the bitmap. This is most useful when deciding
  whether a before image (BI) can be used or not for
  searching a row. If no column is signaled, then the
  image cannot be used for searching a record (regardless
  of using position(), index scan or table scan). Here is
  an example:

  MASTER> SET @@binlog_row_image='MINIMAL';
  MASTER> CREATE TABLE t1 (a int, b int, c int, primary key(c));
  SLAVE>  CREATE TABLE t1 (a int, b int);
  MASTER> INSERT INTO t1 VALUES (1,2,3);
  MASTER> UPDATE t1 SET a=2 WHERE b=2;

  For the update statement only the PK (column c) is
  logged in the before image (BI). As such, given that
  the slave has no column c, it will not be able to
  find the row, because BI has no values for the columns
  the slave knows about (column a and b).

  @param table   the table reference on the slave.
  @param cols the bitmap signaling columns available in
                 the BI.

  @return TRUE if BI contains usable colums for searching,
          FALSE otherwise.
*/
static
my_bool is_any_column_signaled_for_table(TABLE *table, MY_BITMAP *cols)
{
  DBUG_ENTER("is_any_column_signaled_for_table");

  for (Field **ptr= table->field ;
       *ptr && ((*ptr)->field_index < cols->n_bits);
       ptr++)
  {
    if (bitmap_is_set(cols, (*ptr)->field_index))
      DBUG_RETURN(TRUE);
  }

  DBUG_RETURN (FALSE);
}

/**
  Checks if the fields in the given key are signaled in
  the bitmap.

  Validates whether the before image is usable for the
  given key. It can be the case that the before image
  does not contain values for the key (eg, master was
  using 'minimal' option for image logging and slave has
  different index structure on the table). Here is an
  example:

  MASTER> SET @@binlog_row_image='MINIMAL';
  MASTER> CREATE TABLE t1 (a int, b int, c int, primary key(c));
  SLAVE> CREATE TABLE t1 (a int, b int, c int, key(a,c));
  MASTER> INSERT INTO t1 VALUES (1,2,3);
  MASTER> UPDATE t1 SET a=2 WHERE b=2;

  When finding the row on the slave, one cannot use the
  index (a,c) to search for the row, because there is only
  data in the before image for column c. This function
  checks the fields needed for a given key and searches
  the bitmap to see if all the fields required are
  signaled.

  @param keyinfo  reference to key.
  @param cols     the bitmap signaling which columns
                  have available data.

  @return TRUE if all fields are signaled in the bitmap
          for the given key, FALSE otherwise.
*/
static
my_bool are_all_columns_signaled_for_key(KEY *keyinfo, MY_BITMAP *cols)
{
  DBUG_ENTER("are_all_columns_signaled_for_key");

  for (uint i=0 ; i < keyinfo->user_defined_key_parts ;i++)
  {
    uint fieldnr= keyinfo->key_part[i].fieldnr - 1;
    if (fieldnr >= cols->n_bits ||
        !bitmap_is_set(cols, fieldnr))
      DBUG_RETURN(FALSE);
  }

  DBUG_RETURN(TRUE);
}

/**
  Searches the table for a given key that can be used
  according to the existing values, ie, columns set
  in the bitmap.

  The caller can specify which type of key to find by
  setting the following flags in the key_type parameter:

    - PRI_KEY_FLAG
      Returns the primary key.

    - UNIQUE_KEY_FLAG
      Returns a unique key (flagged with HA_NOSAME)

    - MULTIPLE_KEY_FLAG
      Returns a key that is not unique (flagged with HA_NOSAME
      and without HA_NULL_PART_KEY) nor PK.

  The above flags can be used together, in which case, the
  search is conducted in the above listed order. Eg, the
  following flag:

    (PRI_KEY_FLAG | UNIQUE_KEY_FLAG | MULTIPLE_KEY_FLAG)

  means that a primary key is returned if it is suitable. If
  not then the unique keys are searched. If no unique key is
  suitable, then the keys are searched. Finally, if no key
  is suitable, MAX_KEY is returned.

  @param table    reference to the table.
  @param bi_cols  a bitmap that filters out columns that should
                  not be considered while searching the key.
                  Columns that should be considered are set.
  @param key_type the type of key to search for.

  @return MAX_KEY if no key, according to the key_type specified
          is suitable. Returns the key otherwise.

*/
static
uint
search_key_in_table(TABLE *table, MY_BITMAP *bi_cols, uint key_type)
{
  DBUG_ENTER("search_key_in_table");

  KEY *keyinfo;
  uint res= MAX_KEY;
  uint key;

  if (key_type & PRI_KEY_FLAG &&
      (table->s->primary_key < MAX_KEY))
  {
    DBUG_PRINT("debug", ("Searching for PK"));
    keyinfo= table->s->key_info + (uint) table->s->primary_key;
    if (are_all_columns_signaled_for_key(keyinfo, bi_cols))
      DBUG_RETURN(table->s->primary_key);
  }

  DBUG_PRINT("debug", ("Unique keys count: %u", table->s->uniques));

  if (key_type & UNIQUE_KEY_FLAG && table->s->uniques)
  {
    DBUG_PRINT("debug", ("Searching for UK"));
    for (key=0,keyinfo= table->key_info ;
         (key < table->s->keys) && (res == MAX_KEY);
         key++,keyinfo++)
    {
      /*
        - Unique keys cannot be disabled, thence we skip the check.
        - Skip unique keys with nullable parts
        - Skip primary keys
      */
      if (!((keyinfo->flags & (HA_NOSAME | HA_NULL_PART_KEY)) == HA_NOSAME) ||
          (key == table->s->primary_key))
        continue;
      res= are_all_columns_signaled_for_key(keyinfo, bi_cols) ?
           key : MAX_KEY;

      if (res < MAX_KEY)
        DBUG_RETURN(res);
    }
    DBUG_PRINT("debug", ("UK has NULLABLE parts or not all columns signaled."));
  }

  if (key_type & MULTIPLE_KEY_FLAG && table->s->keys)
  {
    DBUG_PRINT("debug", ("Searching for K."));
    for (key=0,keyinfo= table->key_info ;
         (key < table->s->keys) && (res == MAX_KEY);
         key++,keyinfo++)
    {
      /*
        - Skip innactive keys
        - Skip unique keys without nullable parts
        - Skip indices that do not support ha_index_next() e.g. full-text
        - Skip primary keys
      */
      if (!(table->s->keys_in_use.is_set(key)) ||
          ((keyinfo->flags & (HA_NOSAME | HA_NULL_PART_KEY)) == HA_NOSAME) ||
          !(table->file->index_flags(key, 0, true) & HA_READ_NEXT) ||
          (key == table->s->primary_key))
        continue;

      res= are_all_columns_signaled_for_key(keyinfo, bi_cols) ?
           key : MAX_KEY;

      if (res < MAX_KEY)
        DBUG_RETURN(res);
    }
    DBUG_PRINT("debug", ("Not all columns signaled for K."));
  }

  DBUG_RETURN(res);
}

void
Rows_log_event::decide_row_lookup_algorithm_and_key()
{

  DBUG_ENTER("decide_row_lookup_algorithm_and_key");

  /*
    Decision table:
    - I  --> Index scan / search
    - T  --> Table scan
    - Hi --> Hash over index
    - Ht --> Hash over the entire table

    |--------------+-----------+------+------+------|
    | Index\Option | I , T , H | I, T | I, H | T, H |
    |--------------+-----------+------+------+------|
    | PK / UK      | I         | I    | I    | Hi   |
    | K            | Hi        | I    | Hi   | Hi   |
    | No Index     | Ht        | T    | Ht   | Ht   |
    |--------------+-----------+------+------+------|

  */

  TABLE *table= this->m_table;
  uint event_type= this->get_general_type_code();
  MY_BITMAP *cols= &this->m_cols;
  this->m_rows_lookup_algorithm= ROW_LOOKUP_NOT_NEEDED;
  this->m_key_index= MAX_KEY;

  if (event_type == WRITE_ROWS_EVENT)  // row lookup not needed
    DBUG_VOID_RETURN;

  if (!(slave_rows_search_algorithms_options & SLAVE_ROWS_INDEX_SCAN))
    goto TABLE_OR_INDEX_HASH_SCAN;

  /* PK or UK => use LOOKUP_INDEX_SCAN */
  this->m_key_index= search_key_in_table(table, cols, (PRI_KEY_FLAG | UNIQUE_KEY_FLAG));
  if (this->m_key_index != MAX_KEY)
  {
    DBUG_PRINT("info", ("decide_row_lookup_algorithm_and_key: decided - INDEX_SCAN"));
    this->m_rows_lookup_algorithm= ROW_LOOKUP_INDEX_SCAN;
    goto end;
  }

TABLE_OR_INDEX_HASH_SCAN:

  /*
     NOTE: Engines like Blackhole cannot use HASH_SCAN, because
           they do not syncronize reads .
   */
  if (!(slave_rows_search_algorithms_options & SLAVE_ROWS_HASH_SCAN) ||
      (table->file->ha_table_flags() & HA_READ_OUT_OF_SYNC))
    goto TABLE_OR_INDEX_FULL_SCAN;

  /* search for a key to see if we can narrow the lookup domain further. */
  this->m_key_index= search_key_in_table(table, cols, (PRI_KEY_FLAG | UNIQUE_KEY_FLAG | MULTIPLE_KEY_FLAG));
  this->m_rows_lookup_algorithm= ROW_LOOKUP_HASH_SCAN;
  DBUG_PRINT("info", ("decide_row_lookup_algorithm_and_key: decided - HASH_SCAN"));
  goto end;

TABLE_OR_INDEX_FULL_SCAN:

  this->m_key_index= MAX_KEY;

  /* If we can use an index, try to narrow the scan a bit further. */
  if (slave_rows_search_algorithms_options & SLAVE_ROWS_INDEX_SCAN)
    this->m_key_index= search_key_in_table(table, cols, (PRI_KEY_FLAG | UNIQUE_KEY_FLAG | MULTIPLE_KEY_FLAG));

  if (this->m_key_index != MAX_KEY)
  {
    DBUG_PRINT("info", ("decide_row_lookup_algorithm_and_key: decided - INDEX_SCAN"));
    this->m_rows_lookup_algorithm= ROW_LOOKUP_INDEX_SCAN;
  }
  else
  {
    DBUG_PRINT("info", ("decide_row_lookup_algorithm_and_key: decided - TABLE_SCAN"));
    this->m_rows_lookup_algorithm= ROW_LOOKUP_TABLE_SCAN;
  }

end:
#ifndef DBUG_OFF
  const char* s= ((m_rows_lookup_algorithm == Rows_log_event::ROW_LOOKUP_TABLE_SCAN) ? "TABLE_SCAN" :
                  ((m_rows_lookup_algorithm == Rows_log_event::ROW_LOOKUP_HASH_SCAN) ? "HASH_SCAN" :
                   "INDEX_SCAN"));

  // only for testing purposes
  slave_rows_last_search_algorithm_used= m_rows_lookup_algorithm;
  DBUG_PRINT("debug", ("Row lookup method: %s", s));
#endif

  DBUG_VOID_RETURN;
}

/*
  Encapsulates the  operations to be done before applying
  row events for update and delete.

  @ret value error code
             0 success
*/
int
Rows_log_event::row_operations_scan_and_key_setup()
{
  int error= 0;
  DBUG_ENTER("Row_log_event::row_operations_scan_and_key_setup");

  /*
     Prepare memory structures for search operations. If
     search is performed:

     1. using hash search => initialize the hash
     2. using key => decide on key to use and allocate mem structures
     3. using table scan => do nothing
   */
  decide_row_lookup_algorithm_and_key();

  switch (m_rows_lookup_algorithm)
  {
  case ROW_LOOKUP_HASH_SCAN:
    {
      if (m_hash.init())
        error= HA_ERR_OUT_OF_MEM;
      goto err;
    }
  case ROW_LOOKUP_INDEX_SCAN:
    {
      DBUG_ASSERT (m_key_index < MAX_KEY);
      // Allocate buffer for key searches
      m_key= (uchar*)my_malloc(key_memory_log_event,
                               MAX_KEY_LENGTH, MYF(MY_WME));
      if (!m_key)
        error= HA_ERR_OUT_OF_MEM;
      goto err;
    }
  case ROW_LOOKUP_TABLE_SCAN:
  default: break;
  }
err:
  DBUG_RETURN(error);
}

/*
  Encapsulates the  operations to be done after applying
  row events for update and delete.

  @ret value error code
             0 success
*/

int
Rows_log_event::row_operations_scan_and_key_teardown(int error)
{
  DBUG_ENTER("Rows_log_event::row_operations_scan_and_key_teardown");

  DBUG_ASSERT(!m_table->file->inited);
  switch (m_rows_lookup_algorithm)
  {
  case ROW_LOOKUP_HASH_SCAN:
    {
      m_hash.deinit(); // we don't need the hash anymore.
      goto err;
    }

  case ROW_LOOKUP_INDEX_SCAN:
    {
      if (m_table->s->keys > 0)
      {
        my_free(m_key); // Free for multi_malloc
        m_key= NULL;
        m_key_index= MAX_KEY;
      }
     goto err;
    }

  case ROW_LOOKUP_TABLE_SCAN:
  default: break;
  }

err:
  m_rows_lookup_algorithm= ROW_LOOKUP_UNDEFINED;
  DBUG_RETURN(error);
}

/*
  Compares table->record[0] and table->record[1]

  Returns TRUE if different.
*/
static bool record_compare(TABLE *table, MY_BITMAP *cols)
{
  DBUG_ENTER("record_compare");

  /*
    Need to set the X bit and the filler bits in both records since
    there are engines that do not set it correctly.

    In addition, since MyISAM checks that one hasn't tampered with the
    record, it is necessary to restore the old bytes into the record
    after doing the comparison.

    TODO[record format ndb]: Remove it once NDB returns correct
    records. Check that the other engines also return correct records.
   */

  DBUG_DUMP("record[0]", table->record[0], table->s->reclength);
  DBUG_DUMP("record[1]", table->record[1], table->s->reclength);

  bool result= false;
  uchar saved_x[2]= {0, 0}, saved_filler[2]= {0, 0};

  if (table->s->null_bytes > 0)
  {
    for (int i = 0 ; i < 2 ; ++i)
    {
      /*
        If we have an X bit then we need to take care of it.
      */
      if (!(table->s->db_options_in_use & HA_OPTION_PACK_RECORD))
      {
        saved_x[i]= table->record[i][0];
        table->record[i][0]|= 1U;
      }

      /*
         If (last_null_bit_pos == 0 && null_bytes > 1), then:

         X bit (if any) + N nullable fields + M Field_bit fields = 8 bits

         Ie, the entire byte is used.
      */
      if (table->s->last_null_bit_pos > 0)
      {
        saved_filler[i]= table->record[i][table->s->null_bytes - 1];
        table->record[i][table->s->null_bytes - 1]|=
          256U - (1U << table->s->last_null_bit_pos);
      }
    }
  }

  /**
    Compare full record only if:
    - there are no blob fields (otherwise we would also need
      to compare blobs contents as well);
    - there are no varchar fields (otherwise we would also need
      to compare varchar contents as well);
    - there are no null fields, otherwise NULLed fields
      contents (i.e., the don't care bytes) may show arbitrary
      values, depending on how each engine handles internally.
    - if all the bitmap is set (both are full rows)
    */
  if ((table->s->blob_fields +
       table->s->varchar_fields +
       table->s->null_fields) == 0 &&
      bitmap_is_set_all(cols))
  {
    result= cmp_record(table,record[1]);
  }

  /*
    Fallback to field-by-field comparison:
    1. start by checking if the field is signaled:
    2. if it is, first compare the null bit if the field is nullable
    3. then compare the contents of the field, if it is not
       set to null
   */
  else
  {
    for (Field **ptr=table->field ;
         *ptr && ((*ptr)->field_index < cols->n_bits) && !result;
         ptr++)
    {
      Field *field= *ptr;
      if (bitmap_is_set(cols, field->field_index))
      {
        /* compare null bit */
        if (field->is_null() != field->is_null_in_record(table->record[1]))
          result= true;

        /* compare content, only if fields are not set to NULL */
        else if (!field->is_null())
          result= field->cmp_binary_offset(table->s->rec_buff_length);
      }
    }
  }

  /*
    Restore the saved bytes.

    TODO[record format ndb]: Remove this code once NDB returns the
    correct record format.
  */
  if (table->s->null_bytes > 0)
  {
    for (int i = 0 ; i < 2 ; ++i)
    {
      if (!(table->s->db_options_in_use & HA_OPTION_PACK_RECORD))
        table->record[i][0]= saved_x[i];

      if (table->s->last_null_bit_pos)
        table->record[i][table->s->null_bytes - 1]= saved_filler[i];
    }
  }

  DBUG_RETURN(result);
}

void Rows_log_event::do_post_row_operations(Relay_log_info const *rli, int error)
{

  /*
    If m_curr_row_end  was not set during event execution (e.g., because
    of errors) we can't proceed to the next row. If the error is transient
    (i.e., error==0 at this point) we must call unpack_current_row() to set
    m_curr_row_end.
  */

  DBUG_PRINT("info", ("curr_row: 0x%lu; curr_row_end: 0x%lu; rows_end: 0x%lu",
                      (ulong) m_curr_row, (ulong) m_curr_row_end, (ulong) m_rows_end));

  if (!m_curr_row_end && !error)
  {
    error= unpack_current_row(rli, &m_cols);
  }

  // at this moment m_curr_row_end should be set
  DBUG_ASSERT(error || m_curr_row_end != NULL);
  DBUG_ASSERT(error || m_curr_row <= m_curr_row_end);
  DBUG_ASSERT(error || m_curr_row_end <= m_rows_end);

  m_curr_row= m_curr_row_end;

  if (error == 0 && !m_table->file->has_transactions())
  {
    thd->transaction.all.set_unsafe_rollback_flags(TRUE);
    thd->transaction.stmt.set_unsafe_rollback_flags(TRUE);
  }
}

int Rows_log_event::handle_idempotent_and_ignored_errors(Relay_log_info const *rli, int *err)
{
  int error= *err;
  if (error)
  {
    int actual_error= convert_handler_error(error, thd, m_table);
    bool idempotent_error= (idempotent_error_code(error) &&
                           (rbr_exec_mode == RBR_EXEC_MODE_IDEMPOTENT));
    bool ignored_error= (idempotent_error == 0 ?
                         ignored_error_code(actual_error) : 0);

    if (idempotent_error || ignored_error)
    {
      loglevel ll;
      if (idempotent_error)
        ll= WARNING_LEVEL;
      else
        ll= INFORMATION_LEVEL;
      slave_rows_error_report(ll, error, rli, thd, m_table,
                              get_type_str(),
                              const_cast<Relay_log_info*>(rli)->get_rpl_log_name(),
                              (ulong) log_pos);
      thd->get_stmt_da()->reset_condition_info(thd);
      clear_all_errors(thd, const_cast<Relay_log_info*>(rli));
      *err= 0;
      if (idempotent_error == 0)
        return ignored_error;
    }
  }

  return *err;
}

int Rows_log_event::do_apply_row(Relay_log_info const *rli)
{
  DBUG_ENTER("Rows_log_event::do_apply_row");

  int error= 0;

  /* in_use can have been set to NULL in close_tables_for_reopen */
  THD* old_thd= m_table->in_use;
  if (!m_table->in_use)
    m_table->in_use= thd;

  error= do_exec_row(rli);

  if(error)
  {
    DBUG_PRINT("info", ("error: %s", HA_ERR(error)));
    DBUG_ASSERT(error != HA_ERR_RECORD_DELETED);
  }

  m_table->in_use = old_thd;

  DBUG_RETURN(error);
}

/**
   Does the cleanup
     -  deallocates all the elements in m_distinct_key_list if any
     -  closes the index if opened by open_record_scan
     -  closes the table if opened for scanning.
*/
int
Rows_log_event::close_record_scan()
{
  DBUG_ENTER("Rows_log_event::close_record_scan");
  int error= 0;

  // if there is something to actually close
  if (m_key_index < MAX_KEY)
  {
    if (m_table->file->inited)
      error= m_table->file->ha_index_end();

    if(m_rows_lookup_algorithm == ROW_LOOKUP_HASH_SCAN)
    {
      uchar *key_val;
      /* free the allocated memory for each key values */
      List_iterator_fast<uchar> it(m_distinct_key_list);
      while((key_val= it++) && (key_val))
        my_free(key_val);
    }
  }
  else if (m_table->file->inited)
    error= m_table->file->ha_rnd_end();

  DBUG_RETURN(error);
}

/**
  Fetches next row. If it is a HASH_SCAN over an index, it populates
  table->record[0] with the next row corresponding to the index. If
  the indexes are in non-contigous ranges it fetches record corresponding
  to the key value in the next range.

  @parms: bool first_read : signifying if this is the first time we are reading a row
          over an index.
  @return_value: -  error code when there are no more reeords to be fetched or some other
                    error occured,
                 -  0 otherwise.
*/
int
Rows_log_event::next_record_scan(bool first_read)
{
  DBUG_ENTER("Rows_log_event::next_record_scan");
  DBUG_ASSERT(m_table->file->inited);
  TABLE *table= m_table;
  int error= 0;

  if (m_key_index >= MAX_KEY)
    error= table->file->ha_rnd_next(table->record[0]);
  else
  {
    KEY *keyinfo= m_table->key_info + m_key_index;
    /*
      We need to set the null bytes to ensure that the filler bit are
      all set when returning.  There are storage engines that just set
      the necessary bits on the bytes and don't set the filler bits
      correctly.
    */
    if (table->s->null_bytes > 0)
      table->record[0][table->s->null_bytes - 1]|=
        256U - (1U << table->s->last_null_bit_pos);

    if (!first_read)
    {
      /*
        if we fail to fetch next record corresponding to an index value, we
        move to the next key value. If we are out of key values as well an error
        will be returned.
       */
      error= table->file->ha_index_next(table->record[0]);
      if(m_rows_lookup_algorithm == ROW_LOOKUP_HASH_SCAN)
        /*
          if we are out of rows for this particular key value
          or we have jumped to the next key value, we reposition the
          marker according to the next key value that we have in the
          list.
         */
        if ((error) ||
            (key_cmp(keyinfo->key_part, m_key, keyinfo->key_length) != 0))
        {
          if ((m_key= m_itr++))
            first_read= true;
          else
            error= HA_ERR_KEY_NOT_FOUND;
        }
    }

    if (first_read)
      if ((error= table->file->ha_index_read_map(table->record[0], m_key,
                                                 HA_WHOLE_KEY,
                                                 HA_READ_KEY_EXACT)))
      {
        DBUG_PRINT("info",("no record matching the key found in the table"));
        if (error == HA_ERR_RECORD_DELETED)
          error= HA_ERR_KEY_NOT_FOUND;
      }
  }

  DBUG_RETURN(error);
}

/**
  Initializes scanning of rows. Opens an index and initializes an iterator
  over a list of distinct keys (m_distinct_key_list) if it is a HASH_SCAN
  over an index or the table if its a HASH_SCAN over the table.
*/
int
Rows_log_event::open_record_scan()
{
  int error= 0;
  TABLE *table= m_table;
  DBUG_ENTER("Rows_log_event::open_record_scan");

  if (m_key_index < MAX_KEY )
  {
    KEY *keyinfo= m_table->key_info + m_key_index;
    if(m_rows_lookup_algorithm == ROW_LOOKUP_HASH_SCAN)
    {
      /* initialize the iterator over the list of distinct keys that we have */
      m_itr.init(m_distinct_key_list);

      /* get the first element from the list of keys and increment the
         iterator
       */
      m_key= m_itr++;
    }
    else {
      /* this is an INDEX_SCAN we need to store the key in m_key */
      DBUG_ASSERT((m_rows_lookup_algorithm == ROW_LOOKUP_INDEX_SCAN) && m_key);
      key_copy(m_key, m_table->record[0], keyinfo, 0);
    }

    /*
      Save copy of the record in table->record[1]. It might be needed
      later if linear search is used to find exact match.
     */
    store_record(table,record[1]);

    DBUG_PRINT("info",("locating record using a key (index_read)"));

    /* The m_key_index'th key is active and usable: search the table using the index */
    if (!table->file->inited && (error= table->file->ha_index_init(m_key_index, FALSE)))
    {
      DBUG_PRINT("info",("ha_index_init returns error %d",error));
      goto end;
    }

    /*
      Don't print debug messages when running valgrind since they can
      trigger false warnings.
     */
#ifndef HAVE_purify
    DBUG_DUMP("key data", m_key, keyinfo->key_length);
#endif
  }
  else
  {
    if ((error= table->file->ha_rnd_init(1)))
    {
      DBUG_PRINT("info",("error initializing table scan"
          " (ha_rnd_init returns %d)",error));
      table->file->print_error(error, MYF(0));
    }
  }

end:
  DBUG_RETURN(error);
}

/**
  Populates the m_distinct_key_list with unique keys to be modified
  during HASH_SCAN over keys.
  @return_value -0 success
                -Err_code
*/
int
Rows_log_event::add_key_to_distinct_keyset()
{
  int error= 0;
  bool distinct= true;
  DBUG_ENTER("Rows_log_event::add_key_to_distinct_keyset");
  DBUG_ASSERT(m_key_index < MAX_KEY);
  KEY *cur_key_info= m_table->key_info + m_key_index;

  if ((last_hashed_key))
    distinct= key_cmp(cur_key_info->key_part, last_hashed_key,
                      cur_key_info->key_length);

  if (distinct)
  {
    uchar *cur_key= (uchar *)my_malloc(key_memory_log_event,
                                       cur_key_info->key_length,
                                       MYF(MY_WME));
    if (!cur_key )
    {
      error= HA_ERR_OUT_OF_MEM;
      goto err;
    }
    m_distinct_key_list.push_back(cur_key);
    last_hashed_key= cur_key;
    key_copy(cur_key, m_table->record[0], cur_key_info, 0);
  }

err:
  DBUG_RETURN(error);
}


int Rows_log_event::do_index_scan_and_update(Relay_log_info const *rli)
{
  DBUG_ENTER("Rows_log_event::do_index_scan_and_update");
  DBUG_ASSERT(m_table && m_table->in_use != NULL);

  KEY *keyinfo= NULL;
  TABLE *table= m_table;
  int error= 0;
  const uchar *saved_m_curr_row= m_curr_row;

  /*
    rpl_row_tabledefs.test specifies that
    if the extra field on the slave does not have a default value
    and this is okay with Delete or Update events.
    Todo: fix wl3228 hld that requires defaults for all types of events
  */

  prepare_record(table, &m_cols, FALSE);
  if ((error= unpack_current_row(rli, &m_cols)))
    goto end;

  // Temporary fix to find out why it fails [/Matz]
  memcpy(m_table->read_set->bitmap, m_cols.bitmap, (m_table->read_set->n_bits + 7) / 8);

  /*
    Trying to do an index scan without a usable key
    This is a valid state because we allow the user
    to set Slave_rows_search_algorithm= 'INDEX_SCAN'.

    Therefore on tables with no indexes we will end
    up here.
   */
  if (m_key_index >= MAX_KEY)
  {
    error= HA_ERR_END_OF_FILE;
    goto end;
  }

#ifndef DBUG_OFF
  DBUG_PRINT("info",("looking for the following record"));
  DBUG_DUMP("record[0]", table->record[0], table->s->reclength);
#endif

  if (m_key_index != m_table->s->primary_key)
    /* we dont have a PK, or PK is not usable */
    goto INDEX_SCAN;

  if ((table->file->ha_table_flags() & HA_READ_BEFORE_WRITE_REMOVAL))
  {
    /*
      Read removal is possible since the engine supports write without
      previous read using full primary key
    */
    DBUG_PRINT("info", ("using read before write removal"));
    DBUG_ASSERT(m_key_index == m_table->s->primary_key);

    /*
      Tell the handler to ignore if key exists or not, since it's
      not yet known if the key does exist(when using rbwr)
    */
    table->file->extra(HA_EXTRA_IGNORE_NO_KEY);

    goto end;
  }

  if ((table->file->ha_table_flags() & HA_PRIMARY_KEY_REQUIRED_FOR_POSITION))
  {
    /*
      Use a more efficient method to fetch the record given by
      table->record[0] if the engine allows it.  We first compute a
      row reference using the position() member function (it will be
      stored in table->file->ref) and then use rnd_pos() to position
      the "cursor" (i.e., record[0] in this case) at the correct row.

      TODO: Check that the correct record has been fetched by
      comparing it with the original record. Take into account that the
      record on the master and slave can be of different
      length. Something along these lines should work:

      ADD>>>  store_record(table,record[1]);
              int error= table->file->rnd_pos(table->record[0], table->file->ref);
      ADD>>>  DBUG_ASSERT(memcmp(table->record[1], table->record[0],
                                 table->s->reclength) == 0);

    */

    DBUG_PRINT("info",("locating record using primary key (position)"));
    if (table->file->inited && (error= table->file->ha_index_end()))
      goto end;

    if ((error= table->file->ha_rnd_init(FALSE)))
      goto end;

    error= table->file->rnd_pos_by_record(table->record[0]);

    table->file->ha_rnd_end();
    if (error)
    {
      DBUG_PRINT("info",("rnd_pos returns error %d",error));
      if (error == HA_ERR_RECORD_DELETED)
        error= HA_ERR_KEY_NOT_FOUND;
    }

    goto end;
  }

  // We can't use position() - try other methods.

INDEX_SCAN:

  /* Use the m_key_index'th key */
  keyinfo= table->key_info + m_key_index;

  if ((error= open_record_scan()))
    goto end;

  error= next_record_scan(true);
  if (error)
  {
    DBUG_PRINT("info",("no record matching the key found in the table"));
    if (error == HA_ERR_RECORD_DELETED)
      error= HA_ERR_KEY_NOT_FOUND;
    goto end;
  }


  /*
    Don't print debug messages when running valgrind since they can
    trigger false warnings.
   */
#ifndef HAVE_purify
  DBUG_PRINT("info",("found first matching record"));
  DBUG_DUMP("record[0]", table->record[0], table->s->reclength);
#endif
  /*
    Below is a minor "optimization".  If the key (i.e., key number
    0) has the HA_NOSAME flag set, we know that we have found the
    correct record (since there can be no duplicates); otherwise, we
    have to compare the record with the one found to see if it is
    the correct one.

    CAVEAT! This behaviour is essential for the replication of,
    e.g., the mysql.proc table since the correct record *shall* be
    found using the primary key *only*.  There shall be no
    comparison of non-PK columns to decide if the correct record is
    found.  I can see no scenario where it would be incorrect to
    chose the row to change only using a PK or an UNNI.
  */
  if (keyinfo->flags & HA_NOSAME || m_key_index == table->s->primary_key)
  {
    /* Unique does not have non nullable part */
    if (!(keyinfo->flags & (HA_NULL_PART_KEY)))
      goto end;  // record found
    else
    {
      /*
        Unique has nullable part. We need to check if there is any field in the
        BI image that is null and part of UNNI.
      */
      bool null_found= FALSE;
      for (uint i=0; i < keyinfo->user_defined_key_parts && !null_found; i++)
      {
        uint fieldnr= keyinfo->key_part[i].fieldnr - 1;
        Field **f= table->field+fieldnr;
        null_found= (*f)->is_null();
      }

      if (!null_found)
        goto end;           // record found

      /* else fall through to index scan */
    }
  }

  /*
    In case key is not unique, we still have to iterate over records found
    and find the one which is identical to the row given. A copy of the
    record we are looking for is stored in record[1].
   */
  DBUG_PRINT("info",("non-unique index, scanning it to find matching record"));

  while (record_compare(table, &m_cols))
  {
    while((error= next_record_scan(false)))
    {
      /* We just skip records that has already been deleted */
      if (error == HA_ERR_RECORD_DELETED)
        continue;
      DBUG_PRINT("info",("no record matching the given row found"));
      goto end;
    }
  }

end:

  DBUG_ASSERT(error != HA_ERR_RECORD_DELETED);

  if (error && error != HA_ERR_RECORD_DELETED)
    table->file->print_error(error, MYF(0));
  else
    error= do_apply_row(rli);

  if (!error)
    error= close_record_scan();  
  else
    /* 
      we are already with errors. Keep the error code and 
      try to close the scan anyway.
    */
    (void) close_record_scan(); 

  if ((get_general_type_code() == UPDATE_ROWS_EVENT) &&
      (saved_m_curr_row == m_curr_row))
  {
    /* we need to unpack the AI so that positions get updated */
    m_curr_row= m_curr_row_end;
    unpack_current_row(rli, &m_cols);
  }
  table->default_column_bitmaps();
  DBUG_RETURN(error);

}

int Rows_log_event::do_hash_row(Relay_log_info const *rli)
{
  DBUG_ENTER("Rows_log_event::do_hash_row");
  DBUG_ASSERT(m_table && m_table->in_use != NULL);
  int error= 0;

  /* create an empty entry to add to the hash table */
  HASH_ROW_ENTRY* entry= m_hash.make_entry();

  /* Prepare the record, unpack and save positions. */
  entry->positions->bi_start= m_curr_row;        // save the bi start pos
  prepare_record(m_table, &m_cols, false);
  if ((error= unpack_current_row(rli, &m_cols)))
    goto end;
  entry->positions->bi_ends= m_curr_row_end;    // save the bi end pos

  /*
    Now that m_table->record[0] is filled in, we can add the entry
    to the hash table. Note that the put operation calculates the
    key based on record[0] contents (including BLOB fields).
   */
  m_hash.put(m_table, &m_cols, entry);

  if (m_key_index < MAX_KEY)
    add_key_to_distinct_keyset();

  /*
    We need to unpack the AI to advance the positions, so we
    know when we have reached m_rows_end and that we do not
    unpack the AI in the next iteration as if it was a BI.
  */
  if (get_general_type_code() == UPDATE_ROWS_EVENT)
  {
    /* Save a copy of the BI. */
    store_record(m_table, record[1]);

     /*
      This is the situation after hashing the BI:

      ===|=== before image ====|=== after image ===|===
         ^                     ^
         m_curr_row            m_curr_row_end
    */

    /* Set the position to the start of the record to be unpacked. */
    m_curr_row= m_curr_row_end;

    /* We shouldn't need this, but lets not leave loose ends */
    prepare_record(m_table, &m_cols, false);
    error= unpack_current_row(rli, &m_cols_ai);

    /*
      This is the situation after unpacking the AI:

      ===|=== before image ====|=== after image ===|===
                               ^                   ^
                               m_curr_row          m_curr_row_end
    */

    /* Restore back the copy of the BI. */
    restore_record(m_table, record[1]);
  }

end:
  DBUG_RETURN(error);
}

int Rows_log_event::do_scan_and_update(Relay_log_info const *rli)
{
  DBUG_ENTER("Rows_log_event::do_scan_and_update");
  DBUG_ASSERT(m_table && m_table->in_use != NULL);
  DBUG_ASSERT(m_hash.is_empty() == false);
  TABLE *table= m_table;
  int error= 0;
  const uchar *saved_last_m_curr_row= NULL;
  const uchar *saved_last_m_curr_row_end= NULL;
  /* create an empty entry to add to the hash table */
  HASH_ROW_ENTRY* entry= NULL;
  int idempotent_errors= 0;
  int i= 0;

  saved_last_m_curr_row=m_curr_row;
  saved_last_m_curr_row_end=m_curr_row_end;

  DBUG_PRINT("info",("Hash was populated with %d records!", m_hash.size()));

  /* open table or index depending on whether we have set m_key_index or not. */
  if ((error= open_record_scan()))
    goto err;

  /*
     Scan the table only once and compare against entries in hash.
     When a match is found, apply the changes.
   */
  do
  {
    /* get the next record from the table */
    error= next_record_scan(i == 0);
    i++;

    if(error)
      DBUG_PRINT("info", ("error: %s", HA_ERR(error)));
    switch (error) {
      case 0:
      {
        entry= m_hash.get(table, &m_cols);
        store_record(table, record[1]);

        /**
           If there are collisions we need to be sure that this is
           indeed the record we want.  Loop through all records for
           the given key and explicitly compare them against the
           record we got from the storage engine.
         */
        while(entry)
        {
          m_curr_row= entry->positions->bi_start;
          m_curr_row_end= entry->positions->bi_ends;

          prepare_record(table, &m_cols, false);
          if ((error= unpack_current_row(rli, &m_cols)))
            goto close_table;

          if (record_compare(table, &m_cols))
            m_hash.next(&entry);
          else
            break;   // we found a match
        }

        /**
           We found the entry we needed, just apply the changes.
         */
        if (entry)
        {
          // just to be safe, copy the record from the SE to table->record[0]
          restore_record(table, record[1]);

          /**
             At this point, both table->record[0] and
             table->record[1] have the SE row that matched the one
             in the hash table.

             Thence if this is a DELETE we wouldn't need to mess
             around with positions anymore, but since this can be an
             update, we need to provide positions so that AI is
             unpacked correctly to table->record[0] in UPDATE
             implementation of do_exec_row().
          */
          m_curr_row= entry->positions->bi_start;
          m_curr_row_end= entry->positions->bi_ends;

          /* we don't need this entry anymore, just delete it */
          if ((error= m_hash.del(entry)))
            goto err;

          if ((error= do_apply_row(rli)))
          {
            if (handle_idempotent_and_ignored_errors(rli, &error))
              goto close_table;

            do_post_row_operations(rli, error);
          }
        }
      }
      break;

      case HA_ERR_RECORD_DELETED:
        // get next
        continue;

      case HA_ERR_KEY_NOT_FOUND:
        /* If the slave exec mode is idempotent or the error is
            skipped error, then don't break */
        if (handle_idempotent_and_ignored_errors(rli, &error))
          goto close_table;
        idempotent_errors++;
        continue;

      case HA_ERR_END_OF_FILE:
      default:
        // exception (hash is not empty and we have reached EOF or
        // other error happened)
        goto close_table;
    }
  }
  /**
    if the rbr_exec_mode is set to Idempotent, we cannot expect the hash to
    be empty. In such cases we count the number of idempotent errors and check
    if it is equal to or greater than the number of rows left in the hash.
   */
  while (((idempotent_errors < m_hash.size()) && !m_hash.is_empty()) &&
         (!error || (error == HA_ERR_RECORD_DELETED)));

close_table:
  if (error == HA_ERR_RECORD_DELETED)
    error= 0;

  if (error)
  {
    table->file->print_error(error, MYF(0));
    DBUG_PRINT("info", ("Failed to get next record"
                        " (ha_rnd_next returns %d)",error));
    /*
      we are already with errors. Keep the error code and
      try to close the scan anyway.
    */
    (void) close_record_scan();
  }
  else
    error= close_record_scan();

  DBUG_ASSERT((m_hash.is_empty() && !error) ||
              (!m_hash.is_empty() &&
               ((error) || (idempotent_errors >= m_hash.size()))));

err:

  if ((m_hash.is_empty() && !error) || (idempotent_errors >= m_hash.size()))
  {
    /**
       Reset the last positions, because the positions are lost while
       handling entries in the hash.
     */
    m_curr_row= saved_last_m_curr_row;
    m_curr_row_end= saved_last_m_curr_row_end;
  }

  DBUG_RETURN(error);
}

int Rows_log_event::do_hash_scan_and_update(Relay_log_info const *rli)
{
  DBUG_ENTER("Rows_log_event::do_hash_scan_and_update");
  DBUG_ASSERT(m_table && m_table->in_use != NULL);

  // HASHING PART

  /* unpack the BI (and AI, if it exists) and add it to the hash map. */
  if (int error= this->do_hash_row(rli))
    DBUG_RETURN(error);

  /* We have not yet hashed all rows in the buffer. Do not proceed to the SCAN part. */
  if (m_curr_row_end < m_rows_end)
    DBUG_RETURN (0);

  DBUG_PRINT("info",("Hash was populated with %d records!", m_hash.size()));
  DBUG_ASSERT(m_curr_row_end == m_rows_end);

  // SCANNING & UPDATE PART

  DBUG_RETURN(this->do_scan_and_update(rli));
}

int Rows_log_event::do_table_scan_and_update(Relay_log_info const *rli)
{
  int error= 0;
  const uchar* saved_m_curr_row= m_curr_row;
  TABLE* table= m_table;

  DBUG_ENTER("Rows_log_event::do_table_scan_and_update");
  DBUG_ASSERT(m_curr_row != m_rows_end);
  DBUG_PRINT("info",("locating record using table scan (ha_rnd_next)"));

  saved_m_curr_row= m_curr_row;

  /** unpack the before image */
  prepare_record(table, &m_cols, FALSE);
  if (!(error= unpack_current_row(rli, &m_cols)))
  {
    // Temporary fix to find out why it fails [/Matz]
    memcpy(m_table->read_set->bitmap, m_cols.bitmap, (m_table->read_set->n_bits + 7) / 8);

    /** save a copy so that we can compare against it later */
    store_record(m_table, record[1]);

    int restart_count= 0; // Number of times scanning has restarted from top

    if ((error= m_table->file->ha_rnd_init(1)))
    {
      DBUG_PRINT("info",("error initializing table scan"
                         " (ha_rnd_init returns %d)",error));
      goto end;
    }

    /* Continue until we find the right record or have made a full loop */
    do
    {
      error= m_table->file->ha_rnd_next(m_table->record[0]);
      if (error)
        DBUG_PRINT("info", ("error: %s", HA_ERR(error)));
      switch (error) {
      case HA_ERR_END_OF_FILE:
        // restart scan from top
        if (++restart_count < 2)
          error= m_table->file->ha_rnd_init(1);
        break;

      case HA_ERR_RECORD_DELETED:
        // fetch next
      case 0:
        // we're good, check if record matches
        break;

      default:
        // exception
        goto end;
      }
    }
    while ((error == HA_ERR_END_OF_FILE && restart_count < 2) ||
           (error == HA_ERR_RECORD_DELETED) ||
           (!error && record_compare(m_table, &m_cols)));
  }

end:

  DBUG_ASSERT(error != HA_ERR_RECORD_DELETED);

  /* either we report error or apply the changes */
  if (error && error != HA_ERR_RECORD_DELETED)
  {
    DBUG_PRINT("info", ("Failed to get next record"
                        " (ha_rnd_next returns %d)",error));
    m_table->file->print_error(error, MYF(0));
  }
  else
    error= do_apply_row(rli);


  if (!error)
    error= close_record_scan();  
  else
    /* 
      we are already with errors. Keep the error code and 
      try to close the scan anyway.
    */
    (void) close_record_scan(); 

  if ((get_general_type_code() == UPDATE_ROWS_EVENT) &&
      (saved_m_curr_row == m_curr_row)) // we need to unpack the AI
  {
    m_curr_row= m_curr_row_end;
    unpack_current_row(rli, &m_cols);
  }

  table->default_column_bitmaps();
  DBUG_RETURN(error);
}

int Rows_log_event::do_apply_event(Relay_log_info const *rli)
{
  DBUG_ENTER("Rows_log_event::do_apply_event(Relay_log_info*)");
  int error= 0;

  /*
    'thd' has been set by exec_relay_log_event(), just before calling
    do_apply_event(). We still check here to prevent future coding
    errors.
  */
  DBUG_ASSERT(rli->info_thd == thd);

  /*
    If there is no locks taken, this is the first binrow event seen
    after the table map events.  We should then lock all the tables
    used in the transaction and proceed with execution of the actual
    event.
  */
  if (!thd->lock)
  {
    /*
      Lock_tables() reads the contents of thd->lex, so they must be
      initialized.

      We also call the mysql_reset_thd_for_next_command(), since this
      is the logical start of the next "statement". Note that this
      call might reset the value of current_stmt_binlog_format, so
      we need to do any changes to that value after this function.
    */
    lex_start(thd);
    mysql_reset_thd_for_next_command(thd);

    enum_gtid_statement_status state= gtid_pre_statement_checks(thd);
    if (state == GTID_STATEMENT_CANCEL)
    {
      uint error= thd->get_stmt_da()->sql_errno();
      DBUG_ASSERT(error != 0);
      rli->report(ERROR_LEVEL, error,
                  "Error executing row event: '%s'",
                  thd->get_stmt_da()->message());
      thd->is_slave_error= 1;
      DBUG_RETURN(-1);
    }
    else if (state == GTID_STATEMENT_SKIP)
      DBUG_RETURN(0);

    /*
      The current statement is just about to begin and 
      has not yet modified anything. Note, all.modified is reset
      by mysql_reset_thd_for_next_command.
    */
    thd->transaction.stmt.reset_unsafe_rollback_flags();
    /*
      This is a row injection, so we flag the "statement" as
      such. Note that this code is called both when the slave does row
      injections and when the BINLOG statement is used to do row
      injections.
    */
    thd->lex->set_stmt_row_injection();

    /*
      There are a few flags that are replicated with each row event.
      Make sure to set/clear them before executing the main body of
      the event.
    */
    if (get_flags(NO_FOREIGN_KEY_CHECKS_F))
      thd->variables.option_bits|= OPTION_NO_FOREIGN_KEY_CHECKS;
    else
      thd->variables.option_bits&= ~OPTION_NO_FOREIGN_KEY_CHECKS;

    if (get_flags(RELAXED_UNIQUE_CHECKS_F))
      thd->variables.option_bits|= OPTION_RELAXED_UNIQUE_CHECKS;
    else
      thd->variables.option_bits&= ~OPTION_RELAXED_UNIQUE_CHECKS;

    thd->binlog_row_event_extra_data = m_extra_row_data;

    /* A small test to verify that objects have consistent types */
    DBUG_ASSERT(sizeof(thd->variables.option_bits) == sizeof(OPTION_RELAXED_UNIQUE_CHECKS));

    if (open_and_lock_tables(thd, rli->tables_to_lock, FALSE, 0))
    {
      uint actual_error= thd->get_stmt_da()->mysql_errno();
      if (thd->is_slave_error || thd->is_fatal_error)
      {
        /*
          Error reporting borrowed from Query_log_event with many excessive
          simplifications. 
          We should not honour --slave-skip-errors at this point as we are
          having severe errors which should not be skiped.
        */
        rli->report(ERROR_LEVEL, actual_error,
                    "Error executing row event: '%s'",
                    (actual_error ? thd->get_stmt_da()->message_text() :
                     "unexpected success or fatal error"));
        thd->is_slave_error= 1;
      }
      const_cast<Relay_log_info*>(rli)->slave_close_thread_tables(thd);
      DBUG_RETURN(actual_error);
    }

    /*
      When the open and locking succeeded, we check all tables to
      ensure that they still have the correct type.

      We can use a down cast here since we know that every table added
      to the tables_to_lock is a RPL_TABLE_LIST.
    */

    {
      DBUG_PRINT("debug", ("Checking compability of tables to lock - tables_to_lock: %p",
                           rli->tables_to_lock));

      /**
        When using RBR and MyISAM MERGE tables the base tables that make
        up the MERGE table can be appended to the list of tables to lock.
  
        Thus, we just check compatibility for those that tables that have
        a correspondent table map event (ie, those that are actually going
        to be accessed while applying the event). That's why the loop stops
        at rli->tables_to_lock_count .

        NOTE: The base tables are added here are removed when 
              close_thread_tables is called.
       */
      RPL_TABLE_LIST *ptr= rli->tables_to_lock;
      for (uint i= 0 ; ptr && (i < rli->tables_to_lock_count);
           ptr= static_cast<RPL_TABLE_LIST*>(ptr->next_global), i++)
      {
        DBUG_ASSERT(ptr->m_tabledef_valid);
        TABLE *conv_table;
        if (!ptr->m_tabledef.compatible_with(thd, const_cast<Relay_log_info*>(rli),
                                             ptr->table, &conv_table))
        {
          DBUG_PRINT("debug", ("Table: %s.%s is not compatible with master",
                               ptr->table->s->db.str,
                               ptr->table->s->table_name.str));
          /*
            We should not honour --slave-skip-errors at this point as we are
            having severe errors which should not be skiped.
          */
          thd->is_slave_error= 1;
          const_cast<Relay_log_info*>(rli)->slave_close_thread_tables(thd);
          DBUG_RETURN(ERR_BAD_TABLE_DEF);
        }
        DBUG_PRINT("debug", ("Table: %s.%s is compatible with master"
                             " - conv_table: %p",
                             ptr->table->s->db.str,
                             ptr->table->s->table_name.str, conv_table));
        ptr->m_conv_table= conv_table;
      }
    }

    /*
      ... and then we add all the tables to the table map and but keep
      them in the tables to lock list.

      We also invalidate the query cache for all the tables, since
      they will now be changed.

      TODO [/Matz]: Maybe the query cache should not be invalidated
      here? It might be that a table is not changed, even though it
      was locked for the statement.  We do know that each
      Rows_log_event contain at least one row, so after processing one
      Rows_log_event, we can invalidate the query cache for the
      associated table.
     */
    TABLE_LIST *ptr= rli->tables_to_lock;
    for (uint i=0 ;  ptr && (i < rli->tables_to_lock_count); ptr= ptr->next_global, i++)
      const_cast<Relay_log_info*>(rli)->m_table_map.set_table(ptr->table_id, ptr->table);

    query_cache.invalidate_locked_for_write(rli->tables_to_lock);
  }

  TABLE* 
    table= 
    m_table= const_cast<Relay_log_info*>(rli)->m_table_map.get_table(m_table_id);

  DBUG_PRINT("debug", ("m_table: 0x%lx, m_table_id: %llu", (ulong) m_table,
                       m_table_id.id()));

  if (table)
  {
    /*
      table == NULL means that this table should not be replicated
      (this was set up by Table_map_log_event::do_apply_event()
      which tested replicate-* rules).
    */

    /*
      It's not needed to set_time() but
      1) it continues the property that "Time" in SHOW PROCESSLIST shows how
      much slave is behind
      2) it will be needed when we allow replication from a table with no
      TIMESTAMP column to a table with one.
      So we call set_time(), like in SBR. Presently it changes nothing.
    */
    thd->set_time(&when);

    thd->binlog_row_event_extra_data = m_extra_row_data;

    /*
      Now we are in a statement and will stay in a statement until we
      see a STMT_END_F.

      We set this flag here, before actually applying any rows, in
      case the SQL thread is stopped and we need to detect that we're
      inside a statement and halting abruptly might cause problems
      when restarting.
     */
    const_cast<Relay_log_info*>(rli)->set_flag(Relay_log_info::IN_STMT);

     if ( m_width == table->s->fields && bitmap_is_set_all(&m_cols))
      set_flags(COMPLETE_ROWS_F);

    /*
      Set tables write and read sets.

      Read_set contains all slave columns (in case we are going to fetch
      a complete record from slave)

      Write_set equals the m_cols bitmap sent from master but it can be
      longer if slave has extra columns.
     */

    DBUG_PRINT_BITSET("debug", "Setting table's read_set from: %s", &m_cols);

    bitmap_set_all(table->read_set);
    if (get_general_type_code() == DELETE_ROWS_EVENT ||
        get_general_type_code() == UPDATE_ROWS_EVENT)
        bitmap_intersect(table->read_set,&m_cols);

    bitmap_set_all(table->write_set);

    /* WRITE ROWS EVENTS store the bitmap in m_cols instead of m_cols_ai */
    MY_BITMAP *after_image= ((get_general_type_code() == UPDATE_ROWS_EVENT) ?
                             &m_cols_ai : &m_cols);
    bitmap_intersect(table->write_set, after_image);

    if (thd->slave_thread) // set the mode for slave
      this->rbr_exec_mode= slave_exec_mode_options;
    else //set the mode for user thread
      this->rbr_exec_mode= thd->variables.rbr_exec_mode_options;

    // Do event specific preparations
    error= do_before_row_operations(rli);

    /*
      Bug#56662 Assertion failed: next_insert_id == 0, file handler.cc
      Don't allow generation of auto_increment value when processing
      rows event by setting 'MODE_NO_AUTO_VALUE_ON_ZERO'. The exception
      to this rule happens when the auto_inc column exists on some
      extra columns on the slave. In that case, do not force
      MODE_NO_AUTO_VALUE_ON_ZERO.
    */
    ulong saved_sql_mode= thd->variables.sql_mode;
    if (!is_auto_inc_in_extra_columns())
      thd->variables.sql_mode= MODE_NO_AUTO_VALUE_ON_ZERO;

    // row processing loop

    /*
      set the initial time of this ROWS statement if it was not done
      before in some other ROWS event.
     */
    const_cast<Relay_log_info*>(rli)->set_row_stmt_start_timestamp();

    const uchar *saved_m_curr_row= m_curr_row;

    int (Rows_log_event::*do_apply_row_ptr)(Relay_log_info const *)= NULL;

    /**
       Skip update rows events that don't have data for this slave's
       table.
     */
    if ((get_general_type_code() == UPDATE_ROWS_EVENT) &&
        !is_any_column_signaled_for_table(table, &m_cols_ai))
      goto AFTER_MAIN_EXEC_ROW_LOOP;

    /**
       If there are no columns marked in the read_set for this table,
       that means that we cannot lookup any row using the available BI
       in the binarr log. Thence, we immediatly raise an error:
       HA_ERR_END_OF_FILE.
     */

    if ((m_rows_lookup_algorithm != ROW_LOOKUP_NOT_NEEDED) &&
        !is_any_column_signaled_for_table(table, &m_cols))
    {
      error= HA_ERR_END_OF_FILE;
      goto AFTER_MAIN_EXEC_ROW_LOOP;
    }
    switch (m_rows_lookup_algorithm)
    {
      case ROW_LOOKUP_HASH_SCAN:
        do_apply_row_ptr= &Rows_log_event::do_hash_scan_and_update;
        break;

      case ROW_LOOKUP_INDEX_SCAN:
        do_apply_row_ptr= &Rows_log_event::do_index_scan_and_update;
        break;

      case ROW_LOOKUP_TABLE_SCAN:
        do_apply_row_ptr= &Rows_log_event::do_table_scan_and_update;
        break;

      case ROW_LOOKUP_NOT_NEEDED:
        DBUG_ASSERT(get_general_type_code() == WRITE_ROWS_EVENT);

        /* No need to scan for rows, just apply it */
        do_apply_row_ptr= &Rows_log_event::do_apply_row;
        break;

      default:
        DBUG_ASSERT(0);
        error= 1;
        goto AFTER_MAIN_EXEC_ROW_LOOP;
        break;
    }

    do {

      error= (this->*do_apply_row_ptr)(rli);

      if (handle_idempotent_and_ignored_errors(rli, &error))
        break;

      /* this advances m_curr_row */
      do_post_row_operations(rli, error);

    } while (!error && (m_curr_row != m_rows_end));

AFTER_MAIN_EXEC_ROW_LOOP:

    if (saved_m_curr_row != m_curr_row && !table->file->has_transactions())
    {
      /*
        Usually, the trans_commit_stmt() propagates unsafe_rollback_flags
        from statement to transaction level. However, we cannot rely on
        this when row format is in use as several events can be processed
        before calling this function. This happens because it is called
        only when the latest event generated by a statement is processed.

        There are however upper level functions that execute per event
        and check transaction's status. So if the unsafe_rollback_flags
        are not propagated here, this can lead to errors.

        For example, a transaction that updates non-transactional tables
        may be stopped in the middle thus leading to inconsistencies
        after a restart.
      */
      thd->transaction.stmt.mark_modified_non_trans_table();
      thd->transaction.merge_unsafe_rollback_flags();
    }

    /*
      Restore the sql_mode after the rows event is processed.
    */
    thd->variables.sql_mode= saved_sql_mode;

    {/*
         The following failure injecion works in cooperation with tests
         setting @@global.debug= 'd,stop_slave_middle_group'.
         The sql thread receives the killed status and will proceed
         to shutdown trying to finish incomplete events group.
     */
      DBUG_EXECUTE_IF("stop_slave_middle_group",
                      if (thd->transaction.all.cannot_safely_rollback())
                        const_cast<Relay_log_info*>(rli)->abort_slave= 1;);
    }

    if ((error= do_after_row_operations(rli, error)) &&
        ignored_error_code(convert_handler_error(error, thd, table)))
    {
      slave_rows_error_report(INFORMATION_LEVEL, error, rli, thd, table,
                              get_type_str(),
                              const_cast<Relay_log_info*>(rli)->get_rpl_log_name(),
                              (ulong) log_pos);
      thd->get_stmt_da()->reset_condition_info(thd);
      clear_all_errors(thd, const_cast<Relay_log_info*>(rli));
      error= 0;
    }
  } // if (table)

  if (error)
  {
    slave_rows_error_report(ERROR_LEVEL, error, rli, thd, table,
                             get_type_str(),
                             const_cast<Relay_log_info*>(rli)->get_rpl_log_name(),
                             (ulong) log_pos);
    /*
      @todo We should probably not call
      reset_current_stmt_binlog_format_row() from here.

      Note: this applies to log_event_old.cc too.
      /Sven
    */
    thd->reset_current_stmt_binlog_format_row();
    thd->is_slave_error= 1;
    DBUG_RETURN(error);
  }

  if (get_flags(STMT_END_F) && (error= rows_event_stmt_cleanup(rli, thd)))
    slave_rows_error_report(ERROR_LEVEL,
                            thd->is_error() ? 0 : error,
                            rli, thd, table,
                            get_type_str(),
                            const_cast<Relay_log_info*>(rli)->get_rpl_log_name(),
                            (ulong) log_pos);
  DBUG_RETURN(error);
}

Log_event::enum_skip_reason
Rows_log_event::do_shall_skip(Relay_log_info *rli)
{
  /*
    If the slave skip counter is 1 and this event does not end a
    statement, then we should not start executing on the next event.
    Otherwise, we defer the decision to the normal skipping logic.
  */
  if (rli->slave_skip_counter == 1 && !get_flags(STMT_END_F))
    return Log_event::EVENT_SKIP_IGNORE;
  else
    return Log_event::do_shall_skip(rli);
}

/**
   The function is called at Rows_log_event statement commit time,
   normally from Rows_log_event::do_update_pos() and possibly from
   Query_log_event::do_apply_event() of the COMMIT.
   The function commits the last statement for engines, binlog and
   releases resources have been allocated for the statement.

   @retval  0         Ok.
   @retval  non-zero  Error at the commit.
 */

static int rows_event_stmt_cleanup(Relay_log_info const *rli, THD * thd)
{
  int error;
  {
    /*
      This is the end of a statement or transaction, so close (and
      unlock) the tables we opened when processing the
      Table_map_log_event starting the statement.

      OBSERVER.  This will clear *all* mappings, not only those that
      are open for the table. There is not good handle for on-close
      actions for tables.

      NOTE. Even if we have no table ('table' == 0) we still need to be
      here, so that we increase the group relay log position. If we didn't, we
      could have a group relay log position which lags behind "forever"
      (assume the last master's transaction is ignored by the slave because of
      replicate-ignore rules).
    */
    error= thd->binlog_flush_pending_rows_event(TRUE);

    /*
      If this event is not in a transaction, the call below will, if some
      transactional storage engines are involved, commit the statement into
      them and flush the pending event to binlog.
      If this event is in a transaction, the call will do nothing, but a
      Xid_log_event will come next which will, if some transactional engines
      are involved, commit the transaction and flush the pending event to the
      binlog.
      If there was a deadlock the transaction should have been rolled back
      already. So there should be no need to rollback the transaction.
    */
    DBUG_ASSERT(! thd->transaction_rollback_request);
    error|= (error ? trans_rollback_stmt(thd) : trans_commit_stmt(thd));

    /*
      Now what if this is not a transactional engine? we still need to
      flush the pending event to the binlog; we did it with
      thd->binlog_flush_pending_rows_event(). Note that we imitate
      what is done for real queries: a call to
      ha_autocommit_or_rollback() (sometimes only if involves a
      transactional engine), and a call to be sure to have the pending
      event flushed.
    */

    /*
      @todo We should probably not call
      reset_current_stmt_binlog_format_row() from here.

      Note: this applies to log_event_old.cc too

      Btw, the previous comment about transactional engines does not
      seem related to anything that happens here.
      /Sven
    */
    thd->reset_current_stmt_binlog_format_row();

    const_cast<Relay_log_info*>(rli)->cleanup_context(thd, 0);
  }
  return error;
}

/**
   The method either increments the relay log position or
   commits the current statement and increments the master group
   possition if the event is STMT_END_F flagged and
   the statement corresponds to the autocommit query (i.e replicated
   without wrapping in BEGIN/COMMIT)

   @retval 0         Success
   @retval non-zero  Error in the statement commit
 */
int
Rows_log_event::do_update_pos(Relay_log_info *rli)
{
  DBUG_ENTER("Rows_log_event::do_update_pos");
  int error= 0;

  DBUG_PRINT("info", ("flags: %s",
                      get_flags(STMT_END_F) ? "STMT_END_F " : ""));

  /* Worker does not execute binlog update position logics */
  DBUG_ASSERT(!is_mts_worker(rli->info_thd));

  if (get_flags(STMT_END_F))
  {
    /*
      Indicate that a statement is finished.
      Step the group log position if we are not in a transaction,
      otherwise increase the event log position.
    */
    error= rli->stmt_done(log_pos);
  }
  else
  {
    rli->inc_event_relay_log_pos();
  }

  DBUG_RETURN(error);
}

#endif /* !defined(MYSQL_CLIENT) && defined(HAVE_REPLICATION) */

#ifndef MYSQL_CLIENT
bool Rows_log_event::write_data_header(IO_CACHE *file)
{
  uchar buf[ROWS_HEADER_LEN_V2];	// No need to init the buffer
  DBUG_ASSERT(m_table_id.is_valid());
  DBUG_EXECUTE_IF("old_row_based_repl_4_byte_map_id_master",
                  {
                    int4store(buf + 0, (ulong) m_table_id.id());
                    int2store(buf + 4, m_flags);
                    return (wrapper_my_b_safe_write(file, buf, 6));
                  });
  int6store(buf + RW_MAPID_OFFSET, m_table_id.id());
  int2store(buf + RW_FLAGS_OFFSET, m_flags);
  int rc = 0;
  if (likely(!log_bin_use_v1_row_events))
  {
    /*
       v2 event, with variable header portion.
       Determine length of variable header payload
    */
    uint16 vhlen= 2;
    uint16 vhpayloadlen= 0;
    uint16 extra_data_len= 0;
    if (m_extra_row_data)
    {
      extra_data_len= m_extra_row_data[EXTRA_ROW_INFO_LEN_OFFSET];
      vhpayloadlen= RW_V_TAG_LEN + extra_data_len;
    }

    /* Var-size header len includes len itself */
    int2store(buf + RW_VHLEN_OFFSET, vhlen + vhpayloadlen);
    rc= wrapper_my_b_safe_write(file, buf, ROWS_HEADER_LEN_V2);

    /* Write var-sized payload, if any */
    if ((vhpayloadlen > 0) &&
        (rc == 0))
    {
      /* Add tag and extra row info */
      uchar type_code= RW_V_EXTRAINFO_TAG;
      rc= wrapper_my_b_safe_write(file, &type_code, RW_V_TAG_LEN);
      if (rc==0)
        rc= wrapper_my_b_safe_write(file, m_extra_row_data, extra_data_len);
    }
  }
  else
  {
    rc= wrapper_my_b_safe_write(file, buf, ROWS_HEADER_LEN_V1);
  }

  return (rc != 0);
}

bool Rows_log_event::write_data_body(IO_CACHE*file)
{
  /*
     Note that this should be the number of *bits*, not the number of
     bytes.
  */
  uchar sbuf[sizeof(m_width) + 1];
  my_ptrdiff_t const data_size= m_rows_cur - m_rows_buf;
  bool res= false;
  uchar *const sbuf_end= net_store_length(sbuf, (size_t) m_width);
  DBUG_ASSERT(static_cast<size_t>(sbuf_end - sbuf) <= sizeof(sbuf));

  DBUG_DUMP("m_width", sbuf, (size_t) (sbuf_end - sbuf));
  res= res || wrapper_my_b_safe_write(file, sbuf, (size_t) (sbuf_end - sbuf));

  DBUG_DUMP("m_cols", (uchar*) m_cols.bitmap, no_bytes_in_map(&m_cols));
  res= res || wrapper_my_b_safe_write(file, (uchar*) m_cols.bitmap,
                              no_bytes_in_map(&m_cols));
  /*
    TODO[refactor write]: Remove the "down cast" here (and elsewhere).
   */
  if (get_general_type_code() == UPDATE_ROWS_EVENT)
  {
    DBUG_DUMP("m_cols_ai", (uchar*) m_cols_ai.bitmap,
              no_bytes_in_map(&m_cols_ai));
    res= res || wrapper_my_b_safe_write(file, (uchar*) m_cols_ai.bitmap,
                                no_bytes_in_map(&m_cols_ai));
  }
  DBUG_DUMP("rows", m_rows_buf, data_size);
  res= res || wrapper_my_b_safe_write(file, m_rows_buf, (size_t) data_size);

  return res;

}
#endif

#if defined(HAVE_REPLICATION) && !defined(MYSQL_CLIENT)
int Rows_log_event::pack_info(Protocol *protocol)
{
  char buf[256];
  char const *const flagstr=
    get_flags(STMT_END_F) ? " flags: STMT_END_F" : "";
  size_t bytes= my_snprintf(buf, sizeof(buf),
                            "table_id: %llu%s", m_table_id.id(), flagstr);
  protocol->store(buf, bytes, &my_charset_bin);
  return 0;
}
#endif

#ifdef MYSQL_CLIENT
void Rows_log_event::print_helper(FILE *file,
                                  PRINT_EVENT_INFO *print_event_info,
                                  char const *const name)
{
  IO_CACHE *const head= &print_event_info->head_cache;
  IO_CACHE *const body= &print_event_info->body_cache;
  if (!print_event_info->short_form)
  {
    bool const last_stmt_event= get_flags(STMT_END_F);
    print_header(head, print_event_info, !last_stmt_event);
    my_b_printf(head, "\t%s: table id %llu%s\n",
                name, m_table_id.id(),
                last_stmt_event ? " flags: STMT_END_F" : "");
    print_base64(body, print_event_info, !last_stmt_event);
  }
}
#endif

/**************************************************************************
	Table_map_log_event member functions and support functions
**************************************************************************/

/**
  @page How replication of field metadata works.
  
  When a table map is created, the master first calls 
  Table_map_log_event::save_field_metadata() which calculates how many 
  values will be in the field metadata. Only those fields that require the 
  extra data are added. The method also loops through all of the fields in 
  the table calling the method Field::save_field_metadata() which returns the
  values for the field that will be saved in the metadata and replicated to
  the slave. Once all fields have been processed, the table map is written to
  the binlog adding the size of the field metadata and the field metadata to
  the end of the body of the table map.

  When a table map is read on the slave, the field metadata is read from the 
  table map and passed to the table_def class constructor which saves the 
  field metadata from the table map into an array based on the type of the 
  field. Field metadata values not present (those fields that do not use extra 
  data) in the table map are initialized as zero (0). The array size is the 
  same as the columns for the table on the slave.

  Additionally, values saved for field metadata on the master are saved as a 
  string of bytes (uchar) in the binlog. A field may require 1 or more bytes
  to store the information. In cases where values require multiple bytes 
  (e.g. values > 255), the endian-safe methods are used to properly encode 
  the values on the master and decode them on the slave. When the field
  metadata values are captured on the slave, they are stored in an array of
  type uint16. This allows the least number of casts to prevent casting bugs
  when the field metadata is used in comparisons of field attributes. When
  the field metadata is used for calculating addresses in pointer math, the
  type used is uint32. 
*/

#if !defined(MYSQL_CLIENT)
/**
  Save the field metadata based on the real_type of the field.
  The metadata saved depends on the type of the field. Some fields
  store a single byte for pack_length() while others store two bytes
  for field_length (max length).
  
  @retval  0  Ok.

  @todo
  We may want to consider changing the encoding of the information.
  Currently, the code attempts to minimize the number of bytes written to 
  the tablemap. There are at least two other alternatives; 1) using 
  net_store_length() to store the data allowing it to choose the number of
  bytes that are appropriate thereby making the code much easier to 
  maintain (only 1 place to change the encoding), or 2) use a fixed number
  of bytes for each field. The problem with option 1 is that net_store_length()
  will use one byte if the value < 251, but 3 bytes if it is > 250. Thus,
  for fields like CHAR which can be no larger than 255 characters, the method
  will use 3 bytes when the value is > 250. Further, every value that is
  encoded using 2 parts (e.g., pack_length, field_length) will be numerically
  > 250 therefore will use 3 bytes for eah value. The problem with option 2
  is less wasteful for space but does waste 1 byte for every field that does
  not encode 2 parts. 
*/
int Table_map_log_event::save_field_metadata()
{
  DBUG_ENTER("Table_map_log_event::save_field_metadata");
  int index= 0;
  for (unsigned int i= 0 ; i < m_table->s->fields ; i++)
  {
    DBUG_PRINT("debug", ("field_type: %d", m_coltype[i]));
    index+= m_table->s->field[i]->save_field_metadata(&m_field_metadata[index]);
  }
  DBUG_RETURN(index);
}
#endif /* !defined(MYSQL_CLIENT) */

/*
  Constructor used to build an event for writing to the binary log.
  Mats says tbl->s lives longer than this event so it's ok to copy pointers
  (tbl->s->db etc) and not pointer content.
 */
#if !defined(MYSQL_CLIENT)
Table_map_log_event::Table_map_log_event(THD *thd_arg, TABLE *tbl,
                                         const Table_id& tid,
                                         bool using_trans)
  : Log_event(thd_arg, 0,
              using_trans ? Log_event::EVENT_TRANSACTIONAL_CACHE :
                            Log_event::EVENT_STMT_CACHE,
              Log_event::EVENT_NORMAL_LOGGING),
    m_table(tbl),
    m_dbnam(tbl->s->db.str),
    m_dblen(m_dbnam ? tbl->s->db.length : 0),
    m_tblnam(tbl->s->table_name.str),
    m_tbllen(tbl->s->table_name.length),
    m_colcnt(tbl->s->fields),
    m_memory(NULL),
    m_table_id(tid),
    m_flags(TM_BIT_LEN_EXACT_F),
    m_data_size(0),
    m_field_metadata(0),
    m_field_metadata_size(0),
    m_null_bits(0),
    m_meta_memory(NULL)
{
  uchar cbuf[sizeof(m_colcnt) + 1];
  uchar *cbuf_end;
  DBUG_ASSERT(m_table_id.is_valid());
  /*
    In TABLE_SHARE, "db" and "table_name" are 0-terminated (see this comment in
    table.cc / alloc_table_share():
      Use the fact the key is db/0/table_name/0
    As we rely on this let's assert it.
  */
  DBUG_ASSERT((tbl->s->db.str == 0) ||
              (tbl->s->db.str[tbl->s->db.length] == 0));
  DBUG_ASSERT(tbl->s->table_name.str[tbl->s->table_name.length] == 0);


  m_data_size=  TABLE_MAP_HEADER_LEN;
  DBUG_EXECUTE_IF("old_row_based_repl_4_byte_map_id_master", m_data_size= 6;);
  m_data_size+= m_dblen + 2;	// Include length and terminating \0
  m_data_size+= m_tbllen + 2;	// Include length and terminating \0
  cbuf_end= net_store_length(cbuf, (size_t) m_colcnt);
  DBUG_ASSERT(static_cast<size_t>(cbuf_end - cbuf) <= sizeof(cbuf));
  m_data_size+= (cbuf_end - cbuf) + m_colcnt;	// COLCNT and column types

  /* If malloc fails, caught in is_valid() */
  if ((m_memory= (uchar*) my_malloc(key_memory_log_event,
                                    m_colcnt, MYF(MY_WME))))
  {
    m_coltype= reinterpret_cast<uchar*>(m_memory);
    for (unsigned int i= 0 ; i < m_table->s->fields ; ++i)
      m_coltype[i]= m_table->field[i]->binlog_type();
  }

  /*
    Calculate a bitmap for the results of maybe_null() for all columns.
    The bitmap is used to determine when there is a column from the master
    that is not on the slave and is null and thus not in the row data during
    replication.
  */
  uint num_null_bytes= (m_table->s->fields + 7) / 8;
  m_data_size+= num_null_bytes;
  m_meta_memory= (uchar *)my_multi_malloc(key_memory_log_event,
                                          MYF(MY_WME),
                                 &m_null_bits, num_null_bytes,
                                 &m_field_metadata, (m_colcnt * 2),
                                 NULL);

  memset(m_field_metadata, 0, (m_colcnt * 2));

  /*
    Create an array for the field metadata and store it.
  */
  m_field_metadata_size= save_field_metadata();
  DBUG_ASSERT(m_field_metadata_size <= (m_colcnt * 2));

  /*
    Now set the size of the data to the size of the field metadata array
    plus one or three bytes (see pack.c:net_store_length) for number of 
    elements in the field metadata array.
  */
  if (m_field_metadata_size < 251)
    m_data_size+= m_field_metadata_size + 1; 
  else
    m_data_size+= m_field_metadata_size + 3; 

  memset(m_null_bits, 0, num_null_bytes);
  for (unsigned int i= 0 ; i < m_table->s->fields ; ++i)
    if (m_table->field[i]->maybe_null())
      m_null_bits[(i / 8)]+= 1 << (i % 8);
  /*
    Marking event to require sequential execution in MTS
    if the query might have updated FK-referenced db.
    Unlike Query_log_event where this fact is encoded through 
    the accessed db list in the Table_map case m_flags is exploited.
  */
  uchar dbs= thd_arg->get_binlog_accessed_db_names() ?
    thd_arg->get_binlog_accessed_db_names()->elements : 0;
  if (dbs == 1)
  {
    char *db_name= thd_arg->get_binlog_accessed_db_names()->head();
    if (!strcmp(db_name, ""))
      m_flags |= TM_REFERRED_FK_DB_F;
  }
}
#endif /* !defined(MYSQL_CLIENT) */

/*
  Constructor used by slave to read the event from the binary log.
 */
#if defined(HAVE_REPLICATION)
Table_map_log_event::Table_map_log_event(const char *buf, uint event_len,
                                         const Format_description_log_event
                                         *description_event)

  : Log_event(buf, description_event),
#ifndef MYSQL_CLIENT
    m_table(NULL),
#endif
    m_dbnam(NULL), m_dblen(0), m_tblnam(NULL), m_tbllen(0),
    m_colcnt(0), m_coltype(0),
    m_memory(NULL), m_table_id(ULONGLONG_MAX), m_flags(0),
    m_data_size(0), m_field_metadata(0), m_field_metadata_size(0),
    m_null_bits(0), m_meta_memory(NULL)
{
  unsigned int bytes_read= 0;
  DBUG_ENTER("Table_map_log_event::Table_map_log_event(const char*,uint,...)");

  uint8 common_header_len= description_event->common_header_len;
  uint8 post_header_len= description_event->post_header_len[TABLE_MAP_EVENT-1];
  DBUG_PRINT("info",("event_len: %u  common_header_len: %d  post_header_len: %d",
                     event_len, common_header_len, post_header_len));

  /* Set the event data size = post header + body */
  m_data_size= event_len - common_header_len;

  /*
    Don't print debug messages when running valgrind since they can
    trigger false warnings.
   */
#ifndef HAVE_purify
  DBUG_DUMP("event buffer", (uchar*) buf, event_len);
#endif

  /* Read the post-header */
  const char *post_start= buf + common_header_len;

  post_start+= TM_MAPID_OFFSET;
  if (post_header_len == 6)
  {
    /* Master is of an intermediate source tree before 5.1.4. Id is 4 bytes */
    m_table_id= uint4korr(post_start);
    post_start+= 4;
  }
  else
  {
    DBUG_ASSERT(post_header_len == TABLE_MAP_HEADER_LEN);
    m_table_id= uint6korr(post_start);
    post_start+= TM_FLAGS_OFFSET;
  }

  m_flags= uint2korr(post_start);

  /* Read the variable part of the event */
  const char *const vpart= buf + common_header_len + post_header_len;

  /* Extract the length of the various parts from the buffer */
  uchar const *const ptr_dblen= (uchar const*)vpart + 0;
  m_dblen= *(uchar*) ptr_dblen;

  /* Length of database name + counter + terminating null */
  uchar const *const ptr_tbllen= ptr_dblen + m_dblen + 2;
  m_tbllen= *(uchar*) ptr_tbllen;

  /* Length of table name + counter + terminating null */
  uchar const *const ptr_colcnt= ptr_tbllen + m_tbllen + 2;
  uchar *ptr_after_colcnt= (uchar*) ptr_colcnt;
  m_colcnt= net_field_length(&ptr_after_colcnt);

  DBUG_PRINT("info",("m_dblen: %lu  off: %ld  m_tbllen: %lu  off: %ld  m_colcnt: %lu  off: %ld",
                     (ulong) m_dblen, (long) (ptr_dblen-(const uchar*)vpart), 
                     (ulong) m_tbllen, (long) (ptr_tbllen-(const uchar*)vpart),
                     m_colcnt, (long) (ptr_colcnt-(const uchar*)vpart)));

  /* Allocate mem for all fields in one go. If fails, caught in is_valid() */
  m_memory= (uchar*) my_multi_malloc(key_memory_log_event,
                                     MYF(MY_WME),
                                     &m_dbnam, (uint) m_dblen + 1,
                                     &m_tblnam, (uint) m_tbllen + 1,
                                     &m_coltype, (uint) m_colcnt,
                                     NullS);

  if (m_memory)
  {
    /* Copy the different parts into their memory */
    strncpy(const_cast<char*>(m_dbnam), (const char*)ptr_dblen  + 1, m_dblen + 1);
    strncpy(const_cast<char*>(m_tblnam), (const char*)ptr_tbllen + 1, m_tbllen + 1);
    memcpy(m_coltype, ptr_after_colcnt, m_colcnt);

    ptr_after_colcnt= ptr_after_colcnt + m_colcnt;
    bytes_read= (uint) (ptr_after_colcnt - (uchar *)buf);
    DBUG_PRINT("info", ("Bytes read: %d.\n", bytes_read));
    if (bytes_read < event_len)
    {
      m_field_metadata_size= net_field_length(&ptr_after_colcnt);
      if (m_field_metadata_size > (m_colcnt * 2))
        DBUG_VOID_RETURN;
      uint num_null_bytes= (m_colcnt + 7) / 8;
      m_meta_memory= (uchar *)my_multi_malloc(key_memory_log_event,
                                              MYF(MY_WME),
                                     &m_null_bits, num_null_bytes,
                                     &m_field_metadata, m_field_metadata_size,
                                     NULL);
      memcpy(m_field_metadata, ptr_after_colcnt, m_field_metadata_size);
      ptr_after_colcnt= (uchar*)ptr_after_colcnt + m_field_metadata_size;
      memcpy(m_null_bits, ptr_after_colcnt, num_null_bytes);
    }
  }

  DBUG_VOID_RETURN;
}
#endif

Table_map_log_event::~Table_map_log_event()
{
  if (m_meta_memory)
    my_free(m_meta_memory);
  if (m_memory)
    my_free(m_memory);
}

/*
  Return value is an error code, one of:

      -1     Failure to open table   [from open_tables()]
       0     Success
       1     No room for more tables [from set_table()]
       2     Out of memory           [from set_table()]
       3     Wrong table definition
       4     Daisy-chaining RBR with SBR not possible
 */

#if !defined(MYSQL_CLIENT) && defined(HAVE_REPLICATION)

enum enum_tbl_map_status
{
  /* no duplicate identifier found */
  OK_TO_PROCESS= 0,

  /* this table map must be filtered out */
  FILTERED_OUT= 1,

  /* identifier mapping table with different properties */
  SAME_ID_MAPPING_DIFFERENT_TABLE= 2,
  
  /* a duplicate identifier was found mapping the same table */
  SAME_ID_MAPPING_SAME_TABLE= 3
};

/*
  Checks if this table map event should be processed or not. First
  it checks the filtering rules, and then looks for duplicate identifiers
  in the existing list of rli->tables_to_lock.

  It checks that there hasn't been any corruption by verifying that there
  are no duplicate entries with different properties.

  In some cases, some binary logs could get corrupted, showing several
  tables mapped to the same table_id, 0 (see: BUG#56226). Thus we do this
  early sanity check for such cases and avoid that the server crashes 
  later.

  In some corner cases, the master logs duplicate table map events, i.e.,
  same id, same database name, same table name (see: BUG#37137). This is
  different from the above as it's the same table that is mapped again 
  to the same identifier. Thus we cannot just check for same ids and 
  assume that the event is corrupted we need to check every property. 

  NOTE: in the event that BUG#37137 ever gets fixed, this extra check 
        will still be valid because we would need to support old binary 
        logs anyway.

  @param rli The relay log info reference.
  @param table_list A list element containing the table to check against.
  @return OK_TO_PROCESS 
            if there was no identifier already in rli->tables_to_lock 
            
          FILTERED_OUT
            if the event is filtered according to the filtering rules

          SAME_ID_MAPPING_DIFFERENT_TABLE 
            if the same identifier already maps a different table in 
            rli->tables_to_lock

          SAME_ID_MAPPING_SAME_TABLE 
            if the same identifier already maps the same table in 
            rli->tables_to_lock.
*/
static enum_tbl_map_status
check_table_map(Relay_log_info const *rli, RPL_TABLE_LIST *table_list)
{
  DBUG_ENTER("check_table_map");
  enum_tbl_map_status res= OK_TO_PROCESS;

  if (rli->info_thd->slave_thread /* filtering is for slave only */ &&
      (!rpl_filter->db_ok(table_list->db) ||
       (rpl_filter->is_on() && !rpl_filter->tables_ok("", table_list))))
    res= FILTERED_OUT;
  else
  {
    RPL_TABLE_LIST *ptr= static_cast<RPL_TABLE_LIST*>(rli->tables_to_lock);
    for(uint i=0 ; ptr && (i< rli->tables_to_lock_count); 
        ptr= static_cast<RPL_TABLE_LIST*>(ptr->next_local), i++)
    {
      if (ptr->table_id == table_list->table_id)
      {

        if (strcmp(ptr->db, table_list->db) || 
            strcmp(ptr->alias, table_list->table_name) || 
            ptr->lock_type != TL_WRITE) // the ::do_apply_event always sets TL_WRITE
          res= SAME_ID_MAPPING_DIFFERENT_TABLE;
        else
          res= SAME_ID_MAPPING_SAME_TABLE;

        break;
      }
    }
  }

  DBUG_PRINT("debug", ("check of table map ended up with: %u", res));

  DBUG_RETURN(res);
}

int Table_map_log_event::do_apply_event(Relay_log_info const *rli)
{
  RPL_TABLE_LIST *table_list;
  char *db_mem, *tname_mem, *ptr;
  size_t dummy_len;
  void *memory;
  DBUG_ENTER("Table_map_log_event::do_apply_event(Relay_log_info*)");
  DBUG_ASSERT(rli->info_thd == thd);

  /* Step the query id to mark what columns that are actually used. */
  thd->set_query_id(next_query_id());

  if (!(memory= my_multi_malloc(key_memory_log_event,
                                MYF(MY_WME),
                                &table_list, (uint) sizeof(RPL_TABLE_LIST),
                                &db_mem, (uint) NAME_LEN + 1,
                                &tname_mem, (uint) NAME_LEN + 1,
                                NullS)))
    DBUG_RETURN(HA_ERR_OUT_OF_MEM);

  my_stpcpy(db_mem, m_dbnam);
  my_stpcpy(tname_mem, m_tblnam);

  if (lower_case_table_names)
  {
    my_casedn_str(system_charset_info, db_mem);
    my_casedn_str(system_charset_info, tname_mem);
  }

  /* rewrite rules changed the database */
  if (((ptr= (char*) rpl_filter->get_rewrite_db(db_mem, &dummy_len)) != db_mem))
    my_stpcpy(db_mem, ptr);

  table_list->init_one_table(db_mem, strlen(db_mem),
                             tname_mem, strlen(tname_mem),
                             tname_mem, TL_WRITE);

  table_list->table_id=
    DBUG_EVALUATE_IF("inject_tblmap_same_id_maps_diff_table", 0, m_table_id.id());
  table_list->updating= 1;
  table_list->required_type= FRMTYPE_TABLE;
  DBUG_PRINT("debug", ("table: %s is mapped to %llu", table_list->table_name,
                       table_list->table_id.id()));

  enum_tbl_map_status tblmap_status= check_table_map(rli, table_list);
  if (tblmap_status == OK_TO_PROCESS)
  {
    DBUG_ASSERT(thd->lex->query_tables != table_list);

    /*
      Use placement new to construct the table_def instance in the
      memory allocated for it inside table_list.

      The memory allocated by the table_def structure (i.e., not the
      memory allocated *for* the table_def structure) is released
      inside Relay_log_info::clear_tables_to_lock() by calling the
      table_def destructor explicitly.
    */
    new (&table_list->m_tabledef)
      table_def(m_coltype, m_colcnt,
                m_field_metadata, m_field_metadata_size,
                m_null_bits, m_flags);
    table_list->m_tabledef_valid= TRUE;
    table_list->m_conv_table= NULL;
    table_list->open_type= OT_BASE_ONLY;

    /*
      We record in the slave's information that the table should be
      locked by linking the table into the list of tables to lock.
    */
    table_list->next_global= table_list->next_local= rli->tables_to_lock;
    const_cast<Relay_log_info*>(rli)->tables_to_lock= table_list;
    const_cast<Relay_log_info*>(rli)->tables_to_lock_count++;
    /* 'memory' is freed in clear_tables_to_lock */
  }
  else  // FILTERED_OUT, SAME_ID_MAPPING_*
  {
    /*
      If mapped already but with different properties, we raise an
      error.
      If mapped already but with same properties we skip the event.
      If filtered out we skip the event.

      In all three cases, we need to free the memory previously 
      allocated.
     */
    if (tblmap_status == SAME_ID_MAPPING_DIFFERENT_TABLE)
    {
      /*
        Something bad has happened. We need to stop the slave as strange things
        could happen if we proceed: slave crash, wrong table being updated, ...
        As a consequence we push an error in this case.
       */

      char buf[256];

      my_snprintf(buf, sizeof(buf), 
                  "Found table map event mapping table id %llu which "
                  "was already mapped but with different settings.",
                  table_list->table_id.id());

      if (thd->slave_thread)
        rli->report(ERROR_LEVEL, ER_SLAVE_FATAL_ERROR, 
                    ER(ER_SLAVE_FATAL_ERROR), buf);
      else
        /* 
          For the cases in which a 'BINLOG' statement is set to 
          execute in a user session 
         */
        my_printf_error(ER_SLAVE_FATAL_ERROR, ER(ER_SLAVE_FATAL_ERROR), 
                        MYF(0), buf);
    } 
    
    my_free(memory);
  }

  DBUG_RETURN(tblmap_status == SAME_ID_MAPPING_DIFFERENT_TABLE);
}

Log_event::enum_skip_reason
Table_map_log_event::do_shall_skip(Relay_log_info *rli)
{
  /*
    If the slave skip counter is 1, then we should not start executing
    on the next event.
  */
  return continue_group(rli);
}

int Table_map_log_event::do_update_pos(Relay_log_info *rli)
{
  rli->inc_event_relay_log_pos();
  return 0;
}

#endif /* !defined(MYSQL_CLIENT) && defined(HAVE_REPLICATION) */

#ifndef MYSQL_CLIENT
bool Table_map_log_event::write_data_header(IO_CACHE *file)
{
  DBUG_ASSERT(m_table_id.is_valid());
  uchar buf[TABLE_MAP_HEADER_LEN];
  DBUG_EXECUTE_IF("old_row_based_repl_4_byte_map_id_master",
                  {
                    int4store(buf + 0, m_table_id.id());
                    int2store(buf + 4, m_flags);
                    return (wrapper_my_b_safe_write(file, buf, 6));
                  });
  int6store(buf + TM_MAPID_OFFSET, m_table_id.id());
  int2store(buf + TM_FLAGS_OFFSET, m_flags);
  return (wrapper_my_b_safe_write(file, buf, TABLE_MAP_HEADER_LEN));
}

bool Table_map_log_event::write_data_body(IO_CACHE *file)
{
  DBUG_ASSERT(m_dbnam != NULL);
  DBUG_ASSERT(m_tblnam != NULL);
  /* We use only one byte per length for storage in event: */
  DBUG_ASSERT(m_dblen <= 128);
  DBUG_ASSERT(m_tbllen <= 128);

  uchar const dbuf[]= { (uchar) m_dblen };
  uchar const tbuf[]= { (uchar) m_tbllen };

  uchar cbuf[sizeof(m_colcnt) + 1];
  uchar *const cbuf_end= net_store_length(cbuf, (size_t) m_colcnt);
  DBUG_ASSERT(static_cast<size_t>(cbuf_end - cbuf) <= sizeof(cbuf));

  /*
    Store the size of the field metadata.
  */
  uchar mbuf[sizeof(m_field_metadata_size)];
  uchar *const mbuf_end= net_store_length(mbuf, m_field_metadata_size);

  return (wrapper_my_b_safe_write(file, dbuf,      sizeof(dbuf)) ||
          wrapper_my_b_safe_write(file, (const uchar*)m_dbnam,   m_dblen+1) ||
          wrapper_my_b_safe_write(file, tbuf,      sizeof(tbuf)) ||
          wrapper_my_b_safe_write(file, (const uchar*)m_tblnam,  m_tbllen+1) ||
          wrapper_my_b_safe_write(file, cbuf, (size_t) (cbuf_end - cbuf)) ||
          wrapper_my_b_safe_write(file, m_coltype, m_colcnt) ||
          wrapper_my_b_safe_write(file, mbuf, (size_t) (mbuf_end - mbuf)) ||
          wrapper_my_b_safe_write(file, m_field_metadata, m_field_metadata_size),
          wrapper_my_b_safe_write(file, m_null_bits, (m_colcnt + 7) / 8));
 }
#endif

#if defined(HAVE_REPLICATION) && !defined(MYSQL_CLIENT)

/*
  Print some useful information for the SHOW BINARY LOG information
  field.
 */

#if defined(HAVE_REPLICATION) && !defined(MYSQL_CLIENT)
int Table_map_log_event::pack_info(Protocol *protocol)
{
  char buf[256];
  size_t bytes= my_snprintf(buf, sizeof(buf),
                            "table_id: %llu (%s.%s)",
                            m_table_id.id(), m_dbnam, m_tblnam);
  protocol->store(buf, bytes, &my_charset_bin);
  return 0;
}
#endif


#endif


#ifdef MYSQL_CLIENT
void Table_map_log_event::print(FILE *, PRINT_EVENT_INFO *print_event_info)
{
  if (!print_event_info->short_form)
  {
    print_header(&print_event_info->head_cache, print_event_info, TRUE);
    my_b_printf(&print_event_info->head_cache,
                "\tTable_map: `%s`.`%s` mapped to number %llu\n",
                m_dbnam, m_tblnam, m_table_id.id());
    print_base64(&print_event_info->body_cache, print_event_info, TRUE);
  }
}
#endif

/**************************************************************************
	Write_rows_log_event member functions
**************************************************************************/

/*
  Constructor used to build an event for writing to the binary log.
 */
#if !defined(MYSQL_CLIENT)
Write_rows_log_event::Write_rows_log_event(THD *thd_arg, TABLE *tbl_arg,
                                           const Table_id& tid_arg,
                                           bool is_transactional,
                                           const uchar* extra_row_info)
  : Rows_log_event(thd_arg, tbl_arg, tid_arg, tbl_arg->write_set, is_transactional,
                   log_bin_use_v1_row_events?
                   WRITE_ROWS_EVENT_V1:
                   WRITE_ROWS_EVENT,
                   extra_row_info)
{
}
#endif

/*
  Constructor used by slave to read the event from the binary log.
 */
#ifdef HAVE_REPLICATION
Write_rows_log_event::Write_rows_log_event(const char *buf, uint event_len,
                                           const Format_description_log_event
                                           *description_event)
: Rows_log_event(buf, event_len, description_event)
{
}
#endif

#if !defined(MYSQL_CLIENT) && defined(HAVE_REPLICATION)
int 
Write_rows_log_event::do_before_row_operations(const Slave_reporting_capability *const)
{
  int error= 0;

  /*
    Increment the global status insert count variable
  */
  if (get_flags(STMT_END_F))
    thd->status_var.com_stat[SQLCOM_INSERT]++;

  /**
     todo: to introduce a property for the event (handler?) which forces
     applying the event in the replace (idempotent) fashion.
  */
  if ((rbr_exec_mode == RBR_EXEC_MODE_IDEMPOTENT) ||
      (m_table->s->db_type()->db_type == DB_TYPE_NDBCLUSTER))
  {
    /*
      We are using REPLACE semantics and not INSERT IGNORE semantics
      when writing rows, that is: new rows replace old rows.  We need to
      inform the storage engine that it should use this behaviour.
    */
    
    /* Tell the storage engine that we are using REPLACE semantics. */
    thd->lex->duplicates= DUP_REPLACE;
    
    /*
      Pretend we're executing a REPLACE command: this is needed for
      InnoDB and NDB Cluster since they are not (properly) checking the
      lex->duplicates flag.
    */
    thd->lex->sql_command= SQLCOM_REPLACE;
    /* 
       Do not raise the error flag in case of hitting to an unique attribute
    */
    m_table->file->extra(HA_EXTRA_IGNORE_DUP_KEY);
    /* 
       NDB specific: update from ndb master wrapped as Write_rows
       so that the event should be applied to replace slave's row
    */
    m_table->file->extra(HA_EXTRA_WRITE_CAN_REPLACE);
    /* 
       NDB specific: if update from ndb master wrapped as Write_rows
       does not find the row it's assumed idempotent binlog applying
       is taking place; don't raise the error.
    */
    m_table->file->extra(HA_EXTRA_IGNORE_NO_KEY);
    /*
      TODO: the cluster team (Tomas?) says that it's better if the engine knows
      how many rows are going to be inserted, then it can allocate needed memory
      from the start.
    */
  }

 
  /* Honor next number column if present */
  m_table->next_number_field= m_table->found_next_number_field;
  /*
   * Fixed Bug#45999, In RBR, Store engine of Slave auto-generates new
   * sequence numbers for auto_increment fields if the values of them are 0.
   * If generateing a sequence number is decided by the values of
   * table->auto_increment_field_not_null and SQL_MODE(if includes
   * MODE_NO_AUTO_VALUE_ON_ZERO) in update_auto_increment function.
   * SQL_MODE of slave sql thread is always consistency with master's.
   * In RBR, auto_increment fields never are NULL, except if the auto_inc
   * column exists only on the slave side (i.e., in an extra column
   * on the slave's table).
   */
  if (!is_auto_inc_in_extra_columns())
    m_table->auto_increment_field_not_null= TRUE;
  else
  {
    /*
      Here we have checked that there is an extra field
      on this server's table that has an auto_inc column.

      Mark that the auto_increment field is null and mark
      the read and write set bits.

      (There can only be one AUTO_INC column, it is always
       indexed and it cannot have a DEFAULT value).
    */
    m_table->auto_increment_field_not_null= FALSE;
    m_table->mark_auto_increment_column();
  }

  /**
     Sets it to ROW_LOOKUP_NOT_NEEDED.
   */
  decide_row_lookup_algorithm_and_key();
  DBUG_ASSERT(m_rows_lookup_algorithm==ROW_LOOKUP_NOT_NEEDED);

  return error;
}

int 
Write_rows_log_event::do_after_row_operations(const Slave_reporting_capability *const,
                                              int error)
{
  int local_error= 0;

  /**
    Clear the write_set bit for auto_inc field that only
    existed on the destination table as an extra column.
   */
  if (is_auto_inc_in_extra_columns())
  {
    bitmap_clear_bit(m_table->write_set, m_table->next_number_field->field_index);
    bitmap_clear_bit( m_table->read_set, m_table->next_number_field->field_index);

    if (get_flags(STMT_END_F))
      m_table->file->ha_release_auto_increment();
  }
  m_table->next_number_field=0;
  m_table->auto_increment_field_not_null= FALSE;
  if ((rbr_exec_mode == RBR_EXEC_MODE_IDEMPOTENT) ||
      m_table->s->db_type()->db_type == DB_TYPE_NDBCLUSTER)
  {
    m_table->file->extra(HA_EXTRA_NO_IGNORE_DUP_KEY);
    m_table->file->extra(HA_EXTRA_WRITE_CANNOT_REPLACE);
    /*
      resetting the extra with 
      table->file->extra(HA_EXTRA_NO_IGNORE_NO_KEY); 
      fires bug#27077
      explanation: file->reset() performs this duty
      ultimately. Still todo: fix
    */
  }
  if ((local_error= m_table->file->ha_end_bulk_insert()))
  {
    m_table->file->print_error(local_error, MYF(0));
  }

  m_rows_lookup_algorithm= ROW_LOOKUP_UNDEFINED;

  return error? error : local_error;
}

#if !defined(MYSQL_CLIENT) && defined(HAVE_REPLICATION)

/*
  Check if there are more UNIQUE keys after the given key.
*/
static int
last_uniq_key(TABLE *table, uint keyno)
{
  while (++keyno < table->s->keys)
    if (table->key_info[keyno].flags & HA_NOSAME)
      return 0;
  return 1;
}

/**
   Check if an error is a duplicate key error.

   This function is used to check if an error code is one of the
   duplicate key error, i.e., and error code for which it is sensible
   to do a <code>get_dup_key()</code> to retrieve the duplicate key.

   @param errcode The error code to check.

   @return <code>true</code> if the error code is such that
   <code>get_dup_key()</code> will return true, <code>false</code>
   otherwise.
 */
bool
is_duplicate_key_error(int errcode)
{
  switch (errcode)
  {
  case HA_ERR_FOUND_DUPP_KEY:
  case HA_ERR_FOUND_DUPP_UNIQUE:
    return true;
  }
  return false;
}

/**
  Write the current row into event's table.

  The row is located in the row buffer, pointed by @c m_curr_row member.
  Number of columns of the row is stored in @c m_width member (it can be 
  different from the number of columns in the table to which we insert). 
  Bitmap @c m_cols indicates which columns are present in the row. It is assumed 
  that event's table is already open and pointed by @c m_table.

  If the same record already exists in the table it can be either overwritten 
  or an error is reported depending on the value of @c overwrite flag 
  (error reporting not yet implemented). Note that the matching record can be
  different from the row we insert if we use primary keys to identify records in
  the table.

  The row to be inserted can contain values only for selected columns. The 
  missing columns are filled with default values using @c prepare_record() 
  function. If a matching record is found in the table and @c overwritte is
  true, the missing columns are taken from it.

  @param  rli   Relay log info (needed for row unpacking).
  @param  overwrite  
                Shall we overwrite if the row already exists or signal 
                error (currently ignored).

  @returns Error code on failure, 0 on success.

  This method, if successful, sets @c m_curr_row_end pointer to point at the
  next row in the rows buffer. This is done when unpacking the row to be 
  inserted.

  @note If a matching record is found, it is either updated using 
  @c ha_update_row() or first deleted and then new record written.
*/ 

int
Write_rows_log_event::write_row(const Relay_log_info *const rli,
                                const bool overwrite)
{
  DBUG_ENTER("write_row");
  DBUG_ASSERT(m_table != NULL && thd != NULL);

  TABLE *table= m_table;  // pointer to event's table
  int error;
  int UNINIT_VAR(keynum);
  auto_afree_ptr<char> key(NULL);

  prepare_record(table, &m_cols,
                 table->file->ht->db_type != DB_TYPE_NDBCLUSTER);

  /* unpack row into table->record[0] */
  if ((error= unpack_current_row(rli, &m_cols)))
    DBUG_RETURN(error);

  if (m_curr_row == m_rows_buf)
  {
    /* this is the first row to be inserted, we estimate the rows with
       the size of the first row and use that value to initialize
       storage engine for bulk insertion */
    DBUG_ASSERT(!(m_curr_row > m_curr_row_end));
    ulong estimated_rows= 0;
    if (m_curr_row < m_curr_row_end)
      estimated_rows= (m_rows_end - m_curr_row) / (m_curr_row_end - m_curr_row);
    else if (m_curr_row == m_curr_row_end)
      estimated_rows= 1;

    m_table->file->ha_start_bulk_insert(estimated_rows);
  }

  /*
    Explicitly set the auto_inc to null to make sure that
    it gets an auto_generated value.
  */
  if (is_auto_inc_in_extra_columns())
    m_table->next_number_field->set_null();
  
#ifndef DBUG_OFF
  DBUG_DUMP("record[0]", table->record[0], table->s->reclength);
  DBUG_PRINT_BITSET("debug", "write_set = %s", table->write_set);
  DBUG_PRINT_BITSET("debug", "read_set = %s", table->read_set);
#endif

  /* 
    Try to write record. If a corresponding record already exists in the table,
    we try to change it using ha_update_row() if possible. Otherwise we delete
    it and repeat the whole process again. 

    TODO: Add safety measures against infinite looping. 
   */

  m_table->mark_columns_per_binlog_row_image();

  while ((error= table->file->ha_write_row(table->record[0])))
  {
    if (error == HA_ERR_LOCK_DEADLOCK ||
        error == HA_ERR_LOCK_WAIT_TIMEOUT ||
        (keynum= table->file->get_dup_key(error)) < 0 ||
        !overwrite)
    {
      DBUG_PRINT("info",("get_dup_key returns %d)", keynum));
      /*
        Deadlock, waiting for lock or just an error from the handler
        such as HA_ERR_FOUND_DUPP_KEY when overwrite is false.
        Retrieval of the duplicate key number may fail
        - either because the error was not "duplicate key" error
        - or because the information which key is not available
      */
      table->file->print_error(error, MYF(0));
      goto error;
    }
    /*
      key index value is either valid in the range [0-MAX_KEY) or
      has value MAX_KEY as a marker for the case when no information
      about key can be found. In the last case we have to require
      that storage engine has the flag HA_DUPLICATE_POS turned on.
      If this invariant is false then DBUG_ASSERT will crash
      the server built in debug mode. For the server that was built
      without DEBUG we have additional check for the value of key index
      in the code below in order to report about error in any case.
    */
    DBUG_ASSERT(keynum != MAX_KEY ||
                (keynum == MAX_KEY &&
                 (table->file->ha_table_flags() & HA_DUPLICATE_POS)));
    /*
       We need to retrieve the old row into record[1] to be able to
       either update or delete the offending record.  We either:

       - use ha_rnd_pos() with a row-id (available as dupp_row) to the
         offending row, if that is possible (MyISAM and Blackhole), or else

       - use ha_index_read_idx_map() with the key that is duplicated, to
         retrieve the offending row.
     */
    if (table->file->ha_table_flags() & HA_DUPLICATE_POS)
    {
      DBUG_PRINT("info",("Locating offending record using ha_rnd_pos()"));

      if (table->file->inited && (error= table->file->ha_index_end()))
      {
        table->file->print_error(error, MYF(0));
        goto error;
      }
      if ((error= table->file->ha_rnd_init(FALSE)))
      {
        table->file->print_error(error, MYF(0));
        goto error;
      }

      error= table->file->ha_rnd_pos(table->record[1], table->file->dup_ref);

      table->file->ha_rnd_end();
      if (error)
      {
        DBUG_PRINT("info",("ha_rnd_pos() returns error %d",error));
        if (error == HA_ERR_RECORD_DELETED)
          error= HA_ERR_KEY_NOT_FOUND;
        table->file->print_error(error, MYF(0));
        goto error;
      }
    }
    else
    {
      DBUG_PRINT("info",("Locating offending record using index_read_idx()"));

      if (table->file->extra(HA_EXTRA_FLUSH_CACHE))
      {
        DBUG_PRINT("info",("Error when setting HA_EXTRA_FLUSH_CACHE"));
        error= my_errno;
        goto error;
      }

      if (key.get() == NULL)
      {
        key.assign(static_cast<char*>(my_alloca(table->s->max_unique_length)));
        if (key.get() == NULL)
        {
          DBUG_PRINT("info",("Can't allocate key buffer"));
          error= ENOMEM;
          goto error;
        }
      }

      if ((uint)keynum < MAX_KEY)
      {
        key_copy((uchar*)key.get(), table->record[0], table->key_info + keynum,
                 0);
        error= table->file->ha_index_read_idx_map(table->record[1], keynum,
                                                  (const uchar*)key.get(),
                                                  HA_WHOLE_KEY,
                                                  HA_READ_KEY_EXACT);
      }
      else
        /*
          For the server built in non-debug mode returns error if
          handler::get_dup_key() returned MAX_KEY as the value of key index.
        */
        error= HA_ERR_FOUND_DUPP_KEY;

      if (error)
      {
        DBUG_PRINT("info",("ha_index_read_idx_map() returns %s", HA_ERR(error)));
        if (error == HA_ERR_RECORD_DELETED)
          error= HA_ERR_KEY_NOT_FOUND;
        table->file->print_error(error, MYF(0));
        goto error;
      }
    }

    /*
       Now, record[1] should contain the offending row.  That
       will enable us to update it or, alternatively, delete it (so
       that we can insert the new row afterwards).
     */

    /*
      If row is incomplete we will use the record found to fill
      missing columns.
    */
    if (!get_flags(COMPLETE_ROWS_F))
    {
      restore_record(table,record[1]);
      error= unpack_current_row(rli, &m_cols);
    }

#ifndef DBUG_OFF
    DBUG_PRINT("debug",("preparing for update: before and after image"));
    DBUG_DUMP("record[1] (before)", table->record[1], table->s->reclength);
    DBUG_DUMP("record[0] (after)", table->record[0], table->s->reclength);
#endif

    /*
       REPLACE is defined as either INSERT or DELETE + INSERT.  If
       possible, we can replace it with an UPDATE, but that will not
       work on InnoDB if FOREIGN KEY checks are necessary.

       I (Matz) am not sure of the reason for the last_uniq_key()
       check as, but I'm guessing that it's something along the
       following lines.

       Suppose that we got the duplicate key to be a key that is not
       the last unique key for the table and we perform an update:
       then there might be another key for which the unique check will
       fail, so we're better off just deleting the row and inserting
       the correct row.
     */
    if (last_uniq_key(table, keynum) &&
        !table->file->referenced_by_foreign_key())
    {
      DBUG_PRINT("info",("Updating row using ha_update_row()"));
      error=table->file->ha_update_row(table->record[1],
                                       table->record[0]);
      switch (error) {
                
      case HA_ERR_RECORD_IS_THE_SAME:
        DBUG_PRINT("info",("ignoring HA_ERR_RECORD_IS_THE_SAME error from"
                           " ha_update_row()"));
        error= 0;
      
      case 0:
        break;
        
      default:    
        DBUG_PRINT("info",("ha_update_row() returns error %d",error));
        table->file->print_error(error, MYF(0));
      }
      
      goto error;
    }
    else
    {
      DBUG_PRINT("info",("Deleting offending row and trying to write new one again"));
      if ((error= table->file->ha_delete_row(table->record[1])))
      {
        DBUG_PRINT("info",("ha_delete_row() returns error %d",error));
        table->file->print_error(error, MYF(0));
        goto error;
      }
      /* Will retry ha_write_row() with the offending row removed. */
    }
  }

error:
  m_table->default_column_bitmaps();
  DBUG_RETURN(error);
}

#endif

int
Write_rows_log_event::do_exec_row(const Relay_log_info *const rli)
{
  DBUG_ASSERT(m_table != NULL);
  int error= write_row(rli, rbr_exec_mode == RBR_EXEC_MODE_IDEMPOTENT);

  if (error && !thd->is_error())
  {
    DBUG_ASSERT(0);
    my_error(ER_UNKNOWN_ERROR, MYF(0));
  }

  return error;
}

#endif /* !defined(MYSQL_CLIENT) && defined(HAVE_REPLICATION) */

#ifdef MYSQL_CLIENT
void Write_rows_log_event::print(FILE *file, PRINT_EVENT_INFO* print_event_info)
{
  DBUG_EXECUTE_IF("simulate_cache_read_error",
                  {DBUG_SET("+d,simulate_my_b_fill_error");});
  Rows_log_event::print_helper(file, print_event_info, "Write_rows");
}
#endif

/**************************************************************************
	Delete_rows_log_event member functions
**************************************************************************/

/*
  Constructor used to build an event for writing to the binary log.
 */

#ifndef MYSQL_CLIENT
Delete_rows_log_event::Delete_rows_log_event(THD *thd_arg, TABLE *tbl_arg,
                                             const Table_id& tid,
                                             bool is_transactional,
                                             const uchar* extra_row_info)
  : Rows_log_event(thd_arg, tbl_arg, tid, tbl_arg->read_set, is_transactional,
                   log_bin_use_v1_row_events?
                   DELETE_ROWS_EVENT_V1:
                   DELETE_ROWS_EVENT,
                   extra_row_info)
{
}
#endif /* #if !defined(MYSQL_CLIENT) */

/*
  Constructor used by slave to read the event from the binary log.
 */
#ifdef HAVE_REPLICATION
Delete_rows_log_event::Delete_rows_log_event(const char *buf, uint event_len,
                                             const Format_description_log_event
                                             *description_event)
  : Rows_log_event(buf, event_len, description_event)
{
}
#endif

#if !defined(MYSQL_CLIENT) && defined(HAVE_REPLICATION)

int
Delete_rows_log_event::do_before_row_operations(const Slave_reporting_capability *const)
{
  int error= 0;
  DBUG_ENTER("Delete_rows_log_event::do_before_row_operations");
  /*
    Increment the global status delete count variable
   */
  if (get_flags(STMT_END_F))
    thd->status_var.com_stat[SQLCOM_DELETE]++;
  error= row_operations_scan_and_key_setup();
  DBUG_RETURN(error);

}

int
Delete_rows_log_event::do_after_row_operations(const Slave_reporting_capability *const,
                                               int error)
{
  DBUG_ENTER("Delete_rows_log_event::do_after_row_operations");
  error= row_operations_scan_and_key_teardown(error);
  DBUG_RETURN(error);
}

int Delete_rows_log_event::do_exec_row(const Relay_log_info *const rli)
{
  int error;
  DBUG_ASSERT(m_table != NULL);
  /* m_table->record[0] contains the BI */
  m_table->mark_columns_per_binlog_row_image();
  error= m_table->file->ha_delete_row(m_table->record[0]);
  m_table->default_column_bitmaps();
  return error;
}

#endif /* !defined(MYSQL_CLIENT) && defined(HAVE_REPLICATION) */

#ifdef MYSQL_CLIENT
void Delete_rows_log_event::print(FILE *file,
                                  PRINT_EVENT_INFO* print_event_info)
{
  Rows_log_event::print_helper(file, print_event_info, "Delete_rows");
}
#endif


/**************************************************************************
	Update_rows_log_event member functions
**************************************************************************/

/*
  Constructor used to build an event for writing to the binary log.
 */
#if !defined(MYSQL_CLIENT)
Update_rows_log_event::Update_rows_log_event(THD *thd_arg, TABLE *tbl_arg,
                                             const Table_id& tid,
                                             bool is_transactional,
                                             const uchar* extra_row_info)
: Rows_log_event(thd_arg, tbl_arg, tid, tbl_arg->read_set, is_transactional,
                 log_bin_use_v1_row_events?
                 UPDATE_ROWS_EVENT_V1:
                 UPDATE_ROWS_EVENT,
                 extra_row_info)
{
  init(tbl_arg->write_set);
}

void Update_rows_log_event::init(MY_BITMAP const *cols)
{
  /* if bitmap_init fails, caught in is_valid() */
  if (likely(!bitmap_init(&m_cols_ai,
                          m_width <= sizeof(m_bitbuf_ai)*8 ? m_bitbuf_ai : NULL,
                          m_width,
                          false)))
  {
    /* Cols can be zero if this is a dummy binrows event */
    if (likely(cols != NULL))
    {
      memcpy(m_cols_ai.bitmap, cols->bitmap, no_bytes_in_map(cols));
      create_last_word_mask(&m_cols_ai);
    }
  }
}
#endif /* !defined(MYSQL_CLIENT) */


Update_rows_log_event::~Update_rows_log_event()
{
  if (m_cols_ai.bitmap == m_bitbuf_ai) // no my_malloc happened
    m_cols_ai.bitmap= 0; // so no my_free in bitmap_free
  bitmap_free(&m_cols_ai); // To pair with bitmap_init().
}


/*
  Constructor used by slave to read the event from the binary log.
 */
#ifdef HAVE_REPLICATION
Update_rows_log_event::Update_rows_log_event(const char *buf, uint event_len,
                                             const
                                             Format_description_log_event
                                             *description_event)
  : Rows_log_event(buf, event_len, description_event)
{
}
#endif

#if !defined(MYSQL_CLIENT) && defined(HAVE_REPLICATION)

int
Update_rows_log_event::do_before_row_operations(const Slave_reporting_capability *const)
{
  int error= 0;
  DBUG_ENTER("Update_rows_log_event::do_before_row_operations");
  /*
    Increment the global status update count variable
  */
  if (get_flags(STMT_END_F))
    thd->status_var.com_stat[SQLCOM_UPDATE]++;
  error= row_operations_scan_and_key_setup();
  DBUG_RETURN(error);

}

int
Update_rows_log_event::do_after_row_operations(const Slave_reporting_capability *const,
                                               int error)
{
  DBUG_ENTER("Update_rows_log_event::do_after_row_operations");
  error= row_operations_scan_and_key_teardown(error);
  DBUG_RETURN(error);
}

int
Update_rows_log_event::do_exec_row(const Relay_log_info *const rli)
{
  DBUG_ASSERT(m_table != NULL);
  int error= 0;

  /*
    This is the situation after locating BI:

    ===|=== before image ====|=== after image ===|===
       ^                     ^
       m_curr_row            m_curr_row_end

    BI found in the table is stored in record[0]. We copy it to record[1]
    and unpack AI to record[0].
   */

  store_record(m_table,record[1]);

  m_curr_row= m_curr_row_end;
  /* this also updates m_curr_row_end */
  if ((error= unpack_current_row(rli, &m_cols_ai)))
    return error;

  /*
    Now we have the right row to update.  The old row (the one we're
    looking for) is in record[1] and the new row is in record[0].
  */
#ifndef HAVE_purify
  /*
    Don't print debug messages when running valgrind since they can
    trigger false warnings.
   */
  DBUG_PRINT("info",("Updating row in table"));
  DBUG_DUMP("old record", m_table->record[1], m_table->s->reclength);
  DBUG_DUMP("new values", m_table->record[0], m_table->s->reclength);
#endif

  // Temporary fix to find out why it fails [/Matz]
  memcpy(m_table->read_set->bitmap, m_cols.bitmap, (m_table->read_set->n_bits + 7) / 8);
  memcpy(m_table->write_set->bitmap, m_cols_ai.bitmap, (m_table->write_set->n_bits + 7) / 8);

  m_table->mark_columns_per_binlog_row_image();
  error= m_table->file->ha_update_row(m_table->record[1], m_table->record[0]);
  if (error == HA_ERR_RECORD_IS_THE_SAME)
    error= 0;
  m_table->default_column_bitmaps();

  return error;
}

#endif /* !defined(MYSQL_CLIENT) && defined(HAVE_REPLICATION) */

#ifdef MYSQL_CLIENT
void Update_rows_log_event::print(FILE *file,
				  PRINT_EVENT_INFO* print_event_info)
{
  Rows_log_event::print_helper(file, print_event_info, "Update_rows");
}
#endif


Incident_log_event::Incident_log_event(const char *buf, uint event_len,
                                       const Format_description_log_event *descr_event)
  : Log_event(buf, descr_event)
{
  DBUG_ENTER("Incident_log_event::Incident_log_event");
  uint8 const common_header_len=
    descr_event->common_header_len;
  uint8 const post_header_len=
    descr_event->post_header_len[INCIDENT_EVENT-1];

  DBUG_PRINT("info",("event_len: %u; common_header_len: %d; post_header_len: %d",
                     event_len, common_header_len, post_header_len));

  m_message.str= NULL;
  m_message.length= 0;
  int incident_number= uint2korr(buf + common_header_len);
  if (incident_number >= INCIDENT_COUNT ||
      incident_number <= INCIDENT_NONE)
  {
    // If the incident is not recognized, this binlog event is
    // invalid.  If we set incident_number to INCIDENT_NONE, the
    // invalidity will be detected by is_valid().
    m_incident= INCIDENT_NONE;
    DBUG_VOID_RETURN;
  }
  m_incident= static_cast<Incident>(incident_number);
  char const *ptr= buf + common_header_len + post_header_len;
  char const *const str_end= buf + event_len;
  uint8 len= 0;                   // Assignment to keep compiler happy
  const char *str= NULL;          // Assignment to keep compiler happy
  read_str_at_most_255_bytes(&ptr, str_end, &str, &len);
  if (!(m_message.str= (char*) my_malloc(key_memory_log_event,
                                         len+1, MYF(MY_WME))))
  {
    /* Mark this event invalid */
    m_incident= INCIDENT_NONE;
    DBUG_VOID_RETURN;
  }
  strmake(m_message.str, str, len);
  m_message.length= len;
  DBUG_PRINT("info", ("m_incident: %d", m_incident));
  DBUG_VOID_RETURN;
}


Incident_log_event::~Incident_log_event()
{
  if (m_message.str)
    my_free(m_message.str);
}


const char *
Incident_log_event::description() const
{
  static const char *const description[]= {
    "NOTHING",                                  // Not used
    "LOST_EVENTS"
  };

  DBUG_PRINT("info", ("m_incident: %d", m_incident));

  return description[m_incident];
}


#ifndef MYSQL_CLIENT
int Incident_log_event::pack_info(Protocol *protocol)
{
  char buf[256];
  size_t bytes;
  if (m_message.length > 0)
    bytes= my_snprintf(buf, sizeof(buf), "#%d (%s)",
                       m_incident, description());
  else
    bytes= my_snprintf(buf, sizeof(buf), "#%d (%s): %s",
                       m_incident, description(), m_message.str);
  protocol->store(buf, bytes, &my_charset_bin);
  return 0;
}
#endif


#ifdef MYSQL_CLIENT
void
Incident_log_event::print(FILE *file,
                          PRINT_EVENT_INFO *print_event_info)
{
  if (print_event_info->short_form)
    return;

  print_header(&print_event_info->head_cache, print_event_info, FALSE);
  my_b_printf(&print_event_info->head_cache,
              "\n# Incident: %s\nRELOAD DATABASE; # Shall generate syntax error\n",
              description());
}
#endif

#if defined(HAVE_REPLICATION) && !defined(MYSQL_CLIENT)
int
Incident_log_event::do_apply_event(Relay_log_info const *rli)
{
  DBUG_ENTER("Incident_log_event::do_apply_event");

  if (ignored_error_code(ER_SLAVE_INCIDENT))
  {
    DBUG_PRINT("info", ("Ignoring Incident"));
    DBUG_RETURN(0);
  }
   
  rli->report(ERROR_LEVEL, ER_SLAVE_INCIDENT,
              ER(ER_SLAVE_INCIDENT),
              description(),
              m_message.length > 0 ? m_message.str : "<none>");
  DBUG_RETURN(1);
}
#endif

bool
Incident_log_event::write_data_header(IO_CACHE *file)
{
  DBUG_ENTER("Incident_log_event::write_data_header");
  DBUG_PRINT("enter", ("m_incident: %d", m_incident));
  uchar buf[sizeof(int16)];
  int2store(buf, (int16) m_incident);
#ifndef MYSQL_CLIENT
  DBUG_RETURN(wrapper_my_b_safe_write(file, buf, sizeof(buf)));
#else
   DBUG_RETURN(my_b_safe_write(file, buf, sizeof(buf)));
#endif
}

bool
Incident_log_event::write_data_body(IO_CACHE *file)
{
  uchar tmp[1];
  DBUG_ENTER("Incident_log_event::write_data_body");
  tmp[0]= (uchar) m_message.length;
  crc= my_checksum(crc, (uchar*) tmp, 1);
  if (m_message.length > 0)
  {
    crc= my_checksum(crc, (uchar*) m_message.str, m_message.length);
    // todo: report a bug on write_str accepts uint but treats it as uchar
  }
  DBUG_RETURN(write_str_at_most_255_bytes(file, m_message.str, (uint) m_message.length));
}


Ignorable_log_event::Ignorable_log_event(const char *buf,
                                         const Format_description_log_event *descr_event)
  : Log_event(buf, descr_event)
{
  DBUG_ENTER("Ignorable_log_event::Ignorable_log_event");
  DBUG_VOID_RETURN;
}

Ignorable_log_event::~Ignorable_log_event()
{
}

#ifndef MYSQL_CLIENT
/* Pack info for its unrecognized ignorable event */
int Ignorable_log_event::pack_info(Protocol *protocol)
{
  char buf[256];
  size_t bytes;
  bytes= my_snprintf(buf, sizeof(buf), "# Unrecognized ignorable event");
  protocol->store(buf, bytes, &my_charset_bin);
  return 0;
}
#endif

#ifdef MYSQL_CLIENT
/* Print for its unrecognized ignorable event */
void
Ignorable_log_event::print(FILE *file,
                           PRINT_EVENT_INFO *print_event_info)
{
  if (print_event_info->short_form)
    return;

  print_header(&print_event_info->head_cache, print_event_info, FALSE);
  my_b_printf(&print_event_info->head_cache, "\tIgnorable\n");
  my_b_printf(&print_event_info->head_cache,
              "# Unrecognized ignorable event\n");
}
#endif


Rows_query_log_event::Rows_query_log_event(const char *buf, uint event_len,
                                           const Format_description_log_event *descr_event)
  : Ignorable_log_event(buf, descr_event)
{
  DBUG_ENTER("Rows_query_log_event::Rows_query_log_event");
  uint8 const common_header_len=
    descr_event->common_header_len;
  uint8 const post_header_len=
    descr_event->post_header_len[ROWS_QUERY_LOG_EVENT-1];

  DBUG_PRINT("info",("event_len: %u; common_header_len: %d; post_header_len: %d",
                     event_len, common_header_len, post_header_len));

  /*
   m_rows_query length is stored using only one byte, but that length is
   ignored and the complete query is read.
  */
  int offset= common_header_len + post_header_len + 1;
  int len= event_len - offset;
  if (!(m_rows_query= (char*) my_malloc(key_memory_log_event,
                                        len+1, MYF(MY_WME))))
    return;
  strmake(m_rows_query, buf + offset, len);
  DBUG_PRINT("info", ("m_rows_query: %s", m_rows_query));
  DBUG_VOID_RETURN;
}

Rows_query_log_event::~Rows_query_log_event()
{
  my_free(m_rows_query);
}

#ifndef MYSQL_CLIENT
int Rows_query_log_event::pack_info(Protocol *protocol)
{
  char *buf;
  size_t bytes;
  ulong len= sizeof("# ") + (ulong) strlen(m_rows_query);
  if (!(buf= (char*) my_malloc(key_memory_log_event,
                               len, MYF(MY_WME))))
    return 1;
  bytes= my_snprintf(buf, len, "# %s", m_rows_query);
  protocol->store(buf, bytes, &my_charset_bin);
  my_free(buf);
  return 0;
}
#endif

#ifdef MYSQL_CLIENT
void
Rows_query_log_event::print(FILE *file,
                            PRINT_EVENT_INFO *print_event_info)
{
  if (!print_event_info->short_form && print_event_info->verbose > 1)
  {
    IO_CACHE *const head= &print_event_info->head_cache;
    IO_CACHE *const body= &print_event_info->body_cache;
    char *token= NULL, *saveptr= NULL;
    char *rows_query_copy= NULL;
    if (!(rows_query_copy= my_strdup(key_memory_log_event,
                                     m_rows_query, MYF(MY_WME))))
      return;

    print_header(head, print_event_info, FALSE);
    my_b_printf(head, "\tRows_query\n");
    /*
      Prefix every line of a multi-line query with '#' to prevent the
      statement from being executed when binary log will be processed
      using 'mysqlbinlog --verbose --verbose'.
    */
    for (token= strtok_r(rows_query_copy, "\n", &saveptr); token;
         token= strtok_r(NULL, "\n", &saveptr))
      my_b_printf(head, "# %s\n", token);
    my_free(rows_query_copy);
    print_base64(body, print_event_info, true);
  }
}
#endif

bool
Rows_query_log_event::write_data_body(IO_CACHE *file)
{
  DBUG_ENTER("Rows_query_log_event::write_data_body");
  /*
   m_rows_query length will be stored using only one byte, but on read
   that length will be ignored and the complete query will be read.
  */
  DBUG_RETURN(write_str_at_most_255_bytes(file, m_rows_query,
              (uint) strlen(m_rows_query)));
}

#if defined(MYSQL_SERVER) && defined(HAVE_REPLICATION)
int Rows_query_log_event::do_apply_event(Relay_log_info const *rli)
{
  DBUG_ENTER("Rows_query_log_event::do_apply_event");
  DBUG_ASSERT(rli->info_thd == thd);
  /* Set query for writing Rows_query log event into binlog later.*/
  thd->set_query(m_rows_query, strlen(m_rows_query));

  DBUG_ASSERT(rli->rows_query_ev == NULL);

  const_cast<Relay_log_info*>(rli)->rows_query_ev= this;

  DBUG_RETURN(0);
}
#endif


const char *Gtid_log_event::SET_STRING_PREFIX= "SET @@SESSION.GTID_NEXT= '";


Gtid_log_event::Gtid_log_event(const char *buffer, uint event_len,
                               const Format_description_log_event *descr_event)
  : Log_event(buffer, descr_event)
{
  DBUG_ENTER("Gtid_log_event::Gtid_log_event(const char *, uint, const Format_description_log_event *");
  uint8 const common_header_len=
    descr_event->common_header_len;

#ifndef DBUG_OFF
  uint8 const post_header_len=
    buffer[EVENT_TYPE_OFFSET] == ANONYMOUS_GTID_LOG_EVENT ?
    descr_event->post_header_len[ANONYMOUS_GTID_LOG_EVENT - 1] :
    descr_event->post_header_len[GTID_LOG_EVENT - 1];
  DBUG_PRINT("info",("event_len: %u; common_header_len: %d; post_header_len: %d",
                     event_len, common_header_len, post_header_len));
#endif
/*
  The layout of the buffer is as follows
   +-------------+-------------+------------+------------+--------------+
   | commit flag | ENCODED SID | ENCODED GNO| G_COMMIT_TS| commit_seq_no|
   +-------------+-------------+------------+------------+--------------+
*/
  char const *ptr_buffer= buffer + common_header_len;

  spec.type= buffer[EVENT_TYPE_OFFSET] == ANONYMOUS_GTID_LOG_EVENT ? 
    ANONYMOUS_GROUP : GTID_GROUP;

  commit_flag= *ptr_buffer != 0;
  ptr_buffer+= ENCODED_FLAG_LENGTH;

  sid.copy_from((uchar *)ptr_buffer);
  ptr_buffer+= ENCODED_SID_LENGTH;

  // SIDNO is only generated if needed, in get_sidno().
  spec.gtid.sidno= -1;

  spec.gtid.gno= uint8korr(ptr_buffer);
  ptr_buffer+= ENCODED_GNO_LENGTH;

  /* fetch the commit timestamp */
  if (
      /*Old masters will not have this part, so we should prevent segfaulting */
      (uint)(ptr_buffer-buffer) < event_len &&
      *ptr_buffer == G_COMMIT_TS)
  {
    ptr_buffer++;
    commit_seq_no= (int64)uint8korr(ptr_buffer);
    ptr_buffer+= COMMIT_SEQ_LEN;
  }
  else
    /* We let coordinator complain when it sees that we have first
       event and the master has not sent us the commit sequence number
       Also, we can be rest assured that this is an old master, because new
       master would have compained of the missing commit seq no while flushing.*/
    commit_seq_no= SEQ_UNINIT;

  DBUG_VOID_RETURN;
}

#ifndef MYSQL_CLIENT
Gtid_log_event::Gtid_log_event(THD* thd_arg, bool using_trans,
                               const Gtid_specification *spec_arg)
: Log_event(thd_arg, thd_arg->variables.gtid_next.type == ANONYMOUS_GROUP ?
            LOG_EVENT_IGNORABLE_F : 0,
            using_trans ? Log_event::EVENT_TRANSACTIONAL_CACHE :
            Log_event::EVENT_STMT_CACHE, Log_event::EVENT_NORMAL_LOGGING),
  commit_flag(true)
{
  DBUG_ENTER("Gtid_log_event::Gtid_log_event(THD *)");
  spec= spec_arg ? *spec_arg : thd_arg->variables.gtid_next;
  if (spec.type == GTID_GROUP)
  {
    global_sid_lock->rdlock();
    sid= global_sid_map->sidno_to_sid(spec.gtid.sidno);
    global_sid_lock->unlock();
  }
  else
    sid.clear();
#ifndef DBUG_OFF
  char buf[MAX_SET_STRING_LENGTH + 1];
  to_string(buf);
  DBUG_PRINT("info", ("%s", buf));
#endif
  DBUG_VOID_RETURN;
}
#endif

#ifndef MYSQL_CLIENT
int Gtid_log_event::pack_info(Protocol *protocol)
{
  char buffer[MAX_SET_STRING_LENGTH + 1];
  size_t len= to_string(buffer);
  protocol->store(buffer, len, &my_charset_bin);
  return 0;
}
#endif

size_t Gtid_log_event::to_string(char *buf) const
{
  char *p= buf;
  DBUG_ASSERT(strlen(SET_STRING_PREFIX) == SET_STRING_PREFIX_LENGTH);
  strcpy(p, SET_STRING_PREFIX);
  p+= SET_STRING_PREFIX_LENGTH;
  p+= spec.to_string(&sid, p);
  *p++= '\'';
  *p= '\0';
  return p - buf;
}

#ifdef MYSQL_CLIENT
void
Gtid_log_event::print(FILE *file, PRINT_EVENT_INFO *print_event_info)
{
  char buffer[MAX_SET_STRING_LENGTH + 1];
  IO_CACHE *const head= &print_event_info->head_cache;
  if (!print_event_info->short_form)
  {
    print_header(head, print_event_info, FALSE);
    my_b_printf(head, "\tGTID [commit=%s]\n", commit_flag ? "yes" : "no");
  }
  to_string(buffer);
  my_b_printf(head, "%s%s\n", buffer, print_event_info->delimiter);
}
#endif

#ifdef MYSQL_SERVER
bool Gtid_log_event::write_data_header(IO_CACHE *file)
{
  DBUG_ENTER("Gtid_log_event::write_data_header");
  char buffer[POST_HEADER_LENGTH];
  char* ptr_buffer= buffer;

  *ptr_buffer= commit_flag ? 1 : 0;
  ptr_buffer+= ENCODED_FLAG_LENGTH;

#ifndef DBUG_OFF
  char buf[rpl_sid::TEXT_LENGTH + 1];
  sid.to_string(buf);
  DBUG_PRINT("info", ("sid=%s sidno=%d gno=%lld",
                      buf, spec.gtid.sidno, spec.gtid.gno));
#endif

  sid.copy_to((uchar *)ptr_buffer);
  ptr_buffer+= ENCODED_SID_LENGTH;

  int8store(ptr_buffer, spec.gtid.gno);
  ptr_buffer+= ENCODED_GNO_LENGTH;
  file->commit_seq_offset= ptr_buffer- buffer;
  *ptr_buffer++= G_COMMIT_TS;
  int8store(ptr_buffer, SEQ_UNINIT);
  ptr_buffer+= COMMIT_SEQ_LEN;

  DBUG_ASSERT(ptr_buffer == (buffer + sizeof(buffer)));
  DBUG_RETURN(wrapper_my_b_safe_write(file, (uchar *) buffer, sizeof(buffer)));
}
#endif // MYSQL_SERVER

#if defined(MYSQL_SERVER) && defined(HAVE_REPLICATION)
int Gtid_log_event::do_apply_event(Relay_log_info const *rli)
{
  DBUG_ENTER("Gtid_log_event::do_apply_event");
  DBUG_ASSERT(rli->info_thd == thd);

  /*
    In rare cases it is possible that we already own a GTID. This can
    happen if a transaction is truncated in the middle in the relay
    log and then next relay log begins with a Gtid_log_events without
    closing the transaction context from the previous relay log.  In
    this case the only sensible thing to do is to discard the
    truncated transaction and move on.
  */
  if (thd->owned_gtid.sidno)
    gtid_rollback(thd);

  if (spec.type == ANONYMOUS_GROUP)
  {
    if (gtid_mode == GTID_MODE_ON)
    {
      rli->report(ERROR_LEVEL,
                  ER_CANT_SET_GTID_NEXT_TO_ANONYMOUS_WHEN_GTID_MODE_IS_ON,
                  "%s",
                  ER(ER_CANT_SET_GTID_NEXT_TO_ANONYMOUS_WHEN_GTID_MODE_IS_ON));
      DBUG_RETURN(1);
    }
    thd->variables.gtid_next.set_anonymous();
  }
<<<<<<< HEAD
  thd->variables.gtid_next.set(sidno, spec.gtid.gno);

  /*
    The variable 'currently_executing_gtid' is used to fill
    last_seen_transaction column of the table
    performance_schema.replication_execute_status_by_worker
    to show the GTID of last transaction picked up by this worker thread.
  */
  const Slave_worker* my_worker;
  my_worker= dynamic_cast<const Slave_worker* >(rli);
  if (is_mts_worker(thd))
    my_worker->currently_executing_gtid= thd->variables.gtid_next.gtid;
  DBUG_PRINT("info", ("setting gtid_next=%d:%lld",
                      sidno, spec.gtid.gno));
=======
  else
  {
    if (gtid_mode == GTID_MODE_OFF)
    {
      rli->report(ERROR_LEVEL,
                  ER_CANT_SET_GTID_NEXT_TO_GTID_WHEN_GTID_MODE_IS_OFF,
                  "%s",
                  ER(ER_CANT_SET_GTID_NEXT_TO_GTID_WHEN_GTID_MODE_IS_OFF));
      DBUG_RETURN(1);
    }
    rpl_sidno sidno= get_sidno(true);
    if (sidno < 0)
      DBUG_RETURN(1); // out of memory
>>>>>>> bd6771b7

    thd->variables.gtid_next.set(sidno, spec.gtid.gno);
    DBUG_PRINT("info", ("setting gtid_next=%d:%lld",
                        sidno, spec.gtid.gno));

    if (gtid_acquire_ownership_single(thd))
      DBUG_RETURN(1);
  }

  DBUG_RETURN(0);
}

int Gtid_log_event::do_update_pos(Relay_log_info *rli)
{
  /*
    This event does not increment group positions. This means
    that if there is a failure after it has been processed,
    it will be automatically re-executed.
  */
  rli->inc_event_relay_log_pos();
  DBUG_EXECUTE_IF("crash_after_update_pos_gtid",
                  sql_print_information("Crashing crash_after_update_pos_gtid.");
                  DBUG_SUICIDE(););
  return 0;
}
#endif

Previous_gtids_log_event::Previous_gtids_log_event(
  const char *buffer, uint event_len,
  const Format_description_log_event *descr_event)
  : Log_event(buffer, descr_event)
{
  DBUG_ENTER("Previous_gtids_log_event::Previous_gtids_log_event");
  uint8 const common_header_len=
    descr_event->common_header_len;
  uint8 const post_header_len=
    descr_event->post_header_len[PREVIOUS_GTIDS_LOG_EVENT - 1];

  DBUG_PRINT("info",("event_len: %u; common_header_len: %d; post_header_len: %d",
                     event_len, common_header_len, post_header_len));

  buf= (const uchar *)buffer + common_header_len + post_header_len;
  buf_size= (const uchar *)buffer + event_len - buf;
  DBUG_PRINT("info", ("data size of the event: %d", buf_size));
  DBUG_VOID_RETURN;
}

#ifndef MYSQL_CLIENT
Previous_gtids_log_event::Previous_gtids_log_event(const Gtid_set *set)
: Log_event(Log_event::EVENT_NO_CACHE,
            Log_event::EVENT_IMMEDIATE_LOGGING)
{
  DBUG_ENTER("Previous_gtids_log_event::Previous_gtids_log_event(THD *, const Gtid_set *)");
  global_sid_lock->assert_some_lock();
  buf_size= set->get_encoded_length();
  uchar *buffer= (uchar *) my_malloc(key_memory_log_event,
                                     buf_size, MYF(MY_WME));
  if (buffer != NULL)
  {
    set->encode(buffer);
    register_temp_buf((char *)buffer);
  }
  this->buf= buffer;
  // if buf == NULL, is_valid will return false
  DBUG_VOID_RETURN;
}
#endif

#ifndef MYSQL_CLIENT
int Previous_gtids_log_event::pack_info(Protocol *protocol)
{
  size_t length= 0;
  global_sid_lock->rdlock();
  char *str= get_str(&length, &Gtid_set::default_string_format);
  global_sid_lock->unlock();
  if (str == NULL)
    return 1;
  protocol->store(str, length, &my_charset_bin);
  my_free(str);
  return 0;
}
#endif

#ifdef MYSQL_CLIENT
void Previous_gtids_log_event::print(FILE *file,
                                     PRINT_EVENT_INFO *print_event_info)
{
  IO_CACHE *const head= &print_event_info->head_cache;

  global_sid_lock->rdlock();
  char *str= get_str(NULL, &Gtid_set::commented_string_format);
  global_sid_lock->unlock();
  if (str != NULL)
  {
    if (!print_event_info->short_form)
    {
      print_header(head, print_event_info, FALSE);
      my_b_printf(head, "\tPrevious-GTIDs\n");
    }
    my_b_printf(head, "%s\n", str);
    my_free(str);
  }
}
#endif

int Previous_gtids_log_event::add_to_set(Gtid_set *target) const
{
  DBUG_ENTER("Previous_gtids_log_event::add_to_set(Gtid_set *)");
  size_t end_pos= 0;
  size_t add_size= DBUG_EVALUATE_IF("gtid_has_extra_data", 10, 0);
  /* Silently ignore additional unknown data at the end of the encoding */
  PROPAGATE_REPORTED_ERROR_INT(target->add_gtid_encoding(buf,
                                                         buf_size + add_size,
                                                         &end_pos));
  DBUG_ASSERT(end_pos <= (size_t) buf_size);
  DBUG_RETURN(0);
}

char *Previous_gtids_log_event::get_str(
  size_t *length_p, const Gtid_set::String_format *string_format) const
{
  DBUG_ENTER("Previous_gtids_log_event::get_str(size_t *)");
  Sid_map sid_map(NULL);
  Gtid_set set(&sid_map, NULL);
  DBUG_PRINT("info", ("temp_buf=%p buf=%p", temp_buf, buf));
  if (set.add_gtid_encoding(buf, buf_size) != RETURN_STATUS_OK)
    DBUG_RETURN(NULL);
  set.dbug_print("set");
  size_t length= set.get_string_length(string_format);
  DBUG_PRINT("info", ("string length= %lu", (ulong) length));
  char* str= (char *)my_malloc(key_memory_log_event,
                               length + 1, MYF(MY_WME));
  if (str != NULL)
  {
    set.to_string(str, string_format);
    if (length_p != NULL)
      *length_p= length;
  }
  DBUG_RETURN(str);
}

#ifndef MYSQL_CLIENT
bool Previous_gtids_log_event::write_data_body(IO_CACHE *file)
{
  DBUG_ENTER("Previous_gtids_log_event::write_data_body");
  DBUG_PRINT("info", ("size=%d", buf_size));
  bool ret= wrapper_my_b_safe_write(file, buf, buf_size);
  DBUG_RETURN(ret);
}
#endif

#if defined(MYSQL_SERVER) && defined(HAVE_REPLICATION)
int Previous_gtids_log_event::do_update_pos(Relay_log_info *rli)
{
  rli->inc_event_relay_log_pos();
  return 0;
}
#endif


#ifdef MYSQL_CLIENT
/**
  The default values for these variables should be values that are
  *incorrect*, i.e., values that cannot occur in an event.  This way,
  they will always be printed for the first event.
*/
st_print_event_info::st_print_event_info()
  :flags2_inited(0), sql_mode_inited(0), sql_mode(0),
   auto_increment_increment(0),auto_increment_offset(0), charset_inited(0),
   lc_time_names_number(~0),
   charset_database_number(ILLEGAL_CHARSET_INFO_NUMBER),
   thread_id(0), thread_id_printed(false),
   base64_output_mode(BASE64_OUTPUT_UNSPEC), printed_fd_event(FALSE),
   have_unflushed_events(FALSE), skipped_event_in_transaction(false)
{
  /*
    Currently we only use static PRINT_EVENT_INFO objects, so zeroed at
    program's startup, but these explicit memset() is for the day someone
    creates dynamic instances.
  */
  memset(db, 0, sizeof(db));
  memset(charset, 0, sizeof(charset));
  memset(time_zone_str, 0, sizeof(time_zone_str));
  delimiter[0]= ';';
  delimiter[1]= 0;
  myf const flags = MYF(MY_WME | MY_NABP);
  open_cached_file(&head_cache, NULL, NULL, 0, flags);
  open_cached_file(&body_cache, NULL, NULL, 0, flags);
  open_cached_file(&footer_cache, NULL, NULL, 0, flags);
}
#endif


#if defined(HAVE_REPLICATION) && !defined(MYSQL_CLIENT)
Heartbeat_log_event::Heartbeat_log_event(const char* buf, uint event_len,
                    const Format_description_log_event* description_event)
  :Log_event(buf, description_event)
{
  uint8 header_size= description_event->common_header_len;
  ident_len = event_len - header_size;
  set_if_smaller(ident_len,FN_REFLEN-1);
  log_ident= buf + header_size;
}
#endif

#ifdef MYSQL_SERVER
/*
  This is a utility function that adds a quoted identifier into the a buffer.
  This also escapes any existance of the quote string inside the identifier.

  SYNOPSIS
    my_strmov_quoted_identifier
    thd                   thread handler
    buffer                target buffer
    identifier            the identifier to be quoted
    length                length of the identifier
*/
size_t my_strmov_quoted_identifier(THD* thd, char *buffer,
                                   const char* identifier,
                                   uint length)
{
  int q= thd ? get_quote_char_for_identifier(thd, identifier, length) : '`';
  return my_strmov_quoted_identifier_helper(q, buffer, identifier, length);
}
#else
size_t my_strmov_quoted_identifier(char *buffer,  const char* identifier)
{
  int q= '`';
  return my_strmov_quoted_identifier_helper(q, buffer, identifier, 0);
}

#endif

size_t my_strmov_quoted_identifier_helper(int q, char *buffer,
                                          const char* identifier,
                                          uint length)
{
  size_t written= 0;
  char quote_char;
  uint id_length= (length) ? length : strlen(identifier);

  if (q == EOF)
  {
    (void) strncpy(buffer, identifier, id_length);
    return id_length;
  }
  quote_char= (char) q;
  *buffer++= quote_char;
  written++;
  while (id_length--)
  {
    if (*identifier == quote_char)
    {
      *buffer++= quote_char;
      written++;
    }
    *buffer++= *identifier++;
    written++;
  }
  *buffer++= quote_char;
  return ++written;
}
<|MERGE_RESOLUTION|>--- conflicted
+++ resolved
@@ -13767,21 +13767,6 @@
   if (thd->owned_gtid.sidno)
     gtid_rollback(thd);
 
-  if (spec.type == ANONYMOUS_GROUP)
-  {
-    if (gtid_mode == GTID_MODE_ON)
-    {
-      rli->report(ERROR_LEVEL,
-                  ER_CANT_SET_GTID_NEXT_TO_ANONYMOUS_WHEN_GTID_MODE_IS_ON,
-                  "%s",
-                  ER(ER_CANT_SET_GTID_NEXT_TO_ANONYMOUS_WHEN_GTID_MODE_IS_ON));
-      DBUG_RETURN(1);
-    }
-    thd->variables.gtid_next.set_anonymous();
-  }
-<<<<<<< HEAD
-  thd->variables.gtid_next.set(sidno, spec.gtid.gno);
-
   /*
     The variable 'currently_executing_gtid' is used to fill
     last_seen_transaction column of the table
@@ -13792,9 +13777,19 @@
   my_worker= dynamic_cast<const Slave_worker* >(rli);
   if (is_mts_worker(thd))
     my_worker->currently_executing_gtid= thd->variables.gtid_next.gtid;
-  DBUG_PRINT("info", ("setting gtid_next=%d:%lld",
-                      sidno, spec.gtid.gno));
-=======
+
+  if (spec.type == ANONYMOUS_GROUP)
+  {
+    if (gtid_mode == GTID_MODE_ON)
+    {
+      rli->report(ERROR_LEVEL,
+                  ER_CANT_SET_GTID_NEXT_TO_ANONYMOUS_WHEN_GTID_MODE_IS_ON,
+                  "%s",
+                  ER(ER_CANT_SET_GTID_NEXT_TO_ANONYMOUS_WHEN_GTID_MODE_IS_ON));
+      DBUG_RETURN(1);
+    }
+    thd->variables.gtid_next.set_anonymous();
+  }
   else
   {
     if (gtid_mode == GTID_MODE_OFF)
@@ -13808,7 +13803,6 @@
     rpl_sidno sidno= get_sidno(true);
     if (sidno < 0)
       DBUG_RETURN(1); // out of memory
->>>>>>> bd6771b7
 
     thd->variables.gtid_next.set(sidno, spec.gtid.gno);
     DBUG_PRINT("info", ("setting gtid_next=%d:%lld",
