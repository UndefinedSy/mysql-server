--- conflicted
+++ resolved
@@ -4516,7 +4516,6 @@
       if (ret)
         unireg_abort(1);
 
-<<<<<<< HEAD
       /*
         Initialize GLOBAL.GTID_EXECUTED and GLOBAL.GTID_PURGED from
         gtid_executed table and binlog files during server startup.
@@ -4533,7 +4532,8 @@
                                        &purged_gtids_binlog,
                                        NULL,
                                        opt_master_verify_checksum,
-                                       true/*true=need lock*/) ||
+                                       true/*true=need lock*/,
+                                       true) ||
           gtid_state->fetch_gtids(executed_gtids) == -1)
         unireg_abort(1);
 
@@ -4593,14 +4593,6 @@
           RETURN_STATUS_OK)
       {
         global_sid_lock->unlock();
-=======
-      if (mysql_bin_log.init_gtid_sets(
-            const_cast<Gtid_set *>(gtid_state->get_logged_gtids()),
-            const_cast<Gtid_set *>(gtid_state->get_lost_gtids()),
-            NULL,
-            opt_master_verify_checksum,
-            true/*true=need lock*/, true))
->>>>>>> 07d5f6d6
         unireg_abort(1);
       }
 
