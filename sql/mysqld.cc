--- conflicted
+++ resolved
@@ -374,11 +374,7 @@
 #include "ft_global.h"
 #include "keycache.h"                   // KEY_CACHE
 #include "m_string.h"
-<<<<<<< HEAD
-#include "migrate_keyring.h"            // Migrate_keyring
 #include "my_alloc.h"
-=======
->>>>>>> e3c5764c
 #include "my_base.h"
 #include "my_bitmap.h"                  // MY_BITMAP
 #include "my_command.h"
