<<<<<<< HEAD
/* Copyright (c) 2006, 2011, 2012 Oracle and/or its affiliates. All rights reserved.
=======
/* Copyright (c) 2006, 2013 Oracle and/or its affiliates. All rights reserved.
>>>>>>> 7c0bc485

   This program is free software; you can redistribute it and/or modify
   it under the terms of the GNU General Public License as published by
   the Free Software Foundation; version 2 of the License.

   This program is distributed in the hope that it will be useful,
   but WITHOUT ANY WARRANTY; without even the implied warranty of
   MERCHANTABILITY or FITNESS FOR A PARTICULAR PURPOSE.  See the
   GNU General Public License for more details.

   You should have received a copy of the GNU General Public License
   along with this program; if not, write to the Free Software Foundation,
   51 Franklin Street, Suite 500, Boston, MA 02110-1335 USA */

#include "sql_priv.h"
#include "unireg.h"                             // HAVE_*
#include "rpl_mi.h"
#include "rpl_rli.h"
#include "sql_base.h"                        // close_thread_tables
#include <my_dir.h>    // For MY_STAT
#include "log_event.h" // Format_description_log_event, Log_event,
                       // FORMAT_DESCRIPTION_LOG_EVENT, ROTATE_EVENT,
                       // PREFIX_SQL_LOAD
#include "rpl_slave.h"
#include "rpl_utility.h"
#include "transaction.h"
#include "sql_parse.h"                          // end_trans, ROLLBACK
#include "rpl_slave.h"
#include "rpl_rli_pdb.h"
#include "rpl_info_factory.h"
#include <mysql/plugin.h>
#include <mysql/service_thd_wait.h>

using std::min;
using std::max;

/*
  Please every time you add a new field to the relay log info, update
  what follows. For now, this is just used to get the number of
  fields.
*/
const char* info_rli_fields[]=
{
  "number_of_lines",
  "group_relay_log_name",
  "group_relay_log_pos",
  "group_master_log_name",
  "group_master_log_pos",
  "sql_delay",
  "number_of_workers",
  "id"
};

Relay_log_info::Relay_log_info(bool is_slave_recovery
#ifdef HAVE_PSI_INTERFACE
                               ,PSI_mutex_key *param_key_info_run_lock,
                               PSI_mutex_key *param_key_info_data_lock,
                               PSI_mutex_key *param_key_info_sleep_lock,
                               PSI_mutex_key *param_key_info_data_cond,
                               PSI_mutex_key *param_key_info_start_cond,
                               PSI_mutex_key *param_key_info_stop_cond,
                               PSI_mutex_key *param_key_info_sleep_cond
#endif
                               , uint param_id
                              )
   :Rpl_info("SQL"
#ifdef HAVE_PSI_INTERFACE
             ,param_key_info_run_lock, param_key_info_data_lock,
             param_key_info_sleep_lock,
             param_key_info_data_cond, param_key_info_start_cond,
             param_key_info_stop_cond, param_key_info_sleep_cond
#endif
             , param_id
            ),
   replicate_same_server_id(::replicate_same_server_id),
   cur_log_fd(-1), relay_log(&sync_relaylog_period),
   is_relay_log_recovery(is_slave_recovery),
   save_temporary_tables(0),
   cur_log_old_open_count(0), group_relay_log_pos(0), event_relay_log_pos(0),
   group_master_log_pos(0),
   gtid_set(global_sid_map, global_sid_lock),
   log_space_total(0), ignore_log_space_limit(0),
   sql_force_rotate_relay(false),
   last_master_timestamp(0), slave_skip_counter(0),
   abort_pos_wait(0), until_condition(UNTIL_NONE),
   until_log_pos(0),
   until_sql_gtids(global_sid_map),
<<<<<<< HEAD
   until_sql_gtids_seen(global_sid_map),
=======
>>>>>>> 7c0bc485
   until_sql_gtids_first_event(true),
   retried_trans(0),
   tables_to_lock(0), tables_to_lock_count(0),
   rows_query_ev(NULL), last_event_start_time(0), deferred_events(NULL),
   slave_parallel_workers(0),
   recovery_parallel_workers(0), checkpoint_seqno(0),
   checkpoint_group(opt_mts_checkpoint_group), 
   recovery_groups_inited(false), mts_recovery_group_cnt(0),
   mts_recovery_index(0), mts_recovery_group_seen_begin(0),
   mts_group_status(MTS_NOT_IN_GROUP), reported_unsafe_warning(false),
   rli_description_event(NULL),
   sql_delay(0), sql_delay_end(0), m_flags(0), row_stmt_start_timestamp(0),
   long_find_row_note_printed(false), error_on_rli_init_info(false)
{
  DBUG_ENTER("Relay_log_info::Relay_log_info");

#ifdef HAVE_PSI_INTERFACE
  relay_log.set_psi_keys(key_RELAYLOG_LOCK_index,
                         key_RELAYLOG_LOCK_commit,
                         key_RELAYLOG_LOCK_commit_queue,
                         key_RELAYLOG_LOCK_done,
                         key_RELAYLOG_LOCK_flush_queue,
                         key_RELAYLOG_LOCK_log,
                         key_RELAYLOG_LOCK_sync,
                         key_RELAYLOG_LOCK_sync_queue,
                         key_RELAYLOG_LOCK_xids,
                         key_RELAYLOG_COND_done,
                         key_RELAYLOG_update_cond,
                         key_RELAYLOG_prep_xids_cond,
                         key_file_relaylog,
                         key_file_relaylog_index);
#endif

  group_relay_log_name[0]= event_relay_log_name[0]=
    group_master_log_name[0]= 0;
  until_log_name[0]= ign_master_log_name_end[0]= 0;
  set_timespec_nsec(last_clock, 0);
  memset(&cache_buf, 0, sizeof(cache_buf));
  cached_charset_invalidate();

  mysql_mutex_init(key_relay_log_info_log_space_lock,
                   &log_space_lock, MY_MUTEX_INIT_FAST);
  mysql_cond_init(key_relay_log_info_log_space_cond, &log_space_cond, NULL);
  mysql_mutex_init(key_mutex_slave_parallel_pend_jobs, &pending_jobs_lock,
                   MY_MUTEX_INIT_FAST);
  mysql_cond_init(key_cond_slave_parallel_pend_jobs, &pending_jobs_cond, NULL);
  my_atomic_rwlock_init(&slave_open_temp_tables_lock);

  relay_log.init_pthread_objects();
  do_server_version_split(::server_version, slave_version_split);

  DBUG_VOID_RETURN;
}

/**
   The method to invoke at slave threads start
*/
void Relay_log_info::init_workers(ulong n_workers)
{
  /*
    Parallel slave parameters initialization is done regardless
    whether the feature is or going to be active or not.
  */
  mts_groups_assigned= mts_events_assigned= pending_jobs= wq_size_waits_cnt= 0;
  mts_wq_excess_cnt= mts_wq_no_underrun_cnt= mts_wq_overfill_cnt= 0;
  mts_last_online_stat= 0;
  my_init_dynamic_array(&workers, sizeof(Slave_worker *), n_workers, 4);
}

/**
   The method to invoke at slave threads stop
*/
void Relay_log_info::deinit_workers()
{
  delete_dynamic(&workers);
}

Relay_log_info::~Relay_log_info()
{
  DBUG_ENTER("Relay_log_info::~Relay_log_info");

  if (recovery_groups_inited)
    bitmap_free(&recovery_groups);
  mysql_mutex_destroy(&log_space_lock);
  mysql_cond_destroy(&log_space_cond);
  mysql_mutex_destroy(&pending_jobs_lock);
  mysql_cond_destroy(&pending_jobs_cond);
  my_atomic_rwlock_destroy(&slave_open_temp_tables_lock);
  relay_log.cleanup();
  set_rli_description_event(NULL);

  DBUG_VOID_RETURN;
}

/**
   Method is called when MTS coordinator senses the relay-log name
   has been changed.
   It marks each Worker member with this fact to make an action
   at time it will distribute a terminal event of a group to the Worker.

   Worker receives the new name at the group commiting phase
   @c Slave_worker::slave_worker_ends_group().
*/
void Relay_log_info::reset_notified_relay_log_change()
{
  if (!is_parallel_exec())
    return;
  for (uint i= 0; i < workers.elements; i++)
  {
    Slave_worker *w= *(Slave_worker **) dynamic_array_ptr(&workers, i);
    w->relay_log_change_notified= FALSE;
  }
}

/**
   This method is called in mts_checkpoint_routine() to mark that each
   worker is required to adapt to a new checkpoint data whose coordinates
   are passed to it through GAQ index.

   Worker notices the new checkpoint value at the group commit to reset
   the current bitmap and starts using the clean bitmap indexed from zero
   of being reset checkpoint_seqno. 

    New seconds_behind_master timestamp is installed.

   @param shift          number of bits to shift by Worker due to the
                         current checkpoint change.
   @param new_ts         new seconds_behind_master timestamp value
                         unless zero. Zero could be due to FD event.
   @param need_data_lock False if caller has locked @c data_lock
*/
void Relay_log_info::reset_notified_checkpoint(ulong shift, time_t new_ts,
                                               bool need_data_lock)
{
  /*
    If this is not a parallel execution we return immediately.
  */
  if (!is_parallel_exec())
    return;

  for (uint i= 0; i < workers.elements; i++)
  {
    Slave_worker *w= *(Slave_worker **) dynamic_array_ptr(&workers, i);
    /*
      Reseting the notification information in order to force workers to
      assign jobs with the new updated information.
      Notice that the bitmap_shifted is accumulated to indicate how many
      consecutive jobs were successfully processed. 

      The worker when assigning a new job will set the value back to
      zero.
    */
    w->checkpoint_notified= FALSE;
    w->bitmap_shifted= w->bitmap_shifted + shift;
    /*
      Zero shift indicates the caller rotates the master binlog.
      The new name will be passed to W through the group descriptor
      during the first post-rotation time scheduling.
    */
    if (shift == 0)
      w->master_log_change_notified= false;

    DBUG_PRINT("mts", ("reset_notified_checkpoint shift --> %lu, "
               "worker->bitmap_shifted --> %lu, worker --> %u.",
               shift, w->bitmap_shifted, i));  
  }
  /*
    There should not be a call where (shift == 0 && checkpoint_seqno != 0).

    Then the new checkpoint sequence is updated by subtracting the number
    of consecutive jobs that were successfully processed.
  */
  DBUG_ASSERT(!(shift == 0 && checkpoint_seqno != 0));
  checkpoint_seqno= checkpoint_seqno - shift;
  DBUG_PRINT("mts", ("reset_notified_checkpoint shift --> %lu, "
             "checkpoint_seqno --> %u.", shift, checkpoint_seqno));  

  if (new_ts)
  {
    if (need_data_lock)
      mysql_mutex_lock(&data_lock);
    else
      mysql_mutex_assert_owner(&data_lock);
    last_master_timestamp= new_ts;
    if (need_data_lock)
      mysql_mutex_unlock(&data_lock);
  }
}

/**
   Reset recovery info from Worker info table and 
   mark MTS recovery is completed.

   @return false on success true when @c reset_notified_checkpoint failed.
*/
bool Relay_log_info::mts_finalize_recovery()
{
  bool ret= false;
  uint i;
  uint repo_type= get_rpl_info_handler()->get_rpl_info_type();

  DBUG_ENTER("Relay_log_info::mts_finalize_recovery");

  for (i= 0; !ret && i < workers.elements; i++)
  {
    Slave_worker *w= *(Slave_worker **) dynamic_array_ptr(&workers, i);
    ret= w->reset_recovery_info();
    DBUG_EXECUTE_IF("mts_debug_recovery_reset_fails", ret= true;);
  }
  /*
    The loop is traversed in the worker index descending order due
    to specifics of the Worker table repository that does not like
    even temporary holes. Therefore stale records are deleted
    from the tail.
  */
  for (i= recovery_parallel_workers; i > workers.elements && !ret; i--)
  {
    Slave_worker *w=
      Rpl_info_factory::create_worker(repo_type, i - 1, this, true);
    ret= w->remove_info();
    delete w;
  }
  recovery_parallel_workers= slave_parallel_workers;

  DBUG_RETURN(ret);
}

static inline int add_relay_log(Relay_log_info* rli,LOG_INFO* linfo)
{
  MY_STAT s;
  DBUG_ENTER("add_relay_log");
  if (!mysql_file_stat(key_file_relaylog,
                       linfo->log_file_name, &s, MYF(0)))
  {
    sql_print_error("log %s listed in the index, but failed to stat.",
                    linfo->log_file_name);
    DBUG_RETURN(1);
  }
  rli->log_space_total += s.st_size;
#ifndef DBUG_OFF
  char buf[22];
  DBUG_PRINT("info",("log_space_total: %s", llstr(rli->log_space_total,buf)));
#endif
  DBUG_RETURN(0);
}

int Relay_log_info::count_relay_log_space()
{
  LOG_INFO flinfo;
  DBUG_ENTER("Relay_log_info::count_relay_log_space");
  log_space_total= 0;
  if (relay_log.find_log_pos(&flinfo, NullS, 1))
  {
    sql_print_error("Could not find first log while counting relay log space.");
    DBUG_RETURN(1);
  }
  do
  {
    if (add_relay_log(this, &flinfo))
      DBUG_RETURN(1);
  } while (!relay_log.find_next_log(&flinfo, 1));
  /*
     As we have counted everything, including what may have written in a
     preceding write, we must reset bytes_written, or we may count some space
     twice.
  */
  relay_log.reset_bytes_written();
  DBUG_RETURN(0);
}

/**
   Resets UNTIL condition for Relay_log_info
 */

void Relay_log_info::clear_until_condition()
{
  DBUG_ENTER("clear_until_condition");

  until_condition= Relay_log_info::UNTIL_NONE;
  until_log_name[0]= 0;
  until_log_pos= 0;
  until_sql_gtids.clear();
<<<<<<< HEAD
  until_sql_gtids_seen.clear();
=======
>>>>>>> 7c0bc485
  until_sql_gtids_first_event= true;
  DBUG_VOID_RETURN;
}

/**
  Opens and intialize the given relay log. Specifically, it does what follows:

  - Closes old open relay log files.
  - If we are using the same relay log as the running IO-thread, then sets.
    rli->cur_log to point to the same IO_CACHE entry.
  - If not, opens the 'log' binary file.

  @todo check proper initialization of
  group_master_log_name/group_master_log_pos. /alfranio

  @param rli[in] Relay information (will be initialized)
  @param log[in] Name of relay log file to read from. NULL = First log
  @param pos[in] Position in relay log file
  @param need_data_lock[in] If true, this function will acquire the
  relay_log.data_lock(); otherwise the caller should already have
  acquired it.
  @param errmsg[out] On error, this function will store a pointer to
  an error message here
  @param look_for_description_event[in] If true, this function will
  look for a Format_description_log_event.  We only need this when the
  SQL thread starts and opens an existing relay log and has to execute
  it (possibly from an offset >4); then we need to read the first
  event of the relay log to be able to parse the events we have to
  execute.

  @retval 0 ok,
  @retval 1 error.  In this case, *errmsg is set to point to the error
  message.
*/

int Relay_log_info::init_relay_log_pos(const char* log,
                                       ulonglong pos, bool need_data_lock,
                                       const char** errmsg,
                                       bool look_for_description_event)
{
  DBUG_ENTER("Relay_log_info::init_relay_log_pos");
  DBUG_PRINT("info", ("pos: %lu", (ulong) pos));

  *errmsg=0;
  const char* errmsg_fmt= 0;
  static char errmsg_buff[MYSQL_ERRMSG_SIZE + FN_REFLEN];
  mysql_mutex_t *log_lock= relay_log.get_log_lock();

  if (need_data_lock)
    mysql_mutex_lock(&data_lock);
  else
    mysql_mutex_assert_owner(&data_lock);

  /*
    By default the relay log is in binlog format 3 (4.0).
    Even if format is 4, this will work enough to read the first event
    (Format_desc) (remember that format 4 is just lenghtened compared to format
    3; format 3 is a prefix of format 4).
  */
  set_rli_description_event(new Format_description_log_event(3));

  mysql_mutex_lock(log_lock);

  /* Close log file and free buffers if it's already open */
  if (cur_log_fd >= 0)
  {
    end_io_cache(&cache_buf);
    mysql_file_close(cur_log_fd, MYF(MY_WME));
    cur_log_fd = -1;
  }

  group_relay_log_pos= event_relay_log_pos= pos;

  /*
    Test to see if the previous run was with the skip of purging
    If yes, we do not purge when we restart
  */
  if (relay_log.find_log_pos(&linfo, NullS, 1))
  {
    *errmsg="Could not find first log during relay log initialization";
    goto err;
  }

  if (log && relay_log.find_log_pos(&linfo, log, 1))
  {
    errmsg_fmt= "Could not find target log file mentioned in "
                "relay log info in the index file '%s' during "
                "relay log initialization";
    sprintf(errmsg_buff, errmsg_fmt, relay_log.get_index_fname());
    *errmsg= errmsg_buff;
    goto err;
  }

  strmake(group_relay_log_name, linfo.log_file_name,
          sizeof(group_relay_log_name) - 1);
  strmake(event_relay_log_name, linfo.log_file_name,
          sizeof(event_relay_log_name) - 1);

  if (relay_log.is_active(linfo.log_file_name))
  {
    /*
      The IO thread is using this log file.
      In this case, we will use the same IO_CACHE pointer to
      read data as the IO thread is using to write data.
    */
    my_b_seek((cur_log=relay_log.get_log_file()), (off_t)0);
    if (check_binlog_magic(cur_log, errmsg))
      goto err;
    cur_log_old_open_count=relay_log.get_open_count();
  }
  else
  {
    /*
      Open the relay log and set cur_log to point at this one
    */
    if ((cur_log_fd=open_binlog_file(&cache_buf,
                                     linfo.log_file_name,errmsg)) < 0)
      goto err;
    cur_log = &cache_buf;
  }
  /*
    In all cases, check_binlog_magic() has been called so we're at offset 4 for
    sure.
  */
  if (pos > BIN_LOG_HEADER_SIZE) /* If pos<=4, we stay at 4 */
  {
    Log_event* ev;
    while (look_for_description_event)
    {
      /*
        Read the possible Format_description_log_event; if position
        was 4, no need, it will be read naturally.
      */
      DBUG_PRINT("info",("looking for a Format_description_log_event"));

      if (my_b_tell(cur_log) >= pos)
        break;

      /*
        Because of we have data_lock and log_lock, we can safely read an
        event
      */
      if (!(ev= Log_event::read_log_event(cur_log, 0,
                                          rli_description_event,
                                          opt_slave_sql_verify_checksum)))
      {
        DBUG_PRINT("info",("could not read event, cur_log->error=%d",
                           cur_log->error));
        if (cur_log->error) /* not EOF */
        {
          *errmsg= "I/O error reading event at position 4";
          goto err;
        }
        break;
      }
      else if (ev->get_type_code() == FORMAT_DESCRIPTION_EVENT)
      {
        DBUG_PRINT("info",("found Format_description_log_event"));
        set_rli_description_event((Format_description_log_event *)ev);
        /*
          As ev was returned by read_log_event, it has passed is_valid(), so
          my_malloc() in ctor worked, no need to check again.
        */
        /*
          Ok, we found a Format_description event. But it is not sure that this
          describes the whole relay log; indeed, one can have this sequence
          (starting from position 4):
          Format_desc (of slave)
          Rotate (of master)
          Format_desc (of master)
          So the Format_desc which really describes the rest of the relay log
          is the 3rd event (it can't be further than that, because we rotate
          the relay log when we queue a Rotate event from the master).
          But what describes the Rotate is the first Format_desc.
          So what we do is:
          go on searching for Format_description events, until you exceed the
          position (argument 'pos') or until you find another event than Rotate
          or Format_desc.
        */
      }
      else
      {
        DBUG_PRINT("info",("found event of another type=%d",
                           ev->get_type_code()));
        look_for_description_event= (ev->get_type_code() == ROTATE_EVENT);
        delete ev;
      }
    }
    my_b_seek(cur_log,(off_t)pos);
#ifndef DBUG_OFF
  {
    char llbuf1[22], llbuf2[22];
    DBUG_PRINT("info", ("my_b_tell(cur_log)=%s >event_relay_log_pos=%s",
                        llstr(my_b_tell(cur_log),llbuf1),
                        llstr(get_event_relay_log_pos(),llbuf2)));
  }
#endif

  }

err:
  /*
    If we don't purge, we can't honour relay_log_space_limit ;
    silently discard it
  */
  if (!relay_log_purge)
  {
    log_space_limit= 0; // todo: consider to throw a warning at least
  }
  mysql_cond_broadcast(&data_cond);

  mysql_mutex_unlock(log_lock);

  if (need_data_lock)
    mysql_mutex_unlock(&data_lock);
  if (!rli_description_event->is_valid() && !*errmsg)
    *errmsg= "Invalid Format_description log event; could be out of memory";

  DBUG_RETURN ((*errmsg) ? 1 : 0);
}

/**
  Waits until the SQL thread reaches (has executed up to) the
  log/position or timed out.

  SYNOPSIS
  @param[in]  thd             client thread that sent @c SELECT @c MASTER_POS_WAIT,
  @param[in]  log_name        log name to wait for,
  @param[in]  log_pos         position to wait for,
  @param[in]  timeout         @c timeout in seconds before giving up waiting.
                              @c timeout is longlong whereas it should be ulong; but this is
                              to catch if the user submitted a negative timeout.

  @retval  -2   improper arguments (log_pos<0)
                or slave not running, or master info changed
                during the function's execution,
                or client thread killed. -2 is translated to NULL by caller,
  @retval  -1   timed out
  @retval  >=0  number of log events the function had to wait
                before reaching the desired log/position
 */

int Relay_log_info::wait_for_pos(THD* thd, String* log_name,
                                    longlong log_pos,
                                    longlong timeout)
{
  int event_count = 0;
  ulong init_abort_pos_wait;
  int error=0;
  struct timespec abstime; // for timeout checking
  PSI_stage_info old_stage;
  DBUG_ENTER("Relay_log_info::wait_for_pos");

  if (!inited)
    DBUG_RETURN(-2);

  DBUG_PRINT("enter",("log_name: '%s'  log_pos: %lu  timeout: %lu",
                      log_name->c_ptr_safe(), (ulong) log_pos, (ulong) timeout));

  set_timespec(abstime,timeout);
  mysql_mutex_lock(&data_lock);
  thd->ENTER_COND(&data_cond, &data_lock,
                  &stage_waiting_for_the_slave_thread_to_advance_position,
                  &old_stage);
  /*
     This function will abort when it notices that some CHANGE MASTER or
     RESET MASTER has changed the master info.
     To catch this, these commands modify abort_pos_wait ; We just monitor
     abort_pos_wait and see if it has changed.
     Why do we have this mechanism instead of simply monitoring slave_running
     in the loop (we do this too), as CHANGE MASTER/RESET SLAVE require that
     the SQL thread be stopped?
     This is becasue if someones does:
     STOP SLAVE;CHANGE MASTER/RESET SLAVE; START SLAVE;
     the change may happen very quickly and we may not notice that
     slave_running briefly switches between 1/0/1.
  */
  init_abort_pos_wait= abort_pos_wait;

  /*
    We'll need to
    handle all possible log names comparisons (e.g. 999 vs 1000).
    We use ulong for string->number conversion ; this is no
    stronger limitation than in find_uniq_filename in sql/log.cc
  */
  ulong log_name_extension;
  char log_name_tmp[FN_REFLEN]; //make a char[] from String

  strmake(log_name_tmp, log_name->ptr(), min<uint32>(log_name->length(), FN_REFLEN-1));

  char *p= fn_ext(log_name_tmp);
  char *p_end;
  if (!*p || log_pos<0)
  {
    error= -2; //means improper arguments
    goto err;
  }
  // Convert 0-3 to 4
  log_pos= max<ulong>(log_pos, BIN_LOG_HEADER_SIZE);
  /* p points to '.' */
  log_name_extension= strtoul(++p, &p_end, 10);
  /*
    p_end points to the first invalid character.
    If it equals to p, no digits were found, error.
    If it contains '\0' it means conversion went ok.
  */
  if (p_end==p || *p_end)
  {
    error= -2;
    goto err;
  }

  /* The "compare and wait" main loop */
  while (!thd->killed &&
         init_abort_pos_wait == abort_pos_wait &&
         slave_running)
  {
    bool pos_reached;
    int cmp_result= 0;

    DBUG_PRINT("info",
               ("init_abort_pos_wait: %ld  abort_pos_wait: %ld",
                init_abort_pos_wait, abort_pos_wait));
    DBUG_PRINT("info",("group_master_log_name: '%s'  pos: %lu",
                       group_master_log_name, (ulong) group_master_log_pos));

    /*
      group_master_log_name can be "", if we are just after a fresh
      replication start or after a CHANGE MASTER TO MASTER_HOST/PORT
      (before we have executed one Rotate event from the master) or
      (rare) if the user is doing a weird slave setup (see next
      paragraph).  If group_master_log_name is "", we assume we don't
      have enough info to do the comparison yet, so we just wait until
      more data. In this case master_log_pos is always 0 except if
      somebody (wrongly) sets this slave to be a slave of itself
      without using --replicate-same-server-id (an unsupported
      configuration which does nothing), then group_master_log_pos
      will grow and group_master_log_name will stay "".
    */
    if (*group_master_log_name)
    {
      char *basename= (group_master_log_name +
                       dirname_length(group_master_log_name));
      /*
        First compare the parts before the extension.
        Find the dot in the master's log basename,
        and protect against user's input error :
        if the names do not match up to '.' included, return error
      */
      char *q= (char*)(fn_ext(basename)+1);
      if (strncmp(basename, log_name_tmp, (int)(q-basename)))
      {
        error= -2;
        break;
      }
      // Now compare extensions.
      char *q_end;
      ulong group_master_log_name_extension= strtoul(q, &q_end, 10);
      if (group_master_log_name_extension < log_name_extension)
        cmp_result= -1 ;
      else
        cmp_result= (group_master_log_name_extension > log_name_extension) ? 1 : 0 ;

      pos_reached= ((!cmp_result && group_master_log_pos >= (ulonglong)log_pos) ||
                    cmp_result > 0);
      if (pos_reached || thd->killed)
        break;
    }

    //wait for master update, with optional timeout.

    DBUG_PRINT("info",("Waiting for master update"));
    /*
      We are going to mysql_cond_(timed)wait(); if the SQL thread stops it
      will wake us up.
    */
    thd_wait_begin(thd, THD_WAIT_BINLOG);
    if (timeout > 0)
    {
      /*
        Note that mysql_cond_timedwait checks for the timeout
        before for the condition ; i.e. it returns ETIMEDOUT
        if the system time equals or exceeds the time specified by abstime
        before the condition variable is signaled or broadcast, _or_ if
        the absolute time specified by abstime has already passed at the time
        of the call.
        For that reason, mysql_cond_timedwait will do the "timeoutting" job
        even if its condition is always immediately signaled (case of a loaded
        master).
      */
      error= mysql_cond_timedwait(&data_cond, &data_lock, &abstime);
    }
    else
      mysql_cond_wait(&data_cond, &data_lock);
    thd_wait_end(thd);
    DBUG_PRINT("info",("Got signal of master update or timed out"));
    if (error == ETIMEDOUT || error == ETIME)
    {
#ifndef DBUG_OFF
      /*
        Doing this to generate a stack trace and make debugging
        easier. 
      */
      if (DBUG_EVALUATE_IF("debug_crash_slave_time_out", 1, 0))
        DBUG_ASSERT(0);
#endif
      error= -1;
      break;
    }
    error=0;
    event_count++;
    DBUG_PRINT("info",("Testing if killed or SQL thread not running"));
  }

err:
  thd->EXIT_COND(&old_stage);
  DBUG_PRINT("exit",("killed: %d  abort: %d  slave_running: %d \
improper_arguments: %d  timed_out: %d",
                     thd->killed_errno(),
                     (int) (init_abort_pos_wait != abort_pos_wait),
                     (int) slave_running,
                     (int) (error == -2),
                     (int) (error == -1)));
  if (thd->killed || init_abort_pos_wait != abort_pos_wait ||
      !slave_running)
  {
    error= -2;
  }
  DBUG_RETURN( error ? error : event_count );
}

/*
  TODO: This is a duplicated code that needs to be simplified.
  This will be done while developing all possible sync options.
  See WL#3584's specification.

  /Alfranio
*/
int Relay_log_info::wait_for_gtid_set(THD* thd, String* gtid,
                                      longlong timeout)
{
  int event_count = 0;
  ulong init_abort_pos_wait;
  int error=0;
  struct timespec abstime; // for timeout checking
  PSI_stage_info old_stage;
  DBUG_ENTER("Relay_log_info::wait_for_gtid_set");

  if (!inited)
    DBUG_RETURN(-2);

  DBUG_PRINT("info", ("Waiting for %s timeout %lld", gtid->c_ptr_safe(),
             timeout));

  set_timespec(abstime, timeout);
  mysql_mutex_lock(&data_lock);
  thd->ENTER_COND(&data_cond, &data_lock,
                  &stage_waiting_for_the_slave_thread_to_advance_position,
                  &old_stage);
  /*
     This function will abort when it notices that some CHANGE MASTER or
     RESET MASTER has changed the master info.
     To catch this, these commands modify abort_pos_wait ; We just monitor
     abort_pos_wait and see if it has changed.
     Why do we have this mechanism instead of simply monitoring slave_running
     in the loop (we do this too), as CHANGE MASTER/RESET SLAVE require that
     the SQL thread be stopped?
     This is becasue if someones does:
     STOP SLAVE;CHANGE MASTER/RESET SLAVE; START SLAVE;
     the change may happen very quickly and we may not notice that
     slave_running briefly switches between 1/0/1.
  */
  init_abort_pos_wait= abort_pos_wait;
  Gtid_set wait_gtid_set(global_sid_map);
  global_sid_lock->rdlock();
  if (wait_gtid_set.add_gtid_text(gtid->c_ptr_safe()) != RETURN_STATUS_OK)
  { 
    global_sid_lock->unlock();
    goto err;
  }
  global_sid_lock->unlock();

  /* The "compare and wait" main loop */
  while (!thd->killed &&
         init_abort_pos_wait == abort_pos_wait &&
         slave_running)
  {
    DBUG_PRINT("info",
               ("init_abort_pos_wait: %ld  abort_pos_wait: %ld",
                init_abort_pos_wait, abort_pos_wait));

    //wait for master update, with optional timeout.

    global_sid_lock->wrlock();
    const Gtid_set* logged_gtids= gtid_state->get_logged_gtids();
    const Owned_gtids* owned_gtids= gtid_state->get_owned_gtids();

    DBUG_PRINT("info", ("Waiting for '%s'. is_subset: %d and "
                        "!is_intersection_nonempty: %d",
      gtid->c_ptr_safe(), wait_gtid_set.is_subset(logged_gtids),
      !owned_gtids->is_intersection_nonempty(&wait_gtid_set)));
    logged_gtids->dbug_print("gtid_executed:");
    owned_gtids->dbug_print("owned_gtids:");

    /*
      Since commit is performed after log to binary log, we must also
      check if any GTID of wait_gtid_set is not yet committed.
    */
    if (wait_gtid_set.is_subset(logged_gtids) &&
        !owned_gtids->is_intersection_nonempty(&wait_gtid_set))
    {
      global_sid_lock->unlock();
      break;
    }
    global_sid_lock->unlock();

    DBUG_PRINT("info",("Waiting for master update"));

    /*
      We are going to mysql_cond_(timed)wait(); if the SQL thread stops it
      will wake us up.
    */
    thd_wait_begin(thd, THD_WAIT_BINLOG);
    if (timeout > 0)
    {
      /*
        Note that mysql_cond_timedwait checks for the timeout
        before for the condition ; i.e. it returns ETIMEDOUT
        if the system time equals or exceeds the time specified by abstime
        before the condition variable is signaled or broadcast, _or_ if
        the absolute time specified by abstime has already passed at the time
        of the call.
        For that reason, mysql_cond_timedwait will do the "timeoutting" job
        even if its condition is always immediately signaled (case of a loaded
        master).
      */
      error= mysql_cond_timedwait(&data_cond, &data_lock, &abstime);
    }
    else
      mysql_cond_wait(&data_cond, &data_lock);
    thd_wait_end(thd);
    DBUG_PRINT("info",("Got signal of master update or timed out"));
    if (error == ETIMEDOUT || error == ETIME)
    {
#ifndef DBUG_OFF
      /*
        Doing this to generate a stack trace and make debugging
        easier. 
      */
      if (DBUG_EVALUATE_IF("debug_crash_slave_time_out", 1, 0))
        DBUG_ASSERT(0);
#endif
      error= -1;
      break;
    }
    error=0;
    event_count++;
    DBUG_PRINT("info",("Testing if killed or SQL thread not running"));
  }

err:
  thd->EXIT_COND(&old_stage);
  DBUG_PRINT("exit",("killed: %d  abort: %d  slave_running: %d \
improper_arguments: %d  timed_out: %d",
                     thd->killed_errno(),
                     (int) (init_abort_pos_wait != abort_pos_wait),
                     (int) slave_running,
                     (int) (error == -2),
                     (int) (error == -1)));
  if (thd->killed || init_abort_pos_wait != abort_pos_wait ||
      !slave_running)
  {
    error= -2;
  }
  DBUG_RETURN( error ? error : event_count );
}

int Relay_log_info::inc_group_relay_log_pos(ulonglong log_pos,
                                            bool need_data_lock)
{
  int error= 0;
  DBUG_ENTER("Relay_log_info::inc_group_relay_log_pos");

  if (need_data_lock)
    mysql_mutex_lock(&data_lock);
  else
    mysql_mutex_assert_owner(&data_lock);

  inc_event_relay_log_pos();
  group_relay_log_pos= event_relay_log_pos;
  strmake(group_relay_log_name,event_relay_log_name,
          sizeof(group_relay_log_name)-1);

  notify_group_relay_log_name_update();

  /*
    In 4.x we used the event's len to compute the positions here. This is
    wrong if the event was 3.23/4.0 and has been converted to 5.0, because
    then the event's len is not what is was in the master's binlog, so this
    will make a wrong group_master_log_pos (yes it's a bug in 3.23->4.0
    replication: Exec_master_log_pos is wrong). Only way to solve this is to
    have the original offset of the end of the event the relay log. This is
    what we do in 5.0: log_pos has become "end_log_pos" (because the real use
    of log_pos in 4.0 was to compute the end_log_pos; so better to store
    end_log_pos instead of begin_log_pos.
    If we had not done this fix here, the problem would also have appeared
    when the slave and master are 5.0 but with different event length (for
    example the slave is more recent than the master and features the event
    UID). It would give false MASTER_POS_WAIT, false Exec_master_log_pos in
    SHOW SLAVE STATUS, and so the user would do some CHANGE MASTER using this
    value which would lead to badly broken replication.
    Even the relay_log_pos will be corrupted in this case, because the len is
    the relay log is not "val".
    With the end_log_pos solution, we avoid computations involving lengthes.
  */
  DBUG_PRINT("info", ("log_pos: %lu  group_master_log_pos: %lu",
                      (long) log_pos, (long) group_master_log_pos));

  if (log_pos > 0)  // 3.23 binlogs don't have log_posx
    group_master_log_pos= log_pos;

  /*
    In MTS mode FD or Rotate event commit their solitary group to
    Coordinator's info table. Callers make sure that Workers have been
    executed all assignements.
    Broadcast to master_pos_wait() waiters should be done after
    the table is updated.
  */
  DBUG_ASSERT(!is_parallel_exec() ||
              mts_group_status != Relay_log_info::MTS_IN_GROUP);
  /*
    We do not force synchronization at this point, note the
    parameter false, because a non-transactional change is
    being committed.

    For that reason, the synchronization here is subjected to
    the option sync_relay_log_info.

    See sql/rpl_rli.h for further information on this behavior.
  */
  error= flush_info(FALSE);

  mysql_cond_broadcast(&data_cond);
  if (need_data_lock)
    mysql_mutex_unlock(&data_lock);
  DBUG_RETURN(error);
}


void Relay_log_info::close_temporary_tables()
{
  TABLE *table,*next;
  DBUG_ENTER("Relay_log_info::close_temporary_tables");

  for (table=save_temporary_tables ; table ; table=next)
  {
    next=table->next;
    /*
      Don't ask for disk deletion. For now, anyway they will be deleted when
      slave restarts, but it is a better intention to not delete them.
    */
    DBUG_PRINT("info", ("table: 0x%lx", (long) table));
    close_temporary(table, 1, 0);
  }
  save_temporary_tables= 0;
  slave_open_temp_tables= 0;
  DBUG_VOID_RETURN;
}

/**
  Purges relay logs. It assumes to have a run lock on rli and that no
  slave thread are running.

  @param[in]   THD         connection,
  @param[in]   just_reset  if false, it tells that logs should be purged
                           and @c init_relay_log_pos() should be called,
  @errmsg[out] errmsg      store pointer to an error message.

  @retval 0 successfuly executed,
  @retval 1 otherwise error, where errmsg is set to point to the error message.
*/

int Relay_log_info::purge_relay_logs(THD *thd, bool just_reset,
                                     const char** errmsg)
{
  int error=0;
  DBUG_ENTER("Relay_log_info::purge_relay_logs");

  /*
    Even if inited==0, we still try to empty master_log_* variables. Indeed,
    inited==0 does not imply that they already are empty.

    It could be that slave's info initialization partly succeeded: for example
    if relay-log.info existed but *relay-bin*.* have been manually removed,
    init_info reads the old relay-log.info and fills rli->master_log_*, then
    init_info checks for the existence of the relay log, this fails and 
    init_info leaves inited to 0.
    In that pathological case, master_log_pos* will be properly reinited at
    the next START SLAVE (as RESET SLAVE or CHANGE MASTER, the callers of
    purge_relay_logs, will delete bogus *.info files or replace them with
    correct files), however if the user does SHOW SLAVE STATUS before START
    SLAVE, he will see old, confusing master_log_*. In other words, we reinit
    master_log_* for SHOW SLAVE STATUS to display fine in any case.
  */
  group_master_log_name[0]= 0;
  group_master_log_pos= 0;

  if (!inited)
  {
    DBUG_PRINT("info", ("inited == 0"));
    DBUG_RETURN(0);
  }

  DBUG_ASSERT(slave_running == 0);
  DBUG_ASSERT(mi->slave_running == 0);

  slave_skip_counter= 0;
  mysql_mutex_lock(&data_lock);

  /*
    we close the relay log fd possibly left open by the slave SQL thread,
    to be able to delete it; the relay log fd possibly left open by the slave
    I/O thread will be closed naturally in reset_logs() by the
    close(LOG_CLOSE_TO_BE_OPENED) call
  */
  if (cur_log_fd >= 0)
  {
    end_io_cache(&cache_buf);
    my_close(cur_log_fd, MYF(MY_WME));
    cur_log_fd= -1;
  }

  if (relay_log.reset_logs(thd))
  {
    *errmsg = "Failed during log reset";
    error=1;
    goto err;
  }
  /* Save name of used relay log file */
  strmake(group_relay_log_name, relay_log.get_log_fname(),
          sizeof(group_relay_log_name)-1);
  strmake(event_relay_log_name, relay_log.get_log_fname(),
          sizeof(event_relay_log_name)-1);
  group_relay_log_pos= event_relay_log_pos= BIN_LOG_HEADER_SIZE;
  if (count_relay_log_space())
  {
    *errmsg= "Error counting relay log space";
    error= 1;
    goto err;
  }
  if (!just_reset)
    error= init_relay_log_pos(group_relay_log_name,
                              group_relay_log_pos,
                              false/*need_data_lock=false*/, errmsg, 0);

err:
#ifndef DBUG_OFF
  char buf[22];
#endif
  DBUG_PRINT("info",("log_space_total: %s",llstr(log_space_total,buf)));
  mysql_mutex_unlock(&data_lock);
  DBUG_RETURN(error);
}


/**
     Checks if condition stated in UNTIL clause of START SLAVE is reached.

     Specifically, it checks if UNTIL condition is reached. Uses caching result
     of last comparison of current log file name and target log file name. So
     cached value should be invalidated if current log file name changes (see
     @c Relay_log_info::notify_... functions).

     This caching is needed to avoid of expensive string comparisons and
     @c strtol() conversions needed for log names comparison. We don't need to
     compare them each time this function is called, we only need to do this
     when current log name changes. If we have @c UNTIL_MASTER_POS condition we
     need to do this only after @c Rotate_log_event::do_apply_event() (which is
     rare, so caching gives real benifit), and if we have @c UNTIL_RELAY_POS
     condition then we should invalidate cached comarison value after
     @c inc_group_relay_log_pos() which called for each group of events (so we
     have some benefit if we have something like queries that use
     autoincrement or if we have transactions).

     Should be called ONLY if @c until_condition @c != @c UNTIL_NONE !

     @param master_beg_pos    position of the beginning of to be executed event
                              (not @c log_pos member of the event that points to
                              the beginning of the following event)

     @retval true   condition met or error happened (condition seems to have
                    bad log file name),
     @retval false  condition not met.
*/

bool Relay_log_info::is_until_satisfied(THD *thd, Log_event *ev)
{
  char error_msg[]= "Slave SQL thread is stopped because UNTIL "
                    "condition is bad.";
  DBUG_ENTER("Relay_log_info::is_until_satisfied");

  switch (until_condition)
  {
  case UNTIL_MASTER_POS:
  case UNTIL_RELAY_POS:
  {
    const char *log_name= NULL;
    ulonglong log_pos= 0;

    if (until_condition == UNTIL_MASTER_POS)
    {
      if (ev && ev->server_id == (uint32) ::server_id && !replicate_same_server_id)
        DBUG_RETURN(false);
      log_name= group_master_log_name;
      log_pos= (!ev)? group_master_log_pos :
        ((thd->variables.option_bits & OPTION_BEGIN || !ev->log_pos) ?
         group_master_log_pos : ev->log_pos - ev->data_written);
    }
    else
    { /* until_condition == UNTIL_RELAY_POS */
      log_name= group_relay_log_name;
      log_pos= group_relay_log_pos;
    }

#ifndef DBUG_OFF
    {
      char buf[32];
      DBUG_PRINT("info", ("group_master_log_name='%s', group_master_log_pos=%s",
                          group_master_log_name, llstr(group_master_log_pos, buf)));
      DBUG_PRINT("info", ("group_relay_log_name='%s', group_relay_log_pos=%s",
                          group_relay_log_name, llstr(group_relay_log_pos, buf)));
      DBUG_PRINT("info", ("(%s) log_name='%s', log_pos=%s",
                          until_condition == UNTIL_MASTER_POS ? "master" : "relay",
                          log_name, llstr(log_pos, buf)));
      DBUG_PRINT("info", ("(%s) until_log_name='%s', until_log_pos=%s",
                          until_condition == UNTIL_MASTER_POS ? "master" : "relay",
                          until_log_name, llstr(until_log_pos, buf)));
    }
#endif

    if (until_log_names_cmp_result == UNTIL_LOG_NAMES_CMP_UNKNOWN)
    {
      /*
        We have no cached comparison results so we should compare log names
        and cache result.
        If we are after RESET SLAVE, and the SQL slave thread has not processed
        any event yet, it could be that group_master_log_name is "". In that case,
        just wait for more events (as there is no sensible comparison to do).
      */

      if (*log_name)
      {
        const char *basename= log_name + dirname_length(log_name);

        const char *q= (const char*)(fn_ext(basename)+1);
        if (strncmp(basename, until_log_name, (int)(q-basename)) == 0)
        {
          /* Now compare extensions. */
          char *q_end;
          ulong log_name_extension= strtoul(q, &q_end, 10);
          if (log_name_extension < until_log_name_extension)
            until_log_names_cmp_result= UNTIL_LOG_NAMES_CMP_LESS;
          else
            until_log_names_cmp_result=
              (log_name_extension > until_log_name_extension) ?
              UNTIL_LOG_NAMES_CMP_GREATER : UNTIL_LOG_NAMES_CMP_EQUAL ;
        }
        else
        {
          /* Base names do not match, so we abort */
          sql_print_error("%s", error_msg);
          DBUG_RETURN(true);
        }
      }
      else
        DBUG_RETURN(until_log_pos == 0);
    }

    if (((until_log_names_cmp_result == UNTIL_LOG_NAMES_CMP_EQUAL &&
          log_pos >= until_log_pos) ||
         until_log_names_cmp_result == UNTIL_LOG_NAMES_CMP_GREATER))
    {
      char buf[22];
      sql_print_information("Slave SQL thread stopped because it reached its"
                            " UNTIL position %s", llstr(until_pos(), buf));
      DBUG_RETURN(true);
    }
    DBUG_RETURN(false);
  }

  case UNTIL_SQL_BEFORE_GTIDS:
<<<<<<< HEAD
=======
    // We only need to check once if logged_gtids set contains any of the until_sql_gtids.
    if (until_sql_gtids_first_event)
    {
      until_sql_gtids_first_event= false;
      global_sid_lock->wrlock();
      /* Check if until GTIDs were already applied. */
      const Gtid_set* logged_gtids= gtid_state->get_logged_gtids();
      if (until_sql_gtids.is_intersection_nonempty(logged_gtids))
      {
        char *buffer= until_sql_gtids.to_string();
        global_sid_lock->unlock();
        sql_print_information("Slave SQL thread stopped because "
                              "UNTIL SQL_BEFORE_GTIDS %s is already "
                              "applied", buffer);
        my_free(buffer);
        DBUG_RETURN(true);
      }
      global_sid_lock->unlock();
    }
>>>>>>> 7c0bc485
    if (ev != NULL && ev->get_type_code() == GTID_LOG_EVENT)
    {
      Gtid_log_event *gev= (Gtid_log_event *)ev;
      global_sid_lock->rdlock();
      if (until_sql_gtids.contains_gtid(gev->get_sidno(false), gev->get_gno()))
      {
        char *buffer= until_sql_gtids.to_string();
        global_sid_lock->unlock();
        sql_print_information("Slave SQL thread stopped because it reached "
                              "UNTIL SQL_BEFORE_GTIDS %s", buffer);
        my_free(buffer);
        DBUG_RETURN(true);
      }
      global_sid_lock->unlock();
<<<<<<< HEAD
      // We only need to check once if logged_gtids set contains any of the until_sql_gtids.
      if (until_sql_gtids_first_event)
      {
        until_sql_gtids_first_event= false;
        global_sid_lock->wrlock();
        /* Check if until GTIDs were already applied. */
        const Gtid_set* logged_gtids= gtid_state->get_logged_gtids();
        if (until_sql_gtids.is_intersection_nonempty(logged_gtids))
        {
          char *buffer= until_sql_gtids.to_string();
          global_sid_lock->unlock();
          sql_print_information("Slave SQL thread stopped because "
                                "UNTIL SQL_BEFORE_GTIDS %s is already "
                                "applied", buffer);
          my_free(buffer);
          DBUG_RETURN(true);
        }
        global_sid_lock->unlock();
      }
=======
>>>>>>> 7c0bc485
    }
    DBUG_RETURN(false);
    break;

  case UNTIL_SQL_AFTER_GTIDS:
<<<<<<< HEAD
    if (ev != NULL && ev->get_type_code() == GTID_LOG_EVENT)
    {
      global_sid_lock->wrlock();
      // We only need to compute until_sql_gtids_seen once.
      if (until_sql_gtids_first_event)
      {
        until_sql_gtids_first_event= false;
        const Gtid_set* logged_gtids= gtid_state->get_logged_gtids();
        until_sql_gtids.intersection(logged_gtids, &until_sql_gtids_seen);
      }
      if (until_sql_gtids.is_subset(const_cast<Gtid_set *>(&until_sql_gtids_seen)))
=======
    {
      global_sid_lock->wrlock();
      const Gtid_set* logged_gtids= gtid_state->get_logged_gtids();
      if (until_sql_gtids.is_subset(logged_gtids))
>>>>>>> 7c0bc485
      {
        char *buffer= until_sql_gtids.to_string();
        global_sid_lock->unlock();
        sql_print_information("Slave SQL thread stopped because it reached "
                              "UNTIL SQL_AFTER_GTIDS %s", buffer);
        my_free(buffer);
        DBUG_RETURN(true);
      }
<<<<<<< HEAD
      Gtid_log_event *gev= (Gtid_log_event *)ev;
      until_sql_gtids_seen.ensure_sidno(gev->get_sidno(false));
      until_sql_gtids_seen._add_gtid(gev->get_sidno(false), gev->get_gno());
      global_sid_lock->unlock();
    }
    DBUG_RETURN(false);
=======
      global_sid_lock->unlock();
      DBUG_RETURN(false);
    }
>>>>>>> 7c0bc485
    break;

  case UNTIL_SQL_AFTER_MTS_GAPS:
#ifndef DBUG_OFF
  case UNTIL_DONE:
#endif
    /*
      TODO: this condition is actually post-execution or post-scheduling
            so the proper place to check it before SQL thread goes
            into next_event() where it can wait while the condition
            has been satisfied already.
            It's deployed here temporarily to be fixed along the regular UNTIL
            support for MTS is provided.
    */
    if (mts_recovery_group_cnt == 0)
    {
      sql_print_information("Slave SQL thread stopped according to "
                            "UNTIL SQL_AFTER_MTS_GAPS as it has "
                            "processed all gap transactions left from "
                            "the previous slave session.");
#ifndef DBUG_OFF
      until_condition= UNTIL_DONE;
#endif
      DBUG_RETURN(true);
    }
    else
    {
      DBUG_RETURN(false);
    }
    break;

  case UNTIL_NONE:
    DBUG_ASSERT(0);
    break;
  }

  DBUG_ASSERT(0);
  DBUG_RETURN(false);
}

void Relay_log_info::cached_charset_invalidate()
{
  DBUG_ENTER("Relay_log_info::cached_charset_invalidate");

  /* Full of zeroes means uninitialized. */
  memset(cached_charset, 0, sizeof(cached_charset));
  DBUG_VOID_RETURN;
}


bool Relay_log_info::cached_charset_compare(char *charset) const
{
  DBUG_ENTER("Relay_log_info::cached_charset_compare");

  if (memcmp(cached_charset, charset, sizeof(cached_charset)))
  {
    memcpy(const_cast<char*>(cached_charset), charset, sizeof(cached_charset));
    DBUG_RETURN(1);
  }
  DBUG_RETURN(0);
}


int Relay_log_info::stmt_done(my_off_t event_master_log_pos)
{
  int error= 0;

  clear_flag(IN_STMT);

  DBUG_ASSERT(!belongs_to_client());
  /* Worker does not execute binlog update position logics */
  DBUG_ASSERT(!is_mts_worker(info_thd));

  /*
    Replication keeps event and group positions to specify the
    set of events that were executed.
    Event positions are incremented after processing each event
    whereas group positions are incremented when an event or a
    set of events is processed such as in a transaction and are
    committed or rolled back.

    A transaction can be ended with a Query Event, i.e. either
    commit or rollback, or by a Xid Log Event. Query Event is
    used to terminate pseudo-transactions that are executed
    against non-transactional engines such as MyIsam. Xid Log
    Event denotes though that a set of changes executed
    against a transactional engine is about to commit.

    Events' positions are incremented at stmt_done(). However,
    transactions that are ended with Xid Log Event have their
    group position incremented in the do_apply_event() and in
    the do_apply_event_work().

    Notice that the type of the engine, i.e. where data and
    positions are stored, against what events are being applied
    are not considered in this logic.

    Regarding the code that follows, notice that the executed
    group coordinates don't change if the current event is internal
    to the group. The same applies to MTS Coordinator when it
    handles a Format Descriptor event that appears in the middle
    of a group that is about to be assigned.
  */
  if ((!is_parallel_exec() && is_in_group()) ||
      mts_group_status != MTS_NOT_IN_GROUP)
  {
    inc_event_relay_log_pos();
  }
  else
  {
    if (is_parallel_exec())
    {

      DBUG_ASSERT(!is_mts_worker(info_thd));

      /*
        Format Description events only can drive MTS execution to this
        point. It is a special event group that is handled with
        synchronization. For that reason, the checkpoint routine is
        called here.
      */
      error= mts_checkpoint_routine(this, 0, false,
                                    true/*need_data_lock=true*/);
    }
    if (!error)
      error= inc_group_relay_log_pos(event_master_log_pos,
                                     true/*need_data_lock=true*/);
  }

  return error;
}

#if !defined(MYSQL_CLIENT) && defined(HAVE_REPLICATION)
void Relay_log_info::cleanup_context(THD *thd, bool error)
{
  DBUG_ENTER("Relay_log_info::cleanup_context");

  DBUG_ASSERT(info_thd == thd);
  /*
    1) Instances of Table_map_log_event, if ::do_apply_event() was called on them,
    may have opened tables, which we cannot be sure have been closed (because
    maybe the Rows_log_event have not been found or will not be, because slave
    SQL thread is stopping, or relay log has a missing tail etc). So we close
    all thread's tables. And so the table mappings have to be cancelled.
    2) Rows_log_event::do_apply_event() may even have started statements or
    transactions on them, which we need to rollback in case of error.
    3) If finding a Format_description_log_event after a BEGIN, we also need
    to rollback before continuing with the next events.
    4) so we need this "context cleanup" function.
  */
  if (error)
  {
    trans_rollback_stmt(thd); // if a "statement transaction"
    trans_rollback(thd);      // if a "real transaction"
  }
  if (rows_query_ev)
  {
    delete rows_query_ev;
    rows_query_ev= NULL;
    info_thd->set_query(NULL, 0);
  }
  m_table_map.clear_tables();
  slave_close_thread_tables(thd);
  if (error)
    thd->mdl_context.release_transactional_locks();
  clear_flag(IN_STMT);
  /*
    Cleanup for the flags that have been set at do_apply_event.
  */
  thd->variables.option_bits&= ~OPTION_NO_FOREIGN_KEY_CHECKS;
  thd->variables.option_bits&= ~OPTION_RELAXED_UNIQUE_CHECKS;

  /*
    Reset state related to long_find_row notes in the error log:
    - timestamp
    - flag that decides whether the slave prints or not
  */
  reset_row_stmt_start_timestamp();
  unset_long_find_row_note_printed();

  DBUG_VOID_RETURN;
}

void Relay_log_info::clear_tables_to_lock()
{
  DBUG_ENTER("Relay_log_info::clear_tables_to_lock()");
#ifndef DBUG_OFF
  /**
    When replicating in RBR and MyISAM Merge tables are involved
    open_and_lock_tables (called in do_apply_event) appends the 
    base tables to the list of tables_to_lock. Then these are 
    removed from the list in close_thread_tables (which is called 
    before we reach this point).

    This assertion just confirms that we get no surprises at this
    point.
   */
  uint i=0;
  for (TABLE_LIST *ptr= tables_to_lock ; ptr ; ptr= ptr->next_global, i++) ;
  DBUG_ASSERT(i == tables_to_lock_count);
#endif  

  while (tables_to_lock)
  {
    uchar* to_free= reinterpret_cast<uchar*>(tables_to_lock);
    if (tables_to_lock->m_tabledef_valid)
    {
      tables_to_lock->m_tabledef.table_def::~table_def();
      tables_to_lock->m_tabledef_valid= FALSE;
    }

    /*
      If blob fields were used during conversion of field values 
      from the master table into the slave table, then we need to 
      free the memory used temporarily to store their values before
      copying into the slave's table.
    */
    if (tables_to_lock->m_conv_table)
      free_blobs(tables_to_lock->m_conv_table);

    tables_to_lock=
      static_cast<RPL_TABLE_LIST*>(tables_to_lock->next_global);
    tables_to_lock_count--;
    my_free(to_free);
  }
  DBUG_ASSERT(tables_to_lock == NULL && tables_to_lock_count == 0);
  DBUG_VOID_RETURN;
}

void Relay_log_info::slave_close_thread_tables(THD *thd)
{
  thd->get_stmt_da()->set_overwrite_status(true);
  DBUG_ENTER("Relay_log_info::slave_close_thread_tables(THD *thd)");
  thd->is_error() ? trans_rollback_stmt(thd) : trans_commit_stmt(thd);
  thd->get_stmt_da()->set_overwrite_status(false);

  close_thread_tables(thd);
  /*
    - If transaction rollback was requested due to deadlock
    perform it and release metadata locks.
    - If inside a multi-statement transaction,
    defer the release of metadata locks until the current
    transaction is either committed or rolled back. This prevents
    other statements from modifying the table for the entire
    duration of this transaction.  This provides commit ordering
    and guarantees serializability across multiple transactions.
    - If in autocommit mode, or outside a transactional context,
    automatically release metadata locks of the current statement.
  */
  if (thd->transaction_rollback_request)
  {
    trans_rollback_implicit(thd);
    thd->mdl_context.release_transactional_locks();
  }
  else if (! thd->in_multi_stmt_transaction_mode())
    thd->mdl_context.release_transactional_locks();
  else
    thd->mdl_context.release_statement_locks();

  clear_tables_to_lock();
  DBUG_VOID_RETURN;
}
/**
  Execute a SHOW RELAYLOG EVENTS statement.

  @param thd Pointer to THD object for the client thread executing the
  statement.

  @retval FALSE success
  @retval TRUE failure
*/
bool mysql_show_relaylog_events(THD* thd)
{
  Protocol *protocol= thd->protocol;
  List<Item> field_list;
  DBUG_ENTER("mysql_show_relaylog_events");

  DBUG_ASSERT(thd->lex->sql_command == SQLCOM_SHOW_RELAYLOG_EVENTS);

  Log_event::init_show_field_list(&field_list);
  if (protocol->send_result_set_metadata(&field_list,
                            Protocol::SEND_NUM_ROWS | Protocol::SEND_EOF))
    DBUG_RETURN(TRUE);

  if (active_mi == NULL)
  {
    my_error(ER_SLAVE_CONFIGURATION, MYF(0));
    DBUG_RETURN(true);
  }
  
  DBUG_RETURN(show_binlog_events(thd, &active_mi->rli->relay_log));
}

#endif

int Relay_log_info::rli_init_info()
{
  int error= 0;
  enum_return_check check_return= ERROR_CHECKING_REPOSITORY;
  const char *msg= NULL;

  DBUG_ENTER("Relay_log_info::rli_init_info");

  mysql_mutex_assert_owner(&data_lock);

  /*
    If Relay_log_info is issued again after a failed init_info(), for
    instance because of missing relay log files, it will generate new
    files and ignore the previous failure, to avoid that we set
    error_on_rli_init_info as true.
    This a consequence of the behaviour change, in the past server was
    stopped when there were replication initialization errors, now it is
    not and so init_info() must be aware of previous failures.
  */
  if (error_on_rli_init_info)
    goto err;

  if (inited)
  {
    /*
      We have to reset read position of relay-log-bin as we may have
      already been reading from 'hotlog' when the slave was stopped
      last time. If this case pos_in_file would be set and we would
      get a crash when trying to read the signature for the binary
      relay log.

      We only rewind the read position if we are starting the SQL
      thread. The handle_slave_sql thread assumes that the read
      position is at the beginning of the file, and will read the
      "signature" and then fast-forward to the last position read.
    */
    bool hot_log= FALSE;
    /* 
      my_b_seek does an implicit flush_io_cache, so we need to:

      1. check if this log is active (hot)
      2. if it is we keep log_lock until the seek ends, otherwise 
         release it right away.

      If we did not take log_lock, SQL thread might race with IO
      thread for the IO_CACHE mutex.

    */
    mysql_mutex_t *log_lock= relay_log.get_log_lock();
    mysql_mutex_lock(log_lock);
    hot_log= relay_log.is_active(linfo.log_file_name);

    if (!hot_log)
      mysql_mutex_unlock(log_lock);

    my_b_seek(cur_log, (my_off_t) 0);

    if (hot_log)
      mysql_mutex_unlock(log_lock);
    DBUG_RETURN(recovery_parallel_workers ? mts_recovery_groups(this) : 0);
  }

  cur_log_fd = -1;
  slave_skip_counter= 0;
  abort_pos_wait= 0;
  log_space_limit= relay_log_space_limit;
  log_space_total= 0;
  tables_to_lock= 0;
  tables_to_lock_count= 0;

  char pattern[FN_REFLEN];
  (void) my_realpath(pattern, slave_load_tmpdir, 0);
  if (fn_format(pattern, PREFIX_SQL_LOAD, pattern, "",
                MY_SAFE_PATH | MY_RETURN_REAL_PATH) == NullS)
  {
    sql_print_error("Unable to use slave's temporary directory '%s'.",
                    slave_load_tmpdir);
    DBUG_RETURN(1);
  }
  unpack_filename(slave_patternload_file, pattern);
  slave_patternload_file_size= strlen(slave_patternload_file);

  /*
    The relay log will now be opened, as a SEQ_READ_APPEND IO_CACHE.
    Note that the I/O thread flushes it to disk after writing every
    event, in flush_info within the master info.
  */
  /*
    For the maximum log size, we choose max_relay_log_size if it is
    non-zero, max_binlog_size otherwise. If later the user does SET
    GLOBAL on one of these variables, fix_max_binlog_size and
    fix_max_relay_log_size will reconsider the choice (for example
    if the user changes max_relay_log_size to zero, we have to
    switch to using max_binlog_size for the relay log) and update
    relay_log.max_size (and mysql_bin_log.max_size).
  */
  {
    /* Reports an error and returns, if the --relay-log's path
       is a directory.*/
    if (opt_relay_logname &&
        opt_relay_logname[strlen(opt_relay_logname) - 1] == FN_LIBCHAR)
    {
      sql_print_error("Path '%s' is a directory name, please specify \
a file name for --relay-log option.", opt_relay_logname);
      DBUG_RETURN(1);
    }

    /* Reports an error and returns, if the --relay-log-index's path
       is a directory.*/
    if (opt_relaylog_index_name &&
        opt_relaylog_index_name[strlen(opt_relaylog_index_name) - 1]
        == FN_LIBCHAR)
    {
      sql_print_error("Path '%s' is a directory name, please specify \
a file name for --relay-log-index option.", opt_relaylog_index_name);
      DBUG_RETURN(1);
    }

    char buf[FN_REFLEN];
    const char *ln;
    static bool name_warning_sent= 0;
    ln= relay_log.generate_name(opt_relay_logname, "-relay-bin",
                                1, buf);
    /* We send the warning only at startup, not after every RESET SLAVE */
    if (!opt_relay_logname && !opt_relaylog_index_name && !name_warning_sent)
    {
      /*
        User didn't give us info to name the relay log index file.
        Picking `hostname`-relay-bin.index like we do, causes replication to
        fail if this slave's hostname is changed later. So, we would like to
        instead require a name. But as we don't want to break many existing
        setups, we only give warning, not error.
      */
      sql_print_warning("Neither --relay-log nor --relay-log-index were used;"
                        " so replication "
                        "may break when this MySQL server acts as a "
                        "slave and has his hostname changed!! Please "
                        "use '--relay-log=%s' to avoid this problem.", ln);
      name_warning_sent= 1;
    }

    relay_log.is_relay_log= TRUE;

    if (relay_log.open_index_file(opt_relaylog_index_name, ln, TRUE))
    {
      sql_print_error("Failed in open_index_file() called from Relay_log_info::rli_init_info().");
      DBUG_RETURN(1);
    }
#ifndef DBUG_OFF
    global_sid_lock->wrlock();
    gtid_set.dbug_print("set of GTIDs in relay log before initialization");
    global_sid_lock->unlock();
#endif
    if (!current_thd &&
        relay_log.init_gtid_sets(&gtid_set, NULL,
                                 opt_slave_sql_verify_checksum,
                                 true/*true=need lock*/))
    {
      sql_print_error("Failed in init_gtid_sets() called from Relay_log_info::rli_init_info().");
      DBUG_RETURN(1);
    }
#ifndef DBUG_OFF
    global_sid_lock->wrlock();
    gtid_set.dbug_print("set of GTIDs in relay log after initialization");
    global_sid_lock->unlock();
#endif
    /*
      Configures what object is used by the current log to store processed
      gtid(s). This is necessary in the MYSQL_BIN_LOG::MYSQL_BIN_LOG to
      corretly compute the set of previous gtids.
    */
    relay_log.set_previous_gtid_set(&gtid_set);
    /*
      note, that if open() fails, we'll still have index file open
      but a destructor will take care of that
    */
    if (relay_log.open_binlog(ln, 0, SEQ_READ_APPEND,
                              (max_relay_log_size ? max_relay_log_size :
                               max_binlog_size), true,
                              true/*need_lock_index=true*/,
                              true/*need_sid_lock=true*/,
                              mi->get_mi_description_event()))
    {
      sql_print_error("Failed in open_log() called from Relay_log_info::rli_init_info().");
      DBUG_RETURN(1);
    }
  }

   /*
    This checks if the repository was created before and thus there
    will be values to be read. Please, do not move this call after
    the handler->init_info(). 
  */
  if ((check_return= check_info()) == ERROR_CHECKING_REPOSITORY)
  {
    msg= "Error checking relay log repository";
    error= 1;
    goto err;
  }

  if (handler->init_info())
  {
    msg= "Error reading relay log configuration";
    error= 1;
    goto err;
  }

  if (check_return == REPOSITORY_DOES_NOT_EXIST)
  {
    /* Init relay log with first entry in the relay index file */
    if (init_relay_log_pos(NullS, BIN_LOG_HEADER_SIZE,
                           false/*need_data_lock=false (lock should be held
                                  prior to invoking this function)*/,
                           &msg, 0))
    {
      error= 1;
      goto err;
    }
    group_master_log_name[0]= 0;
    group_master_log_pos= 0;
  }
  else
  {
    if (read_info(handler))
    {
      msg= "Error reading relay log configuration";
      error= 1;
      goto err;
    }

    if (is_relay_log_recovery && init_recovery(mi, &msg))
    {
      error= 1;
      goto err;
    }

    if (init_relay_log_pos(group_relay_log_name,
                           group_relay_log_pos,
                           false/*need_data_lock=false (lock should be held
                                  prior to invoking this function)*/,
                           &msg, 0))
    {
      char llbuf[22];
      sql_print_error("Failed to open the relay log '%s' (relay_log_pos %s).",
                      group_relay_log_name,
                      llstr(group_relay_log_pos, llbuf));
      error= 1;
      goto err;
    }

#ifndef DBUG_OFF
    {
      char llbuf1[22], llbuf2[22];
      DBUG_PRINT("info", ("my_b_tell(cur_log)=%s event_relay_log_pos=%s",
                          llstr(my_b_tell(cur_log),llbuf1),
                          llstr(event_relay_log_pos,llbuf2)));
      DBUG_ASSERT(event_relay_log_pos >= BIN_LOG_HEADER_SIZE);
      DBUG_ASSERT((my_b_tell(cur_log) == event_relay_log_pos));
    }
#endif
  }

  inited= 1;
  error_on_rli_init_info= false;
  if (flush_info(TRUE))
  {
    msg= "Error reading relay log configuration";
    error= 1;
    goto err;
  }

  if (count_relay_log_space())
  {
    msg= "Error counting relay log space";
    error= 1;
    goto err;
  }

  is_relay_log_recovery= FALSE;
  DBUG_RETURN(error);

err:
  handler->end_info();
  inited= 0;
  error_on_rli_init_info= true;
  if (msg)
    sql_print_error("%s.", msg);
  relay_log.close(LOG_CLOSE_INDEX | LOG_CLOSE_STOP_EVENT);
  DBUG_RETURN(error);
}

void Relay_log_info::end_info()
{
  DBUG_ENTER("Relay_log_info::end_info");

  error_on_rli_init_info= false;
  if (!inited)
    DBUG_VOID_RETURN;

  handler->end_info();

  if (cur_log_fd >= 0)
  {
    end_io_cache(&cache_buf);
    (void)my_close(cur_log_fd, MYF(MY_WME));
    cur_log_fd= -1;
  }
  inited = 0;
  relay_log.close(LOG_CLOSE_INDEX | LOG_CLOSE_STOP_EVENT);
  relay_log.harvest_bytes_written(&log_space_total);
  /*
    Delete the slave's temporary tables from memory.
    In the future there will be other actions than this, to ensure persistance
    of slave's temp tables after shutdown.
  */
  close_temporary_tables();

  DBUG_VOID_RETURN;
}

int Relay_log_info::flush_current_log()
{
  DBUG_ENTER("Relay_log_info::flush_current_log");
  /*
    When we come to this place in code, relay log may or not be initialized;
    the caller is responsible for setting 'flush_relay_log_cache' accordingly.
  */
  IO_CACHE *log_file= relay_log.get_log_file();
  if (flush_io_cache(log_file))
    DBUG_RETURN(2);

  DBUG_RETURN(0);
}

void Relay_log_info::set_master_info(Master_info* info)
{
  mi= info;
}

/**
  Stores the file and position where the execute-slave thread are in the
  relay log:

    - As this is only called by the slave thread or on STOP SLAVE, with the
      log_lock grabbed and the slave thread stopped, we don't need to have
      a lock here.
    - If there is an active transaction, then we don't update the position
      in the relay log.  This is to ensure that we re-execute statements
      if we die in the middle of an transaction that was rolled back.
    - As a transaction never spans binary logs, we don't have to handle the
      case where we do a relay-log-rotation in the middle of the transaction.
      If this would not be the case, we would have to ensure that we
      don't delete the relay log file where the transaction started when
      we switch to a new relay log file.

  @retval  0   ok,
  @retval  1   write error, otherwise.
*/

/**
  Store the file and position where the slave's SQL thread are in the
  relay log.

  Notes:

  - This function should be called either from the slave SQL thread,
    or when the slave thread is not running.  (It reads the
    group_{relay|master}_log_{pos|name} and delay fields in the rli
    object.  These may only be modified by the slave SQL thread or by
    a client thread when the slave SQL thread is not running.)

  - If there is an active transaction, then we do not update the
    position in the relay log.  This is to ensure that we re-execute
    statements if we die in the middle of an transaction that was
    rolled back.

  - As a transaction never spans binary logs, we don't have to handle
    the case where we do a relay-log-rotation in the middle of the
    transaction.  If transactions could span several binlogs, we would
    have to ensure that we do not delete the relay log file where the
    transaction started before switching to a new relay log file.

  - Error can happen if writing to file fails or if flushing the file
    fails.

  @param rli The object representing the Relay_log_info.

  @todo Change the log file information to a binary format to avoid
  calling longlong2str.

  @return 0 on success, 1 on error.
*/
int Relay_log_info::flush_info(const bool force)
{
  DBUG_ENTER("Relay_log_info::flush_info");

  if (!inited)
    DBUG_RETURN(0);

  /* 
    We update the sync_period at this point because only here we
    now that we are handling a relay log info. This needs to be
    update every time we call flush because the option maybe 
    dinamically set.
  */
  handler->set_sync_period(sync_relayloginfo_period);

  if (write_info(handler))
    goto err;

  if (handler->flush_info(force))
    goto err;

  DBUG_RETURN(0);

err:
  sql_print_error("Error writing relay log configuration.");
  DBUG_RETURN(1);
}

size_t Relay_log_info::get_number_info_rli_fields() 
{ 
  return sizeof(info_rli_fields)/sizeof(info_rli_fields[0]);
}

bool Relay_log_info::read_info(Rpl_info_handler *from)
{
  int lines= 0;
  char *first_non_digit= NULL;
  ulong temp_group_relay_log_pos= 0;
  ulong temp_group_master_log_pos= 0;
  int temp_sql_delay= 0;
  int temp_internal_id= 0;

  DBUG_ENTER("Relay_log_info::read_info");

  /*
    Should not read RLI from file in client threads. Client threads
    only use RLI to execute BINLOG statements.

    @todo Uncomment the following assertion. Currently,
    Relay_log_info::init() is called from init_master_info() before
    the THD object Relay_log_info::sql_thd is created. That means we
    cannot call belongs_to_client() since belongs_to_client()
    dereferences Relay_log_info::sql_thd. So we need to refactor
    slightly: the THD object should be created by Relay_log_info
    constructor (or passed to it), so that we are guaranteed that it
    exists at this point. /Sven
  */
  //DBUG_ASSERT(!belongs_to_client());

  /*
    Starting from 5.1.x, relay-log.info has a new format. Now, its
    first line contains the number of lines in the file. By reading
    this number we can determine which version our master.info comes
    from. We can't simply count the lines in the file, since
    versions before 5.1.x could generate files with more lines than
    needed. If first line doesn't contain a number, or if it
    contains a number less than LINES_IN_RELAY_LOG_INFO_WITH_DELAY,
    then the file is treated like a file from pre-5.1.x version.
    There is no ambiguity when reading an old master.info: before
    5.1.x, the first line contained the binlog's name, which is
    either empty or has an extension (contains a '.'), so can't be
    confused with an integer.

    So we're just reading first line and trying to figure which
    version is this.
  */

  /*
    The first row is temporarily stored in mi->master_log_name, if
    it is line count and not binlog name (new format) it will be
    overwritten by the second row later.
  */
  if (from->prepare_info_for_read() ||
      from->get_info(group_relay_log_name, (size_t) sizeof(group_relay_log_name),
                     (char *) ""))
    DBUG_RETURN(TRUE);

  lines= strtoul(group_relay_log_name, &first_non_digit, 10);

  if (group_relay_log_name[0]!='\0' &&
      *first_non_digit=='\0' && lines >= LINES_IN_RELAY_LOG_INFO_WITH_DELAY)
  {
    /* Seems to be new format => read group relay log name */
    if (from->get_info(group_relay_log_name, (size_t) sizeof(group_relay_log_name),
                       (char *) ""))
      DBUG_RETURN(TRUE);
  }
  else
     DBUG_PRINT("info", ("relay_log_info file is in old format."));

  if (from->get_info((ulong *) &temp_group_relay_log_pos,
                     (ulong) BIN_LOG_HEADER_SIZE) ||
      from->get_info(group_master_log_name,
                     (size_t) sizeof(group_relay_log_name),
                     (char *) "") ||
      from->get_info((ulong *) &temp_group_master_log_pos,
                     (ulong) 0))
    DBUG_RETURN(TRUE);

  if (lines >= LINES_IN_RELAY_LOG_INFO_WITH_DELAY)
  {
    if (from->get_info((int *) &temp_sql_delay, (int) 0))
      DBUG_RETURN(TRUE);
  }

  if (lines >= LINES_IN_RELAY_LOG_INFO_WITH_WORKERS)
  {
    if (from->get_info(&recovery_parallel_workers,(ulong) 0))
      DBUG_RETURN(TRUE);
  }

  if (lines >= LINES_IN_RELAY_LOG_INFO_WITH_ID)
  {
    if (from->get_info(&temp_internal_id, (int) 1))
      DBUG_RETURN(TRUE);
  }
 
  group_relay_log_pos=  temp_group_relay_log_pos;
  group_master_log_pos= temp_group_master_log_pos;
  sql_delay= (int32) temp_sql_delay;
  internal_id= (uint) temp_internal_id;

  DBUG_ASSERT(lines < LINES_IN_RELAY_LOG_INFO_WITH_ID ||
             (lines >= LINES_IN_RELAY_LOG_INFO_WITH_ID && internal_id == 1));
  DBUG_RETURN(FALSE);
}

bool Relay_log_info::write_info(Rpl_info_handler *to)
{
  DBUG_ENTER("Relay_log_info::write_info");

  /*
    @todo Uncomment the following assertion. See todo in
    Relay_log_info::read_info() for details. /Sven
  */
  //DBUG_ASSERT(!belongs_to_client());

  if (to->prepare_info_for_write() ||
      to->set_info((int) LINES_IN_RELAY_LOG_INFO_WITH_ID) ||
      to->set_info(group_relay_log_name) ||
      to->set_info((ulong) group_relay_log_pos) ||
      to->set_info(group_master_log_name) ||
      to->set_info((ulong) group_master_log_pos) ||
      to->set_info((int) sql_delay) ||
      to->set_info(recovery_parallel_workers) ||
      to->set_info((int) internal_id))
    DBUG_RETURN(TRUE);

  DBUG_RETURN(FALSE);
}

/**
   Delete the existing event and set a new one. This class is
   responsible for freeing the event, the caller should not do that.
   When a new FD is from the master adaptation routine is invoked
   to align the slave applier execution context with the master version.

   The method is run by SQL thread/MTS Coordinator.
   Although notice that MTS worker runs it, inefficiently (see assert),
   once at its destruction time.
   todo: fix Slave_worker and Relay_log_info inheritance relation.

   @param  a pointer to be installed into execution context 
           FormatDescriptor event
*/

void Relay_log_info::set_rli_description_event(Format_description_log_event *fe)
{
  DBUG_ASSERT(!info_thd || !is_mts_worker(info_thd) || !fe);

  if (fe)
  {
    adapt_to_master_version(fe);
    if (info_thd && is_parallel_exec())
    {
      for (uint i= 0; i < workers.elements; i++)
      {
        Slave_worker *w= *(Slave_worker **) dynamic_array_ptr(&workers, i);
        mysql_mutex_lock(&w->jobs_lock);
        if (w->running_status == Slave_worker::RUNNING)
          w->set_rli_description_event(fe);
        mysql_mutex_unlock(&w->jobs_lock);
      }
    }
  }
  delete rli_description_event;
  rli_description_event= fe;
}

struct st_feature_version
{
  /*
    The enum must be in the version non-descending top-down order,
    the last item formally corresponds to highest possible server
    version (never reached, thereby no adapting actions here);
    enumeration starts from zero.
  */
  enum
  {
    WL6292_TIMESTAMP_EXPLICIT_DEFAULT= 0,
    _END_OF_LIST // always last
  } item;
  /*
    Version where the feature is introduced.
  */
  uchar version_split[3];
  /*
    Action to perform when according to FormatDescriptor event Master 
    is found to be feature-aware while previously it has *not* been.
  */
  void (*upgrade) (THD*);
  /*
    Action to perform when according to FormatDescriptor event Master 
    is found to be feature-*un*aware while previously it has been.
  */
  void (*downgrade) (THD*);
};

void wl6292_upgrade_func(THD *thd)
{
  thd->variables.explicit_defaults_for_timestamp= false;
  if (global_system_variables.explicit_defaults_for_timestamp)
    thd->variables.explicit_defaults_for_timestamp= true;

  return;
}

void wl6292_downgrade_func(THD *thd)
{
  if (global_system_variables.explicit_defaults_for_timestamp)
    thd->variables.explicit_defaults_for_timestamp= false;

  return;
}

/**
   Sensitive to Master-vs-Slave version difference features
   should be listed in the version non-descending order.
*/
static st_feature_version s_features[]=
{
  // order is the same as in the enum
  { st_feature_version::WL6292_TIMESTAMP_EXPLICIT_DEFAULT,
    {5, 6, 6}, wl6292_upgrade_func, wl6292_downgrade_func },
  { st_feature_version::_END_OF_LIST,
    {255, 255, 255}, NULL, NULL }
};

/**
   The method lists rules of adaptation for the slave applier 
   to specific master versions.
   It's executed right before a new master FD is set for
   slave appliers execution context.
   Comparison of the old and new version yields the adaptive
   actions direction.
   Current execution FD's version, V_0, is compared with the new being set up
   FD (the arg), let's call it V_1. 
   In the case of downgrade features that are defined in [V_0, V_1-1] range 
   (V_1 excluded) are "removed" by running the downgrade actions.
   In the upgrade case the featured defined in [V_0 + 1, V_1] range are
   "added" by running the upgrade actions.

   Notice, that due to relay log may have two FD events, one the slave local
   and the other from the Master. That can lead to extra
   adapt_to_master_version() calls and in case Slave and Master are of different
   versions the extra two calls should compensate each other.

   Also, at composing downgrade/upgrade actions keep in mind that
   at initialization Slave sets up FD of version 4.0 and then transits to
   the current server version. At transition all upgrading actions in 
   the range of [4.0..current] are run.

   @param fdle  a pointer to new Format Description event that is being set
                up for execution context.
*/
void Relay_log_info::adapt_to_master_version(Format_description_log_event *fdle)
{
  THD *thd=info_thd;
  ulong master_version, current_version;
  int changed= !fdle || ! rli_description_event ? 0 :
    (master_version= fdle->get_version_product()) - 
    (current_version= rli_description_event->get_version_product());

  /* When the last version is not changed nothing to adapt for */
  if (!changed)
    return;

  /*
    find item starting from and ending at for which adaptive actions run
    for downgrade or upgrade branches.
    (todo: convert into bsearch when number of features will grow significantly)
  */
  bool downgrade= changed < 0;
  long i, i_first= st_feature_version::_END_OF_LIST, i_last= i_first;

  for (i= 0; i < st_feature_version::_END_OF_LIST; i++)
  {
    ulong ver_f= version_product(s_features[i].version_split);

    if ((downgrade ? master_version : current_version) < ver_f && 
        i_first == st_feature_version::_END_OF_LIST)
      i_first= i;
    if ((downgrade ? current_version : master_version) < ver_f)
    {
      i_last= i;
      DBUG_ASSERT(i_last >= i_first);
      break;
    }
  }

  /* 
     actions, executed in version non-descending st_feature_version order
  */
  for (i= i_first; i < i_last; i++)
  {
    /* Run time check of the st_feature_version items ordering */
    DBUG_ASSERT(!i ||
                version_product(s_features[i - 1].version_split) <=
                version_product(s_features[i].version_split));

    DBUG_ASSERT((downgrade ? master_version : current_version) <
                version_product(s_features[i].version_split) &&
                (downgrade ? current_version : master_version  >=
                 version_product(s_features[i].version_split)));

    if (downgrade && s_features[i].downgrade)
    {
      s_features[i].downgrade(thd);
    }
    else if (s_features[i].upgrade)
    {
      s_features[i].upgrade(thd);
    }
  }
}<|MERGE_RESOLUTION|>--- conflicted
+++ resolved
@@ -1,8 +1,4 @@
-<<<<<<< HEAD
-/* Copyright (c) 2006, 2011, 2012 Oracle and/or its affiliates. All rights reserved.
-=======
 /* Copyright (c) 2006, 2013 Oracle and/or its affiliates. All rights reserved.
->>>>>>> 7c0bc485
 
    This program is free software; you can redistribute it and/or modify
    it under the terms of the GNU General Public License as published by
@@ -90,10 +86,6 @@
    abort_pos_wait(0), until_condition(UNTIL_NONE),
    until_log_pos(0),
    until_sql_gtids(global_sid_map),
-<<<<<<< HEAD
-   until_sql_gtids_seen(global_sid_map),
-=======
->>>>>>> 7c0bc485
    until_sql_gtids_first_event(true),
    retried_trans(0),
    tables_to_lock(0), tables_to_lock_count(0),
@@ -376,10 +368,6 @@
   until_log_name[0]= 0;
   until_log_pos= 0;
   until_sql_gtids.clear();
-<<<<<<< HEAD
-  until_sql_gtids_seen.clear();
-=======
->>>>>>> 7c0bc485
   until_sql_gtids_first_event= true;
   DBUG_VOID_RETURN;
 }
@@ -1271,8 +1259,6 @@
   }
 
   case UNTIL_SQL_BEFORE_GTIDS:
-<<<<<<< HEAD
-=======
     // We only need to check once if logged_gtids set contains any of the until_sql_gtids.
     if (until_sql_gtids_first_event)
     {
@@ -1292,7 +1278,6 @@
       }
       global_sid_lock->unlock();
     }
->>>>>>> 7c0bc485
     if (ev != NULL && ev->get_type_code() == GTID_LOG_EVENT)
     {
       Gtid_log_event *gev= (Gtid_log_event *)ev;
@@ -1307,51 +1292,15 @@
         DBUG_RETURN(true);
       }
       global_sid_lock->unlock();
-<<<<<<< HEAD
-      // We only need to check once if logged_gtids set contains any of the until_sql_gtids.
-      if (until_sql_gtids_first_event)
-      {
-        until_sql_gtids_first_event= false;
-        global_sid_lock->wrlock();
-        /* Check if until GTIDs were already applied. */
-        const Gtid_set* logged_gtids= gtid_state->get_logged_gtids();
-        if (until_sql_gtids.is_intersection_nonempty(logged_gtids))
-        {
-          char *buffer= until_sql_gtids.to_string();
-          global_sid_lock->unlock();
-          sql_print_information("Slave SQL thread stopped because "
-                                "UNTIL SQL_BEFORE_GTIDS %s is already "
-                                "applied", buffer);
-          my_free(buffer);
-          DBUG_RETURN(true);
-        }
-        global_sid_lock->unlock();
-      }
-=======
->>>>>>> 7c0bc485
     }
     DBUG_RETURN(false);
     break;
 
   case UNTIL_SQL_AFTER_GTIDS:
-<<<<<<< HEAD
-    if (ev != NULL && ev->get_type_code() == GTID_LOG_EVENT)
-    {
-      global_sid_lock->wrlock();
-      // We only need to compute until_sql_gtids_seen once.
-      if (until_sql_gtids_first_event)
-      {
-        until_sql_gtids_first_event= false;
-        const Gtid_set* logged_gtids= gtid_state->get_logged_gtids();
-        until_sql_gtids.intersection(logged_gtids, &until_sql_gtids_seen);
-      }
-      if (until_sql_gtids.is_subset(const_cast<Gtid_set *>(&until_sql_gtids_seen)))
-=======
     {
       global_sid_lock->wrlock();
       const Gtid_set* logged_gtids= gtid_state->get_logged_gtids();
       if (until_sql_gtids.is_subset(logged_gtids))
->>>>>>> 7c0bc485
       {
         char *buffer= until_sql_gtids.to_string();
         global_sid_lock->unlock();
@@ -1360,18 +1309,9 @@
         my_free(buffer);
         DBUG_RETURN(true);
       }
-<<<<<<< HEAD
-      Gtid_log_event *gev= (Gtid_log_event *)ev;
-      until_sql_gtids_seen.ensure_sidno(gev->get_sidno(false));
-      until_sql_gtids_seen._add_gtid(gev->get_sidno(false), gev->get_gno());
-      global_sid_lock->unlock();
-    }
-    DBUG_RETURN(false);
-=======
       global_sid_lock->unlock();
       DBUG_RETURN(false);
     }
->>>>>>> 7c0bc485
     break;
 
   case UNTIL_SQL_AFTER_MTS_GAPS:
