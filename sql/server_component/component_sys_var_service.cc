--- conflicted
+++ resolved
@@ -391,14 +391,9 @@
   show->value = (char *)system_var;
 
   mysql_mutex_lock(&LOCK_global_system_variables);
-<<<<<<< HEAD
-  value = get_one_variable(current_thd, show, OPT_GLOBAL, show->type, NULL,
-                           &fromcs, val_buf, val_length);
-=======
   const char *variable_value =
-      get_one_variable(NULL, show, OPT_GLOBAL, show->type, NULL, &fromcs,
+      get_one_variable(current_thd, show, OPT_GLOBAL, show->type, NULL, &fromcs,
                        variable_data_buffer, &out_variable_data_length);
->>>>>>> 94aaa203
   mysql_mutex_unlock(&LOCK_global_system_variables);
 
   /*
