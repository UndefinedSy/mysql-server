/* Copyright (c) 2002, 2013 Oracle and/or its affiliates. All rights reserved.

   This program is free software; you can redistribute it and/or modify
   it under the terms of the GNU General Public License as published by
   the Free Software Foundation; version 2 of the License.

   This program is distributed in the hope that it will be useful,
   but WITHOUT ANY WARRANTY; without even the implied warranty of
   MERCHANTABILITY or FITNESS FOR A PARTICULAR PURPOSE.  See the
   GNU General Public License for more details.

   You should have received a copy of the GNU General Public License
   along with this program; if not, write to the Free Software
   Foundation, Inc., 51 Franklin St, Fifth Floor, Boston, MA 02110-1301  USA */

/* variable declarations are in sys_vars.cc now !!! */

#include "my_global.h"                          /* NO_EMBEDDED_ACCESS_CHECKS */
#include "sql_class.h"                   // set_var.h: session_var_ptr
#include "set_var.h"
#include "sql_priv.h"
#include "unireg.h"
#include "mysqld.h"                             // lc_messages_dir
#include "sys_vars_shared.h"
#include "transaction.h"
#include "sql_locale.h"                         // my_locale_by_number,
                                                // my_locale_by_name
#include "strfunc.h"      // find_set_from_flags, find_set
#include "sql_parse.h"    // check_global_access
#include "sql_table.h"  // reassign_keycache_tables
#include "sql_time.h"   // date_time_format_copy,
                        // date_time_format_make
#include "derror.h"
#include "tztime.h"     // my_tz_find, my_tz_SYSTEM, struct Time_zone
#include "sql_acl.h"    // SUPER_ACL
#include "sql_select.h" // free_underlaid_joins
#include "sql_show.h"   // make_default_log_name, append_identifier
#include "sql_view.h"   // updatable_views_with_limit_typelib
#include "lock.h"                               // lock_global_read_lock,
                                                // make_global_read_lock_block_commit,
                                                // unlock_global_read_lock

static HASH system_variable_hash;
static PolyLock_mutex PLock_global_system_variables(&LOCK_global_system_variables);

/**
  Return variable name and length for hashing of variables.
*/

static uchar *get_sys_var_length(const sys_var *var, size_t *length,
                                 my_bool first)
{
  *length= var->name.length;
  return (uchar*) var->name.str;
}

sys_var_chain all_sys_vars = { NULL, NULL };

int sys_var_init()
{
  DBUG_ENTER("sys_var_init");

  /* Must be already initialized. */
  DBUG_ASSERT(system_charset_info != NULL);

  if (my_hash_init(&system_variable_hash, system_charset_info, 100, 0,
                   0, (my_hash_get_key) get_sys_var_length, 0, HASH_UNIQUE))
    goto error;

  if (mysql_add_sys_var_chain(all_sys_vars.first))
    goto error;

  DBUG_RETURN(0);

error:
  fprintf(stderr, "failed to initialize System variables");
  DBUG_RETURN(1);
}

int sys_var_add_options(std::vector<my_option> *long_options, int parse_flags)
{
  DBUG_ENTER("sys_var_add_options");

  for (sys_var *var=all_sys_vars.first; var; var= var->next)
  {
    if (var->register_option(long_options, parse_flags))
      goto error;
  }

  DBUG_RETURN(0);

error:
  fprintf(stderr, "failed to initialize System variables");
  DBUG_RETURN(1);
}

void sys_var_end()
{
  DBUG_ENTER("sys_var_end");

  my_hash_free(&system_variable_hash);

  for (sys_var *var=all_sys_vars.first; var; var= var->next)
    var->cleanup();

  DBUG_VOID_RETURN;
}

/**
  sys_var constructor

  @param chain     variables are linked into chain for mysql_add_sys_var_chain()
  @param name_arg  the name of the variable. Must be 0-terminated and exist
                   for the liftime of the sys_var object. @sa my_option::name
  @param comment   shown in mysqld --help, @sa my_option::comment
  @param flags_arg or'ed flag_enum values
  @param off       offset of the global variable value from the
                   &global_system_variables.
  @param getopt_id -1 for no command-line option, otherwise @sa my_option::id
  @param getopt_arg_type @sa my_option::arg_type
  @param show_val_type_arg what value_ptr() returns for sql_show.cc
  @param def_val   default value, @sa my_option::def_value
  @param lock      mutex or rw_lock that protects the global variable
                   *in addition* to LOCK_global_system_variables.
  @param binlog_status_enum @sa binlog_status_enum
  @param on_check_func a function to be called at the end of sys_var::check,
                   put your additional checks here
  @param on_update_func a function to be called at the end of sys_var::update,
                   any post-update activity should happen here
  @param substitute If non-NULL, this variable is deprecated and the
  string describes what one should use instead. If an empty string,
  the variable is deprecated but no replacement is offered.
  @param parse_flag either PARSE_EARLY or PARSE_NORMAL
*/
sys_var::sys_var(sys_var_chain *chain, const char *name_arg,
                 const char *comment, int flags_arg, ptrdiff_t off,
                 int getopt_id, enum get_opt_arg_type getopt_arg_type,
                 SHOW_TYPE show_val_type_arg, longlong def_val,
                 PolyLock *lock, enum binlog_status_enum binlog_status_arg,
                 on_check_function on_check_func,
                 on_update_function on_update_func,
                 const char *substitute, int parse_flag) :
  next(0),
  binlog_status(binlog_status_arg),
  flags(flags_arg), m_parse_flag(parse_flag), show_val_type(show_val_type_arg),
  guard(lock), offset(off), on_check(on_check_func), on_update(on_update_func),
  deprecation_substitute(substitute),
  is_os_charset(FALSE)
{
  /*
    There is a limitation in handle_options() related to short options:
    - either all short options should be declared when parsing in multiple stages,
    - or none should be declared.
    Because a lot of short options are used in the normal parsing phase
    for mysqld, we enforce here that no short option is present
    in the first (PARSE_EARLY) stage.
    See handle_options() for details.
  */
  DBUG_ASSERT(parse_flag == PARSE_NORMAL || getopt_id <= 0 || getopt_id >= 255);

  name.str= name_arg;     // ER_NO_DEFAULT relies on 0-termination of name_arg
  name.length= strlen(name_arg);                // and so does this.
  DBUG_ASSERT(name.length <= NAME_CHAR_LEN);

  memset(&option, 0, sizeof(option));
  option.name= name_arg;
  option.id= getopt_id;
  option.comment= comment;
  option.arg_type= getopt_arg_type;
  option.value= (uchar **)global_var_ptr();
  option.def_value= def_val;

  if (chain->last)
    chain->last->next= this;
  else
    chain->first= this;
  chain->last= this;
}

bool sys_var::update(THD *thd, set_var *var)
{
  enum_var_type type= var->type;
  if (type == OPT_GLOBAL || scope() == GLOBAL)
  {
    /*
      Yes, both locks need to be taken before an update, just as
      both are taken to get a value. If we'll take only 'guard' here,
      then value_ptr() for strings won't be safe in SHOW VARIABLES anymore,
      to make it safe we'll need value_ptr_unlock().
    */
    AutoWLock lock1(&PLock_global_system_variables);
    AutoWLock lock2(guard);
    return global_update(thd, var) ||
      (on_update && on_update(this, thd, OPT_GLOBAL));
  }
  else
    return session_update(thd, var) ||
      (on_update && on_update(this, thd, OPT_SESSION));
}

uchar *sys_var::session_value_ptr(THD *thd, LEX_STRING *base)
{
  return session_var_ptr(thd);
}

uchar *sys_var::global_value_ptr(THD *thd, LEX_STRING *base)
{
  return global_var_ptr();
}

bool sys_var::check(THD *thd, set_var *var)
{
  if ((var->value && do_check(thd, var))
      || (on_check && on_check(this, thd, var)))
  {
    if (!thd->is_error())
    {
      char buff[STRING_BUFFER_USUAL_SIZE];
      String str(buff, sizeof(buff), system_charset_info), *res;

      if (!var->value)
      {
        str.set(STRING_WITH_LEN("DEFAULT"), &my_charset_latin1);
        res= &str;
      }
      else if (!(res=var->value->val_str(&str)))
      {
        str.set(STRING_WITH_LEN("NULL"), &my_charset_latin1);
        res= &str;
      }
      ErrConvString err(res);
      my_error(ER_WRONG_VALUE_FOR_VAR, MYF(0), name.str, err.ptr());
    }
    return true;
  }
  return false;
}

uchar *sys_var::value_ptr(THD *thd, enum_var_type type, LEX_STRING *base)
{
  if (type == OPT_GLOBAL || scope() == GLOBAL)
  {
    mysql_mutex_assert_owner(&LOCK_global_system_variables);
    AutoRLock lock(guard);
    return global_value_ptr(thd, base);
  }
  else
    return session_value_ptr(thd, base);
}

bool sys_var::set_default(THD *thd, set_var* var)
{
  if (var->type == OPT_GLOBAL || scope() == GLOBAL)
    global_save_default(thd, var);
  else
    session_save_default(thd, var);

  return check(thd, var) || update(thd, var);
}

void sys_var::do_deprecated_warning(THD *thd)
{
  if (deprecation_substitute != NULL)
  {
    char buf1[NAME_CHAR_LEN + 3];
    strxnmov(buf1, sizeof(buf1)-1, "@@", name.str, 0);

    /* 
       if deprecation_substitute is an empty string,
       there is no replacement for the syntax
    */
    uint errmsg= deprecation_substitute[0] == '\0'
      ? ER_WARN_DEPRECATED_SYNTAX_NO_REPLACEMENT
      : ER_WARN_DEPRECATED_SYNTAX;
    if (thd)
      push_warning_printf(thd, Sql_condition::WARN_LEVEL_WARN,
                          ER_WARN_DEPRECATED_SYNTAX, ER(errmsg),
                          buf1, deprecation_substitute);
    else
      sql_print_warning(ER_DEFAULT(errmsg), buf1, deprecation_substitute);
  }
}

/**
  Throw warning (error in STRICT mode) if value for variable needed bounding.
  Plug-in interface also uses this.

  @param thd         thread handle
  @param name        variable's name
  @param fixed       did we have to correct the value? (throw warn/err if so)
  @param is_unsigned is value's type unsigned?
  @param v           variable's value

  @retval         true on error, false otherwise (warning or ok)
 */
bool throw_bounds_warning(THD *thd, const char *name,
                          bool fixed, bool is_unsigned, longlong v)
{
  if (fixed)
  {
    char buf[22];

    if (is_unsigned)
      ullstr((ulonglong) v, buf);
    else
      llstr(v, buf);

    if (thd->variables.sql_mode & MODE_STRICT_ALL_TABLES)
    {
      my_error(ER_WRONG_VALUE_FOR_VAR, MYF(0), name, buf);
      return true;
    }
    push_warning_printf(thd, Sql_condition::WARN_LEVEL_WARN,
                        ER_TRUNCATED_WRONG_VALUE,
                        ER(ER_TRUNCATED_WRONG_VALUE), name, buf);
  }
  return false;
}

bool throw_bounds_warning(THD *thd, const char *name, bool fixed, double v)
{
  if (fixed)
  {
    char buf[64];

    my_gcvt(v, MY_GCVT_ARG_DOUBLE, sizeof(buf) - 1, buf, NULL);

    if (thd->variables.sql_mode & MODE_STRICT_ALL_TABLES)
    {
      my_error(ER_WRONG_VALUE_FOR_VAR, MYF(0), name, buf);
      return true;
    }
    push_warning_printf(thd, Sql_condition::WARN_LEVEL_WARN,
                        ER_TRUNCATED_WRONG_VALUE,
                        ER(ER_TRUNCATED_WRONG_VALUE), name, buf);
  }
  return false;
}

const CHARSET_INFO *sys_var::charset(THD *thd)
{
  return is_os_charset ? thd->variables.character_set_filesystem :
    system_charset_info;
}

typedef struct old_names_map_st
{
  const char *old_name;
  const char *new_name;
} my_old_conv;

static my_old_conv old_conv[]=
{
  {     "cp1251_koi8"           ,       "cp1251"        },
  {     "cp1250_latin2"         ,       "cp1250"        },
  {     "kam_latin2"            ,       "keybcs2"       },
  {     "mac_latin2"            ,       "MacRoman"      },
  {     "macce_latin2"          ,       "MacCE"         },
  {     "pc2_latin2"            ,       "pclatin2"      },
  {     "vga_latin2"            ,       "pclatin1"      },
  {     "koi8_cp1251"           ,       "koi8r"         },
  {     "win1251ukr_koi8_ukr"   ,       "win1251ukr"    },
  {     "koi8_ukr_win1251ukr"   ,       "koi8u"         },
  {     NULL                    ,       NULL            }
};

const CHARSET_INFO *get_old_charset_by_name(const char *name)
{
  my_old_conv *conv;

  for (conv= old_conv; conv->old_name; conv++)
  {
    if (!my_strcasecmp(&my_charset_latin1, name, conv->old_name))
      return get_charset_by_csname(conv->new_name, MY_CS_PRIMARY, MYF(0));
  }
  return NULL;
}

/****************************************************************************
  Main handling of variables:
  - Initialisation
  - Searching during parsing
  - Update loop
****************************************************************************/

/**
  Add variables to the dynamic hash of system variables

  @param first       Pointer to first system variable to add

  @retval
    0           SUCCESS
  @retval
    otherwise   FAILURE
*/


int mysql_add_sys_var_chain(sys_var *first)
{
  sys_var *var;

  /* A write lock should be held on LOCK_system_variables_hash */

  for (var= first; var; var= var->next)
  {
    /* this fails if there is a conflicting variable name. see HASH_UNIQUE */
    if (my_hash_insert(&system_variable_hash, (uchar*) var))
    {
      fprintf(stderr, "*** duplicate variable name '%s' ?\n", var->name.str);
      goto error;
    }
  }
  return 0;

error:
  for (; first != var; first= first->next)
    my_hash_delete(&system_variable_hash, (uchar*) first);
  return 1;
}


/*
  Remove variables to the dynamic hash of system variables

  SYNOPSIS
    mysql_del_sys_var_chain()
    first       Pointer to first system variable to remove

  RETURN VALUES
    0           SUCCESS
    otherwise   FAILURE
*/

int mysql_del_sys_var_chain(sys_var *first)
{
  int result= 0;

  /* A write lock should be held on LOCK_system_variables_hash */

  for (sys_var *var= first; var; var= var->next)
    result|= my_hash_delete(&system_variable_hash, (uchar*) var);

  return result;
}


static int show_cmp(SHOW_VAR *a, SHOW_VAR *b)
{
  return strcmp(a->name, b->name);
}


/**
  Constructs an array of system variables for display to the user.
<<<<<<< HEAD

  @param thd       current thread
  @param sorted    If TRUE, the system variables should be sorted
  @param type      OPT_GLOBAL or OPT_SESSION for SHOW GLOBAL|SESSION VARIABLES

  @retval
    pointer     Array of SHOW_VAR elements for display
  @retval
    NULL        FAILURE
*/

=======

  @param thd       current thread
  @param sorted    If TRUE, the system variables should be sorted
  @param type      OPT_GLOBAL or OPT_SESSION for SHOW GLOBAL|SESSION VARIABLES

  @retval
    pointer     Array of SHOW_VAR elements for display
  @retval
    NULL        FAILURE
*/

>>>>>>> 85f401c8
SHOW_VAR* enumerate_sys_vars(THD *thd, bool sorted, enum enum_var_type type)
{
  int count= system_variable_hash.records, i;
  int size= sizeof(SHOW_VAR) * (count + 1);
  SHOW_VAR *result= (SHOW_VAR*) thd->alloc(size);
<<<<<<< HEAD

  if (result)
  {
    SHOW_VAR *show= result;

    for (i= 0; i < count; i++)
    {
      sys_var *var= (sys_var*) my_hash_element(&system_variable_hash, i);

      // don't show session-only variables in SHOW GLOBAL VARIABLES
      if (type == OPT_GLOBAL && var->check_type(type))
        continue;

      /* don't show non-visible variables */
      if (var->not_visible())
        continue;

      show->name= var->name.str;
      show->value= (char*) var;
      show->type= SHOW_SYS;
      show++;
    }

    /* sort into order */
    if (sorted)
      my_qsort(result, show-result, sizeof(SHOW_VAR),
               (qsort_cmp) show_cmp);

    /* make last element empty */
    memset(show, 0, sizeof(SHOW_VAR));
  }
  return result;
}

/**
  Find a user set-table variable.

  @param str       Name of system variable to find
  @param length    Length of variable.  zero means that we should use strlen()
                   on the variable

  @retval
    pointer     pointer to variable definitions
  @retval
    0           Unknown variable (error message is given)
*/

=======

  if (result)
  {
    SHOW_VAR *show= result;

    for (i= 0; i < count; i++)
    {
      sys_var *var= (sys_var*) my_hash_element(&system_variable_hash, i);

      // don't show session-only variables in SHOW GLOBAL VARIABLES
      if (type == OPT_GLOBAL && var->check_type(type))
        continue;

      /* don't show non-visible variables */
      if (var->not_visible())
        continue;

      show->name= var->name.str;
      show->value= (char*) var;
      show->type= SHOW_SYS;
      show++;
    }

    /* sort into order */
    if (sorted)
      my_qsort(result, show-result, sizeof(SHOW_VAR),
               (qsort_cmp) show_cmp);

    /* make last element empty */
    memset(show, 0, sizeof(SHOW_VAR));
  }
  return result;
}

/**
  Find a user set-table variable.

  @param str       Name of system variable to find
  @param length    Length of variable.  zero means that we should use strlen()
                   on the variable

  @retval
    pointer     pointer to variable definitions
  @retval
    0           Unknown variable (error message is given)
*/

>>>>>>> 85f401c8
sys_var *intern_find_sys_var(const char *str, uint length)
{
  sys_var *var;

  /*
    This function is only called from the sql_plugin.cc.
    A lock on LOCK_system_variable_hash should be held
  */
  var= (sys_var*) my_hash_search(&system_variable_hash,
                              (uchar*) str, length ? length : strlen(str));

  /* Don't show non-visible variables. */
  if (var && var->not_visible())
    return NULL;

  return var;
}


/**
  Execute update of all variables.

  First run a check of all variables that all updates will go ok.
  If yes, then execute all updates, returning an error if any one failed.

  This should ensure that in all normal cases none all or variables are
  updated.

  @param THD            Thread id
  @param var_list       List of variables to update

  @retval
    0   ok
  @retval
    1   ERROR, message sent (normally no variables was updated)
  @retval
    -1  ERROR, message not sent
*/

int sql_set_variables(THD *thd, List<set_var_base> *var_list)
{
  int error;
  List_iterator_fast<set_var_base> it(*var_list);
  DBUG_ENTER("sql_set_variables");

  set_var_base *var;
  while ((var=it++))
  {
    if ((error= var->check(thd)))
      goto err;
  }
  if (!(error= test(thd->is_error())))
  {
    it.rewind();
    while ((var= it++))
      error|= var->update(thd);         // Returns 0, -1 or 1
  }

err:
  free_underlaid_joins(thd, &thd->lex->select_lex);
  DBUG_RETURN(error);
}

/*****************************************************************************
  Functions to handle SET mysql_internal_variable=const_expr
*****************************************************************************/

/**
  Verify that the supplied value is correct.

  @param thd Thread handler

  @return status code
   @retval -1 Failure
   @retval 0 Success
 */

int set_var::check(THD *thd)
{
  var->do_deprecated_warning(thd);
  if (var->is_readonly())
  {
    my_error(ER_INCORRECT_GLOBAL_LOCAL_VAR, MYF(0), var->name.str, "read only");
    return -1;
  }
  if (var->check_type(type))
  {
    int err= type == OPT_GLOBAL ? ER_LOCAL_VARIABLE : ER_GLOBAL_VARIABLE;
    my_error(err, MYF(0), var->name.str);
    return -1;
  }
  if ((type == OPT_GLOBAL && check_global_access(thd, SUPER_ACL)))
    return 1;
  /* value is a NULL pointer if we are using SET ... = DEFAULT */
  if (!value)
    return 0;

  if ((!value->fixed &&
       value->fix_fields(thd, &value)) || value->check_cols(1))
    return -1;
  if (var->check_update_type(value->result_type()))
  {
    my_error(ER_WRONG_TYPE_FOR_VAR, MYF(0), var->name.str);
    return -1;
  }
  return var->check(thd, this) ? -1 : 0;
}


/**
  Check variable, but without assigning value (used by PS).

  @param thd            thread handler

  @retval
    0   ok
  @retval
    1   ERROR, message sent (normally no variables was updated)
  @retval
    -1   ERROR, message not sent
*/
int set_var::light_check(THD *thd)
{
  if (var->check_type(type))
  {
    int err= type == OPT_GLOBAL ? ER_LOCAL_VARIABLE : ER_GLOBAL_VARIABLE;
    my_error(err, MYF(0), var->name);
    return -1;
  }
  if (type == OPT_GLOBAL && check_global_access(thd, SUPER_ACL))
    return 1;

  if (value && ((!value->fixed && value->fix_fields(thd, &value)) ||
                value->check_cols(1)))
    return -1;
  return 0;
}

/**
  Update variable

  @param   thd    thread handler
  @returns 0|1    ok or ERROR

  @note ERROR can be only due to abnormal operations involving
  the server's execution evironment such as
  out of memory, hard disk failure or the computer blows up.
  Consider set_var::check() method if there is a need to return
  an error due to logics.
*/
int set_var::update(THD *thd)
{
  return value ? var->update(thd, this) : var->set_default(thd, this);
}

/**
  Self-print assignment

  @param   str    string buffer to append the partial assignment to
*/
void set_var::print(THD *thd, String *str)
{
  str->append(type == OPT_GLOBAL ? "GLOBAL " : "SESSION ");
  if (base.length)
  {
    str->append(base.str, base.length);
    str->append(STRING_WITH_LEN("."));
  }
  str->append(var->name.str,var->name.length);
  str->append(STRING_WITH_LEN("="));
  if (value)
    value->print(str, QT_ORDINARY);
  else
    str->append(STRING_WITH_LEN("DEFAULT"));
}


/*****************************************************************************
  Functions to handle SET @user_variable=const_expr
*****************************************************************************/

int set_var_user::check(THD *thd)
{
  /*
    Item_func_set_user_var can't substitute something else on its place =>
    0 can be passed as last argument (reference on item)
  */
  return (user_var_item->fix_fields(thd, (Item**) 0) ||
          user_var_item->check(0)) ? -1 : 0;
<<<<<<< HEAD
}


/**
  Check variable, but without assigning value (used by PS).

  @param thd            thread handler

  @retval
    0   ok
  @retval
    1   ERROR, message sent (normally no variables was updated)
  @retval
    -1   ERROR, message not sent
*/
int set_var_user::light_check(THD *thd)
{
  /*
    Item_func_set_user_var can't substitute something else on its place =>
    0 can be passed as last argument (reference on item)
  */
  return (user_var_item->fix_fields(thd, (Item**) 0));
}


int set_var_user::update(THD *thd)
{
  if (user_var_item->update())
  {
    /* Give an error if it's not given already */
    my_message(ER_SET_CONSTANTS_ONLY, ER(ER_SET_CONSTANTS_ONLY), MYF(0));
    return -1;
  }
  return 0;
}


void set_var_user::print(THD *thd, String *str)
{
  user_var_item->print_assignment(str, QT_ORDINARY);
}


/*****************************************************************************
  Functions to handle SET PASSWORD
*****************************************************************************/

=======
}


/**
  Check variable, but without assigning value (used by PS).

  @param thd            thread handler

  @retval
    0   ok
  @retval
    1   ERROR, message sent (normally no variables was updated)
  @retval
    -1   ERROR, message not sent
*/
int set_var_user::light_check(THD *thd)
{
  /*
    Item_func_set_user_var can't substitute something else on its place =>
    0 can be passed as last argument (reference on item)
  */
  return (user_var_item->fix_fields(thd, (Item**) 0));
}


int set_var_user::update(THD *thd)
{
  if (user_var_item->update())
  {
    /* Give an error if it's not given already */
    my_message(ER_SET_CONSTANTS_ONLY, ER(ER_SET_CONSTANTS_ONLY), MYF(0));
    return -1;
  }
  return 0;
}


void set_var_user::print(THD *thd, String *str)
{
  user_var_item->print_assignment(str, QT_ORDINARY);
}


/*****************************************************************************
  Functions to handle SET PASSWORD
*****************************************************************************/

/**
  Check the validity of the SET PASSWORD request

  User name and no host is used for SET PASSWORD =
  No user name and no host used for SET PASSWORD for CURRENT_USER() =

  @param  thd  The current thread
  @return      status code
  @retval 0    failure
  @retval 1    success
*/
>>>>>>> 85f401c8
int set_var_password::check(THD *thd)
{
#ifndef NO_EMBEDDED_ACCESS_CHECKS
  if (!user->host.str)
  {
    DBUG_ASSERT(thd->security_ctx->priv_host);
<<<<<<< HEAD
    if (*thd->security_ctx->priv_host != 0)
    {
      user->host.str= (char *) thd->security_ctx->priv_host;
      user->host.length= strlen(thd->security_ctx->priv_host);
    }
    else
    {
      user->host.str= (char *)"%";
      user->host.length= 1;
    }
=======
    user->host.str= (char *) thd->security_ctx->priv_host;
    user->host.length= strlen(thd->security_ctx->priv_host);
>>>>>>> 85f401c8
  }
  /*
    In case of anonymous user, user->user is set to empty string with length 0.
    But there might be case when user->user.str could be NULL. For Ex:
    "set password for current_user() = password('xyz');". In this case,
    set user information as of the current user.
  */
  if (!user->user.str)
  {
    DBUG_ASSERT(thd->security_ctx->user);
    user->user.str= (char *) thd->security_ctx->user;
    user->user.length= strlen(thd->security_ctx->user);
  }
  /* Returns 1 as the function sends error to client */
  return check_change_password(thd, user->host.str, user->user.str,
                               password, strlen(password)) ? 1 : 0;
#else
  return 0;
#endif
}

int set_var_password::update(THD *thd)
{
#ifndef NO_EMBEDDED_ACCESS_CHECKS
  /* Returns 1 as the function sends error to client */
  return change_password(thd, user->host.str, user->user.str, password) ?
          1 : 0;
#else
  return 0;
#endif
}

void set_var_password::print(THD *thd, String *str)
{
  if (user->user.str != NULL && user->user.length > 0)
  {
    str->append(STRING_WITH_LEN("PASSWORD FOR "));
    append_identifier(thd, str, user->user.str, user->user.length);
    if (user->host.str != NULL && user->host.length > 0)
    {
      str->append(STRING_WITH_LEN("@"));
      append_identifier(thd, str, user->host.str, user->host.length);
    }
    str->append(STRING_WITH_LEN("="));
  }
  else
    str->append(STRING_WITH_LEN("PASSWORD FOR CURRENT_USER()="));
  str->append(STRING_WITH_LEN("<secret>"));
}

/*****************************************************************************
  Functions to handle SET NAMES and SET CHARACTER SET
*****************************************************************************/

int set_var_collation_client::check(THD *thd)
{
  /* Currently, UCS-2 cannot be used as a client character set */
  if (!is_supported_parser_charset(character_set_client))
  {
    my_error(ER_WRONG_VALUE_FOR_VAR, MYF(0), "character_set_client",
             character_set_client->csname);
    return 1;
  }
  return 0;
}

int set_var_collation_client::update(THD *thd)
{
  thd->variables.character_set_client= character_set_client;
  thd->variables.character_set_results= character_set_results;
  thd->variables.collation_connection= collation_connection;
  thd->update_charset();
  thd->protocol_text.init(thd);
  thd->protocol_binary.init(thd);
  return 0;
}

void set_var_collation_client::print(THD *thd, String *str)
{
  str->append((set_cs_flags & SET_CS_NAMES) ? "NAMES " : "CHARACTER SET ");
  if (set_cs_flags & SET_CS_DEFAULT)
    str->append("DEFAULT");
  else
  {
    str->append("'");
    str->append(character_set_client->csname);
    str->append("'");
    if (set_cs_flags & SET_CS_COLLATE)
    {
      str->append(" COLLATE '");
      str->append(collation_connection->name);
      str->append("'");
    }
  }
}<|MERGE_RESOLUTION|>--- conflicted
+++ resolved
@@ -452,7 +452,6 @@
 
 /**
   Constructs an array of system variables for display to the user.
-<<<<<<< HEAD
 
   @param thd       current thread
   @param sorted    If TRUE, the system variables should be sorted
@@ -464,25 +463,11 @@
     NULL        FAILURE
 */
 
-=======
-
-  @param thd       current thread
-  @param sorted    If TRUE, the system variables should be sorted
-  @param type      OPT_GLOBAL or OPT_SESSION for SHOW GLOBAL|SESSION VARIABLES
-
-  @retval
-    pointer     Array of SHOW_VAR elements for display
-  @retval
-    NULL        FAILURE
-*/
-
->>>>>>> 85f401c8
 SHOW_VAR* enumerate_sys_vars(THD *thd, bool sorted, enum enum_var_type type)
 {
   int count= system_variable_hash.records, i;
   int size= sizeof(SHOW_VAR) * (count + 1);
   SHOW_VAR *result= (SHOW_VAR*) thd->alloc(size);
-<<<<<<< HEAD
 
   if (result)
   {
@@ -530,55 +515,6 @@
     0           Unknown variable (error message is given)
 */
 
-=======
-
-  if (result)
-  {
-    SHOW_VAR *show= result;
-
-    for (i= 0; i < count; i++)
-    {
-      sys_var *var= (sys_var*) my_hash_element(&system_variable_hash, i);
-
-      // don't show session-only variables in SHOW GLOBAL VARIABLES
-      if (type == OPT_GLOBAL && var->check_type(type))
-        continue;
-
-      /* don't show non-visible variables */
-      if (var->not_visible())
-        continue;
-
-      show->name= var->name.str;
-      show->value= (char*) var;
-      show->type= SHOW_SYS;
-      show++;
-    }
-
-    /* sort into order */
-    if (sorted)
-      my_qsort(result, show-result, sizeof(SHOW_VAR),
-               (qsort_cmp) show_cmp);
-
-    /* make last element empty */
-    memset(show, 0, sizeof(SHOW_VAR));
-  }
-  return result;
-}
-
-/**
-  Find a user set-table variable.
-
-  @param str       Name of system variable to find
-  @param length    Length of variable.  zero means that we should use strlen()
-                   on the variable
-
-  @retval
-    pointer     pointer to variable definitions
-  @retval
-    0           Unknown variable (error message is given)
-*/
-
->>>>>>> 85f401c8
 sys_var *intern_find_sys_var(const char *str, uint length)
 {
   sys_var *var;
@@ -768,7 +704,6 @@
   */
   return (user_var_item->fix_fields(thd, (Item**) 0) ||
           user_var_item->check(0)) ? -1 : 0;
-<<<<<<< HEAD
 }
 
 
@@ -816,54 +751,6 @@
   Functions to handle SET PASSWORD
 *****************************************************************************/
 
-=======
-}
-
-
-/**
-  Check variable, but without assigning value (used by PS).
-
-  @param thd            thread handler
-
-  @retval
-    0   ok
-  @retval
-    1   ERROR, message sent (normally no variables was updated)
-  @retval
-    -1   ERROR, message not sent
-*/
-int set_var_user::light_check(THD *thd)
-{
-  /*
-    Item_func_set_user_var can't substitute something else on its place =>
-    0 can be passed as last argument (reference on item)
-  */
-  return (user_var_item->fix_fields(thd, (Item**) 0));
-}
-
-
-int set_var_user::update(THD *thd)
-{
-  if (user_var_item->update())
-  {
-    /* Give an error if it's not given already */
-    my_message(ER_SET_CONSTANTS_ONLY, ER(ER_SET_CONSTANTS_ONLY), MYF(0));
-    return -1;
-  }
-  return 0;
-}
-
-
-void set_var_user::print(THD *thd, String *str)
-{
-  user_var_item->print_assignment(str, QT_ORDINARY);
-}
-
-
-/*****************************************************************************
-  Functions to handle SET PASSWORD
-*****************************************************************************/
-
 /**
   Check the validity of the SET PASSWORD request
 
@@ -875,28 +762,14 @@
   @retval 0    failure
   @retval 1    success
 */
->>>>>>> 85f401c8
 int set_var_password::check(THD *thd)
 {
 #ifndef NO_EMBEDDED_ACCESS_CHECKS
   if (!user->host.str)
   {
     DBUG_ASSERT(thd->security_ctx->priv_host);
-<<<<<<< HEAD
-    if (*thd->security_ctx->priv_host != 0)
-    {
-      user->host.str= (char *) thd->security_ctx->priv_host;
-      user->host.length= strlen(thd->security_ctx->priv_host);
-    }
-    else
-    {
-      user->host.str= (char *)"%";
-      user->host.length= 1;
-    }
-=======
     user->host.str= (char *) thd->security_ctx->priv_host;
     user->host.length= strlen(thd->security_ctx->priv_host);
->>>>>>> 85f401c8
   }
   /*
     In case of anonymous user, user->user is set to empty string with length 0.
