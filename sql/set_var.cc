/* Copyright (c) 2002, 2011, Oracle and/or its affiliates. All rights reserved.

   This program is free software; you can redistribute it and/or modify
   it under the terms of the GNU General Public License as published by
   the Free Software Foundation; version 2 of the License.

   This program is distributed in the hope that it will be useful,
   but WITHOUT ANY WARRANTY; without even the implied warranty of
   MERCHANTABILITY or FITNESS FOR A PARTICULAR PURPOSE.  See the
   GNU General Public License for more details.

   You should have received a copy of the GNU General Public License
   along with this program; if not, write to the Free Software
   Foundation, Inc., 51 Franklin St, Fifth Floor, Boston, MA 02110-1301  USA */

/* variable declarations are in sys_vars.cc now !!! */

#include "my_global.h"                          /* NO_EMBEDDED_ACCESS_CHECKS */
#include "sql_class.h"                   // set_var.h: session_var_ptr
#include "set_var.h"
#include "sql_priv.h"
#include "unireg.h"
#include "mysqld.h"                             // lc_messages_dir
#include "sys_vars_shared.h"
#include "transaction.h"
#include "sql_locale.h"                         // my_locale_by_number,
                                                // my_locale_by_name
#include "strfunc.h"      // find_set_from_flags, find_set
#include "sql_parse.h"    // check_global_access
#include "sql_table.h"  // reassign_keycache_tables
#include "sql_time.h"   // date_time_format_copy,
                        // date_time_format_make
#include "derror.h"
#include "tztime.h"     // my_tz_find, my_tz_SYSTEM, struct Time_zone
#include "sql_acl.h"    // SUPER_ACL
#include "sql_select.h" // free_underlaid_joins
#include "sql_show.h"   // make_default_log_name, append_identifier
#include "sql_view.h"   // updatable_views_with_limit_typelib
#include "lock.h"                               // lock_global_read_lock,
                                                // make_global_read_lock_block_commit,
                                                // unlock_global_read_lock

static HASH system_variable_hash;
static PolyLock_mutex PLock_global_system_variables(&LOCK_global_system_variables);

/**
  Return variable name and length for hashing of variables.
*/

static uchar *get_sys_var_length(const sys_var *var, size_t *length,
                                 my_bool first)
{
  *length= var->name.length;
  return (uchar*) var->name.str;
}

sys_var_chain all_sys_vars = { NULL, NULL };

int sys_var_init()
{
  DBUG_ENTER("sys_var_init");

  /* Must be already initialized. */
  DBUG_ASSERT(system_charset_info != NULL);

  if (my_hash_init(&system_variable_hash, system_charset_info, 100, 0,
                   0, (my_hash_get_key) get_sys_var_length, 0, HASH_UNIQUE))
    goto error;

  if (mysql_add_sys_var_chain(all_sys_vars.first))
    goto error;

  DBUG_RETURN(0);

error:
  fprintf(stderr, "failed to initialize System variables");
  DBUG_RETURN(1);
}

int sys_var_add_options(std::vector<my_option> *long_options, int parse_flags)
{
  DBUG_ENTER("sys_var_add_options");

  for (sys_var *var=all_sys_vars.first; var; var= var->next)
  {
    if (var->register_option(long_options, parse_flags))
      goto error;
  }

  DBUG_RETURN(0);

error:
  fprintf(stderr, "failed to initialize System variables");
  DBUG_RETURN(1);
}

void sys_var_end()
{
  DBUG_ENTER("sys_var_end");

  my_hash_free(&system_variable_hash);

  for (sys_var *var=all_sys_vars.first; var; var= var->next)
    var->cleanup();

  DBUG_VOID_RETURN;
}

/**
  sys_var constructor

  @param chain     variables are linked into chain for mysql_add_sys_var_chain()
  @param name_arg  the name of the variable. Must be 0-terminated and exist
                   for the liftime of the sys_var object. @sa my_option::name
  @param comment   shown in mysqld --help, @sa my_option::comment
  @param flags_arg or'ed flag_enum values
  @param off       offset of the global variable value from the
                   &global_system_variables.
  @param getopt_id -1 for no command-line option, otherwise @sa my_option::id
  @param getopt_arg_type @sa my_option::arg_type
  @param show_val_type_arg what value_ptr() returns for sql_show.cc
  @param def_val   default value, @sa my_option::def_value
  @param lock      mutex or rw_lock that protects the global variable
                   *in addition* to LOCK_global_system_variables.
  @param binlog_status_enum @sa binlog_status_enum
  @param on_check_func a function to be called at the end of sys_var::check,
                   put your additional checks here
  @param on_update_func a function to be called at the end of sys_var::update,
                   any post-update activity should happen here
<<<<<<< HEAD
  @param substitute if not 0 - what one should use instead when this
                   deprecated variable
=======
  @param substitute If non-NULL, this variable is deprecated and the
  string describes what one should use instead. If an empty string,
  the variable is deprecated but no replacement is offered.
>>>>>>> 905e4584
  @param parse_flag either PARSE_EARLY or PARSE_NORMAL
*/
sys_var::sys_var(sys_var_chain *chain, const char *name_arg,
                 const char *comment, int flags_arg, ptrdiff_t off,
                 int getopt_id, enum get_opt_arg_type getopt_arg_type,
                 SHOW_TYPE show_val_type_arg, longlong def_val,
                 PolyLock *lock, enum binlog_status_enum binlog_status_arg,
                 on_check_function on_check_func,
                 on_update_function on_update_func,
                 const char *substitute, int parse_flag) :
  next(0),
  binlog_status(binlog_status_arg),
  flags(flags_arg), m_parse_flag(parse_flag), show_val_type(show_val_type_arg),
  guard(lock), offset(off), on_check(on_check_func), on_update(on_update_func),
  deprecation_substitute(substitute),
  is_os_charset(FALSE)
{
  /*
    There is a limitation in handle_options() related to short options:
    - either all short options should be declared when parsing in multiple stages,
    - or none should be declared.
    Because a lot of short options are used in the normal parsing phase
    for mysqld, we enforce here that no short option is present
    in the first (PARSE_EARLY) stage.
    See handle_options() for details.
  */
  DBUG_ASSERT(parse_flag == PARSE_NORMAL || getopt_id <= 0 || getopt_id >= 255);

  name.str= name_arg;     // ER_NO_DEFAULT relies on 0-termination of name_arg
  name.length= strlen(name_arg);                // and so does this.
  DBUG_ASSERT(name.length <= NAME_CHAR_LEN);

  memset(&option, 0, sizeof(option));
  option.name= name_arg;
  option.id= getopt_id;
  option.comment= comment;
  option.arg_type= getopt_arg_type;
  option.value= (uchar **)global_var_ptr();
  option.def_value= def_val;

<<<<<<< HEAD
  deprecation_substitute= substitute;

=======
>>>>>>> 905e4584
  if (chain->last)
    chain->last->next= this;
  else
    chain->first= this;
  chain->last= this;
}

bool sys_var::update(THD *thd, set_var *var)
{
  enum_var_type type= var->type;
  if (type == OPT_GLOBAL || scope() == GLOBAL)
  {
    /*
      Yes, both locks need to be taken before an update, just as
      both are taken to get a value. If we'll take only 'guard' here,
      then value_ptr() for strings won't be safe in SHOW VARIABLES anymore,
      to make it safe we'll need value_ptr_unlock().
    */
    AutoWLock lock1(&PLock_global_system_variables);
    AutoWLock lock2(guard);
    return global_update(thd, var) ||
      (on_update && on_update(this, thd, OPT_GLOBAL));
  }
  else
    return session_update(thd, var) ||
      (on_update && on_update(this, thd, OPT_SESSION));
}

uchar *sys_var::session_value_ptr(THD *thd, LEX_STRING *base)
{
  return session_var_ptr(thd);
}

uchar *sys_var::global_value_ptr(THD *thd, LEX_STRING *base)
{
  return global_var_ptr();
}

bool sys_var::check(THD *thd, set_var *var)
{
  do_deprecated_warning(thd);
  if ((var->value && do_check(thd, var))
      || (on_check && on_check(this, thd, var)))
  {
    if (!thd->is_error())
    {
      char buff[STRING_BUFFER_USUAL_SIZE];
      String str(buff, sizeof(buff), system_charset_info), *res;

      if (!var->value)
      {
        str.set(STRING_WITH_LEN("DEFAULT"), &my_charset_latin1);
        res= &str;
      }
      else if (!(res=var->value->val_str(&str)))
      {
        str.set(STRING_WITH_LEN("NULL"), &my_charset_latin1);
        res= &str;
      }
      ErrConvString err(res);
      my_error(ER_WRONG_VALUE_FOR_VAR, MYF(0), name.str, err.ptr());
    }
    return true;
  }
  return false;
}

uchar *sys_var::value_ptr(THD *thd, enum_var_type type, LEX_STRING *base)
{
  if (type == OPT_GLOBAL || scope() == GLOBAL)
  {
    mysql_mutex_assert_owner(&LOCK_global_system_variables);
    AutoRLock lock(guard);
    return global_value_ptr(thd, base);
  }
  else
    return session_value_ptr(thd, base);
}

bool sys_var::set_default(THD *thd, enum_var_type type)
{
  LEX_STRING empty={0,0};
  set_var var(type, 0, &empty, 0);

  if (type == OPT_GLOBAL || scope() == GLOBAL)
    global_save_default(thd, &var);
  else
    session_save_default(thd, &var);

  return check(thd, &var) || update(thd, &var);
}

void sys_var::do_deprecated_warning(THD *thd)
{
<<<<<<< HEAD
  if (deprecation_substitute)
=======
  if (deprecation_substitute != NULL)
>>>>>>> 905e4584
  {
    char buf1[NAME_CHAR_LEN + 3];
    strxnmov(buf1, sizeof(buf1)-1, "@@", name.str, 0);

    /* 
       if deprecation_substitute is an empty string,
       there is no replacement for the syntax
    */
<<<<<<< HEAD
    uint errmsg= deprecation_substitute[0]
                        ? ER_WARN_DEPRECATED_SYNTAX
                        : ER_WARN_DEPRECATED_SYNTAX_NO_REPLACEMENT;
=======
    uint errmsg= deprecation_substitute[0] == '\0'
      ? ER_WARN_DEPRECATED_SYNTAX_NO_REPLACEMENT
      : ER_WARN_DEPRECATED_SYNTAX;
>>>>>>> 905e4584
    if (thd)
      push_warning_printf(thd, Sql_condition::WARN_LEVEL_WARN,
                          ER_WARN_DEPRECATED_SYNTAX, ER(errmsg),
                          buf1, deprecation_substitute);
    else
<<<<<<< HEAD
      sql_print_warning(ER_DEFAULT(errmsg), buf1, 
                        deprecation_substitute);
=======
      sql_print_warning(ER_DEFAULT(errmsg), buf1, deprecation_substitute);
>>>>>>> 905e4584
  }
}

/**
  Throw warning (error in STRICT mode) if value for variable needed bounding.
  Plug-in interface also uses this.

  @param thd         thread handle
  @param name        variable's name
  @param fixed       did we have to correct the value? (throw warn/err if so)
  @param is_unsigned is value's type unsigned?
  @param v           variable's value

  @retval         true on error, false otherwise (warning or ok)
 */
bool throw_bounds_warning(THD *thd, const char *name,
                          bool fixed, bool is_unsigned, longlong v)
{
  if (fixed)
  {
    char buf[22];

    if (is_unsigned)
      ullstr((ulonglong) v, buf);
    else
      llstr(v, buf);

    if (thd->variables.sql_mode & MODE_STRICT_ALL_TABLES)
    {
      my_error(ER_WRONG_VALUE_FOR_VAR, MYF(0), name, buf);
      return true;
    }
    push_warning_printf(thd, Sql_condition::WARN_LEVEL_WARN,
                        ER_TRUNCATED_WRONG_VALUE,
                        ER(ER_TRUNCATED_WRONG_VALUE), name, buf);
  }
  return false;
}

bool throw_bounds_warning(THD *thd, const char *name, bool fixed, double v)
{
  if (fixed)
  {
    char buf[64];

    my_gcvt(v, MY_GCVT_ARG_DOUBLE, sizeof(buf) - 1, buf, NULL);

    if (thd->variables.sql_mode & MODE_STRICT_ALL_TABLES)
    {
      my_error(ER_WRONG_VALUE_FOR_VAR, MYF(0), name, buf);
      return true;
    }
    push_warning_printf(thd, Sql_condition::WARN_LEVEL_WARN,
                        ER_TRUNCATED_WRONG_VALUE,
                        ER(ER_TRUNCATED_WRONG_VALUE), name, buf);
  }
  return false;
}

const CHARSET_INFO *sys_var::charset(THD *thd)
{
  return is_os_charset ? thd->variables.character_set_filesystem :
    system_charset_info;
}

typedef struct old_names_map_st
{
  const char *old_name;
  const char *new_name;
} my_old_conv;

static my_old_conv old_conv[]=
{
  {     "cp1251_koi8"           ,       "cp1251"        },
  {     "cp1250_latin2"         ,       "cp1250"        },
  {     "kam_latin2"            ,       "keybcs2"       },
  {     "mac_latin2"            ,       "MacRoman"      },
  {     "macce_latin2"          ,       "MacCE"         },
  {     "pc2_latin2"            ,       "pclatin2"      },
  {     "vga_latin2"            ,       "pclatin1"      },
  {     "koi8_cp1251"           ,       "koi8r"         },
  {     "win1251ukr_koi8_ukr"   ,       "win1251ukr"    },
  {     "koi8_ukr_win1251ukr"   ,       "koi8u"         },
  {     NULL                    ,       NULL            }
};

const CHARSET_INFO *get_old_charset_by_name(const char *name)
{
  my_old_conv *conv;

  for (conv= old_conv; conv->old_name; conv++)
  {
    if (!my_strcasecmp(&my_charset_latin1, name, conv->old_name))
      return get_charset_by_csname(conv->new_name, MY_CS_PRIMARY, MYF(0));
  }
  return NULL;
}

/****************************************************************************
  Main handling of variables:
  - Initialisation
  - Searching during parsing
  - Update loop
****************************************************************************/

/**
  Add variables to the dynamic hash of system variables

  @param first       Pointer to first system variable to add

  @retval
    0           SUCCESS
  @retval
    otherwise   FAILURE
*/


int mysql_add_sys_var_chain(sys_var *first)
{
  sys_var *var;

  /* A write lock should be held on LOCK_system_variables_hash */

  for (var= first; var; var= var->next)
  {
    /* this fails if there is a conflicting variable name. see HASH_UNIQUE */
    if (my_hash_insert(&system_variable_hash, (uchar*) var))
    {
      fprintf(stderr, "*** duplicate variable name '%s' ?\n", var->name.str);
      goto error;
    }
  }
  return 0;

error:
  for (; first != var; first= first->next)
    my_hash_delete(&system_variable_hash, (uchar*) first);
  return 1;
}


/*
  Remove variables to the dynamic hash of system variables

  SYNOPSIS
    mysql_del_sys_var_chain()
    first       Pointer to first system variable to remove

  RETURN VALUES
    0           SUCCESS
    otherwise   FAILURE
*/

int mysql_del_sys_var_chain(sys_var *first)
{
  int result= 0;

  /* A write lock should be held on LOCK_system_variables_hash */

  for (sys_var *var= first; var; var= var->next)
    result|= my_hash_delete(&system_variable_hash, (uchar*) var);

  return result;
}


static int show_cmp(SHOW_VAR *a, SHOW_VAR *b)
{
  return strcmp(a->name, b->name);
}


/**
  Constructs an array of system variables for display to the user.

  @param thd       current thread
  @param sorted    If TRUE, the system variables should be sorted
  @param type      OPT_GLOBAL or OPT_SESSION for SHOW GLOBAL|SESSION VARIABLES

  @retval
    pointer     Array of SHOW_VAR elements for display
  @retval
    NULL        FAILURE
*/

SHOW_VAR* enumerate_sys_vars(THD *thd, bool sorted, enum enum_var_type type)
{
  int count= system_variable_hash.records, i;
  int size= sizeof(SHOW_VAR) * (count + 1);
  SHOW_VAR *result= (SHOW_VAR*) thd->alloc(size);

  if (result)
  {
    SHOW_VAR *show= result;

    for (i= 0; i < count; i++)
    {
      sys_var *var= (sys_var*) my_hash_element(&system_variable_hash, i);

      // don't show session-only variables in SHOW GLOBAL VARIABLES
      if (type == OPT_GLOBAL && var->check_type(type))
        continue;

      /* don't show non-visible variables */
      if (var->not_visible())
        continue;

      show->name= var->name.str;
      show->value= (char*) var;
      show->type= SHOW_SYS;
      show++;
    }

    /* sort into order */
    if (sorted)
      my_qsort(result, show-result, sizeof(SHOW_VAR),
               (qsort_cmp) show_cmp);

    /* make last element empty */
    memset(show, 0, sizeof(SHOW_VAR));
  }
  return result;
}

/**
  Find a user set-table variable.

  @param str       Name of system variable to find
  @param length    Length of variable.  zero means that we should use strlen()
                   on the variable

  @retval
    pointer     pointer to variable definitions
  @retval
    0           Unknown variable (error message is given)
*/

sys_var *intern_find_sys_var(const char *str, uint length)
{
  sys_var *var;

  /*
    This function is only called from the sql_plugin.cc.
    A lock on LOCK_system_variable_hash should be held
  */
  var= (sys_var*) my_hash_search(&system_variable_hash,
                              (uchar*) str, length ? length : strlen(str));

  /* Don't show non-visible variables. */
  if (var && var->not_visible())
    return NULL;

  return var;
}


/**
  Execute update of all variables.

  First run a check of all variables that all updates will go ok.
  If yes, then execute all updates, returning an error if any one failed.

  This should ensure that in all normal cases none all or variables are
  updated.

  @param THD            Thread id
  @param var_list       List of variables to update

  @retval
    0   ok
  @retval
    1   ERROR, message sent (normally no variables was updated)
  @retval
    -1  ERROR, message not sent
*/

int sql_set_variables(THD *thd, List<set_var_base> *var_list)
{
  int error;
  List_iterator_fast<set_var_base> it(*var_list);
  DBUG_ENTER("sql_set_variables");

  set_var_base *var;
  while ((var=it++))
  {
    if ((error= var->check(thd)))
      goto err;
  }
  if (!(error= test(thd->is_error())))
  {
    it.rewind();
    while ((var= it++))
      error|= var->update(thd);         // Returns 0, -1 or 1
  }

err:
  free_underlaid_joins(thd, &thd->lex->select_lex);
  DBUG_RETURN(error);
}

/*****************************************************************************
  Functions to handle SET mysql_internal_variable=const_expr
*****************************************************************************/

/**
  Verify that the supplied value is correct.

  @param thd Thread handler

  @return status code
   @retval -1 Failure
   @retval 0 Success
 */

int set_var::check(THD *thd)
{
  if (var->is_readonly())
  {
    my_error(ER_INCORRECT_GLOBAL_LOCAL_VAR, MYF(0), var->name.str, "read only");
    return -1;
  }
  if (var->check_type(type))
  {
    int err= type == OPT_GLOBAL ? ER_LOCAL_VARIABLE : ER_GLOBAL_VARIABLE;
    my_error(err, MYF(0), var->name.str);
    return -1;
  }
  if ((type == OPT_GLOBAL && check_global_access(thd, SUPER_ACL)))
    return 1;
  /* value is a NULL pointer if we are using SET ... = DEFAULT */
  if (!value)
    return 0;

  if ((!value->fixed &&
       value->fix_fields(thd, &value)) || value->check_cols(1))
    return -1;
  if (var->check_update_type(value->result_type()))
  {
    my_error(ER_WRONG_TYPE_FOR_VAR, MYF(0), var->name.str);
    return -1;
  }
  return var->check(thd, this) ? -1 : 0;
}


/**
  Check variable, but without assigning value (used by PS).

  @param thd            thread handler

  @retval
    0   ok
  @retval
    1   ERROR, message sent (normally no variables was updated)
  @retval
    -1   ERROR, message not sent
*/
int set_var::light_check(THD *thd)
{
  if (var->check_type(type))
  {
    int err= type == OPT_GLOBAL ? ER_LOCAL_VARIABLE : ER_GLOBAL_VARIABLE;
    my_error(err, MYF(0), var->name);
    return -1;
  }
  if (type == OPT_GLOBAL && check_global_access(thd, SUPER_ACL))
    return 1;

  if (value && ((!value->fixed && value->fix_fields(thd, &value)) ||
                value->check_cols(1)))
    return -1;
  return 0;
}

/**
  Update variable

  @param   thd    thread handler
  @returns 0|1    ok or ERROR

  @note ERROR can be only due to abnormal operations involving
  the server's execution evironment such as
  out of memory, hard disk failure or the computer blows up.
  Consider set_var::check() method if there is a need to return
  an error due to logics.
*/
int set_var::update(THD *thd)
{
  return value ? var->update(thd, this) : var->set_default(thd, type);
}

/**
  Self-print assignment

  @param   str    string buffer to append the partial assignment to
*/
void set_var::print(THD *thd, String *str)
{
  str->append(type == OPT_GLOBAL ? "GLOBAL " : "SESSION ");
  if (base.length)
  {
    str->append(base.str, base.length);
    str->append(STRING_WITH_LEN("."));
  }
  str->append(var->name.str,var->name.length);
  str->append(STRING_WITH_LEN("="));
  if (value)
    value->print(str, QT_ORDINARY);
  else
    str->append(STRING_WITH_LEN("DEFAULT"));
}


/*****************************************************************************
  Functions to handle SET @user_variable=const_expr
*****************************************************************************/

int set_var_user::check(THD *thd)
{
  /*
    Item_func_set_user_var can't substitute something else on its place =>
    0 can be passed as last argument (reference on item)
  */
  return (user_var_item->fix_fields(thd, (Item**) 0) ||
          user_var_item->check(0)) ? -1 : 0;
}


/**
  Check variable, but without assigning value (used by PS).

  @param thd            thread handler

  @retval
    0   ok
  @retval
    1   ERROR, message sent (normally no variables was updated)
  @retval
    -1   ERROR, message not sent
*/
int set_var_user::light_check(THD *thd)
{
  /*
    Item_func_set_user_var can't substitute something else on its place =>
    0 can be passed as last argument (reference on item)
  */
  return (user_var_item->fix_fields(thd, (Item**) 0));
}


int set_var_user::update(THD *thd)
{
  if (user_var_item->update())
  {
    /* Give an error if it's not given already */
    my_message(ER_SET_CONSTANTS_ONLY, ER(ER_SET_CONSTANTS_ONLY), MYF(0));
    return -1;
  }
  return 0;
}


void set_var_user::print(THD *thd, String *str)
{
  user_var_item->print_assignment(str, QT_ORDINARY);
}


/*****************************************************************************
  Functions to handle SET PASSWORD
*****************************************************************************/

int set_var_password::check(THD *thd)
{
#ifndef NO_EMBEDDED_ACCESS_CHECKS
  if (!user->host.str)
  {
    DBUG_ASSERT(thd->security_ctx->priv_host);
    if (*thd->security_ctx->priv_host != 0)
    {
      user->host.str= (char *) thd->security_ctx->priv_host;
      user->host.length= strlen(thd->security_ctx->priv_host);
    }
    else
    {
      user->host.str= (char *)"%";
      user->host.length= 1;
    }
  }
  if (user->user.length == 0)
  {
    DBUG_ASSERT(thd->security_ctx->user);
    user->user.str= (char *) thd->security_ctx->user;
    user->user.length= strlen(thd->security_ctx->user);
  }
  /* Returns 1 as the function sends error to client */
  return check_change_password(thd, user->host.str, user->user.str,
                               password, strlen(password)) ? 1 : 0;
#else
  return 0;
#endif
}

int set_var_password::update(THD *thd)
{
#ifndef NO_EMBEDDED_ACCESS_CHECKS
  /* Returns 1 as the function sends error to client */
  return change_password(thd, user->host.str, user->user.str, password) ?
          1 : 0;
#else
  return 0;
#endif
}

void set_var_password::print(THD *thd, String *str)
{
  if (user->user.str != NULL && user->user.length > 0)
  {
    str->append(STRING_WITH_LEN("PASSWORD FOR "));
    append_identifier(thd, str, user->user.str, user->user.length);
    if (user->host.str != NULL && user->host.length > 0)
    {
      str->append(STRING_WITH_LEN("@"));
      append_identifier(thd, str, user->host.str, user->host.length);
    }
    str->append(STRING_WITH_LEN("="));
  }
  else
    str->append(STRING_WITH_LEN("PASSWORD FOR CURRENT_USER()="));
  str->append(STRING_WITH_LEN("<secret>"));
}

/*****************************************************************************
  Functions to handle SET NAMES and SET CHARACTER SET
*****************************************************************************/

int set_var_collation_client::check(THD *thd)
{
  /* Currently, UCS-2 cannot be used as a client character set */
  if (!is_supported_parser_charset(character_set_client))
  {
    my_error(ER_WRONG_VALUE_FOR_VAR, MYF(0), "character_set_client",
             character_set_client->csname);
    return 1;
  }
  return 0;
}

int set_var_collation_client::update(THD *thd)
{
  thd->variables.character_set_client= character_set_client;
  thd->variables.character_set_results= character_set_results;
  thd->variables.collation_connection= collation_connection;
  thd->update_charset();
  thd->protocol_text.init(thd);
  thd->protocol_binary.init(thd);
  return 0;
}

void set_var_collation_client::print(THD *thd, String *str)
{
  str->append((set_cs_flags & SET_CS_NAMES) ? "NAMES " : "CHARACTER SET ");
  if (set_cs_flags & SET_CS_DEFAULT)
    str->append("DEFAULT");
  else
  {
    str->append("'");
    str->append(character_set_client->csname);
    str->append("'");
    if (set_cs_flags & SET_CS_COLLATE)
    {
      str->append(" COLLATE '");
      str->append(collation_connection->name);
      str->append("'");
    }
  }
}<|MERGE_RESOLUTION|>--- conflicted
+++ resolved
@@ -127,14 +127,9 @@
                    put your additional checks here
   @param on_update_func a function to be called at the end of sys_var::update,
                    any post-update activity should happen here
-<<<<<<< HEAD
-  @param substitute if not 0 - what one should use instead when this
-                   deprecated variable
-=======
   @param substitute If non-NULL, this variable is deprecated and the
   string describes what one should use instead. If an empty string,
   the variable is deprecated but no replacement is offered.
->>>>>>> 905e4584
   @param parse_flag either PARSE_EARLY or PARSE_NORMAL
 */
 sys_var::sys_var(sys_var_chain *chain, const char *name_arg,
@@ -175,11 +170,6 @@
   option.value= (uchar **)global_var_ptr();
   option.def_value= def_val;
 
-<<<<<<< HEAD
-  deprecation_substitute= substitute;
-
-=======
->>>>>>> 905e4584
   if (chain->last)
     chain->last->next= this;
   else
@@ -274,11 +264,7 @@
 
 void sys_var::do_deprecated_warning(THD *thd)
 {
-<<<<<<< HEAD
-  if (deprecation_substitute)
-=======
   if (deprecation_substitute != NULL)
->>>>>>> 905e4584
   {
     char buf1[NAME_CHAR_LEN + 3];
     strxnmov(buf1, sizeof(buf1)-1, "@@", name.str, 0);
@@ -287,26 +273,15 @@
        if deprecation_substitute is an empty string,
        there is no replacement for the syntax
     */
-<<<<<<< HEAD
-    uint errmsg= deprecation_substitute[0]
-                        ? ER_WARN_DEPRECATED_SYNTAX
-                        : ER_WARN_DEPRECATED_SYNTAX_NO_REPLACEMENT;
-=======
     uint errmsg= deprecation_substitute[0] == '\0'
       ? ER_WARN_DEPRECATED_SYNTAX_NO_REPLACEMENT
       : ER_WARN_DEPRECATED_SYNTAX;
->>>>>>> 905e4584
     if (thd)
       push_warning_printf(thd, Sql_condition::WARN_LEVEL_WARN,
                           ER_WARN_DEPRECATED_SYNTAX, ER(errmsg),
                           buf1, deprecation_substitute);
     else
-<<<<<<< HEAD
-      sql_print_warning(ER_DEFAULT(errmsg), buf1, 
-                        deprecation_substitute);
-=======
       sql_print_warning(ER_DEFAULT(errmsg), buf1, deprecation_substitute);
->>>>>>> 905e4584
   }
 }
 
