--- conflicted
+++ resolved
@@ -37,7 +37,6 @@
 #define REPL_CLIENT_ACL	(1L << 20)
 #define CREATE_VIEW_ACL	(1L << 21)
 #define SHOW_VIEW_ACL	(1L << 22)
-<<<<<<< HEAD
 #define CREATE_PROC_ACL	(1L << 23)
 #define ALTER_PROC_ACL  (1L << 24)
 /*
@@ -46,18 +45,11 @@
   in sql_show.cc when adding new privileges!
 */
 
-=======
->>>>>>> cc8def73
-
 #define DB_ACLS \
 (UPDATE_ACL | SELECT_ACL | INSERT_ACL | DELETE_ACL | CREATE_ACL | DROP_ACL | \
  GRANT_ACL | REFERENCES_ACL | INDEX_ACL | ALTER_ACL | CREATE_TMP_ACL | \
-<<<<<<< HEAD
  LOCK_TABLES_ACL | EXECUTE_ACL | CREATE_VIEW_ACL | SHOW_VIEW_ACL | \
  CREATE_PROC_ACL | ALTER_PROC_ACL)
-=======
- LOCK_TABLES_ACL | CREATE_VIEW_ACL | SHOW_VIEW_ACL)
->>>>>>> cc8def73
 
 #define TABLE_ACLS \
 (SELECT_ACL | INSERT_ACL | UPDATE_ACL | DELETE_ACL | CREATE_ACL | DROP_ACL | \
@@ -75,12 +67,8 @@
  RELOAD_ACL | SHUTDOWN_ACL | PROCESS_ACL | FILE_ACL | GRANT_ACL | \
  REFERENCES_ACL | INDEX_ACL | ALTER_ACL | SHOW_DB_ACL | SUPER_ACL | \
  CREATE_TMP_ACL | LOCK_TABLES_ACL | REPL_SLAVE_ACL | REPL_CLIENT_ACL | \
-<<<<<<< HEAD
  EXECUTE_ACL | CREATE_VIEW_ACL | SHOW_VIEW_ACL | CREATE_PROC_ACL | \
  ALTER_PROC_ACL )
-=======
- EXECUTE_ACL | CREATE_VIEW_ACL | SHOW_VIEW_ACL)
->>>>>>> cc8def73
 
 #define EXTRA_ACL	(1L << 29)
 #define NO_ACCESS	(1L << 30)
@@ -94,32 +82,21 @@
 */
 
 /* Continius bit-segments that needs to be shifted */
-<<<<<<< HEAD
 #define DB_REL1 ((1L << 6) | (1L << 7) | (1L << 8) | (1L << 9))
 #define DB_REL2 ((1L << 10) | (1L << 11))
 #define DB_REL3 ((1L << 12) | (1L << 13) | (1L << 14) | (1L << 15))
 #define DB_REL4 ((1L << 16))
-=======
-#define DB_REL1 (RELOAD_ACL | SHUTDOWN_ACL | PROCESS_ACL | FILE_ACL)
-#define DB_REL2 (GRANT_ACL | REFERENCES_ACL)
-#define DB_REL3 (INDEX_ACL | ALTER_ACL)
->>>>>>> cc8def73
 
 /* Privileges that needs to be reallocated (in continous chunks) */
 #define DB_CHUNK1 (GRANT_ACL | REFERENCES_ACL | INDEX_ACL | ALTER_ACL)
 #define DB_CHUNK2 (CREATE_TMP_ACL | LOCK_TABLES_ACL)
-<<<<<<< HEAD
 #define DB_CHUNK3 (CREATE_VIEW_ACL | SHOW_VIEW_ACL | \
 		   CREATE_PROC_ACL | ALTER_PROC_ACL )
 #define DB_CHUNK4 (EXECUTE_ACL)
-=======
-#define DB_CHUNK3 (CREATE_VIEW_ACL | SHOW_VIEW_ACL)
->>>>>>> cc8def73
 
 #define fix_rights_for_db(A) (((A) & 63) | \
 			      (((A) & DB_REL1) << 4) | \
 			      (((A) & DB_REL2) << 6) | \
-<<<<<<< HEAD
 			      (((A) & DB_REL3) << 9) | \
 			      (((A) & DB_REL4) << 2))
 #define get_rights_for_db(A) (((A) & 63) | \
@@ -127,13 +104,6 @@
 			      (((A) & DB_CHUNK2) >> 6) | \
 			      (((A) & DB_CHUNK3) >> 9) | \
 			      (((A) & DB_CHUNK4) >> 2))
-=======
-			      (((A) & DB_REL3) << 9))
-#define get_rights_for_db(A) (((A) & 63) | \
-			      (((A) & DB_CHUNK1) >> 4) | \
-			      (((A) & DB_CHUNK2) >> 6) | \
-			      (((A) & DB_CHUNK3) >> 9))
->>>>>>> cc8def73
 #define fix_rights_for_table(A) (((A) & 63) | (((A) & ~63) << 4))
 #define get_rights_for_table(A) (((A) & 63) | (((A) & ~63) >> 4))
 #define fix_rights_for_column(A) (((A) & 7) | (((A) & ~7) << 8))
