--- conflicted
+++ resolved
@@ -5411,20 +5411,12 @@
   if (thd->mdl_context.acquire_locks(&mdl_requests, lock_wait_timeout))
     return true;
 
-
-  /*
-<<<<<<< HEAD
+  /*
    Now when we have protection against concurrent change of read_only
-   option we can safely re-check its value.
+   option we can safely re-check its value. Skip the check for
+   FLUSH TABLES ... WITH READ LOCK and FLUSH TABLES ... FOR EXPORT
+   as they are not supposed to be affected by read_only modes.
  */
-=======
-    Now when we have protection against concurrent change of read_only
-    option we can safely re-check its value.
-    Skip the check for FLUSH TABLES ... WITH READ LOCK and
-    FLUSH TABLES ... FOR EXPORT as they are not supposed to be affected
-    by read_only modes.
-  */
->>>>>>> 0405ebee
   if (need_global_read_lock_protection &&
       !(flags & MYSQL_OPEN_SKIP_SCOPED_MDL_LOCK) &&
       !(flags & MYSQL_LOCK_IGNORE_GLOBAL_READ_ONLY) &&
