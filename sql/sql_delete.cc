--- conflicted
+++ resolved
@@ -47,13 +47,7 @@
   end of dispatch_command().
 */
 
-<<<<<<< HEAD
-bool mysql_delete(THD *thd, TABLE_LIST *table_list, Item *conds,
-                  SQL_I_List<ORDER> *order_list, ha_rows limit,
-                  ulonglong options)
-=======
 bool mysql_delete(THD *thd, ha_rows limit, ulonglong options)
->>>>>>> a9800d0d
 {
   myf           error_flags= MYF(0);            /**< Flag for fatal errors */
   bool          will_batch;
@@ -71,17 +65,10 @@
   bool          need_sort= false;
   bool          err= true;
 
-<<<<<<< HEAD
-  ORDER *order= (ORDER *) ((order_list && order_list->elements) ?
-                           order_list->first : NULL);
-  uint usable_index= MAX_KEY;
-  SELECT_LEX   *select_lex= thd->lex->select_lex;
-=======
   uint usable_index= MAX_KEY;
   SELECT_LEX *select_lex= thd->lex->select_lex;
   TABLE_LIST *const table_list= select_lex->get_table_list();
   ORDER *order= select_lex->order_list.first;
->>>>>>> a9800d0d
   THD::killed_state killed_status= THD::NOT_KILLED;
   THD::enum_binlog_query_type query_type= THD::ROW_QUERY_TYPE;
   DBUG_ENTER("mysql_delete");
@@ -108,15 +95,11 @@
 
   table->map= 1;
 
-<<<<<<< HEAD
-  if (mysql_prepare_delete(thd, table_list, delete_table_ref, &conds))
-=======
   if (mysql_prepare_delete(thd, delete_table_ref))
     DBUG_RETURN(TRUE);
 
   Item *conds;
   if (select_lex->get_optimizable_conditions(thd, &conds, NULL))
->>>>>>> a9800d0d
     DBUG_RETURN(TRUE);
 
   /* check ORDER BY even if it can be ignored */
@@ -377,7 +360,6 @@
                            select, usable_index, limit, false, need_sort,
                            false, rows);
     DEBUG_SYNC(thd, "planned_single_delete");
-<<<<<<< HEAD
 
     if (thd->lex->describe)
     {
@@ -389,19 +371,6 @@
     if (options & OPTION_QUICK)
       (void) table->file->extra(HA_EXTRA_QUICK);
 
-=======
-
-    if (thd->lex->describe)
-    {
-      err= explain_single_table_modification(thd, &plan,
-                                             thd->lex->select_lex);
-      goto exit_without_my_ok;
-    }
-
-    if (options & OPTION_QUICK)
-      (void) table->file->extra(HA_EXTRA_QUICK);
-
->>>>>>> a9800d0d
     if (need_sort)
     {
       ha_rows examined_rows;
@@ -479,11 +448,8 @@
         select && select->quick && select->quick->index != MAX_KEY)
       read_removal= table->check_read_removal(select->quick->index);
 
-<<<<<<< HEAD
-=======
     const bool save_abort_on_warning= thd->abort_on_warning;
     thd->abort_on_warning= thd->is_strict_mode();
->>>>>>> a9800d0d
     while (!(error=info.read_record(&info)) && !thd->killed &&
            ! thd->is_error())
     {
@@ -543,11 +509,8 @@
       else
         break;
     }
-<<<<<<< HEAD
-=======
     thd->abort_on_warning= save_abort_on_warning;
 
->>>>>>> a9800d0d
     killed_status= thd->killed;
     if (killed_status != THD::NOT_KILLED || thd->is_error())
       error= 1;					// Aborted
@@ -624,12 +587,8 @@
   }
   DBUG_ASSERT(transactional_table ||
               !deleted ||
-<<<<<<< HEAD
-              thd->transaction.stmt.cannot_safely_rollback());
-=======
               thd->get_transaction()->cannot_safely_rollback(
                   Transaction_ctx::STMT));
->>>>>>> a9800d0d
   free_underlaid_joins(thd, select_lex);
   if (error < 0 ||
       (thd->lex->ignore && !thd->is_error() && !thd->is_fatal_error))
@@ -651,32 +610,18 @@
   Prepare items in DELETE statement
 
   @param thd        - thread handler
-<<<<<<< HEAD
-  @param table_list - global/local table list
   @param delete_table_ref - The base table to be deleted from
-  @param conds      - conditions
-=======
-  @param delete_table_ref - The base table to be deleted from
->>>>>>> a9800d0d
 
   @return false if success, true if error
 */
 
-<<<<<<< HEAD
-bool mysql_prepare_delete(THD *thd, TABLE_LIST *table_list,
-                          const TABLE_LIST *delete_table_ref, Item **conds)
-=======
 bool mysql_prepare_delete(THD *thd, const TABLE_LIST *delete_table_ref)
->>>>>>> a9800d0d
 {
   DBUG_ENTER("mysql_prepare_delete");
 
   List<Item> all_fields;
   SELECT_LEX *const select_lex= thd->lex->select_lex;
-<<<<<<< HEAD
-=======
   TABLE_LIST *const table_list= select_lex->get_table_list();
->>>>>>> a9800d0d
 
   thd->lex->allow_sum_func= 0;
   if (setup_tables_and_check_access(thd, &select_lex->context,
@@ -685,11 +630,7 @@
                                     &select_lex->leaf_tables, false,
                                     DELETE_ACL, SELECT_ACL))
     DBUG_RETURN(true);
-<<<<<<< HEAD
-  if (setup_conds(thd, table_list, select_lex->leaf_tables, conds))
-=======
   if (select_lex->setup_conds(thd))
->>>>>>> a9800d0d
     DBUG_RETURN(true);
   if (setup_ftfuncs(select_lex))
     DBUG_RETURN(true);                       /* purecov: inspected */
@@ -711,12 +652,7 @@
     fix_inner_refs(thd, all_fields, select_lex, select_lex->ref_pointer_array))
     DBUG_RETURN(true);                       /* purecov: inspected */
 
-<<<<<<< HEAD
-  Item *fake_conds= NULL;
-  select_lex->fix_prepare_information(thd, conds, &fake_conds);
-=======
   select_lex->fix_prepare_information(thd);
->>>>>>> a9800d0d
 
   DBUG_RETURN(false);
 }
@@ -841,8 +777,6 @@
   DBUG_ENTER("multi_delete::prepare");
   unit= u;
   do_delete= true;
-<<<<<<< HEAD
-=======
   /* Don't use KEYREAD optimization on this table */
   for (TABLE_LIST *walk= delete_tables; walk; walk= walk->next_local)
     if (walk->correspondent_table)
@@ -850,7 +784,6 @@
       TABLE_LIST *ref= walk->correspondent_table->updatable_base_table();
       ref->table->no_keyread= true;
     }
->>>>>>> a9800d0d
   THD_STAGE_INFO(thd, stage_deleting_from_main_table);
   DBUG_RETURN(0);
 }
@@ -866,7 +799,6 @@
   if ((thd->variables.option_bits & OPTION_SAFE_UPDATES) &&
       error_if_full_join(join))
     DBUG_RETURN(true);
-<<<<<<< HEAD
 
   if (!(tempfiles= (Unique **) sql_calloc(sizeof(Unique *) * num_of_tables)))
     DBUG_RETURN(true);                        /* purecov: inspected */
@@ -874,15 +806,6 @@
   if (!(tables= (TABLE **) sql_calloc(sizeof(TABLE *) * num_of_tables)))
     DBUG_RETURN(true);                        /* purecov: inspected */
 
-=======
-
-  if (!(tempfiles= (Unique **) sql_calloc(sizeof(Unique *) * num_of_tables)))
-    DBUG_RETURN(true);                        /* purecov: inspected */
-
-  if (!(tables= (TABLE **) sql_calloc(sizeof(TABLE *) * num_of_tables)))
-    DBUG_RETURN(true);                        /* purecov: inspected */
-
->>>>>>> a9800d0d
   bool delete_while_scanning= true;
   for (TABLE_LIST *walk= delete_tables; walk; walk= walk->next_local)
   {
@@ -906,11 +829,6 @@
       continue;
 
     // We are going to delete from this table
-<<<<<<< HEAD
-    // Don't use KEYREAD optimization on this table
-    table->no_keyread= 1;
-=======
->>>>>>> a9800d0d
     // Don't use record cache
     table->no_cache= 1;
     table->covering_keys.clear_all();
@@ -1002,19 +920,11 @@
     // Check whether this table is being deleted from
     if (!(table->map & delete_table_map))
       continue;
-<<<<<<< HEAD
 
     const bool immediate= table->map & delete_immediate;
 
     DBUG_ASSERT(immediate || table == tables[unique_counter]);
 
-=======
-
-    const bool immediate= table->map & delete_immediate;
-
-    DBUG_ASSERT(immediate || table == tables[unique_counter]);
-
->>>>>>> a9800d0d
     /*
       If not doing immediate deletion, increment unique_counter and assign
       "tempfile" here, so that it is available when and if it is needed.
@@ -1159,11 +1069,7 @@
       int errcode= query_error_code(thd, thd->killed == THD::NOT_KILLED);
       /* possible error of writing binary log is ignored deliberately */
       (void) thd->binlog_query(THD::ROW_QUERY_TYPE,
-<<<<<<< HEAD
-                               thd->query(), thd->query_length(),
-=======
                                thd->query().str, thd->query().length,
->>>>>>> a9800d0d
                                transactional_table_map != 0, FALSE, FALSE,
                                errcode);
     }
@@ -1339,12 +1245,8 @@
   if (deleted)
     invalidate_delete_tables(thd, delete_tables);
 
-<<<<<<< HEAD
-  if ((local_error == 0) || thd->transaction.stmt.cannot_safely_rollback())
-=======
   if ((local_error == 0) ||
       thd->get_transaction()->cannot_safely_rollback(Transaction_ctx::STMT))
->>>>>>> a9800d0d
   {
     if (mysql_bin_log.is_open())
     {
@@ -1354,11 +1256,7 @@
       else
         errcode= query_error_code(thd, killed_status == THD::NOT_KILLED);
       if (thd->binlog_query(THD::ROW_QUERY_TYPE,
-<<<<<<< HEAD
-                            thd->query(), thd->query_length(),
-=======
                             thd->query().str, thd->query().length,
->>>>>>> a9800d0d
                             transactional_table_map != 0, FALSE, FALSE,
                             errcode) &&
           !non_transactional_table_map)
