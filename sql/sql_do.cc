/* Copyright (c) 2001, 2015, Oracle and/or its affiliates. All rights reserved.

   This program is free software; you can redistribute it and/or modify
   it under the terms of the GNU General Public License as published by
   the Free Software Foundation; version 2 of the License.

   This program is distributed in the hope that it will be useful,
   but WITHOUT ANY WARRANTY; without even the implied warranty of
   MERCHANTABILITY or FITNESS FOR A PARTICULAR PURPOSE.  See the
   GNU General Public License for more details.

   You should have received a copy of the GNU General Public License
   along with this program; if not, write to the Free Software Foundation,
   51 Franklin Street, Suite 500, Boston, MA 02110-1335 USA */


/* Execute DO statement */

#include "sql_do.h"
<<<<<<< HEAD

#include "item.h"              // Item
#include "sql_base.h"          // setup_fields
#include "sql_class.h"         // THD
#include "sql_list.h"          // List_iterator
#include "sql_select.h"        // free_underlaid_joins
#include "transaction.h"       // trans_rollback_stmt


bool mysql_do(THD *thd, List<Item> &values)
=======
#include "sql_base.h"                 // open_tables_for_query
#include "sql_select.h"               // handle_query
#include "auth_common.h"              // check_table_access
 
bool mysql_do(THD *thd, LEX *lex)
>>>>>>> cf6ce353
{
  DBUG_ENTER("mysql_do");

  if (check_table_access(thd, SELECT_ACL, lex->query_tables, false, UINT_MAX,
                         false))
    DBUG_RETURN(true);

  DBUG_ASSERT(!lex->unit->global_parameters()->explicit_limit);

  if (open_tables_for_query(thd, lex->query_tables, 0))
    DBUG_RETURN(true);

  DBUG_ASSERT(!lex->describe);

  Query_result *result= new Query_result_do(thd);
  if (!result)
    DBUG_RETURN(true);

  if (handle_query(thd, lex, result, 0, 0))
    DBUG_RETURN(true);

  DBUG_RETURN(false);
}

bool Query_result_do::send_data(List<Item> &items)
{
  DBUG_ENTER("Query_result_do::send_data");

  char buffer[MAX_FIELD_WIDTH];
  String str_buffer(buffer, sizeof (buffer), &my_charset_bin);
  List_iterator_fast<Item> it(items);

  // Evaluate all fields, but do not send them
  for (Item *item= it++; item; item= it++)
  {
    if (item->evaluate(thd, &str_buffer))
      DBUG_RETURN(true);
  }

  DBUG_RETURN(false);
}


bool Query_result_do::send_eof()
{
  /* 
    Don't send EOF if we're in error condition (which implies we've already
    sent or are sending an error)
  */
  if (thd->is_error())
    return true;
  ::my_ok(thd);
  return false;
}<|MERGE_RESOLUTION|>--- conflicted
+++ resolved
@@ -17,24 +17,11 @@
 /* Execute DO statement */
 
 #include "sql_do.h"
-<<<<<<< HEAD
-
-#include "item.h"              // Item
-#include "sql_base.h"          // setup_fields
-#include "sql_class.h"         // THD
-#include "sql_list.h"          // List_iterator
-#include "sql_select.h"        // free_underlaid_joins
-#include "transaction.h"       // trans_rollback_stmt
-
-
-bool mysql_do(THD *thd, List<Item> &values)
-=======
 #include "sql_base.h"                 // open_tables_for_query
 #include "sql_select.h"               // handle_query
 #include "auth_common.h"              // check_table_access
  
 bool mysql_do(THD *thd, LEX *lex)
->>>>>>> cf6ce353
 {
   DBUG_ENTER("mysql_do");
 
