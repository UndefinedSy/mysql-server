/* Copyright (c) 2000, 2010, Oracle and/or its affiliates. All rights reserved.

   This program is free software; you can redistribute it and/or modify
   it under the terms of the GNU General Public License as published by
   the Free Software Foundation; version 2 of the License.

   This program is distributed in the hope that it will be useful,
   but WITHOUT ANY WARRANTY; without even the implied warranty of
   MERCHANTABILITY or FITNESS FOR A PARTICULAR PURPOSE.  See the
   GNU General Public License for more details.

   You should have received a copy of the GNU General Public License
   along with this program; if not, write to the Free Software Foundation,
   51 Franklin Street, Suite 500, Boston, MA 02110-1335 USA */


/* Insert of records */

/*
  INSERT DELAYED

  Insert delayed is distinguished from a normal insert by lock_type ==
  TL_WRITE_DELAYED instead of TL_WRITE. It first tries to open a
  "delayed" table (delayed_get_table()), but falls back to
  open_and_lock_tables() on error and proceeds as normal insert then.

  Opening a "delayed" table means to find a delayed insert thread that
  has the table open already. If this fails, a new thread is created and
  waited for to open and lock the table.

  If accessing the thread succeeded, in
  Delayed_insert::get_local_table() the table of the thread is copied
  for local use. A copy is required because the normal insert logic
  works on a target table, but the other threads table object must not
  be used. The insert logic uses the record buffer to create a record.
  And the delayed insert thread uses the record buffer to pass the
  record to the table handler. So there must be different objects. Also
  the copied table is not included in the lock, so that the statement
  can proceed even if the real table cannot be accessed at this moment.

  Copying a table object is not a trivial operation. Besides the TABLE
  object there are the field pointer array, the field objects and the
  record buffer. After copying the field objects, their pointers into
  the record must be "moved" to point to the new record buffer.

  After this setup the normal insert logic is used. Only that for
  delayed inserts write_delayed() is called instead of write_record().
  It inserts the rows into a queue and signals the delayed insert thread
  instead of writing directly to the table.

  The delayed insert thread awakes from the signal. It locks the table,
  inserts the rows from the queue, unlocks the table, and waits for the
  next signal. It does normally live until a FLUSH TABLES or SHUTDOWN.

*/

#include "my_global.h"                          /* NO_EMBEDDED_ACCESS_CHECKS */
#include "sql_priv.h"
#include "unireg.h"                    // REQUIRED: for other includes
#include "sql_insert.h"
#include "sql_update.h"                         // compare_record
#include "sql_base.h"                           // close_thread_tables
#include "sql_cache.h"                          // query_cache_*
#include "key.h"                                // key_copy
#include "lock.h"                               // mysql_unlock_tables
#include "sp_head.h"
#include "sql_view.h"         // check_key_in_view, insert_view_fields
#include "sql_table.h"        // mysql_create_table_no_lock
#include "sql_acl.h"          // *_ACL, check_grant_all_columns
#include "sql_trigger.h"
#include "sql_select.h"
#include "sql_show.h"
#include "rpl_slave.h"
#include "sql_parse.h"                          // end_active_trans
#include "rpl_mi.h"
#include "transaction.h"
#include "sql_audit.h"

#ifndef EMBEDDED_LIBRARY
static bool delayed_get_table(THD *thd, MDL_request *grl_protection_request,
                              TABLE_LIST *table_list);
static int write_delayed(THD *thd, TABLE *table, enum_duplicates duplic,
                         LEX_STRING query, bool ignore, bool log_on);
static void end_delayed_insert(THD *thd);
pthread_handler_t handle_delayed_insert(void *arg);
static void unlink_blobs(register TABLE *table);
#endif
static bool check_view_insertability(THD *thd, TABLE_LIST *view);

/* Define to force use of my_malloc() if the allocated memory block is big */

#ifndef HAVE_ALLOCA
#define my_safe_alloca(size, min_length) my_alloca(size)
#define my_safe_afree(ptr, size, min_length) my_afree(ptr)
#else
#define my_safe_alloca(size, min_length) ((size <= min_length) ? my_alloca(size) : my_malloc(size,MYF(0)))
#define my_safe_afree(ptr, size, min_length) if (size > min_length) my_free(ptr)
#endif

/*
  Check that insert/update fields are from the same single table of a view.

  SYNOPSIS
    check_view_single_update()
    fields            The insert/update fields to be checked.
    view              The view for insert.
    map     [in/out]  The insert table map.

  DESCRIPTION
    This function is called in 2 cases:
    1. to check insert fields. In this case *map will be set to 0.
       Insert fields are checked to be all from the same single underlying
       table of the given view. Otherwise the error is thrown. Found table
       map is returned in the map parameter.
    2. to check update fields of the ON DUPLICATE KEY UPDATE clause.
       In this case *map contains table_map found on the previous call of
       the function to check insert fields. Update fields are checked to be
       from the same table as the insert fields.

  RETURN
    0   OK
    1   Error
*/

bool check_view_single_update(List<Item> &fields, List<Item> *values,
                              TABLE_LIST *view, table_map *map)
{
  /* it is join view => we need to find the table for update */
  List_iterator_fast<Item> it(fields);
  Item *item;
  TABLE_LIST *tbl= 0;            // reset for call to check_single_table()
  table_map tables= 0;

  while ((item= it++))
    tables|= item->used_tables();

  if (values)
  {
    it.init(*values);
    while ((item= it++))
      tables|= item->used_tables();
  }

  /* Convert to real table bits */
  tables&= ~PSEUDO_TABLE_BITS;


  /* Check found map against provided map */
  if (*map)
  {
    if (tables != *map)
      goto error;
    return FALSE;
  }

  if (view->check_single_table(&tbl, tables, view) || tbl == 0)
    goto error;

  view->table= tbl->table;
  *map= tables;

  return FALSE;

error:
  my_error(ER_VIEW_MULTIUPDATE, MYF(0),
           view->view_db.str, view->view_name.str);
  return TRUE;
}


/*
  Check if insert fields are correct.

  SYNOPSIS
    check_insert_fields()
    thd                         The current thread.
    table                       The table for insert.
    fields                      The insert fields.
    values                      The insert values.
    check_unique                If duplicate values should be rejected.

  NOTE
    Clears TIMESTAMP_AUTO_SET_ON_INSERT from table->timestamp_field_type
    or leaves it as is, depending on if timestamp should be updated or
    not.

  RETURN
    0           OK
    -1          Error
*/

static int check_insert_fields(THD *thd, TABLE_LIST *table_list,
                               List<Item> &fields, List<Item> &values,
                               bool check_unique,
                               bool fields_and_values_from_different_maps,
                               table_map *map)
{
  TABLE *table= table_list->table;

  if (!table_list->updatable)
  {
    my_error(ER_NON_INSERTABLE_TABLE, MYF(0), table_list->alias, "INSERT");
    return -1;
  }

  if (fields.elements == 0 && values.elements != 0)
  {
    if (!table)
    {
      my_error(ER_VIEW_NO_INSERT_FIELD_LIST, MYF(0),
               table_list->view_db.str, table_list->view_name.str);
      return -1;
    }
    if (values.elements != table->s->fields)
    {
      my_error(ER_WRONG_VALUE_COUNT_ON_ROW, MYF(0), 1L);
      return -1;
    }
#ifndef NO_EMBEDDED_ACCESS_CHECKS
    Field_iterator_table_ref field_it;
    field_it.set(table_list);
    if (check_grant_all_columns(thd, INSERT_ACL, &field_it))
      return -1;
#endif
    clear_timestamp_auto_bits(table->timestamp_field_type,
                              TIMESTAMP_AUTO_SET_ON_INSERT);
    /*
      No fields are provided so all fields must be provided in the values.
      Thus we set all bits in the write set.
    */
    bitmap_set_all(table->write_set);
  }
  else
  {						// Part field list
    SELECT_LEX *select_lex= &thd->lex->select_lex;
    Name_resolution_context *context= &select_lex->context;
    Name_resolution_context_state ctx_state;
    int res;

    if (fields.elements != values.elements)
    {
      my_error(ER_WRONG_VALUE_COUNT_ON_ROW, MYF(0), 1L);
      return -1;
    }

    thd->dup_field= 0;
    select_lex->no_wrap_view_item= TRUE;

    /* Save the state of the current name resolution context. */
    ctx_state.save_state(context, table_list);

    /*
      Perform name resolution only in the first table - 'table_list',
      which is the table that is inserted into.
    */
    table_list->next_local= 0;
    context->resolve_in_table_list_only(table_list);
    res= setup_fields(thd, 0, fields, MARK_COLUMNS_WRITE, 0, 0);

    /* Restore the current context. */
    ctx_state.restore_state(context, table_list);
    thd->lex->select_lex.no_wrap_view_item= FALSE;

    if (res)
      return -1;

    if (table_list->effective_algorithm == VIEW_ALGORITHM_MERGE)
    {
      if (check_view_single_update(fields,
                                   fields_and_values_from_different_maps ?
                                   (List<Item>*) 0 : &values,
                                   table_list, map))
        return -1;
      table= table_list->table;
    }

    if (check_unique && thd->dup_field)
    {
      my_error(ER_FIELD_SPECIFIED_TWICE, MYF(0), thd->dup_field->field_name);
      return -1;
    }
    if (table->timestamp_field)	// Don't automaticly set timestamp if used
    {
      if (bitmap_is_set(table->write_set,
                        table->timestamp_field->field_index))
        clear_timestamp_auto_bits(table->timestamp_field_type,
                                  TIMESTAMP_AUTO_SET_ON_INSERT);
      else
      {
        bitmap_set_bit(table->write_set,
                       table->timestamp_field->field_index);
      }
    }
  }
  // For the values we need select_priv
#ifndef NO_EMBEDDED_ACCESS_CHECKS
  table->grant.want_privilege= (SELECT_ACL & ~table->grant.privilege);
#endif

  if (check_key_in_view(thd, table_list) ||
      (table_list->view &&
       check_view_insertability(thd, table_list)))
  {
    my_error(ER_NON_INSERTABLE_TABLE, MYF(0), table_list->alias, "INSERT");
    return -1;
  }

  return 0;
}


/*
  Check update fields for the timestamp field.

  SYNOPSIS
    check_update_fields()
    thd                         The current thread.
    insert_table_list           The insert table list.
    table                       The table for update.
    update_fields               The update fields.

  NOTE
    If the update fields include the timestamp field,
    remove TIMESTAMP_AUTO_SET_ON_UPDATE from table->timestamp_field_type.

  RETURN
    0           OK
    -1          Error
*/

static int check_update_fields(THD *thd, TABLE_LIST *insert_table_list,
                               List<Item> &update_fields,
                               List<Item> &update_values, table_map *map)
{
  TABLE *table= insert_table_list->table;
  my_bool timestamp_mark= 0;

  if (table->timestamp_field)
  {
    /*
      Unmark the timestamp field so that we can check if this is modified
      by update_fields
    */
    timestamp_mark= bitmap_test_and_clear(table->write_set,
                                          table->timestamp_field->field_index);
  }

  /* Check the fields we are going to modify */
  if (setup_fields(thd, 0, update_fields, MARK_COLUMNS_WRITE, 0, 0))
    return -1;

  if (insert_table_list->effective_algorithm == VIEW_ALGORITHM_MERGE &&
      check_view_single_update(update_fields, &update_values,
                               insert_table_list, map))
    return -1;

  if (table->timestamp_field)
  {
    /* Don't set timestamp column if this is modified. */
    if (bitmap_is_set(table->write_set,
                      table->timestamp_field->field_index))
      clear_timestamp_auto_bits(table->timestamp_field_type,
                                TIMESTAMP_AUTO_SET_ON_UPDATE);
    if (timestamp_mark)
      bitmap_set_bit(table->write_set,
                     table->timestamp_field->field_index);
  }
  return 0;
}

/*
  Prepare triggers  for INSERT-like statement.

  SYNOPSIS
    prepare_triggers_for_insert_stmt()
      table   Table to which insert will happen

  NOTE
    Prepare triggers for INSERT-like statement by marking fields
    used by triggers and inform handlers that batching of UPDATE/DELETE 
    cannot be done if there are BEFORE UPDATE/DELETE triggers.
*/

void prepare_triggers_for_insert_stmt(TABLE *table)
{
  if (table->triggers)
  {
    if (table->triggers->has_triggers(TRG_EVENT_DELETE,
                                      TRG_ACTION_AFTER))
    {
      /*
        The table has AFTER DELETE triggers that might access to 
        subject table and therefore might need delete to be done 
        immediately. So we turn-off the batching.
      */ 
      (void) table->file->extra(HA_EXTRA_DELETE_CANNOT_BATCH);
    }
    if (table->triggers->has_triggers(TRG_EVENT_UPDATE,
                                      TRG_ACTION_AFTER))
    {
      /*
        The table has AFTER UPDATE triggers that might access to subject 
        table and therefore might need update to be done immediately. 
        So we turn-off the batching.
      */ 
      (void) table->file->extra(HA_EXTRA_UPDATE_CANNOT_BATCH);
    }
  }
  table->mark_columns_needed_for_insert();
}


/**
  Upgrade table-level lock of INSERT statement to TL_WRITE if
  a more concurrent lock is infeasible for some reason. This is
  necessary for engines without internal locking support (MyISAM).
  An engine with internal locking implementation might later
  downgrade the lock in handler::store_lock() method.
*/

static
void upgrade_lock_type(THD *thd, thr_lock_type *lock_type,
                       enum_duplicates duplic)
{
  if (duplic == DUP_UPDATE ||
      (duplic == DUP_REPLACE && *lock_type == TL_WRITE_CONCURRENT_INSERT))
  {
    *lock_type= TL_WRITE_DEFAULT;
    return;
  }

  if (*lock_type == TL_WRITE_DELAYED)
  {
    /*
      We do not use delayed threads if:
      - we're running in the safe mode or skip-new mode -- the
        feature is disabled in these modes
      - we're executing this statement on a replication slave --
        we need to ensure serial execution of queries on the
        slave
      - it is INSERT .. ON DUPLICATE KEY UPDATE - in this case the
        insert cannot be concurrent
      - this statement is directly or indirectly invoked from
        a stored function or trigger (under pre-locking) - to
        avoid deadlocks, since INSERT DELAYED involves a lock
        upgrade (TL_WRITE_DELAYED -> TL_WRITE) which we should not
        attempt while keeping other table level locks.
      - this statement itself may require pre-locking.
        We should upgrade the lock even though in most cases
        delayed functionality may work. Unfortunately, we can't
        easily identify whether the subject table is not used in
        the statement indirectly via a stored function or trigger:
        if it is used, that will lead to a deadlock between the
        client connection and the delayed thread.
    */
    if (specialflag & (SPECIAL_NO_NEW_FUNC | SPECIAL_SAFE_MODE) ||
        thd->variables.max_insert_delayed_threads == 0 ||
        thd->locked_tables_mode > LTM_LOCK_TABLES ||
        thd->lex->uses_stored_routines())
    {
      *lock_type= TL_WRITE;
      return;
    }
    if (thd->slave_thread)
    {
      /* Try concurrent insert */
      *lock_type= (duplic == DUP_UPDATE || duplic == DUP_REPLACE) ?
                  TL_WRITE : TL_WRITE_CONCURRENT_INSERT;
      return;
    }

    bool log_on= (thd->variables.option_bits & OPTION_BIN_LOG);
    if (global_system_variables.binlog_format == BINLOG_FORMAT_STMT &&
        log_on && mysql_bin_log.is_open())
    {
      /*
        Statement-based binary logging does not work in this case, because:
        a) two concurrent statements may have their rows intermixed in the
        queue, leading to autoincrement replication problems on slave (because
        the values generated used for one statement don't depend only on the
        value generated for the first row of this statement, so are not
        replicable)
        b) if first row of the statement has an error the full statement is
        not binlogged, while next rows of the statement may be inserted.
        c) if first row succeeds, statement is binlogged immediately with a
        zero error code (i.e. "no error"), if then second row fails, query
        will fail on slave too and slave will stop (wrongly believing that the
        master got no error).
        So we fallback to non-delayed INSERT.
        Note that to be fully correct, we should test the "binlog format which
        the delayed thread is going to use for this row". But in the common case
        where the global binlog format is not changed and the session binlog
        format may be changed, that is equal to the global binlog format.
        We test it without mutex for speed reasons (condition rarely true), and
        in the common case (global not changed) it is as good as without mutex;
        if global value is changed, anyway there is uncertainty as the delayed
        thread may be old and use the before-the-change value.
      */
      *lock_type= TL_WRITE;
    }
  }
}


/**
  Find or create a delayed insert thread for the first table in
  the table list, then open and lock the remaining tables.
  If a table can not be used with insert delayed, upgrade the lock
  and open and lock all tables using the standard mechanism.

  @param thd         thread context
  @param table_list  list of "descriptors" for tables referenced
                     directly in statement SQL text.
                     The first element in the list corresponds to
                     the destination table for inserts, remaining
                     tables, if any, are usually tables referenced
                     by sub-queries in the right part of the
                     INSERT.

  @return Status of the operation. In case of success 'table'
  member of every table_list element points to an instance of
  class TABLE.

  @sa open_and_lock_tables for more information about MySQL table
  level locking
*/

static
bool open_and_lock_for_insert_delayed(THD *thd, TABLE_LIST *table_list)
{
  MDL_request protection_request;
  DBUG_ENTER("open_and_lock_for_insert_delayed");

#ifndef EMBEDDED_LIBRARY
  /*
    In order for the deadlock detector to be able to find any deadlocks
    caused by the handler thread waiting for GRL or this table, we acquire
    protection against GRL (global IX metadata lock) and metadata lock on
    table to being inserted into inside the connection thread.
    If this goes ok, the tickets are cloned and added to the list of granted
    locks held by the handler thread.
  */
  if (thd->global_read_lock.can_acquire_protection())
    DBUG_RETURN(TRUE);

  protection_request.init(MDL_key::GLOBAL, "", "", MDL_INTENTION_EXCLUSIVE,
                          MDL_STATEMENT);

  if (thd->mdl_context.acquire_lock(&protection_request,
                                    thd->variables.lock_wait_timeout))
    DBUG_RETURN(TRUE);

  if (thd->mdl_context.acquire_lock(&table_list->mdl_request,
                                    thd->variables.lock_wait_timeout))
    /*
      If a lock can't be acquired, it makes no sense to try normal insert.
      Therefore we just abort the statement.
    */
    DBUG_RETURN(TRUE);

  bool error= FALSE;
  if (delayed_get_table(thd, &protection_request, table_list))
    error= TRUE;
  else if (table_list->table)
  {
    /*
      Open tables used for sub-selects or in stored functions, will also
      cache these functions.
    */
    if (open_and_lock_tables(thd, table_list->next_global, TRUE, 0))
    {
      end_delayed_insert(thd);
      error= TRUE;
    }
    else
    {
      /*
        First table was not processed by open_and_lock_tables(),
        we need to set updatability flag "by hand".
      */
      if (!table_list->derived && !table_list->view)
        table_list->updatable= 1;  // usual table
    }
  }

  /*
    We can't release protection against GRL and metadata lock on the table
    being inserted into here. These locks might be required, for example,
    because this INSERT DELAYED calls functions which may try to update
    this or another tables (updating the same table is of course illegal,
    but such an attempt can be discovered only later during statement
    execution).
  */

  /*
    Reset the ticket in case we end up having to use normal insert and
    therefore will reopen the table and reacquire the metadata lock.
  */
  table_list->mdl_request.ticket= NULL;

  if (error || table_list->table)
    DBUG_RETURN(error);
#endif
  /*
    * This is embedded library and we don't have auxiliary
    threads OR
    * a lock upgrade was requested inside delayed_get_table
      because
      - there are too many delayed insert threads OR
      - the table has triggers.
    Use a normal insert.
  */
  table_list->lock_type= TL_WRITE;
  DBUG_RETURN(open_and_lock_tables(thd, table_list, TRUE, 0));
}


/**
  Create a new query string for removing DELAYED keyword for
  multi INSERT DEALAYED statement.

  @param[in] thd                 Thread handler
  @param[in] buf                 Query string

  @return
             0           ok
             1           error
*/
static int
create_insert_stmt_from_insert_delayed(THD *thd, String *buf)
{
  /* Make a copy of thd->query() and then remove the "DELAYED" keyword */
  if (buf->append(thd->query()) ||
      buf->replace(thd->lex->keyword_delayed_begin_offset,
                   thd->lex->keyword_delayed_end_offset -
                   thd->lex->keyword_delayed_begin_offset, 0))
    return 1;
  return 0;
}


/**
  INSERT statement implementation

  @note Like implementations of other DDL/DML in MySQL, this function
  relies on the caller to close the thread tables. This is done in the
  end of dispatch_command().
*/

bool mysql_insert(THD *thd,TABLE_LIST *table_list,
                  List<Item> &fields,
                  List<List_item> &values_list,
                  List<Item> &update_fields,
                  List<Item> &update_values,
                  enum_duplicates duplic,
		  bool ignore)
{
  int error, res;
  bool transactional_table, joins_freed= FALSE;
  bool changed;
  bool was_insert_delayed= (table_list->lock_type ==  TL_WRITE_DELAYED);
  uint value_count;
  ulong counter = 1;
  ulonglong id;
  COPY_INFO info;
  TABLE *table= 0;
  List_iterator_fast<List_item> its(values_list);
  List_item *values;
  Name_resolution_context *context;
  Name_resolution_context_state ctx_state;
#ifndef EMBEDDED_LIBRARY
  char *query= thd->query();
  /*
    log_on is about delayed inserts only.
    By default, both logs are enabled (this won't cause problems if the server
    runs without --log-bin).
  */
  bool log_on= (thd->variables.option_bits & OPTION_BIN_LOG);
#endif
  thr_lock_type lock_type;
  Item *unused_conds= 0;
  DBUG_ENTER("mysql_insert");

  /*
    Upgrade lock type if the requested lock is incompatible with
    the current connection mode or table operation.
  */
  upgrade_lock_type(thd, &table_list->lock_type, duplic);

  /*
    We can't write-delayed into a table locked with LOCK TABLES:
    this will lead to a deadlock, since the delayed thread will
    never be able to get a lock on the table. QQQ: why not
    upgrade the lock here instead?
  */
  if (table_list->lock_type == TL_WRITE_DELAYED &&
      thd->locked_tables_mode &&
      find_locked_table(thd->open_tables, table_list->db,
                        table_list->table_name))
  {
    my_error(ER_DELAYED_INSERT_TABLE_LOCKED, MYF(0),
             table_list->table_name);
    DBUG_RETURN(TRUE);
  }

  if (table_list->lock_type == TL_WRITE_DELAYED)
  {
    if (open_and_lock_for_insert_delayed(thd, table_list))
      DBUG_RETURN(TRUE);
  }
  else
  {
    if (open_and_lock_tables(thd, table_list, TRUE, 0))
      DBUG_RETURN(TRUE);
  }
  lock_type= table_list->lock_type;

  thd_proc_info(thd, "init");
  thd->used_tables=0;
  values= its++;
  value_count= values->elements;

  if (mysql_prepare_insert(thd, table_list, table, fields, values,
			   update_fields, update_values, duplic, &unused_conds,
                           FALSE,
                           (fields.elements || !value_count ||
                            table_list->view != 0),
                           !ignore && (thd->variables.sql_mode &
                                       (MODE_STRICT_TRANS_TABLES |
                                        MODE_STRICT_ALL_TABLES))))
    goto abort;

  /* mysql_prepare_insert set table_list->table if it was not set */
  table= table_list->table;

  context= &thd->lex->select_lex.context;
  /*
    These three asserts test the hypothesis that the resetting of the name
    resolution context below is not necessary at all since the list of local
    tables for INSERT always consists of one table.
  */
  DBUG_ASSERT(!table_list->next_local);
  DBUG_ASSERT(!context->table_list->next_local);
  DBUG_ASSERT(!context->first_name_resolution_table->next_name_resolution_table);

  /* Save the state of the current name resolution context. */
  ctx_state.save_state(context, table_list);

  /*
    Perform name resolution only in the first table - 'table_list',
    which is the table that is inserted into.
  */
  table_list->next_local= 0;
  context->resolve_in_table_list_only(table_list);

  while ((values= its++))
  {
    counter++;
    if (values->elements != value_count)
    {
      my_error(ER_WRONG_VALUE_COUNT_ON_ROW, MYF(0), counter);
      goto abort;
    }
    if (setup_fields(thd, 0, *values, MARK_COLUMNS_READ, 0, 0))
      goto abort;
  }
  its.rewind ();
 
  /* Restore the current context. */
  ctx_state.restore_state(context, table_list);

  /*
    Fill in the given fields and dump it to the table file
  */
  bzero((char*) &info,sizeof(info));
  info.ignore= ignore;
  info.handle_duplicates=duplic;
  info.update_fields= &update_fields;
  info.update_values= &update_values;
  info.view= (table_list->view ? table_list : 0);

  /*
    Count warnings for all inserts.
    For single line insert, generate an error if try to set a NOT NULL field
    to NULL.
  */
  thd->count_cuted_fields= ((values_list.elements == 1 &&
                             !ignore) ?
			    CHECK_FIELD_ERROR_FOR_NULL :
			    CHECK_FIELD_WARN);
  thd->cuted_fields = 0L;
  table->next_number_field=table->found_next_number_field;

#ifdef HAVE_REPLICATION
  if (thd->slave_thread &&
      (info.handle_duplicates == DUP_UPDATE) &&
      (table->next_number_field != NULL) &&
      rpl_master_has_bug(active_mi->rli, 24432, TRUE, NULL, NULL))
    goto abort;
#endif

  error=0;
  thd_proc_info(thd, "update");
  if (duplic == DUP_REPLACE &&
      (!table->triggers || !table->triggers->has_delete_triggers()))
    table->file->extra(HA_EXTRA_WRITE_CAN_REPLACE);
  if (duplic == DUP_UPDATE)
    table->file->extra(HA_EXTRA_INSERT_WITH_UPDATE);
  /*
    let's *try* to start bulk inserts. It won't necessary
    start them as values_list.elements should be greater than
    some - handler dependent - threshold.
    We should not start bulk inserts if this statement uses
    functions or invokes triggers since they may access
    to the same table and therefore should not see its
    inconsistent state created by this optimization.
    So we call start_bulk_insert to perform nesessary checks on
    values_list.elements, and - if nothing else - to initialize
    the code to make the call of end_bulk_insert() below safe.
  */
#ifndef EMBEDDED_LIBRARY
  if (lock_type != TL_WRITE_DELAYED)
#endif /* EMBEDDED_LIBRARY */
  {
    if (duplic != DUP_ERROR || ignore)
      table->file->extra(HA_EXTRA_IGNORE_DUP_KEY);
    /**
      This is a simple check for the case when the table has a trigger
      that reads from it, or when the statement invokes a stored function
      that reads from the table being inserted to.
      Engines can't handle a bulk insert in parallel with a read form the
      same table in the same connection.
    */
    if (thd->locked_tables_mode <= LTM_LOCK_TABLES)
      table->file->ha_start_bulk_insert(values_list.elements);
  }

  thd->abort_on_warning= (!ignore && (thd->variables.sql_mode &
                                       (MODE_STRICT_TRANS_TABLES |
                                        MODE_STRICT_ALL_TABLES)));

  prepare_triggers_for_insert_stmt(table);


  if (table_list->prepare_where(thd, 0, TRUE) ||
      table_list->prepare_check_option(thd))
    error= 1;

  while ((values= its++))
  {
    if (fields.elements || !value_count)
    {
      restore_record(table,s->default_values);	// Get empty record
      if (fill_record_n_invoke_before_triggers(thd, fields, *values, 0,
                                               table->triggers,
                                               TRG_EVENT_INSERT))
      {
	if (values_list.elements != 1 && ! thd->is_error())
	{
	  info.records++;
	  continue;
	}
	/*
	  TODO: set thd->abort_on_warning if values_list.elements == 1
	  and check that all items return warning in case of problem with
	  storing field.
        */
	error=1;
	break;
      }
    }
    else
    {
      if (thd->used_tables)			// Column used in values()
	restore_record(table,s->default_values);	// Get empty record
      else
      {
        TABLE_SHARE *share= table->s;

        /*
          Fix delete marker. No need to restore rest of record since it will
          be overwritten by fill_record() anyway (and fill_record() does not
          use default values in this case).
        */
        table->record[0][0]= share->default_values[0];

        /* Fix undefined null_bits. */
        if (share->null_bytes > 1 && share->last_null_bit_pos)
        {
          table->record[0][share->null_bytes - 1]= 
            share->default_values[share->null_bytes - 1];
        }
      }
      if (fill_record_n_invoke_before_triggers(thd, table->field, *values, 0,
                                               table->triggers,
                                               TRG_EVENT_INSERT))
      {
	if (values_list.elements != 1 && ! thd->is_error())
	{
	  info.records++;
	  continue;
	}
	error=1;
	break;
      }
    }

    if ((res= table_list->view_check_option(thd,
					    (values_list.elements == 1 ?
					     0 :
					     ignore))) ==
        VIEW_CHECK_SKIP)
      continue;
    else if (res == VIEW_CHECK_ERROR)
    {
      error= 1;
      break;
    }
#ifndef EMBEDDED_LIBRARY
    if (lock_type == TL_WRITE_DELAYED)
    {
      LEX_STRING const st_query = { query, thd->query_length() };
      error=write_delayed(thd, table, duplic, st_query, ignore, log_on);
      query=0;
    }
    else
#endif
      error=write_record(thd, table ,&info);
    if (error)
      break;
    thd->warning_info->inc_current_row_for_warning();
  }

  free_underlaid_joins(thd, &thd->lex->select_lex);
  joins_freed= TRUE;

  /*
    Now all rows are inserted.  Time to update logs and sends response to
    user
  */
#ifndef EMBEDDED_LIBRARY
  if (lock_type == TL_WRITE_DELAYED)
  {
    if (!error)
    {
      info.copied=values_list.elements;
      end_delayed_insert(thd);
    }
  }
  else
#endif
  {
    /*
      Do not do this release if this is a delayed insert, it would steal
      auto_inc values from the delayed_insert thread as they share TABLE.
    */
    table->file->ha_release_auto_increment();
    if (thd->locked_tables_mode <= LTM_LOCK_TABLES &&
        table->file->ha_end_bulk_insert() && !error)
    {
      table->file->print_error(my_errno,MYF(0));
      error=1;
    }
    if (duplic != DUP_ERROR || ignore)
      table->file->extra(HA_EXTRA_NO_IGNORE_DUP_KEY);

    transactional_table= table->file->has_transactions();

    if ((changed= (info.copied || info.deleted || info.updated)))
    {
      /*
        Invalidate the table in the query cache if something changed.
        For the transactional algorithm to work the invalidation must be
        before binlog writing and ha_autocommit_or_rollback
      */
      query_cache_invalidate3(thd, table_list, 1);
    }

    if (thd->transaction.stmt.modified_non_trans_table)
      thd->transaction.all.modified_non_trans_table= TRUE;

    if ((changed && error <= 0) ||
        thd->transaction.stmt.modified_non_trans_table ||
        was_insert_delayed)
    {
      if (mysql_bin_log.is_open())
      {
        int errcode= 0;
	if (error <= 0)
        {
	  /*
	    [Guilhem wrote] Temporary errors may have filled
	    thd->net.last_error/errno.  For example if there has
	    been a disk full error when writing the row, and it was
	    MyISAM, then thd->net.last_error/errno will be set to
            "disk full"... and the mysql_file_pwrite() will wait until free
	    space appears, and so when it finishes then the
	    write_row() was entirely successful
	  */
	  /* todo: consider removing */
	  thd->clear_error();
	}
        else
          errcode= query_error_code(thd, thd->killed == THD::NOT_KILLED);
        
	/* bug#22725:

	A query which per-row-loop can not be interrupted with
	KILLED, like INSERT, and that does not invoke stored
	routines can be binlogged with neglecting the KILLED error.
        
	If there was no error (error == zero) until after the end of
	inserting loop the KILLED flag that appeared later can be
	disregarded since previously possible invocation of stored
	routines did not result in any error due to the KILLED.  In
	such case the flag is ignored for constructing binlog event.
	*/
	DBUG_ASSERT(thd->killed != THD::KILL_BAD_DATA || error > 0);
        if (was_insert_delayed && table_list->lock_type ==  TL_WRITE)
        {
          /* Binlog INSERT DELAYED as INSERT without DELAYED. */
          String log_query;
          if (create_insert_stmt_from_insert_delayed(thd, &log_query))
          {
            sql_print_error("Event Error: An error occurred while creating query string"
                            "for INSERT DELAYED stmt, before writing it into binary log.");

            error= 1;
          }
          else if (thd->binlog_query(THD::ROW_QUERY_TYPE,
                                     log_query.c_ptr(), log_query.length(),
                                     transactional_table, FALSE, FALSE,
                                     errcode))
            error= 1;
        }
        else if (thd->binlog_query(THD::ROW_QUERY_TYPE,
			           thd->query(), thd->query_length(),
			           transactional_table, FALSE, FALSE,
                                   errcode))
	  error= 1;
      }
    }
    DBUG_ASSERT(transactional_table || !changed || 
                thd->transaction.stmt.modified_non_trans_table);
  }
  thd_proc_info(thd, "end");
  /*
    We'll report to the client this id:
    - if the table contains an autoincrement column and we successfully
    inserted an autogenerated value, the autogenerated value.
    - if the table contains no autoincrement column and LAST_INSERT_ID(X) was
    called, X.
    - if the table contains an autoincrement column, and some rows were
    inserted, the id of the last "inserted" row (if IGNORE, that value may not
    have been really inserted but ignored).
  */
  id= (thd->first_successful_insert_id_in_cur_stmt > 0) ?
    thd->first_successful_insert_id_in_cur_stmt :
    (thd->arg_of_last_insert_id_function ?
     thd->first_successful_insert_id_in_prev_stmt :
     ((table->next_number_field && info.copied) ?
     table->next_number_field->val_int() : 0));
  table->next_number_field=0;
  thd->count_cuted_fields= CHECK_FIELD_IGNORE;
  table->auto_increment_field_not_null= FALSE;
  if (duplic == DUP_REPLACE &&
      (!table->triggers || !table->triggers->has_delete_triggers()))
    table->file->extra(HA_EXTRA_WRITE_CANNOT_REPLACE);

  if (error)
    goto abort;
  if (values_list.elements == 1 && (!(thd->variables.option_bits & OPTION_WARNINGS) ||
				    !thd->cuted_fields))
  {
    my_ok(thd, info.copied + info.deleted +
               ((thd->client_capabilities & CLIENT_FOUND_ROWS) ?
                info.touched : info.updated),
          id);
  }
  else
  {
    char buff[160];
    ha_rows updated=((thd->client_capabilities & CLIENT_FOUND_ROWS) ?
                     info.touched : info.updated);
    if (ignore)
      sprintf(buff, ER(ER_INSERT_INFO), (ulong) info.records,
	      (lock_type == TL_WRITE_DELAYED) ? (ulong) 0 :
	      (ulong) (info.records - info.copied),
              (ulong) thd->warning_info->statement_warn_count());
    else
      sprintf(buff, ER(ER_INSERT_INFO), (ulong) info.records,
	      (ulong) (info.deleted + updated),
              (ulong) thd->warning_info->statement_warn_count());
    ::my_ok(thd, info.copied + info.deleted + updated, id, buff);
  }
  thd->abort_on_warning= 0;
  DBUG_RETURN(FALSE);

abort:
#ifndef EMBEDDED_LIBRARY
  if (lock_type == TL_WRITE_DELAYED)
    end_delayed_insert(thd);
#endif
  if (table != NULL)
    table->file->ha_release_auto_increment();
  if (!joins_freed)
    free_underlaid_joins(thd, &thd->lex->select_lex);
  thd->abort_on_warning= 0;
  DBUG_RETURN(TRUE);
}


/*
  Additional check for insertability for VIEW

  SYNOPSIS
    check_view_insertability()
    thd     - thread handler
    view    - reference on VIEW

  IMPLEMENTATION
    A view is insertable if the folloings are true:
    - All columns in the view are columns from a table
    - All not used columns in table have a default values
    - All field in view are unique (not referring to the same column)

  RETURN
    FALSE - OK
      view->contain_auto_increment is 1 if and only if the view contains an
      auto_increment field

    TRUE  - can't be used for insert
*/

static bool check_view_insertability(THD * thd, TABLE_LIST *view)
{
  uint num= view->view->select_lex.item_list.elements;
  TABLE *table= view->table;
  Field_translator *trans_start= view->field_translation,
		   *trans_end= trans_start + num;
  Field_translator *trans;
  uint used_fields_buff_size= bitmap_buffer_size(table->s->fields);
  uint32 *used_fields_buff= (uint32*)thd->alloc(used_fields_buff_size);
  MY_BITMAP used_fields;
  enum_mark_columns save_mark_used_columns= thd->mark_used_columns;
  DBUG_ENTER("check_key_in_view");

  if (!used_fields_buff)
    DBUG_RETURN(TRUE);  // EOM

  DBUG_ASSERT(view->table != 0 && view->field_translation != 0);

  (void) bitmap_init(&used_fields, used_fields_buff, table->s->fields, 0);
  bitmap_clear_all(&used_fields);

  view->contain_auto_increment= 0;
  /* 
    we must not set query_id for fields as they're not 
    really used in this context
  */
  thd->mark_used_columns= MARK_COLUMNS_NONE;
  /* check simplicity and prepare unique test of view */
  for (trans= trans_start; trans != trans_end; trans++)
  {
    if (!trans->item->fixed && trans->item->fix_fields(thd, &trans->item))
    {
      thd->mark_used_columns= save_mark_used_columns;
      DBUG_RETURN(TRUE);
    }
    Item_field *field;
    /* simple SELECT list entry (field without expression) */
    if (!(field= trans->item->filed_for_view_update()))
    {
      thd->mark_used_columns= save_mark_used_columns;
      DBUG_RETURN(TRUE);
    }
    if (field->field->unireg_check == Field::NEXT_NUMBER)
      view->contain_auto_increment= 1;
    /* prepare unique test */
    /*
      remove collation (or other transparent for update function) if we have
      it
    */
    trans->item= field;
  }
  thd->mark_used_columns= save_mark_used_columns;
  /* unique test */
  for (trans= trans_start; trans != trans_end; trans++)
  {
    /* Thanks to test above, we know that all columns are of type Item_field */
    Item_field *field= (Item_field *)trans->item;
    /* check fields belong to table in which we are inserting */
    if (field->field->table == table &&
        bitmap_fast_test_and_set(&used_fields, field->field->field_index))
      DBUG_RETURN(TRUE);
  }

  DBUG_RETURN(FALSE);
}


/*
  Check if table can be updated

  SYNOPSIS
     mysql_prepare_insert_check_table()
     thd		Thread handle
     table_list		Table list
     fields		List of fields to be updated
     where		Pointer to where clause
     select_insert      Check is making for SELECT ... INSERT

   RETURN
     FALSE ok
     TRUE  ERROR
*/

static bool mysql_prepare_insert_check_table(THD *thd, TABLE_LIST *table_list,
                                             List<Item> &fields,
                                             bool select_insert)
{
  bool insert_into_view= (table_list->view != 0);
  DBUG_ENTER("mysql_prepare_insert_check_table");

  /*
     first table in list is the one we'll INSERT into, requires INSERT_ACL.
     all others require SELECT_ACL only. the ACL requirement below is for
     new leaves only anyway (view-constituents), so check for SELECT rather
     than INSERT.
  */

  if (setup_tables_and_check_access(thd, &thd->lex->select_lex.context,
                                    &thd->lex->select_lex.top_join_list,
                                    table_list,
                                    &thd->lex->select_lex.leaf_tables,
                                    select_insert, INSERT_ACL, SELECT_ACL))
    DBUG_RETURN(TRUE);

  if (insert_into_view && !fields.elements)
  {
    thd->lex->empty_field_list_on_rset= 1;
    if (!table_list->table)
    {
      my_error(ER_VIEW_NO_INSERT_FIELD_LIST, MYF(0),
               table_list->view_db.str, table_list->view_name.str);
      DBUG_RETURN(TRUE);
    }
    DBUG_RETURN(insert_view_fields(thd, &fields, table_list));
  }

  DBUG_RETURN(FALSE);
}


/*
  Get extra info for tables we insert into

  @param table     table(TABLE object) we insert into,
                   might be NULL in case of view
  @param           table(TABLE_LIST object) or view we insert into
*/

static void prepare_for_positional_update(TABLE *table, TABLE_LIST *tables)
{
  if (table)
  {
    if(table->reginfo.lock_type != TL_WRITE_DELAYED)
      table->prepare_for_position();
    return;
  }

  DBUG_ASSERT(tables->view);
  List_iterator<TABLE_LIST> it(*tables->view_tables);
  TABLE_LIST *tbl;
  while ((tbl= it++))
    prepare_for_positional_update(tbl->table, tbl);

  return;
}


/*
  Prepare items in INSERT statement

  SYNOPSIS
    mysql_prepare_insert()
    thd			Thread handler
    table_list	        Global/local table list
    table		Table to insert into (can be NULL if table should
			be taken from table_list->table)    
    where		Where clause (for insert ... select)
    select_insert	TRUE if INSERT ... SELECT statement
    check_fields        TRUE if need to check that all INSERT fields are 
                        given values.
    abort_on_warning    whether to report if some INSERT field is not 
                        assigned as an error (TRUE) or as a warning (FALSE).

  TODO (in far future)
    In cases of:
    INSERT INTO t1 SELECT a, sum(a) as sum1 from t2 GROUP BY a
    ON DUPLICATE KEY ...
    we should be able to refer to sum1 in the ON DUPLICATE KEY part

  WARNING
    You MUST set table->insert_values to 0 after calling this function
    before releasing the table object.
  
  RETURN VALUE
    FALSE OK
    TRUE  error
*/

bool mysql_prepare_insert(THD *thd, TABLE_LIST *table_list,
                          TABLE *table, List<Item> &fields, List_item *values,
                          List<Item> &update_fields, List<Item> &update_values,
                          enum_duplicates duplic,
                          Item **where, bool select_insert,
                          bool check_fields, bool abort_on_warning)
{
  SELECT_LEX *select_lex= &thd->lex->select_lex;
  Name_resolution_context *context= &select_lex->context;
  Name_resolution_context_state ctx_state;
  bool insert_into_view= (table_list->view != 0);
  bool res= 0;
  table_map map= 0;
  DBUG_ENTER("mysql_prepare_insert");
  DBUG_PRINT("enter", ("table_list 0x%lx, table 0x%lx, view %d",
		       (ulong)table_list, (ulong)table,
		       (int)insert_into_view));
  /* INSERT should have a SELECT or VALUES clause */
  DBUG_ASSERT (!select_insert || !values);

  /*
    For subqueries in VALUES() we should not see the table in which we are
    inserting (for INSERT ... SELECT this is done by changing table_list,
    because INSERT ... SELECT share SELECT_LEX it with SELECT.
  */
  if (!select_insert)
  {
    for (SELECT_LEX_UNIT *un= select_lex->first_inner_unit();
         un;
         un= un->next_unit())
    {
      for (SELECT_LEX *sl= un->first_select();
           sl;
           sl= sl->next_select())
      {
        sl->context.outer_context= 0;
      }
    }
  }

  if (duplic == DUP_UPDATE)
  {
    /* it should be allocated before Item::fix_fields() */
    if (table_list->set_insert_values(thd->mem_root))
      DBUG_RETURN(TRUE);
  }

  if (mysql_prepare_insert_check_table(thd, table_list, fields, select_insert))
    DBUG_RETURN(TRUE);


  /* Prepare the fields in the statement. */
  if (values)
  {
    /* if we have INSERT ... VALUES () we cannot have a GROUP BY clause */
    DBUG_ASSERT (!select_lex->group_list.elements);

    /* Save the state of the current name resolution context. */
    ctx_state.save_state(context, table_list);

    /*
      Perform name resolution only in the first table - 'table_list',
      which is the table that is inserted into.
     */
    table_list->next_local= 0;
    context->resolve_in_table_list_only(table_list);

    res= (setup_fields(thd, 0, *values, MARK_COLUMNS_READ, 0, 0) ||
          check_insert_fields(thd, context->table_list, fields, *values,
                              !insert_into_view, 0, &map));

    if (!res && check_fields)
    {
      bool saved_abort_on_warning= thd->abort_on_warning;
      thd->abort_on_warning= abort_on_warning;
      res= check_that_all_fields_are_given_values(thd, 
                                                  table ? table : 
                                                  context->table_list->table,
                                                  context->table_list);
      thd->abort_on_warning= saved_abort_on_warning;
    }

   if (!res)
     res= setup_fields(thd, 0, update_values, MARK_COLUMNS_READ, 0, 0);

    if (!res && duplic == DUP_UPDATE)
    {
      select_lex->no_wrap_view_item= TRUE;
      res= check_update_fields(thd, context->table_list, update_fields,
                               update_values, &map);
      select_lex->no_wrap_view_item= FALSE;
    }

    /* Restore the current context. */
    ctx_state.restore_state(context, table_list);
  }

  if (res)
    DBUG_RETURN(res);

  if (!table)
    table= table_list->table;

  if (!select_insert)
  {
    Item *fake_conds= 0;
    TABLE_LIST *duplicate;
    if ((duplicate= unique_table(thd, table_list, table_list->next_global, 1)))
    {
      update_non_unique_table_error(table_list, "INSERT", duplicate);
      DBUG_RETURN(TRUE);
    }
    select_lex->fix_prepare_information(thd, &fake_conds, &fake_conds);
    select_lex->first_execution= 0;
  }
  /*
    Only call prepare_for_posistion() if we are not performing a DELAYED
    operation. It will instead be executed by delayed insert thread.
  */
  if (duplic == DUP_UPDATE || duplic == DUP_REPLACE)
    prepare_for_positional_update(table, table_list);
  DBUG_RETURN(FALSE);
}


	/* Check if there is more uniq keys after field */

static int last_uniq_key(TABLE *table,uint keynr)
{
  /*
    When an underlying storage engine informs that the unique key
    conflicts are not reported in the ascending order by setting
    the HA_DUPLICATE_KEY_NOT_IN_ORDER flag, we cannot rely on this
    information to determine the last key conflict.
   
    The information about the last key conflict will be used to
    do a replace of the new row on the conflicting row, rather
    than doing a delete (of old row) + insert (of new row).
   
    Hence check for this flag and disable replacing the last row
    by returning 0 always. Returning 0 will result in doing
    a delete + insert always.
  */
  if (table->file->ha_table_flags() & HA_DUPLICATE_KEY_NOT_IN_ORDER)
    return 0;

  while (++keynr < table->s->keys)
    if (table->key_info[keynr].flags & HA_NOSAME)
      return 0;
  return 1;
}


/*
  Write a record to table with optional deleting of conflicting records,
  invoke proper triggers if needed.

  SYNOPSIS
     write_record()
      thd   - thread context
      table - table to which record should be written
      info  - COPY_INFO structure describing handling of duplicates
              and which is used for counting number of records inserted
              and deleted.

  NOTE
    Once this record will be written to table after insert trigger will
    be invoked. If instead of inserting new record we will update old one
    then both on update triggers will work instead. Similarly both on
    delete triggers will be invoked if we will delete conflicting records.

    Sets thd->transaction.stmt.modified_non_trans_table to TRUE if table which is updated didn't have
    transactions.

  RETURN VALUE
    0     - success
    non-0 - error
*/


int write_record(THD *thd, TABLE *table,COPY_INFO *info)
{
  int error, trg_error= 0;
  char *key=0;
  MY_BITMAP *save_read_set, *save_write_set;
  ulonglong prev_insert_id= table->file->next_insert_id;
  ulonglong insert_id_for_cur_row= 0;
  DBUG_ENTER("write_record");

  info->records++;
  save_read_set=  table->read_set;
  save_write_set= table->write_set;

  if (info->handle_duplicates == DUP_REPLACE ||
      info->handle_duplicates == DUP_UPDATE)
  {
    while ((error=table->file->ha_write_row(table->record[0])))
    {
      uint key_nr;
      /*
        If we do more than one iteration of this loop, from the second one the
        row will have an explicit value in the autoinc field, which was set at
        the first call of handler::update_auto_increment(). So we must save
        the autogenerated value to avoid thd->insert_id_for_cur_row to become
        0.
      */
      if (table->file->insert_id_for_cur_row > 0)
        insert_id_for_cur_row= table->file->insert_id_for_cur_row;
      else
        table->file->insert_id_for_cur_row= insert_id_for_cur_row;
      bool is_duplicate_key_error;
      if (table->file->is_fatal_error(error, HA_CHECK_DUP))
	goto err;
      is_duplicate_key_error= table->file->is_fatal_error(error, 0);
      if (!is_duplicate_key_error)
      {
        /*
          We come here when we had an ignorable error which is not a duplicate
          key error. In this we ignore error if ignore flag is set, otherwise
          report error as usual. We will not do any duplicate key processing.
        */
        if (info->ignore)
          goto ok_or_after_trg_err; /* Ignoring a not fatal error, return 0 */
        goto err;
      }
      if ((int) (key_nr = table->file->get_dup_key(error)) < 0)
      {
	error= HA_ERR_FOUND_DUPP_KEY;         /* Database can't find key */
	goto err;
      }
      /* Read all columns for the row we are going to replace */
      table->use_all_columns();
      /*
	Don't allow REPLACE to replace a row when a auto_increment column
	was used.  This ensures that we don't get a problem when the
	whole range of the key has been used.
      */
      if (info->handle_duplicates == DUP_REPLACE &&
          table->next_number_field &&
          key_nr == table->s->next_number_index &&
	  (insert_id_for_cur_row > 0))
	goto err;
      if (table->file->ha_table_flags() & HA_DUPLICATE_POS)
      {
	if (table->file->ha_rnd_pos(table->record[1],table->file->dup_ref))
	  goto err;
      }
      else
      {
	if (table->file->extra(HA_EXTRA_FLUSH_CACHE)) /* Not needed with NISAM */
	{
	  error=my_errno;
	  goto err;
	}

	if (!key)
	{
	  if (!(key=(char*) my_safe_alloca(table->s->max_unique_length,
					   MAX_KEY_LENGTH)))
	  {
	    error=ENOMEM;
	    goto err;
	  }
	}
	key_copy((uchar*) key,table->record[0],table->key_info+key_nr,0);
	if ((error=(table->file->ha_index_read_idx_map(table->record[1],key_nr,
                                                       (uchar*) key, HA_WHOLE_KEY,
                                                       HA_READ_KEY_EXACT))))
	  goto err;
      }
      if (info->handle_duplicates == DUP_UPDATE)
      {
        int res= 0;
        /*
          We don't check for other UNIQUE keys - the first row
          that matches, is updated. If update causes a conflict again,
          an error is returned
        */
	DBUG_ASSERT(table->insert_values != NULL);
        store_record(table,insert_values);
        restore_record(table,record[1]);
        DBUG_ASSERT(info->update_fields->elements ==
                    info->update_values->elements);
        if (fill_record_n_invoke_before_triggers(thd, *info->update_fields,
                                                 *info->update_values,
                                                 info->ignore,
                                                 table->triggers,
                                                 TRG_EVENT_UPDATE))
          goto before_trg_err;

        /* CHECK OPTION for VIEW ... ON DUPLICATE KEY UPDATE ... */
        if (info->view &&
            (res= info->view->view_check_option(current_thd, info->ignore)) ==
            VIEW_CHECK_SKIP)
          goto ok_or_after_trg_err;
        if (res == VIEW_CHECK_ERROR)
          goto before_trg_err;

        table->file->restore_auto_increment(prev_insert_id);
        if (table->next_number_field)
          table->file->adjust_next_insert_id_after_explicit_value(
            table->next_number_field->val_int());
        info->touched++;
        if (!records_are_comparable(table) || compare_records(table))
        {
          if ((error=table->file->ha_update_row(table->record[1],
                                                table->record[0])) &&
              error != HA_ERR_RECORD_IS_THE_SAME)
          {
            if (info->ignore &&
                !table->file->is_fatal_error(error, HA_CHECK_DUP_KEY))
            {
              goto ok_or_after_trg_err;
            }
            goto err;
          }

          if (error != HA_ERR_RECORD_IS_THE_SAME)
            info->updated++;
          else
            error= 0;
          /*
            If ON DUP KEY UPDATE updates a row instead of inserting one, it's
            like a regular UPDATE statement: it should not affect the value of a
            next SELECT LAST_INSERT_ID() or mysql_insert_id().
            Except if LAST_INSERT_ID(#) was in the INSERT query, which is
            handled separately by THD::arg_of_last_insert_id_function.
          */
          insert_id_for_cur_row= table->file->insert_id_for_cur_row= 0;
          trg_error= (table->triggers &&
                      table->triggers->process_triggers(thd, TRG_EVENT_UPDATE,
                                                        TRG_ACTION_AFTER, TRUE));
          info->copied++;
        }

        if (table->next_number_field)
          table->file->adjust_next_insert_id_after_explicit_value(
            table->next_number_field->val_int());
        info->touched++;

        goto ok_or_after_trg_err;
      }
      else /* DUP_REPLACE */
      {
	/*
	  The manual defines the REPLACE semantics that it is either
	  an INSERT or DELETE(s) + INSERT; FOREIGN KEY checks in
	  InnoDB do not function in the defined way if we allow MySQL
	  to convert the latter operation internally to an UPDATE.
          We also should not perform this conversion if we have 
          timestamp field with ON UPDATE which is different from DEFAULT.
          Another case when conversion should not be performed is when
          we have ON DELETE trigger on table so user may notice that
          we cheat here. Note that it is ok to do such conversion for
          tables which have ON UPDATE but have no ON DELETE triggers,
          we just should not expose this fact to users by invoking
          ON UPDATE triggers.
	*/
	if (last_uniq_key(table,key_nr) &&
	    !table->file->referenced_by_foreign_key() &&
            (table->timestamp_field_type == TIMESTAMP_NO_AUTO_SET ||
             table->timestamp_field_type == TIMESTAMP_AUTO_SET_ON_BOTH) &&
            (!table->triggers || !table->triggers->has_delete_triggers()))
        {
          if ((error=table->file->ha_update_row(table->record[1],
					        table->record[0])) &&
              error != HA_ERR_RECORD_IS_THE_SAME)
            goto err;
          if (error != HA_ERR_RECORD_IS_THE_SAME)
            info->deleted++;
          else
            error= 0;
          thd->record_first_successful_insert_id_in_cur_stmt(table->file->insert_id_for_cur_row);
          /*
            Since we pretend that we have done insert we should call
            its after triggers.
          */
          goto after_trg_n_copied_inc;
        }
        else
        {
          if (table->triggers &&
              table->triggers->process_triggers(thd, TRG_EVENT_DELETE,
                                                TRG_ACTION_BEFORE, TRUE))
            goto before_trg_err;
          if ((error=table->file->ha_delete_row(table->record[1])))
            goto err;
          info->deleted++;
          if (!table->file->has_transactions())
            thd->transaction.stmt.modified_non_trans_table= TRUE;
          if (table->triggers &&
              table->triggers->process_triggers(thd, TRG_EVENT_DELETE,
                                                TRG_ACTION_AFTER, TRUE))
          {
            trg_error= 1;
            goto ok_or_after_trg_err;
          }
          /* Let us attempt do write_row() once more */
        }
      }
    }
    
    /*
        If more than one iteration of the above while loop is done, from the second 
        one the row being inserted will have an explicit value in the autoinc field, 
        which was set at the first call of handler::update_auto_increment(). This 
        value is saved to avoid thd->insert_id_for_cur_row becoming 0. Use this saved
        autoinc value.
     */
    if (table->file->insert_id_for_cur_row == 0)
      table->file->insert_id_for_cur_row= insert_id_for_cur_row;
      
    thd->record_first_successful_insert_id_in_cur_stmt(table->file->insert_id_for_cur_row);
    /*
      Restore column maps if they where replaced during an duplicate key
      problem.
    */
    if (table->read_set != save_read_set ||
        table->write_set != save_write_set)
      table->column_bitmaps_set(save_read_set, save_write_set);
  }
  else if ((error=table->file->ha_write_row(table->record[0])))
  {
    if (!info->ignore ||
        table->file->is_fatal_error(error, HA_CHECK_DUP))
      goto err;
    table->file->restore_auto_increment(prev_insert_id);
    goto ok_or_after_trg_err;
  }

after_trg_n_copied_inc:
  info->copied++;
  thd->record_first_successful_insert_id_in_cur_stmt(table->file->insert_id_for_cur_row);
  trg_error= (table->triggers &&
              table->triggers->process_triggers(thd, TRG_EVENT_INSERT,
                                                TRG_ACTION_AFTER, TRUE));

ok_or_after_trg_err:
  if (key)
    my_safe_afree(key,table->s->max_unique_length,MAX_KEY_LENGTH);
  if (!table->file->has_transactions())
    thd->transaction.stmt.modified_non_trans_table= TRUE;
  DBUG_RETURN(trg_error);

err:
  info->last_errno= error;
  /* current_select is NULL if this is a delayed insert */
  if (thd->lex->current_select)
    thd->lex->current_select->no_error= 0;        // Give error
  table->file->print_error(error,MYF(0));
  
before_trg_err:
  table->file->restore_auto_increment(prev_insert_id);
  if (key)
    my_safe_afree(key, table->s->max_unique_length, MAX_KEY_LENGTH);
  table->column_bitmaps_set(save_read_set, save_write_set);
  DBUG_RETURN(1);
}


/******************************************************************************
  Check that all fields with arn't null_fields are used
******************************************************************************/

int check_that_all_fields_are_given_values(THD *thd, TABLE *entry,
                                           TABLE_LIST *table_list)
{
  int err= 0;
  MY_BITMAP *write_set= entry->write_set;

  for (Field **field=entry->field ; *field ; field++)
  {
    if (!bitmap_is_set(write_set, (*field)->field_index) &&
        ((*field)->flags & NO_DEFAULT_VALUE_FLAG) &&
        ((*field)->real_type() != MYSQL_TYPE_ENUM))
    {
      bool view= FALSE;
      if (table_list)
      {
        table_list= table_list->top_table();
        view= test(table_list->view);
      }
      if (view)
      {
        push_warning_printf(thd, MYSQL_ERROR::WARN_LEVEL_WARN,
                            ER_NO_DEFAULT_FOR_VIEW_FIELD,
                            ER(ER_NO_DEFAULT_FOR_VIEW_FIELD),
                            table_list->view_db.str,
                            table_list->view_name.str);
      }
      else
      {
        push_warning_printf(thd, MYSQL_ERROR::WARN_LEVEL_WARN,
                            ER_NO_DEFAULT_FOR_FIELD,
                            ER(ER_NO_DEFAULT_FOR_FIELD),
                            (*field)->field_name);
      }
      err= 1;
    }
  }
  return thd->abort_on_warning ? err : 0;
}

/*****************************************************************************
  Handling of delayed inserts
  A thread is created for each table that one uses with the DELAYED attribute.
*****************************************************************************/

#ifndef EMBEDDED_LIBRARY

class delayed_row :public ilink {
public:
  char *record;
  enum_duplicates dup;
  time_t start_time;
  ulong sql_mode;
  bool auto_increment_field_not_null;
  bool query_start_used, ignore, log_query, binlog_rows_query_log_events;
  bool stmt_depends_on_first_successful_insert_id_in_prev_stmt;
  MY_BITMAP write_set;
  ulonglong first_successful_insert_id_in_prev_stmt;
  ulonglong forced_insert_id;
  ulong auto_increment_increment;
  ulong auto_increment_offset;
  timestamp_auto_set_type timestamp_field_type;
  LEX_STRING query;
  Time_zone *time_zone;

  delayed_row(LEX_STRING const query_arg, enum_duplicates dup_arg,
              bool ignore_arg, bool log_query_arg)
    : record(0), dup(dup_arg), ignore(ignore_arg), log_query(log_query_arg),
      binlog_rows_query_log_events(FALSE),
      forced_insert_id(0), query(query_arg), time_zone(0)
    {}
  ~delayed_row()
  {
    my_free(query.str);
    my_free(record);
  }
};

/**
  Delayed_insert - context of a thread responsible for delayed insert
  into one table. When processing delayed inserts, we create an own
  thread for every distinct table. Later on all delayed inserts directed
  into that table are handled by a dedicated thread.
*/

class Delayed_insert :public ilink {
  uint locks_in_memory;
  thr_lock_type delayed_lock;
public:
  THD thd;
  TABLE *table;
  mysql_mutex_t mutex;
  mysql_cond_t cond, cond_client;
  volatile uint tables_in_use,stacked_inserts;
  volatile bool status;
  /**
    When the handler thread starts, it clones a metadata lock ticket
    which protects against GRL and ticket for the table to be inserted.
    This is done to allow the deadlock detector to detect deadlocks
    resulting from these locks.
    Before this is done, the connection thread cannot safely exit
    without causing problems for clone_ticket().
    Once handler_thread_initialized has been set, it is safe for the
    connection thread to exit.
    Access to handler_thread_initialized is protected by di->mutex.
  */
  bool handler_thread_initialized;
  COPY_INFO info;
  I_List<delayed_row> rows;
  ulong group_count;
  TABLE_LIST table_list;			// Argument
  /**
    Request for IX metadata lock protecting against GRL which is
    passed from connection thread to the handler thread.
  */
  MDL_request grl_protection;

  Delayed_insert()
    :locks_in_memory(0), table(0),tables_in_use(0),stacked_inserts(0),
     status(0), handler_thread_initialized(FALSE), group_count(0)
  {
    DBUG_ENTER("Delayed_insert constructor");
    thd.security_ctx->user=(char*) delayed_user;
    thd.security_ctx->host=(char*) my_localhost;
    strmake(thd.security_ctx->priv_user, thd.security_ctx->user,
            USERNAME_LENGTH);
    thd.current_tablenr=0;
    thd.set_command(COM_DELAYED_INSERT);
    thd.lex->current_select= 0; 		// for my_message_sql
    thd.lex->sql_command= SQLCOM_INSERT;        // For innodb::store_lock()
    /*
      Prevent changes to global.lock_wait_timeout from affecting
      delayed insert threads as any timeouts in delayed inserts
      are not communicated to the client.
    */
    thd.variables.lock_wait_timeout= LONG_TIMEOUT;

    bzero((char*) &thd.net, sizeof(thd.net));		// Safety
    bzero((char*) &table_list, sizeof(table_list));	// Safety
    thd.system_thread= SYSTEM_THREAD_DELAYED_INSERT;
    thd.security_ctx->host_or_ip= "";
    bzero((char*) &info,sizeof(info));
    mysql_mutex_init(key_delayed_insert_mutex, &mutex, MY_MUTEX_INIT_FAST);
    mysql_cond_init(key_delayed_insert_cond, &cond, NULL);
    mysql_cond_init(key_delayed_insert_cond_client, &cond_client, NULL);
    mysql_mutex_lock(&LOCK_thread_count);
    delayed_insert_threads++;
    delayed_lock= global_system_variables.low_priority_updates ?
                                          TL_WRITE_LOW_PRIORITY : TL_WRITE;
    mysql_mutex_unlock(&LOCK_thread_count);
    DBUG_VOID_RETURN;
  }
  ~Delayed_insert()
  {
    /* The following is not really needed, but just for safety */
    delayed_row *row;
    while ((row=rows.get()))
      delete row;
    if (table)
    {
      close_thread_tables(&thd);
      thd.mdl_context.release_transactional_locks();
    }
    mysql_mutex_lock(&LOCK_thread_count);
    mysql_mutex_destroy(&mutex);
    mysql_cond_destroy(&cond);
    mysql_cond_destroy(&cond_client);
    thd.unlink();				// Must be unlinked under lock
    my_free(thd.query());
    thd.security_ctx->user= thd.security_ctx->host=0;
    thread_count--;
    delayed_insert_threads--;
    mysql_mutex_unlock(&LOCK_thread_count);
    mysql_cond_broadcast(&COND_thread_count); /* Tell main we are ready */
  }

  /* The following is for checking when we can delete ourselves */
  inline void lock()
  {
    locks_in_memory++;				// Assume LOCK_delay_insert
  }
  void unlock()
  {
    mysql_mutex_lock(&LOCK_delayed_insert);
    if (!--locks_in_memory)
    {
      mysql_mutex_lock(&mutex);
      if (thd.killed && ! stacked_inserts && ! tables_in_use)
      {
        mysql_cond_signal(&cond);
	status=1;
      }
      mysql_mutex_unlock(&mutex);
    }
    mysql_mutex_unlock(&LOCK_delayed_insert);
  }
  inline uint lock_count() { return locks_in_memory; }

  TABLE* get_local_table(THD* client_thd);
  bool open_and_lock_table();
  bool handle_inserts(void);
};


I_List<Delayed_insert> delayed_threads;


/**
  Return an instance of delayed insert thread that can handle
  inserts into a given table, if it exists. Otherwise return NULL.
*/

static
Delayed_insert *find_handler(THD *thd, TABLE_LIST *table_list)
{
  thd_proc_info(thd, "waiting for delay_list");
  mysql_mutex_lock(&LOCK_delayed_insert);       // Protect master list
  I_List_iterator<Delayed_insert> it(delayed_threads);
  Delayed_insert *di;
  while ((di= it++))
  {
    if (!strcmp(table_list->db, di->table_list.db) &&
	!strcmp(table_list->table_name, di->table_list.table_name))
    {
      di->lock();
      break;
    }
  }
  mysql_mutex_unlock(&LOCK_delayed_insert); // For unlink from list
  return di;
}


/**
  Attempt to find or create a delayed insert thread to handle inserts
  into this table.

  @return In case of success, table_list->table points to a local copy
          of the delayed table or is set to NULL, which indicates a
          request for lock upgrade. In case of failure, value of
          table_list->table is undefined.
  @retval TRUE  - this thread ran out of resources OR
                - a newly created delayed insert thread ran out of
                  resources OR
                - the created thread failed to open and lock the table
                  (e.g. because it does not exist) OR
                - the table opened in the created thread turned out to
                  be a view
  @retval FALSE - table successfully opened OR
                - too many delayed insert threads OR
                - the table has triggers and we have to fall back to
                  a normal INSERT
                Two latter cases indicate a request for lock upgrade.

  XXX: why do we regard INSERT DELAYED into a view as an error and
  do not simply perform a lock upgrade?

  TODO: The approach with using two mutexes to work with the
  delayed thread list -- LOCK_delayed_insert and
  LOCK_delayed_create -- is redundant, and we only need one of
  them to protect the list.  The reason we have two locks is that
  we do not want to block look-ups in the list while we're waiting
  for the newly created thread to open the delayed table. However,
  this wait itself is redundant -- we always call get_local_table
  later on, and there wait again until the created thread acquires
  a table lock.

  As is redundant the concept of locks_in_memory, since we already
  have another counter with similar semantics - tables_in_use,
  both of them are devoted to counting the number of producers for
  a given consumer (delayed insert thread), only at different
  stages of producer-consumer relationship.

  The 'status' variable in Delayed_insert is redundant
  too, since there is already di->stacked_inserts.
*/

static
bool delayed_get_table(THD *thd, MDL_request *grl_protection_request,
                       TABLE_LIST *table_list)
{
  int error;
  Delayed_insert *di;
  DBUG_ENTER("delayed_get_table");

  /* Must be set in the parser */
  DBUG_ASSERT(table_list->db);

  /* Find the thread which handles this table. */
  if (!(di= find_handler(thd, table_list)))
  {
    /*
      No match. Create a new thread to handle the table, but
      no more than max_insert_delayed_threads.
    */
    if (delayed_insert_threads >= thd->variables.max_insert_delayed_threads)
      DBUG_RETURN(0);
    thd_proc_info(thd, "Creating delayed handler");
    mysql_mutex_lock(&LOCK_delayed_create);
    /*
      The first search above was done without LOCK_delayed_create.
      Another thread might have created the handler in between. Search again.
    */
    if (! (di= find_handler(thd, table_list)))
    {
      if (!(di= new Delayed_insert()))
        goto end_create;
      mysql_mutex_lock(&LOCK_thread_count);
      thread_count++;
      mysql_mutex_unlock(&LOCK_thread_count);
      di->thd.set_db(table_list->db, (uint) strlen(table_list->db));
      di->thd.set_query(my_strdup(table_list->table_name,
                                  MYF(MY_WME | ME_FATALERROR)),
                        0, system_charset_info);
      if (di->thd.db == NULL || di->thd.query() == NULL)
      {
        /* The error is reported */
	delete di;
        goto end_create;
      }
      di->table_list= *table_list;			// Needed to open table
      /* Replace volatile strings with local copies */
      di->table_list.alias= di->table_list.table_name= di->thd.query();
      di->table_list.db= di->thd.db;
      /* We need the tickets so that they can be cloned in handle_delayed_insert */
      di->grl_protection.init(MDL_key::GLOBAL, "", "",
                              MDL_INTENTION_EXCLUSIVE, MDL_STATEMENT);
      di->grl_protection.ticket= grl_protection_request->ticket;
      init_mdl_requests(&di->table_list);
      di->table_list.mdl_request.ticket= table_list->mdl_request.ticket;

      di->lock();
      mysql_mutex_lock(&di->mutex);
      if ((error= mysql_thread_create(key_thread_delayed_insert,
                                      &di->thd.real_id, &connection_attrib,
                                      handle_delayed_insert, (void*) di)))
      {
	DBUG_PRINT("error",
		   ("Can't create thread to handle delayed insert (error %d)",
		    error));
        mysql_mutex_unlock(&di->mutex);
	di->unlock();
	delete di;
	my_error(ER_CANT_CREATE_THREAD, MYF(ME_FATALERROR), error);
        goto end_create;
      }

      /*
        Wait until table is open unless the handler thread or the connection
        thread has been killed. Note that we in all cases must wait until the
        handler thread has been properly initialized before exiting. Otherwise
        we risk doing clone_ticket() on a ticket that is no longer valid.
      */
      thd_proc_info(thd, "waiting for handler open");
      while (!di->handler_thread_initialized ||
             (!di->thd.killed && !di->table && !thd->killed))
      {
        mysql_cond_wait(&di->cond_client, &di->mutex);
      }
      mysql_mutex_unlock(&di->mutex);
      thd_proc_info(thd, "got old table");
      if (thd->killed)
      {
        di->unlock();
        goto end_create;
      }
      if (di->thd.killed)
      {
        if (di->thd.is_error())
        {
          /*
            Copy the error message. Note that we don't treat fatal
            errors in the delayed thread as fatal errors in the
            main thread. If delayed thread was killed, we don't
            want to send "Server shutdown in progress" in the
            INSERT THREAD.
          */
          if (di->thd.stmt_da->sql_errno() == ER_SERVER_SHUTDOWN)
            my_message(ER_QUERY_INTERRUPTED, ER(ER_QUERY_INTERRUPTED), MYF(0));
          else
            my_message(di->thd.stmt_da->sql_errno(), di->thd.stmt_da->message(),
                       MYF(0));
        }
        di->unlock();
        goto end_create;
      }
      mysql_mutex_lock(&LOCK_delayed_insert);
      delayed_threads.append(di);
      mysql_mutex_unlock(&LOCK_delayed_insert);
    }
    mysql_mutex_unlock(&LOCK_delayed_create);
  }

  mysql_mutex_lock(&di->mutex);
  table_list->table= di->get_local_table(thd);
  mysql_mutex_unlock(&di->mutex);
  if (table_list->table)
  {
    DBUG_ASSERT(! thd->is_error());
    thd->di= di;
  }
  /* Unlock the delayed insert object after its last access. */
  di->unlock();
  DBUG_RETURN((table_list->table == NULL));

end_create:
  mysql_mutex_unlock(&LOCK_delayed_create);
  DBUG_RETURN(thd->is_error());
}


/**
  As we can't let many client threads modify the same TABLE
  structure of the dedicated delayed insert thread, we create an
  own structure for each client thread. This includes a row
  buffer to save the column values and new fields that point to
  the new row buffer. The memory is allocated in the client
  thread and is freed automatically.

  @pre This function is called from the client thread.  Delayed
       insert thread mutex must be acquired before invoking this
       function.

  @return Not-NULL table object on success. NULL in case of an error,
                    which is set in client_thd.
*/

TABLE *Delayed_insert::get_local_table(THD* client_thd)
{
  my_ptrdiff_t adjust_ptrs;
  Field **field,**org_field, *found_next_number_field;
  TABLE *copy;
  TABLE_SHARE *share;
  uchar *bitmap;
  DBUG_ENTER("Delayed_insert::get_local_table");

  /* First request insert thread to get a lock */
  status=1;
  tables_in_use++;
  if (!thd.lock)				// Table is not locked
  {
    thd_proc_info(client_thd, "waiting for handler lock");
    mysql_cond_signal(&cond);			// Tell handler to lock table
    while (!thd.killed && !thd.lock && ! client_thd->killed)
    {
      mysql_cond_wait(&cond_client, &mutex);
    }
    thd_proc_info(client_thd, "got handler lock");
    if (client_thd->killed)
      goto error;
    if (thd.killed)
    {
      /*
        Copy the error message. Note that we don't treat fatal
        errors in the delayed thread as fatal errors in the
        main thread. If delayed thread was killed, we don't
        want to send "Server shutdown in progress" in the
        INSERT THREAD.

        The thread could be killed with an error message if
        di->handle_inserts() or di->open_and_lock_table() fails.
        The thread could be killed without an error message if
        killed using mysql_notify_thread_having_shared_lock() or
        kill_delayed_threads_for_table().
      */
      if (!thd.is_error() || thd.stmt_da->sql_errno() == ER_SERVER_SHUTDOWN)
        my_message(ER_QUERY_INTERRUPTED, ER(ER_QUERY_INTERRUPTED), MYF(0));
      else
        my_message(thd.stmt_da->sql_errno(), thd.stmt_da->message(), MYF(0));
      goto error;
    }
  }
  share= table->s;

  /*
    Allocate memory for the TABLE object, the field pointers array, and
    one record buffer of reclength size. Normally a table has three
    record buffers of rec_buff_length size, which includes alignment
    bytes. Since the table copy is used for creating one record only,
    the other record buffers and alignment are unnecessary.
  */
  thd_proc_info(client_thd, "allocating local table");
  copy= (TABLE*) client_thd->alloc(sizeof(*copy)+
				   (share->fields+1)*sizeof(Field**)+
				   share->reclength +
                                   share->column_bitmap_size*2);
  if (!copy)
    goto error;

  /* Copy the TABLE object. */
  *copy= *table;
  /* We don't need to change the file handler here */
  /* Assign the pointers for the field pointers array and the record. */
  field= copy->field= (Field**) (copy + 1);
  bitmap= (uchar*) (field + share->fields + 1);
  copy->record[0]= (bitmap + share->column_bitmap_size * 2);
  memcpy((char*) copy->record[0], (char*) table->record[0], share->reclength);
  /*
    Make a copy of all fields.
    The copied fields need to point into the copied record. This is done
    by copying the field objects with their old pointer values and then
    "move" the pointers by the distance between the original and copied
    records. That way we preserve the relative positions in the records.
  */
  adjust_ptrs= PTR_BYTE_DIFF(copy->record[0], table->record[0]);
  found_next_number_field= table->found_next_number_field;
  for (org_field= table->field; *org_field; org_field++, field++)
  {
    if (!(*field= (*org_field)->new_field(client_thd->mem_root, copy, 1)))
      goto error;
    (*field)->orig_table= copy;			// Remove connection
    (*field)->move_field_offset(adjust_ptrs);	// Point at copy->record[0]
    if (*org_field == found_next_number_field)
      (*field)->table->found_next_number_field= *field;
  }
  *field=0;

  /* Adjust timestamp */
  if (table->timestamp_field)
  {
    /* Restore offset as this may have been reset in handle_inserts */
    copy->timestamp_field=
      (Field_timestamp*) copy->field[share->timestamp_field_offset];
    copy->timestamp_field->unireg_check= table->timestamp_field->unireg_check;
    copy->timestamp_field_type= copy->timestamp_field->get_auto_set_type();
  }

  /* Adjust in_use for pointing to client thread */
  copy->in_use= client_thd;

  /* Adjust lock_count. This table object is not part of a lock. */
  copy->lock_count= 0;

  /* Adjust bitmaps */
  copy->def_read_set.bitmap= (my_bitmap_map*) bitmap;
  copy->def_write_set.bitmap= ((my_bitmap_map*)
                               (bitmap + share->column_bitmap_size));
  copy->tmp_set.bitmap= 0;                      // To catch errors
  bzero((char*) bitmap, share->column_bitmap_size*2);
  copy->read_set=  &copy->def_read_set;
  copy->write_set= &copy->def_write_set;

  DBUG_RETURN(copy);

  /* Got fatal error */
 error:
  tables_in_use--;
  status=1;
  mysql_cond_signal(&cond);                     // Inform thread about abort
  DBUG_RETURN(0);
}


/* Put a question in queue */

static
int write_delayed(THD *thd, TABLE *table, enum_duplicates duplic,
                  LEX_STRING query, bool ignore, bool log_on)
{
  delayed_row *row= 0;
  Delayed_insert *di=thd->di;
  my_bitmap_map *bitmaps;
  const Discrete_interval *forced_auto_inc;
  DBUG_ENTER("write_delayed");
  DBUG_PRINT("enter", ("query = '%s' length %lu", query.str,
                       (ulong) query.length));

  thd_proc_info(thd, "waiting for handler insert");
  DBUG_EXECUTE_IF("waiting_for_delayed_insert_queue_is_empty",
                  while(di->stacked_inserts) sleep(1););
  mysql_mutex_lock(&di->mutex);
  while (di->stacked_inserts >= delayed_queue_size && !thd->killed)
    mysql_cond_wait(&di->cond_client, &di->mutex);
  thd_proc_info(thd, "storing row into queue");

  if (thd->killed)
    goto err;

  /*
    Take a copy of the query string, if there is any. The string will
    be free'ed when the row is destroyed. If there is no query string,
    we don't do anything special.
   */

  if (query.str)
  {
    char *str;
    if (!(str= my_strndup(query.str, query.length, MYF(MY_WME))))
      goto err;
    query.str= str;
  }
  row= new delayed_row(query, duplic, ignore, log_on);
  if (row == NULL)
  {
    my_free(query.str);
    goto err;
  }

  if (!(row->record= (char*) my_malloc(table->s->reclength, MYF(MY_WME))))
    goto err;
  memcpy(row->record, table->record[0], table->s->reclength);
  row->start_time=		thd->start_time;
  row->query_start_used=	thd->query_start_used;
  /*
    those are for the binlog: LAST_INSERT_ID() has been evaluated at this
    time, so record does not need it, but statement-based binlogging of the
    INSERT will need when the row is actually inserted.
    As for SET INSERT_ID, DELAYED does not honour it (BUG#20830).
  */
  row->stmt_depends_on_first_successful_insert_id_in_prev_stmt=
    thd->stmt_depends_on_first_successful_insert_id_in_prev_stmt;
  row->first_successful_insert_id_in_prev_stmt=
    thd->first_successful_insert_id_in_prev_stmt;
  row->timestamp_field_type=    table->timestamp_field_type;

  /* Add session variable timezone
     Time_zone object will not be freed even the thread is ended.
     So we can get time_zone object from thread which handling delayed statement.
     See the comment of my_tz_find() for detail.
  */
  if (thd->time_zone_used)
  {
    row->time_zone = thd->variables.time_zone;
  }
  else
  {
    row->time_zone = NULL;
  }
  /* Copy session variables. */
  row->auto_increment_increment= thd->variables.auto_increment_increment;
  row->auto_increment_offset=    thd->variables.auto_increment_offset;
  row->sql_mode=                 thd->variables.sql_mode;
  row->auto_increment_field_not_null= table->auto_increment_field_not_null;
  row->binlog_rows_query_log_events= thd->variables.binlog_rows_query_log_events;

  /* Copy the next forced auto increment value, if any. */
  if ((forced_auto_inc= thd->auto_inc_intervals_forced.get_next()))
  {
    row->forced_insert_id= forced_auto_inc->minimum();
    DBUG_PRINT("delayed", ("transmitting auto_inc: %lu",
                           (ulong) row->forced_insert_id));
  }
  
  /*
    Since insert delayed has its own thread and table, we
    need to copy the user thread session write_set.
  */
  bitmaps= (my_bitmap_map*) my_malloc(bitmap_buffer_size(table->write_set->n_bits), MYF(0));
  bitmap_init(&row->write_set, bitmaps, table->write_set->n_bits, FALSE);
  bitmap_clear_all(&row->write_set);
  bitmap_union(&row->write_set, table->write_set);

  di->rows.push_back(row);
  di->stacked_inserts++;
  di->status=1;
  if (table->s->blob_fields)
    unlink_blobs(table);
  mysql_cond_signal(&di->cond);

  thread_safe_increment(delayed_rows_in_use,&LOCK_delayed_status);
  mysql_mutex_unlock(&di->mutex);
  DBUG_RETURN(0);

 err:
  delete row;
  mysql_mutex_unlock(&di->mutex);
  DBUG_RETURN(1);
}

/**
  Signal the delayed insert thread that this user connection
  is finished using it for this statement.
*/

static void end_delayed_insert(THD *thd)
{
  DBUG_ENTER("end_delayed_insert");
  Delayed_insert *di=thd->di;
  mysql_mutex_lock(&di->mutex);
  DBUG_PRINT("info",("tables in use: %d",di->tables_in_use));
  if (!--di->tables_in_use || di->thd.killed)
  {						// Unlock table
    di->status=1;
    mysql_cond_signal(&di->cond);
  }
  mysql_mutex_unlock(&di->mutex);
  DBUG_VOID_RETURN;
}


/* We kill all delayed threads when doing flush-tables */

void kill_delayed_threads(void)
{
  mysql_mutex_lock(&LOCK_delayed_insert); // For unlink from list

  I_List_iterator<Delayed_insert> it(delayed_threads);
  Delayed_insert *di;
  while ((di= it++))
  {
    di->thd.killed= THD::KILL_CONNECTION;
    if (di->thd.mysys_var)
    {
      mysql_mutex_lock(&di->thd.mysys_var->mutex);
      if (di->thd.mysys_var->current_cond)
      {
	/*
	  We need the following test because the main mutex may be locked
	  in handle_delayed_insert()
	*/
	if (&di->mutex != di->thd.mysys_var->current_mutex)
          mysql_mutex_lock(di->thd.mysys_var->current_mutex);
        mysql_cond_broadcast(di->thd.mysys_var->current_cond);
	if (&di->mutex != di->thd.mysys_var->current_mutex)
          mysql_mutex_unlock(di->thd.mysys_var->current_mutex);
      }
      mysql_mutex_unlock(&di->thd.mysys_var->mutex);
    }
  }
  mysql_mutex_unlock(&LOCK_delayed_insert); // For unlink from list
}


/**
  A strategy for the prelocking algorithm which prevents the
  delayed insert thread from opening tables with engines which
  do not support delayed inserts.

  Particularly it allows to abort open_tables() as soon as we
  discover that we have opened a MERGE table, without acquiring
  metadata locks on underlying tables.
*/

class Delayed_prelocking_strategy : public Prelocking_strategy
{
public:
  virtual bool handle_routine(THD *thd, Query_tables_list *prelocking_ctx,
                              Sroutine_hash_entry *rt, sp_head *sp,
                              bool *need_prelocking);
  virtual bool handle_table(THD *thd, Query_tables_list *prelocking_ctx,
                            TABLE_LIST *table_list, bool *need_prelocking);
  virtual bool handle_view(THD *thd, Query_tables_list *prelocking_ctx,
                           TABLE_LIST *table_list, bool *need_prelocking);
};


bool Delayed_prelocking_strategy::
handle_table(THD *thd, Query_tables_list *prelocking_ctx,
             TABLE_LIST *table_list, bool *need_prelocking)
{
  DBUG_ASSERT(table_list->lock_type == TL_WRITE_DELAYED);

  if (!(table_list->table->file->ha_table_flags() & HA_CAN_INSERT_DELAYED))
  {
    my_error(ER_DELAYED_NOT_SUPPORTED, MYF(0), table_list->table_name);
    return TRUE;
  }
  return FALSE;
}


bool Delayed_prelocking_strategy::
handle_routine(THD *thd, Query_tables_list *prelocking_ctx,
               Sroutine_hash_entry *rt, sp_head *sp,
               bool *need_prelocking)
{
  /* LEX used by the delayed insert thread has no routines. */
  DBUG_ASSERT(0);
  return FALSE;
}


bool Delayed_prelocking_strategy::
handle_view(THD *thd, Query_tables_list *prelocking_ctx,
            TABLE_LIST *table_list, bool *need_prelocking)
{
  /* We don't open views in the delayed insert thread. */
  DBUG_ASSERT(0);
  return FALSE;
}


/**
   Open and lock table for use by delayed thread and check that
   this table is suitable for delayed inserts.

   @retval FALSE - Success.
   @retval TRUE  - Failure.
*/

bool Delayed_insert::open_and_lock_table()
{
  Delayed_prelocking_strategy prelocking_strategy;

  /*
    Use special prelocking strategy to get ER_DELAYED_NOT_SUPPORTED
    error for tables with engines which don't support delayed inserts.
  */
  if (!(table= open_n_lock_single_table(&thd, &table_list,
                                        TL_WRITE_DELAYED,
                                        MYSQL_OPEN_IGNORE_GLOBAL_READ_LOCK,
                                        &prelocking_strategy)))
  {
    thd.fatal_error();				// Abort waiting inserts
    return TRUE;
  }

  if (table->triggers)
  {
    /*
      Table has triggers. This is not an error, but we do
      not support triggers with delayed insert. Terminate the delayed
      thread without an error and thus request lock upgrade.
    */
    return TRUE;
  }
  table->copy_blobs= 1;
  return FALSE;
}


/*
 * Create a new delayed insert thread
*/

pthread_handler_t handle_delayed_insert(void *arg)
{
  Delayed_insert *di=(Delayed_insert*) arg;
  THD *thd= &di->thd;

  pthread_detach_this_thread();
  /* Add thread to THD list so that's it's visible in 'show processlist' */
  mysql_mutex_lock(&LOCK_thread_count);
  thd->thread_id= thd->variables.pseudo_thread_id= thread_id++;
  thd->set_current_time();
  threads.append(thd);
  thd->killed=abort_loop ? THD::KILL_CONNECTION : THD::NOT_KILLED;
  mysql_mutex_unlock(&LOCK_thread_count);

  mysql_thread_set_psi_id(thd->thread_id);

  /*
    Wait until the client runs into mysql_cond_wait(),
    where we free it after the table is opened and di linked in the list.
    If we did not wait here, the client might detect the opened table
    before it is linked to the list. It would release LOCK_delayed_create
    and allow another thread to create another handler for the same table,
    since it does not find one in the list.
  */
  mysql_mutex_lock(&di->mutex);
  if (my_thread_init())
  {
    /* Can't use my_error since store_globals has not yet been called */
    thd->stmt_da->set_error_status(thd, ER_OUT_OF_RESOURCES,
                                   ER(ER_OUT_OF_RESOURCES), NULL);
    di->handler_thread_initialized= TRUE;
  }
  else
  {
    DBUG_ENTER("handle_delayed_insert");
    thd->thread_stack= (char*) &thd;
    if (init_thr_lock() || thd->store_globals())
    {
      /* Can't use my_error since store_globals has perhaps failed */
      thd->stmt_da->set_error_status(thd, ER_OUT_OF_RESOURCES,
                                     ER(ER_OUT_OF_RESOURCES), NULL);
      di->handler_thread_initialized= TRUE;
      thd->fatal_error();
      goto err;
    }

    thd->lex->sql_command= SQLCOM_INSERT;        // For innodb::store_lock()

    /*
      INSERT DELAYED has to go to row-based format because the time
      at which rows are inserted cannot be determined in mixed mode.
    */
    thd->set_current_stmt_binlog_format_row_if_mixed();

    /*
      Clone tickets representing protection against GRL and the lock on
      the target table for the insert and add them to the list of granted
      metadata locks held by the handler thread. This is safe since the
      handler thread is not holding nor waiting on any metadata locks.
    */
    if (thd->mdl_context.clone_ticket(&di->grl_protection) ||
        thd->mdl_context.clone_ticket(&di->table_list.mdl_request))
    {
      thd->mdl_context.release_transactional_locks();
      di->handler_thread_initialized= TRUE;
      goto err;
    }

    /*
      Now that the ticket has been cloned, it is safe for the connection
      thread to exit.
    */
    di->handler_thread_initialized= TRUE;
    di->table_list.mdl_request.ticket= NULL;

    if (di->open_and_lock_table())
      goto err;

    /* Tell client that the thread is initialized */
    mysql_cond_signal(&di->cond_client);

    /* Now wait until we get an insert or lock to handle */
    /* We will not abort as long as a client thread uses this thread */

    for (;;)
    {
      if (thd->killed)
      {
        uint lock_count;
        /*
          Remove this from delay insert list so that no one can request a
          table from this
        */
        mysql_mutex_unlock(&di->mutex);
        mysql_mutex_lock(&LOCK_delayed_insert);
        di->unlink();
        lock_count=di->lock_count();
        mysql_mutex_unlock(&LOCK_delayed_insert);
        mysql_mutex_lock(&di->mutex);
        if (!lock_count && !di->tables_in_use && !di->stacked_inserts)
          break;					// Time to die
      }

      /* Shouldn't wait if killed or an insert is waiting. */
      if (!thd->killed && !di->status && !di->stacked_inserts)
      {
        struct timespec abstime;
        set_timespec(abstime, delayed_insert_timeout);

        /* Information for pthread_kill */
        di->thd.mysys_var->current_mutex= &di->mutex;
        di->thd.mysys_var->current_cond= &di->cond;
        thd_proc_info(&(di->thd), "Waiting for INSERT");

        DBUG_PRINT("info",("Waiting for someone to insert rows"));
        while (!thd->killed && !di->status)
        {
          int error;
          mysql_audit_release(thd);
#if defined(HAVE_BROKEN_COND_TIMEDWAIT)
          error= mysql_cond_wait(&di->cond, &di->mutex);
#else
          error= mysql_cond_timedwait(&di->cond, &di->mutex, &abstime);
#ifdef EXTRA_DEBUG
          if (error && error != EINTR && error != ETIMEDOUT)
          {
            fprintf(stderr, "Got error %d from mysql_cond_timedwait\n", error);
            DBUG_PRINT("error", ("Got error %d from mysql_cond_timedwait",
                                 error));
          }
#endif
#endif
          if (error == ETIMEDOUT || error == ETIME)
            thd->killed= THD::KILL_CONNECTION;
        }
        /* We can't lock di->mutex and mysys_var->mutex at the same time */
        mysql_mutex_unlock(&di->mutex);
        mysql_mutex_lock(&di->thd.mysys_var->mutex);
        di->thd.mysys_var->current_mutex= 0;
        di->thd.mysys_var->current_cond= 0;
        mysql_mutex_unlock(&di->thd.mysys_var->mutex);
        mysql_mutex_lock(&di->mutex);
      }
      thd_proc_info(&(di->thd), 0);

      if (di->tables_in_use && ! thd->lock && !thd->killed)
      {
        /*
          Request for new delayed insert.
          Lock the table, but avoid to be blocked by a global read lock.
          If we got here while a global read lock exists, then one or more
          inserts started before the lock was requested. These are allowed
          to complete their work before the server returns control to the
          client which requested the global read lock. The delayed insert
          handler will close the table and finish when the outstanding
          inserts are done.
        */
        if (! (thd->lock= mysql_lock_tables(thd, &di->table, 1, 0)))
        {
          /* Fatal error */
          thd->killed= THD::KILL_CONNECTION;
        }
        mysql_cond_broadcast(&di->cond_client);
      }
      if (di->stacked_inserts)
      {
        if (di->handle_inserts())
        {
          /* Some fatal error */
          thd->killed= THD::KILL_CONNECTION;
        }
      }
      di->status=0;
      if (!di->stacked_inserts && !di->tables_in_use && thd->lock)
      {
        /*
          No one is doing a insert delayed
          Unlock table so that other threads can use it
        */
        MYSQL_LOCK *lock=thd->lock;
        thd->lock=0;
        mysql_mutex_unlock(&di->mutex);
        /*
          We need to release next_insert_id before unlocking. This is
          enforced by handler::ha_external_lock().
        */
        di->table->file->ha_release_auto_increment();
        mysql_unlock_tables(thd, lock);
        trans_commit_stmt(thd);
        di->group_count=0;
        mysql_audit_release(thd);
        mysql_mutex_lock(&di->mutex);
      }
      if (di->tables_in_use)
        mysql_cond_broadcast(&di->cond_client); // If waiting clients
    }

  err:
    DBUG_LEAVE;
  }

  close_thread_tables(thd);			// Free the table
  thd->mdl_context.release_transactional_locks();
  di->table=0;
  thd->killed= THD::KILL_CONNECTION;	        // If error
  mysql_cond_broadcast(&di->cond_client);       // Safety
  mysql_mutex_unlock(&di->mutex);

  mysql_mutex_lock(&LOCK_delayed_create);       // Because of delayed_get_table
  mysql_mutex_lock(&LOCK_delayed_insert);
  /*
    di should be unlinked from the thread handler list and have no active
    clients
  */
  delete di;
  mysql_mutex_unlock(&LOCK_delayed_insert);
  mysql_mutex_unlock(&LOCK_delayed_create);

  my_thread_end();
  pthread_exit(0);

  return 0;
}


/* Remove pointers from temporary fields to allocated values */

static void unlink_blobs(register TABLE *table)
{
  for (Field **ptr=table->field ; *ptr ; ptr++)
  {
    if ((*ptr)->flags & BLOB_FLAG)
      ((Field_blob *) (*ptr))->clear_temporary();
  }
}

/* Free blobs stored in current row */

static void free_delayed_insert_blobs(register TABLE *table)
{
  for (Field **ptr=table->field ; *ptr ; ptr++)
  {
    if ((*ptr)->flags & BLOB_FLAG)
    {
      uchar *str;
      ((Field_blob *) (*ptr))->get_ptr(&str);
      my_free(str);
      ((Field_blob *) (*ptr))->reset();
    }
  }
}


bool Delayed_insert::handle_inserts(void)
{
  int error;
  ulong max_rows;
  bool has_trans = TRUE;
  bool using_ignore= 0, using_opt_replace= 0,
       using_bin_log= mysql_bin_log.is_open();
  delayed_row *row;
  DBUG_ENTER("handle_inserts");

  /* Allow client to insert new rows */
  mysql_mutex_unlock(&mutex);

  table->next_number_field=table->found_next_number_field;

  thd_proc_info(&thd, "upgrading lock");
  if (thr_upgrade_write_delay_lock(*thd.lock->locks, delayed_lock,
                                   thd.variables.lock_wait_timeout))
  {
    /*
      This can happen if thread is killed either by a shutdown
      or if another thread is removing the current table definition
      from the table cache.
    */
    my_error(ER_DELAYED_CANT_CHANGE_LOCK,MYF(ME_FATALERROR),
             table->s->table_name.str);
    goto err;
  }

  thd_proc_info(&thd, "insert");
  max_rows= delayed_insert_limit;
  if (thd.killed || table->s->has_old_version())
  {
    thd.killed= THD::KILL_CONNECTION;
    max_rows= ULONG_MAX;                     // Do as much as possible
  }

  /*
    We can't use row caching when using the binary log because if
    we get a crash, then binary log will contain rows that are not yet
    written to disk, which will cause problems in replication.
  */
  if (!using_bin_log)
    table->file->extra(HA_EXTRA_WRITE_CACHE);
  mysql_mutex_lock(&mutex);

  bitmap_set_all(table->read_set);
  while ((row=rows.get()))
  {
    stacked_inserts--;
    mysql_mutex_unlock(&mutex);
    memcpy(table->record[0],row->record,table->s->reclength);

    thd.start_time=row->start_time;
    thd.query_start_used=row->query_start_used;

    /* 
       Copy to the DI table hander the row write set
       which in its turn is a copy of the user thread's table
       write set at the time the delayed insert was issued.
     */
    bitmap_clear_all(table->write_set);
    bitmap_union(table->write_set, &row->write_set);
    table->file->column_bitmaps_signal();

    /*
      To get the exact auto_inc interval to store in the binlog we must not
      use values from the previous interval (of the previous rows).
    */
    bool log_query= (row->log_query && row->query.str != NULL);
    DBUG_PRINT("delayed", ("query: '%s'  length: %lu", row->query.str ?
                           row->query.str : "[NULL]",
                           (ulong) row->query.length));
    if (log_query)
    {
      if (thd.is_current_stmt_binlog_format_row())
      {
        /* Flush rows of previous statement*/
        if (thd.binlog_flush_pending_rows_event(TRUE, FALSE))
          goto err;
        /* Set query for Rows_query_log event in RBR*/
        thd.set_query(row->query.str, row->query.length);
        thd.variables.binlog_rows_query_log_events= row->binlog_rows_query_log_events;
      }

      /*
        Guaranteed that the INSERT DELAYED STMT will not be here
        in SBR when mysql binlog is enabled.
      */
      DBUG_ASSERT(!(mysql_bin_log.is_open() &&
                  !thd.is_current_stmt_binlog_format_row()));

      /*
        This is the first value of an INSERT statement.
        It is the right place to clear a forced insert_id.
        This is usually done after the last value of an INSERT statement,
        but we won't know this in the insert delayed thread. But before
        the first value is sufficiently equivalent to after the last
        value of the previous statement.
      */
      table->file->ha_release_auto_increment();
      thd.auto_inc_intervals_in_cur_stmt_for_binlog.empty();
    }
    thd.first_successful_insert_id_in_prev_stmt= 
      row->first_successful_insert_id_in_prev_stmt;
    thd.stmt_depends_on_first_successful_insert_id_in_prev_stmt= 
      row->stmt_depends_on_first_successful_insert_id_in_prev_stmt;
    table->timestamp_field_type= row->timestamp_field_type;
    table->auto_increment_field_not_null= row->auto_increment_field_not_null;

    /* Copy the session variables. */
    thd.variables.auto_increment_increment= row->auto_increment_increment;
    thd.variables.auto_increment_offset=    row->auto_increment_offset;
    thd.variables.sql_mode=                 row->sql_mode;

    /* Copy a forced insert_id, if any. */
    if (row->forced_insert_id)
    {
      DBUG_PRINT("delayed", ("received auto_inc: %lu",
                             (ulong) row->forced_insert_id));
      thd.force_one_auto_inc_interval(row->forced_insert_id);
    }

    info.ignore= row->ignore;
    info.handle_duplicates= row->dup;
    if (info.ignore ||
	info.handle_duplicates != DUP_ERROR)
    {
      table->file->extra(HA_EXTRA_IGNORE_DUP_KEY);
      using_ignore=1;
    }
    if (info.handle_duplicates == DUP_REPLACE &&
        (!table->triggers ||
         !table->triggers->has_delete_triggers()))
    {
      table->file->extra(HA_EXTRA_WRITE_CAN_REPLACE);
      using_opt_replace= 1;
    }
    if (info.handle_duplicates == DUP_UPDATE)
      table->file->extra(HA_EXTRA_INSERT_WITH_UPDATE);
    thd.clear_error(); // reset error for binlog
    if (write_record(&thd, table, &info))
    {
      info.error_count++;				// Ignore errors
      thread_safe_increment(delayed_insert_errors,&LOCK_delayed_status);
      row->log_query = 0;
    }

    if (using_ignore)
    {
      using_ignore=0;
      table->file->extra(HA_EXTRA_NO_IGNORE_DUP_KEY);
    }
    if (using_opt_replace)
    {
      using_opt_replace= 0;
      table->file->extra(HA_EXTRA_WRITE_CANNOT_REPLACE);
    }

<<<<<<< HEAD
    if (log_query && mysql_bin_log.is_open() &&
        !thd.is_current_stmt_binlog_format_row())
    {
      bool backup_time_zone_used = thd.time_zone_used;
      Time_zone *backup_time_zone = thd.variables.time_zone;
      if (row->time_zone != NULL)
      {
        thd.time_zone_used = true;
        thd.variables.time_zone = row->time_zone;
      }

      /* if the delayed insert was killed, the killed status is
         ignored while binlogging */
      int errcode= 0;
      if (thd.killed == THD::NOT_KILLED)
        errcode= query_error_code(&thd, TRUE);

      /*
        In SBR, only the query which has one single value
        will be binlogged here.
      */
      if (thd.binlog_query(THD::STMT_QUERY_TYPE,
                           row->query.str, row->query.length,
                           FALSE, FALSE, FALSE, errcode))
        goto err;

      thd.time_zone_used = backup_time_zone_used;
      thd.variables.time_zone = backup_time_zone;
    }

=======
>>>>>>> 08db5f7e
    if (table->s->blob_fields)
      free_delayed_insert_blobs(table);
    thread_safe_decrement(delayed_rows_in_use,&LOCK_delayed_status);
    thread_safe_increment(delayed_insert_writes,&LOCK_delayed_status);
    mysql_mutex_lock(&mutex);

    /*
      Reset the table->auto_increment_field_not_null as it is valid for
      only one row.
    */
    table->auto_increment_field_not_null= FALSE;

    if (log_query && thd.is_current_stmt_binlog_format_row())
      thd.set_query(NULL, 0);
    delete row;
    /*
      Let READ clients do something once in a while
      We should however not break in the middle of a multi-line insert
      if we have binary logging enabled as we don't want other commands
      on this table until all entries has been processed
    */
    if (group_count++ >= max_rows && (row= rows.head()) &&
	(!(row->log_query & using_bin_log)))
    {
      group_count=0;
      if (stacked_inserts || tables_in_use)	// Let these wait a while
      {
	if (tables_in_use)
          mysql_cond_broadcast(&cond_client);   // If waiting clients
	thd_proc_info(&thd, "reschedule");
        mysql_mutex_unlock(&mutex);
	if ((error=table->file->extra(HA_EXTRA_NO_CACHE)))
	{
	  /* This should never happen */
	  table->file->print_error(error,MYF(0));
	  sql_print_error("%s", thd.stmt_da->message());
          DBUG_PRINT("error", ("HA_EXTRA_NO_CACHE failed in loop"));
	  goto err;
	}
	query_cache_invalidate3(&thd, table, 1);
	if (thr_reschedule_write_lock(*thd.lock->locks,
                                thd.variables.lock_wait_timeout))
	{
    /* This is not known to happen. */
    my_error(ER_DELAYED_CANT_CHANGE_LOCK,MYF(ME_FATALERROR),
             table->s->table_name.str);
    goto err;
	}
	if (!using_bin_log)
	  table->file->extra(HA_EXTRA_WRITE_CACHE);
        mysql_mutex_lock(&mutex);
	thd_proc_info(&thd, "insert");
      }
      if (tables_in_use)
        mysql_cond_broadcast(&cond_client);     // If waiting clients
    }
  }
  thd_proc_info(&thd, 0);
  mysql_mutex_unlock(&mutex);

  /*
    We need to flush the pending event when using row-based
    replication since the flushing normally done in binlog_query() is
    not done last in the statement: for delayed inserts, the insert
    statement is logged *before* all rows are inserted.

    We can flush the pending event without checking the thd->lock
    since the delayed insert *thread* is not inside a stored function
    or trigger.

    TODO: Move the logging to last in the sequence of rows.
  */
  has_trans= thd.lex->sql_command == SQLCOM_CREATE_TABLE ||
              table->file->has_transactions();
  if (thd.is_current_stmt_binlog_format_row() &&
      thd.binlog_flush_pending_rows_event(TRUE, has_trans))
    goto err;

  if ((error=table->file->extra(HA_EXTRA_NO_CACHE)))
  {						// This shouldn't happen
    table->file->print_error(error,MYF(0));
    sql_print_error("%s", thd.stmt_da->message());
    DBUG_PRINT("error", ("HA_EXTRA_NO_CACHE failed after loop"));
    goto err;
  }
  query_cache_invalidate3(&thd, table, 1);
  mysql_mutex_lock(&mutex);
  DBUG_RETURN(0);

 err:
#ifndef DBUG_OFF
  max_rows= 0;                                  // For DBUG output
#endif
  /* Remove all not used rows */
  while ((row=rows.get()))
  {
    if (table->s->blob_fields)
    {
      memcpy(table->record[0],row->record,table->s->reclength);
      free_delayed_insert_blobs(table);
    }
    delete row;
    thread_safe_increment(delayed_insert_errors,&LOCK_delayed_status);
    stacked_inserts--;
#ifndef DBUG_OFF
    max_rows++;
#endif
  }
  DBUG_PRINT("error", ("dropped %lu rows after an error", max_rows));
  thread_safe_increment(delayed_insert_errors, &LOCK_delayed_status);
  mysql_mutex_lock(&mutex);
  DBUG_RETURN(1);
}
#endif /* EMBEDDED_LIBRARY */

/***************************************************************************
  Store records in INSERT ... SELECT *
***************************************************************************/


/*
  make insert specific preparation and checks after opening tables

  SYNOPSIS
    mysql_insert_select_prepare()
    thd         thread handler

  RETURN
    FALSE OK
    TRUE  Error
*/

bool mysql_insert_select_prepare(THD *thd)
{
  LEX *lex= thd->lex;
  SELECT_LEX *select_lex= &lex->select_lex;
  TABLE_LIST *first_select_leaf_table;
  DBUG_ENTER("mysql_insert_select_prepare");

  /*
    SELECT_LEX do not belong to INSERT statement, so we can't add WHERE
    clause if table is VIEW
  */
  
  if (mysql_prepare_insert(thd, lex->query_tables,
                           lex->query_tables->table, lex->field_list, 0,
                           lex->update_list, lex->value_list,
                           lex->duplicates,
                           &select_lex->where, TRUE, FALSE, FALSE))
    DBUG_RETURN(TRUE);

  /*
    exclude first table from leaf tables list, because it belong to
    INSERT
  */
  DBUG_ASSERT(select_lex->leaf_tables != 0);
  lex->leaf_tables_insert= select_lex->leaf_tables;
  /* skip all leaf tables belonged to view where we are insert */
  for (first_select_leaf_table= select_lex->leaf_tables->next_leaf;
       first_select_leaf_table &&
       first_select_leaf_table->belong_to_view &&
       first_select_leaf_table->belong_to_view ==
       lex->leaf_tables_insert->belong_to_view;
       first_select_leaf_table= first_select_leaf_table->next_leaf)
  {}
  select_lex->leaf_tables= first_select_leaf_table;
  DBUG_RETURN(FALSE);
}


select_insert::select_insert(TABLE_LIST *table_list_par, TABLE *table_par,
                             List<Item> *fields_par,
                             List<Item> *update_fields,
                             List<Item> *update_values,
                             enum_duplicates duplic,
                             bool ignore_check_option_errors)
  :table_list(table_list_par), table(table_par), fields(fields_par),
   autoinc_value_of_last_inserted_row(0),
   insert_into_view(table_list_par && table_list_par->view != 0)
{
  bzero((char*) &info,sizeof(info));
  info.handle_duplicates= duplic;
  info.ignore= ignore_check_option_errors;
  info.update_fields= update_fields;
  info.update_values= update_values;
  if (table_list_par)
    info.view= (table_list_par->view ? table_list_par : 0);
}


int
select_insert::prepare(List<Item> &values, SELECT_LEX_UNIT *u)
{
  LEX *lex= thd->lex;
  int res;
  table_map map= 0;
  SELECT_LEX *lex_current_select_save= lex->current_select;
  DBUG_ENTER("select_insert::prepare");

  unit= u;

  /*
    Since table in which we are going to insert is added to the first
    select, LEX::current_select should point to the first select while
    we are fixing fields from insert list.
  */
  lex->current_select= &lex->select_lex;

  /* Errors during check_insert_fields() should not be ignored. */
  lex->current_select->no_error= FALSE;
  res= (setup_fields(thd, 0, values, MARK_COLUMNS_READ, 0, 0) ||
        check_insert_fields(thd, table_list, *fields, values,
                            !insert_into_view, 1, &map));

  if (!res && fields->elements)
  {
    bool saved_abort_on_warning= thd->abort_on_warning;
    thd->abort_on_warning= !info.ignore && (thd->variables.sql_mode &
                                            (MODE_STRICT_TRANS_TABLES |
                                             MODE_STRICT_ALL_TABLES));
    res= check_that_all_fields_are_given_values(thd, table_list->table, 
                                                table_list);
    thd->abort_on_warning= saved_abort_on_warning;
  }

  if (info.handle_duplicates == DUP_UPDATE && !res)
  {
    Name_resolution_context *context= &lex->select_lex.context;
    Name_resolution_context_state ctx_state;

    /* Save the state of the current name resolution context. */
    ctx_state.save_state(context, table_list);

    /* Perform name resolution only in the first table - 'table_list'. */
    table_list->next_local= 0;
    context->resolve_in_table_list_only(table_list);

    lex->select_lex.no_wrap_view_item= TRUE;
    res= res || check_update_fields(thd, context->table_list,
                                    *info.update_fields, *info.update_values,
                                    &map);
    lex->select_lex.no_wrap_view_item= FALSE;
    /*
      When we are not using GROUP BY and there are no ungrouped aggregate functions 
      we can refer to other tables in the ON DUPLICATE KEY part.
      We use next_name_resolution_table descructively, so check it first (views?)
    */
    DBUG_ASSERT (!table_list->next_name_resolution_table);
    if (lex->select_lex.group_list.elements == 0 &&
        !lex->select_lex.with_sum_func)
      /*
        We must make a single context out of the two separate name resolution contexts :
        the INSERT table and the tables in the SELECT part of INSERT ... SELECT.
        To do that we must concatenate the two lists
      */  
      table_list->next_name_resolution_table= 
        ctx_state.get_first_name_resolution_table();

    res= res || setup_fields(thd, 0, *info.update_values,
                             MARK_COLUMNS_READ, 0, 0);
    if (!res)
    {
      /*
        Traverse the update values list and substitute fields from the
        select for references (Item_ref objects) to them. This is done in
        order to get correct values from those fields when the select
        employs a temporary table.
      */
      List_iterator<Item> li(*info.update_values);
      Item *item;

      while ((item= li++))
      {
        item->transform(&Item::update_value_transformer,
                        (uchar*)lex->current_select);
      }
    }

    /* Restore the current context. */
    ctx_state.restore_state(context, table_list);
  }

  lex->current_select= lex_current_select_save;
  if (res)
    DBUG_RETURN(1);
  /*
    if it is INSERT into join view then check_insert_fields already found
    real table for insert
  */
  table= table_list->table;

  /*
    Is table which we are changing used somewhere in other parts of
    query
  */
  if (unique_table(thd, table_list, table_list->next_global, 0))
  {
    /* Using same table for INSERT and SELECT */
    lex->current_select->options|= OPTION_BUFFER_RESULT;
    lex->current_select->join->select_options|= OPTION_BUFFER_RESULT;
  }
  else if (!(lex->current_select->options & OPTION_BUFFER_RESULT) &&
           thd->locked_tables_mode <= LTM_LOCK_TABLES)
  {
    /*
      We must not yet prepare the result table if it is the same as one of the 
      source tables (INSERT SELECT). The preparation may disable 
      indexes on the result table, which may be used during the select, if it
      is the same table (Bug #6034). Do the preparation after the select phase
      in select_insert::prepare2().
      We won't start bulk inserts at all if this statement uses functions or
      should invoke triggers since they may access to the same table too.
    */
    table->file->ha_start_bulk_insert((ha_rows) 0);
  }
  restore_record(table,s->default_values);		// Get empty record
  table->next_number_field=table->found_next_number_field;

#ifdef HAVE_REPLICATION
  if (thd->slave_thread &&
      (info.handle_duplicates == DUP_UPDATE) &&
      (table->next_number_field != NULL) &&
      rpl_master_has_bug(active_mi->rli, 24432, TRUE, NULL, NULL))
    DBUG_RETURN(1);
#endif

  thd->cuted_fields=0;
  if (info.ignore || info.handle_duplicates != DUP_ERROR)
    table->file->extra(HA_EXTRA_IGNORE_DUP_KEY);
  if (info.handle_duplicates == DUP_REPLACE &&
      (!table->triggers || !table->triggers->has_delete_triggers()))
    table->file->extra(HA_EXTRA_WRITE_CAN_REPLACE);
  if (info.handle_duplicates == DUP_UPDATE)
    table->file->extra(HA_EXTRA_INSERT_WITH_UPDATE);
  thd->abort_on_warning= (!info.ignore &&
                          (thd->variables.sql_mode &
                           (MODE_STRICT_TRANS_TABLES |
                            MODE_STRICT_ALL_TABLES)));
  res= (table_list->prepare_where(thd, 0, TRUE) ||
        table_list->prepare_check_option(thd));

  if (!res)
     prepare_triggers_for_insert_stmt(table);

  DBUG_RETURN(res);
}


/*
  Finish the preparation of the result table.

  SYNOPSIS
    select_insert::prepare2()
    void

  DESCRIPTION
    If the result table is the same as one of the source tables (INSERT SELECT),
    the result table is not finally prepared at the join prepair phase.
    Do the final preparation now.
		       
  RETURN
    0   OK
*/

int select_insert::prepare2(void)
{
  DBUG_ENTER("select_insert::prepare2");
  if (thd->lex->current_select->options & OPTION_BUFFER_RESULT &&
      thd->locked_tables_mode <= LTM_LOCK_TABLES)
    table->file->ha_start_bulk_insert((ha_rows) 0);
  DBUG_RETURN(0);
}


void select_insert::cleanup()
{
  /* select_insert/select_create are never re-used in prepared statement */
  DBUG_ASSERT(0);
}

select_insert::~select_insert()
{
  DBUG_ENTER("~select_insert");
  if (table)
  {
    table->next_number_field=0;
    table->auto_increment_field_not_null= FALSE;
    table->file->ha_reset();
  }
  thd->count_cuted_fields= CHECK_FIELD_IGNORE;
  thd->abort_on_warning= 0;
  DBUG_VOID_RETURN;
}


bool select_insert::send_data(List<Item> &values)
{
  DBUG_ENTER("select_insert::send_data");
  bool error=0;

  if (unit->offset_limit_cnt)
  {						// using limit offset,count
    unit->offset_limit_cnt--;
    DBUG_RETURN(0);
  }

  thd->count_cuted_fields= CHECK_FIELD_WARN;	// Calculate cuted fields
  store_values(values);
  thd->count_cuted_fields= CHECK_FIELD_ERROR_FOR_NULL;
  if (thd->is_error())
  {
    table->auto_increment_field_not_null= FALSE;
    DBUG_RETURN(1);
  }
  if (table_list)                               // Not CREATE ... SELECT
  {
    switch (table_list->view_check_option(thd, info.ignore)) {
    case VIEW_CHECK_SKIP:
      DBUG_RETURN(0);
    case VIEW_CHECK_ERROR:
      DBUG_RETURN(1);
    }
  }

  // Release latches in case bulk insert takes a long time
  ha_release_temporary_latches(thd);

  error= write_record(thd, table, &info);
  table->auto_increment_field_not_null= FALSE;
  
  if (!error)
  {
    if (table->triggers || info.handle_duplicates == DUP_UPDATE)
    {
      /*
        Restore fields of the record since it is possible that they were
        changed by ON DUPLICATE KEY UPDATE clause.
    
        If triggers exist then whey can modify some fields which were not
        originally touched by INSERT ... SELECT, so we have to restore
        their original values for the next row.
      */
      restore_record(table, s->default_values);
    }
    if (table->next_number_field)
    {
      /*
        If no value has been autogenerated so far, we need to remember the
        value we just saw, we may need to send it to client in the end.
      */
      if (thd->first_successful_insert_id_in_cur_stmt == 0) // optimization
        autoinc_value_of_last_inserted_row= 
          table->next_number_field->val_int();
      /*
        Clear auto-increment field for the next record, if triggers are used
        we will clear it twice, but this should be cheap.
      */
      table->next_number_field->reset();
    }
  }
  DBUG_RETURN(error);
}


void select_insert::store_values(List<Item> &values)
{
  if (fields->elements)
    fill_record_n_invoke_before_triggers(thd, *fields, values, 1,
                                         table->triggers, TRG_EVENT_INSERT);
  else
    fill_record_n_invoke_before_triggers(thd, table->field, values, 1,
                                         table->triggers, TRG_EVENT_INSERT);
}

void select_insert::send_error(uint errcode,const char *err)
{
  DBUG_ENTER("select_insert::send_error");

  my_message(errcode, err, MYF(0));

  DBUG_VOID_RETURN;
}


bool select_insert::send_eof()
{
  int error;
  bool const trans_table= table->file->has_transactions();
  ulonglong id, row_count;
  bool changed;
  THD::killed_state killed_status= thd->killed;
  DBUG_ENTER("select_insert::send_eof");
  DBUG_PRINT("enter", ("trans_table=%d, table_type='%s'",
                       trans_table, table->file->table_type()));

  error= (thd->locked_tables_mode <= LTM_LOCK_TABLES ?
          table->file->ha_end_bulk_insert() : 0);
  if (!error && thd->is_error())
    error= thd->stmt_da->sql_errno();

  table->file->extra(HA_EXTRA_NO_IGNORE_DUP_KEY);
  table->file->extra(HA_EXTRA_WRITE_CANNOT_REPLACE);

  changed= (info.copied || info.deleted || info.updated);
  if (changed)
  {
    /*
      We must invalidate the table in the query cache before binlog writing
      and ha_autocommit_or_rollback.
    */
    query_cache_invalidate3(thd, table, 1);
  }

  if (thd->transaction.stmt.modified_non_trans_table)
    thd->transaction.all.modified_non_trans_table= TRUE;

  DBUG_ASSERT(trans_table || !changed || 
              thd->transaction.stmt.modified_non_trans_table);

  /*
    Write to binlog before commiting transaction.  No statement will
    be written by the binlog_query() below in RBR mode.  All the
    events are in the transaction cache and will be written when
    ha_autocommit_or_rollback() is issued below.
  */
  if (mysql_bin_log.is_open() &&
      (!error || thd->transaction.stmt.modified_non_trans_table))
  {
    int errcode= 0;
    if (!error)
      thd->clear_error();
    else
      errcode= query_error_code(thd, killed_status == THD::NOT_KILLED);
    if (thd->binlog_query(THD::ROW_QUERY_TYPE,
                      thd->query(), thd->query_length(),
                      trans_table, FALSE, FALSE, errcode))
    {
      table->file->ha_release_auto_increment();
      DBUG_RETURN(1);
    }
  }
  table->file->ha_release_auto_increment();

  if (error)
  {
    table->file->print_error(error,MYF(0));
    DBUG_RETURN(1);
  }
  char buff[160];
  if (info.ignore)
    sprintf(buff, ER(ER_INSERT_INFO), (ulong) info.records,
	    (ulong) (info.records - info.copied),
            (ulong) thd->warning_info->statement_warn_count());
  else
    sprintf(buff, ER(ER_INSERT_INFO), (ulong) info.records,
	    (ulong) (info.deleted+info.updated),
            (ulong) thd->warning_info->statement_warn_count());
  row_count= info.copied + info.deleted +
             ((thd->client_capabilities & CLIENT_FOUND_ROWS) ?
              info.touched : info.updated);
  id= (thd->first_successful_insert_id_in_cur_stmt > 0) ?
    thd->first_successful_insert_id_in_cur_stmt :
    (thd->arg_of_last_insert_id_function ?
     thd->first_successful_insert_id_in_prev_stmt :
     (info.copied ? autoinc_value_of_last_inserted_row : 0));
  ::my_ok(thd, row_count, id, buff);
  DBUG_RETURN(0);
}

void select_insert::abort_result_set() {

  DBUG_ENTER("select_insert::abort_result_set");
  /*
    If the creation of the table failed (due to a syntax error, for
    example), no table will have been opened and therefore 'table'
    will be NULL. In that case, we still need to execute the rollback
    and the end of the function.
   */
  if (table)
  {
    bool changed, transactional_table;
    /*
      If we are not in prelocked mode, we end the bulk insert started
      before.
    */
    if (thd->locked_tables_mode <= LTM_LOCK_TABLES)
      table->file->ha_end_bulk_insert();

    /*
      If at least one row has been inserted/modified and will stay in
      the table (the table doesn't have transactions) we must write to
      the binlog (and the error code will make the slave stop).

      For many errors (example: we got a duplicate key error while
      inserting into a MyISAM table), no row will be added to the table,
      so passing the error to the slave will not help since there will
      be an error code mismatch (the inserts will succeed on the slave
      with no error).

      If table creation failed, the number of rows modified will also be
      zero, so no check for that is made.
    */
    changed= (info.copied || info.deleted || info.updated);
    transactional_table= table->file->has_transactions();
    if (thd->transaction.stmt.modified_non_trans_table)
    {
        if (!can_rollback_data())
          thd->transaction.all.modified_non_trans_table= TRUE;

        if (mysql_bin_log.is_open())
        {
          int errcode= query_error_code(thd, thd->killed == THD::NOT_KILLED);
          /* error of writing binary log is ignored */
          (void) thd->binlog_query(THD::ROW_QUERY_TYPE, thd->query(),
                                   thd->query_length(),
                                   transactional_table, FALSE, FALSE, errcode);
        }
	if (changed)
	  query_cache_invalidate3(thd, table, 1);
    }
    DBUG_ASSERT(transactional_table || !changed ||
		thd->transaction.stmt.modified_non_trans_table);
    table->file->ha_release_auto_increment();
  }

  DBUG_VOID_RETURN;
}


/***************************************************************************
  CREATE TABLE (SELECT) ...
***************************************************************************/

/**
  Create table from lists of fields and items (or just return TABLE
  object for pre-opened existing table).

  @param thd           [in]     Thread object
  @param create_info   [in]     Create information (like MAX_ROWS, ENGINE or
                                temporary table flag)
  @param create_table  [in]     Pointer to TABLE_LIST object providing database
                                and name for table to be created or to be open
  @param alter_info    [in/out] Initial list of columns and indexes for the
                                table to be created
  @param items         [in]     List of items which should be used to produce
                                rest of fields for the table (corresponding
                                fields will be added to the end of
                                alter_info->create_list)
  @param lock          [out]    Pointer to the MYSQL_LOCK object for table
                                created will be returned in this parameter.
                                Since this table is not included in THD::lock
                                caller is responsible for explicitly unlocking
                                this table.
  @param hooks         [in]     Hooks to be invoked before and after obtaining
                                table lock on the table being created.

  @note
    This function assumes that either table exists and was pre-opened and
    locked at open_and_lock_tables() stage (and in this case we just emit
    error or warning and return pre-opened TABLE object) or an exclusive
    metadata lock was acquired on table so we can safely create, open and
    lock table in it (we don't acquire metadata lock if this create is
    for temporary table).

  @note
    Since this function contains some logic specific to CREATE TABLE ...
    SELECT it should be changed before it can be used in other contexts.

  @retval non-zero  Pointer to TABLE object for table created or opened
  @retval 0         Error
*/

static TABLE *create_table_from_items(THD *thd, HA_CREATE_INFO *create_info,
                                      TABLE_LIST *create_table,
                                      Alter_info *alter_info,
                                      List<Item> *items,
                                      MYSQL_LOCK **lock,
                                      TABLEOP_HOOKS *hooks)
{
  TABLE tmp_table;		// Used during 'Create_field()'
  TABLE_SHARE share;
  TABLE *table= 0;
  uint select_field_count= items->elements;
  /* Add selected items to field list */
  List_iterator_fast<Item> it(*items);
  Item *item;
  Field *tmp_field;
  DBUG_ENTER("create_table_from_items");

  tmp_table.alias= 0;
  tmp_table.timestamp_field= 0;
  tmp_table.s= &share;
  init_tmp_table_share(thd, &share, "", 0, "", "");

  tmp_table.s->db_create_options=0;
  tmp_table.s->blob_ptr_size= portable_sizeof_char_ptr;
  tmp_table.s->db_low_byte_first= 
        test(create_info->db_type == myisam_hton ||
             create_info->db_type == heap_hton);
  tmp_table.null_row=tmp_table.maybe_null=0;

  while ((item=it++))
  {
    Create_field *cr_field;
    Field *field, *def_field;
    if (item->type() == Item::FUNC_ITEM)
      if (item->result_type() != STRING_RESULT)
        field= item->tmp_table_field(&tmp_table);
      else
        field= item->tmp_table_field_from_field_type(&tmp_table, 0);
    else
      field= create_tmp_field(thd, &tmp_table, item, item->type(),
                              (Item ***) 0, &tmp_field, &def_field, 0, 0, 0, 0,
                              0);
    if (!field ||
	!(cr_field=new Create_field(field,(item->type() == Item::FIELD_ITEM ?
					   ((Item_field *)item)->field :
					   (Field*) 0))))
      DBUG_RETURN(0);
    if (item->maybe_null)
      cr_field->flags &= ~NOT_NULL_FLAG;
    alter_info->create_list.push_back(cr_field);
  }

  DBUG_EXECUTE_IF("sleep_create_select_before_create", my_sleep(6000000););

  /*
    Create and lock table.

    Note that we either creating (or opening existing) temporary table or
    creating base table on which name we have exclusive lock. So code below
    should not cause deadlocks or races.

    We don't log the statement, it will be logged later.

    If this is a HEAP table, the automatic DELETE FROM which is written to the
    binlog when a HEAP table is opened for the first time since startup, must
    not be written: 1) it would be wrong (imagine we're in CREATE SELECT: we
    don't want to delete from it) 2) it would be written before the CREATE
    TABLE, which is a wrong order. So we keep binary logging disabled when we
    open_table().
  */
  {
    if (!mysql_create_table_no_lock(thd, create_table->db,
                                    create_table->table_name,
                                    create_info, alter_info, 0,
                                    select_field_count, NULL))
    {
      DBUG_EXECUTE_IF("sleep_create_select_before_open", my_sleep(6000000););

      if (!(create_info->options & HA_LEX_CREATE_TMP_TABLE))
      {
        Open_table_context ot_ctx(thd, MYSQL_OPEN_REOPEN);
        /*
          Here we open the destination table, on which we already have
          an exclusive metadata lock.
        */
        if (open_table(thd, create_table, thd->mem_root, &ot_ctx))
        {
          quick_rm_table(create_info->db_type, create_table->db,
                         table_case_name(create_info, create_table->table_name),
                         0);
        }
        else
          table= create_table->table;
      }
      else
      {
        Open_table_context ot_ctx(thd, MYSQL_OPEN_TEMPORARY_ONLY);
        if (open_table(thd, create_table, thd->mem_root, &ot_ctx))
        {
          /*
            This shouldn't happen as creation of temporary table should make
            it preparable for open. But let us do close_temporary_table() here
            just in case.
          */
          drop_temporary_table(thd, create_table, NULL);
        }
        else
          table= create_table->table;
      }
    }
    if (!table)                                   // open failed
      DBUG_RETURN(0);
  }

  DBUG_EXECUTE_IF("sleep_create_select_before_lock", my_sleep(6000000););

  table->reginfo.lock_type=TL_WRITE;
  hooks->prelock(&table, 1);                    // Call prelock hooks
  /*
    mysql_lock_tables() below should never fail with request to reopen table
    since it won't wait for the table lock (we have exclusive metadata lock on
    the table) and thus can't get aborted.
  */
  if (! ((*lock)= mysql_lock_tables(thd, &table, 1, 0)) ||
        hooks->postlock(&table, 1))
  {
    if (*lock)
    {
      mysql_unlock_tables(thd, *lock);
      *lock= 0;
    }
    drop_open_table(thd, table, create_table->db, create_table->table_name);
    DBUG_RETURN(0);
  }
  DBUG_RETURN(table);
}


int
select_create::prepare(List<Item> &values, SELECT_LEX_UNIT *u)
{
  MYSQL_LOCK *extra_lock= NULL;
  DBUG_ENTER("select_create::prepare");

  TABLEOP_HOOKS *hook_ptr= NULL;
  /*
    For row-based replication, the CREATE-SELECT statement is written
    in two pieces: the first one contain the CREATE TABLE statement
    necessary to create the table and the second part contain the rows
    that should go into the table.

    For non-temporary tables, the start of the CREATE-SELECT
    implicitly commits the previous transaction, and all events
    forming the statement will be stored the transaction cache. At end
    of the statement, the entire statement is committed as a
    transaction, and all events are written to the binary log.

    On the master, the table is locked for the duration of the
    statement, but since the CREATE part is replicated as a simple
    statement, there is no way to lock the table for accesses on the
    slave.  Hence, we have to hold on to the CREATE part of the
    statement until the statement has finished.
   */
  class MY_HOOKS : public TABLEOP_HOOKS {
  public:
    MY_HOOKS(select_create *x, TABLE_LIST *create_table_arg,
             TABLE_LIST *select_tables_arg)
      : ptr(x),
        create_table(create_table_arg),
        select_tables(select_tables_arg)
      {
      }

  private:
    virtual int do_postlock(TABLE **tables, uint count)
    {
      int error;
      THD *thd= const_cast<THD*>(ptr->get_thd());
      TABLE_LIST *save_next_global= create_table->next_global;

      create_table->next_global= select_tables;

      error= thd->decide_logging_format(create_table);

      create_table->next_global= save_next_global;

      if (error)
        return error;

      TABLE const *const table = *tables;
      if (thd->is_current_stmt_binlog_format_row()  &&
          !table->s->tmp_table)
      {
        if (int error= ptr->binlog_show_create_table(tables, count))
          return error;
      }
      return 0;
    }
    select_create *ptr;
    TABLE_LIST *create_table;
    TABLE_LIST *select_tables;
  };

  MY_HOOKS hooks(this, create_table, select_tables);
  hook_ptr= &hooks;

  unit= u;

  /*
    Start a statement transaction before the create if we are using
    row-based replication for the statement.  If we are creating a
    temporary table, we need to start a statement transaction.
  */
  if ((thd->lex->create_info.options & HA_LEX_CREATE_TMP_TABLE) == 0 &&
      thd->is_current_stmt_binlog_format_row() &&
      mysql_bin_log.is_open())
  {
    thd->binlog_start_trans_and_stmt();
  }

  DBUG_ASSERT(create_table->table == NULL);

  DBUG_EXECUTE_IF("sleep_create_select_before_check_if_exists", my_sleep(6000000););

  if (!(table= create_table_from_items(thd, create_info, create_table,
                                       alter_info, &values,
                                       &extra_lock, hook_ptr)))
    /* abort() deletes table */
    DBUG_RETURN(-1);

  if (extra_lock)
  {
    DBUG_ASSERT(m_plock == NULL);

    if (create_info->options & HA_LEX_CREATE_TMP_TABLE)
      m_plock= &m_lock;
    else
      m_plock= &thd->extra_lock;

    *m_plock= extra_lock;
  }

  if (table->s->fields < values.elements)
  {
    my_error(ER_WRONG_VALUE_COUNT_ON_ROW, MYF(0), 1);
    DBUG_RETURN(-1);
  }

 /* First field to copy */
  field= table->field+table->s->fields - values.elements;

  /* Mark all fields that are given values */
  for (Field **f= field ; *f ; f++)
    bitmap_set_bit(table->write_set, (*f)->field_index);

  /* Don't set timestamp if used */
  table->timestamp_field_type= TIMESTAMP_NO_AUTO_SET;
  table->next_number_field=table->found_next_number_field;

  restore_record(table,s->default_values);      // Get empty record
  thd->cuted_fields=0;
  if (info.ignore || info.handle_duplicates != DUP_ERROR)
    table->file->extra(HA_EXTRA_IGNORE_DUP_KEY);
  if (info.handle_duplicates == DUP_REPLACE &&
      (!table->triggers || !table->triggers->has_delete_triggers()))
    table->file->extra(HA_EXTRA_WRITE_CAN_REPLACE);
  if (info.handle_duplicates == DUP_UPDATE)
    table->file->extra(HA_EXTRA_INSERT_WITH_UPDATE);
  if (thd->locked_tables_mode <= LTM_LOCK_TABLES)
    table->file->ha_start_bulk_insert((ha_rows) 0);
  thd->abort_on_warning= (!info.ignore &&
                          (thd->variables.sql_mode &
                           (MODE_STRICT_TRANS_TABLES |
                            MODE_STRICT_ALL_TABLES)));
  if (check_that_all_fields_are_given_values(thd, table, table_list))
    DBUG_RETURN(1);
  table->mark_columns_needed_for_insert();
  table->file->extra(HA_EXTRA_WRITE_CACHE);
  DBUG_RETURN(0);
}

int
select_create::binlog_show_create_table(TABLE **tables, uint count)
{
  /*
    Note 1: In RBR mode, we generate a CREATE TABLE statement for the
    created table by calling store_create_info() (behaves as SHOW
    CREATE TABLE).  In the event of an error, nothing should be
    written to the binary log, even if the table is non-transactional;
    therefore we pretend that the generated CREATE TABLE statement is
    for a transactional table.  The event will then be put in the
    transaction cache, and any subsequent events (e.g., table-map
    events and binrow events) will also be put there.  We can then use
    ha_autocommit_or_rollback() to either throw away the entire
    kaboodle of events, or write them to the binary log.

    We write the CREATE TABLE statement here and not in prepare()
    since there potentially are sub-selects or accesses to information
    schema that will do a close_thread_tables(), destroying the
    statement transaction cache.
  */
  DBUG_ASSERT(thd->is_current_stmt_binlog_format_row());
  DBUG_ASSERT(tables && *tables && count > 0);

  char buf[2048];
  String query(buf, sizeof(buf), system_charset_info);
  int result;
  TABLE_LIST tmp_table_list;

  memset(&tmp_table_list, 0, sizeof(tmp_table_list));
  tmp_table_list.table = *tables;
  query.length(0);      // Have to zero it since constructor doesn't

  result= store_create_info(thd, &tmp_table_list, &query, create_info,
                            /* show_database */ TRUE);
  DBUG_ASSERT(result == 0); /* store_create_info() always return 0 */

  if (mysql_bin_log.is_open())
  {
    int errcode= query_error_code(thd, thd->killed == THD::NOT_KILLED);
    result= thd->binlog_query(THD::STMT_QUERY_TYPE,
                              query.ptr(), query.length(),
                              /* is_trans */ TRUE,
                              /* direct */ FALSE,
                              /* suppress_use */ FALSE,
                              errcode);
  }
  return result;
}

void select_create::store_values(List<Item> &values)
{
  fill_record_n_invoke_before_triggers(thd, field, values, 1,
                                       table->triggers, TRG_EVENT_INSERT);
}


void select_create::send_error(uint errcode,const char *err)
{
  DBUG_ENTER("select_create::send_error");

  DBUG_PRINT("info",
             ("Current statement %s row-based",
              thd->is_current_stmt_binlog_format_row() ? "is" : "is NOT"));
  DBUG_PRINT("info",
             ("Current table (at 0x%lu) %s a temporary (or non-existant) table",
              (ulong) table,
              table && !table->s->tmp_table ? "is NOT" : "is"));
  /*
    This will execute any rollbacks that are necessary before writing
    the transcation cache.

    We disable the binary log since nothing should be written to the
    binary log.  This disabling is important, since we potentially do
    a "roll back" of non-transactional tables by removing the table,
    and the actual rollback might generate events that should not be
    written to the binary log.

  */
  tmp_disable_binlog(thd);
  select_insert::send_error(errcode, err);
  reenable_binlog(thd);

  DBUG_VOID_RETURN;
}


bool select_create::send_eof()
{
  bool tmp=select_insert::send_eof();
  if (tmp)
    abort_result_set();
  else
  {
    /*
      Do an implicit commit at end of statement for non-temporary
      tables.  This can fail, but we should unlock the table
      nevertheless.
    */
    if (!table->s->tmp_table)
    {
      trans_commit_stmt(thd);
      trans_commit_implicit(thd);
    }

    table->file->extra(HA_EXTRA_NO_IGNORE_DUP_KEY);
    table->file->extra(HA_EXTRA_WRITE_CANNOT_REPLACE);
    if (m_plock)
    {
      mysql_unlock_tables(thd, *m_plock);
      *m_plock= NULL;
      m_plock= NULL;
    }
  }
  return tmp;
}


void select_create::abort_result_set()
{
  DBUG_ENTER("select_create::abort_result_set");

  /*
    In select_insert::abort_result_set() we roll back the statement, including
    truncating the transaction cache of the binary log. To do this, we
    pretend that the statement is transactional, even though it might
    be the case that it was not.

    We roll back the statement prior to deleting the table and prior
    to releasing the lock on the table, since there might be potential
    for failure if the rollback is executed after the drop or after
    unlocking the table.

    We also roll back the statement regardless of whether the creation
    of the table succeeded or not, since we need to reset the binary
    log state.
  */
  tmp_disable_binlog(thd);
  select_insert::abort_result_set();
  thd->transaction.stmt.modified_non_trans_table= FALSE;
  reenable_binlog(thd);
  /* possible error of writing binary log is ignored deliberately */
  (void) thd->binlog_flush_pending_rows_event(TRUE, TRUE);

  if (m_plock)
  {
    mysql_unlock_tables(thd, *m_plock);
    *m_plock= NULL;
    m_plock= NULL;
  }

  if (table)
  {
    table->file->extra(HA_EXTRA_NO_IGNORE_DUP_KEY);
    table->file->extra(HA_EXTRA_WRITE_CANNOT_REPLACE);
    table->auto_increment_field_not_null= FALSE;
    drop_open_table(thd, table, create_table->db, create_table->table_name);
    table=0;                                    // Safety
  }
  DBUG_VOID_RETURN;
}


/*****************************************************************************
  Instansiate templates
*****************************************************************************/

#ifdef HAVE_EXPLICIT_TEMPLATE_INSTANTIATION
template class List_iterator_fast<List_item>;
#ifndef EMBEDDED_LIBRARY
template class I_List<Delayed_insert>;
template class I_List_iterator<Delayed_insert>;
template class I_List<delayed_row>;
#endif /* EMBEDDED_LIBRARY */
#endif /* HAVE_EXPLICIT_TEMPLATE_INSTANTIATION */<|MERGE_RESOLUTION|>--- conflicted
+++ resolved
@@ -1903,6 +1903,7 @@
     thd.set_command(COM_DELAYED_INSERT);
     thd.lex->current_select= 0; 		// for my_message_sql
     thd.lex->sql_command= SQLCOM_INSERT;        // For innodb::store_lock()
+
     /*
       Prevent changes to global.lock_wait_timeout from affecting
       delayed insert threads as any timeouts in delayed inserts
@@ -2926,22 +2927,25 @@
                            (ulong) row->query.length));
     if (log_query)
     {
-      if (thd.is_current_stmt_binlog_format_row())
-      {
-        /* Flush rows of previous statement*/
-        if (thd.binlog_flush_pending_rows_event(TRUE, FALSE))
-          goto err;
-        /* Set query for Rows_query_log event in RBR*/
-        thd.set_query(row->query.str, row->query.length);
-        thd.variables.binlog_rows_query_log_events= row->binlog_rows_query_log_events;
-      }
-
       /*
         Guaranteed that the INSERT DELAYED STMT will not be here
         in SBR when mysql binlog is enabled.
       */
       DBUG_ASSERT(!(mysql_bin_log.is_open() &&
                   !thd.is_current_stmt_binlog_format_row()));
+
+      if (mysql_bin_log.is_open())
+      {
+        /* Flush rows of previous statement*/
+        if (thd.binlog_flush_pending_rows_event(TRUE, FALSE))
+        {
+          delete row;
+          goto err;
+        }
+        /* Set query for Rows_query_log event in RBR*/
+        thd.set_query(row->query.str, row->query.length);
+        thd.variables.binlog_rows_query_log_events= row->binlog_rows_query_log_events;
+      }
 
       /*
         This is the first value of an INSERT statement.
@@ -3010,39 +3014,6 @@
       table->file->extra(HA_EXTRA_WRITE_CANNOT_REPLACE);
     }
 
-<<<<<<< HEAD
-    if (log_query && mysql_bin_log.is_open() &&
-        !thd.is_current_stmt_binlog_format_row())
-    {
-      bool backup_time_zone_used = thd.time_zone_used;
-      Time_zone *backup_time_zone = thd.variables.time_zone;
-      if (row->time_zone != NULL)
-      {
-        thd.time_zone_used = true;
-        thd.variables.time_zone = row->time_zone;
-      }
-
-      /* if the delayed insert was killed, the killed status is
-         ignored while binlogging */
-      int errcode= 0;
-      if (thd.killed == THD::NOT_KILLED)
-        errcode= query_error_code(&thd, TRUE);
-
-      /*
-        In SBR, only the query which has one single value
-        will be binlogged here.
-      */
-      if (thd.binlog_query(THD::STMT_QUERY_TYPE,
-                           row->query.str, row->query.length,
-                           FALSE, FALSE, FALSE, errcode))
-        goto err;
-
-      thd.time_zone_used = backup_time_zone_used;
-      thd.variables.time_zone = backup_time_zone;
-    }
-
-=======
->>>>>>> 08db5f7e
     if (table->s->blob_fields)
       free_delayed_insert_blobs(table);
     thread_safe_decrement(delayed_rows_in_use,&LOCK_delayed_status);
@@ -3055,7 +3026,7 @@
     */
     table->auto_increment_field_not_null= FALSE;
 
-    if (log_query && thd.is_current_stmt_binlog_format_row())
+    if (log_query && mysql_bin_log.is_open())
       thd.set_query(NULL, 0);
     delete row;
     /*
@@ -3117,7 +3088,7 @@
   */
   has_trans= thd.lex->sql_command == SQLCOM_CREATE_TABLE ||
               table->file->has_transactions();
-  if (thd.is_current_stmt_binlog_format_row() &&
+  if (mysql_bin_log.is_open() &&
       thd.binlog_flush_pending_rows_event(TRUE, has_trans))
     goto err;
 
