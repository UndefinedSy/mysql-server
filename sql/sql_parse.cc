/* Copyright (c) 2000, 2011, Oracle and/or its affiliates. All rights reserved.

   This program is free software; you can redistribute it and/or modify
   it under the terms of the GNU General Public License as published by
   the Free Software Foundation; version 2 of the License.

   This program is distributed in the hope that it will be useful,
   but WITHOUT ANY WARRANTY; without even the implied warranty of
   MERCHANTABILITY or FITNESS FOR A PARTICULAR PURPOSE.  See the
   GNU General Public License for more details.

   You should have received a copy of the GNU General Public License
   along with this program; if not, write to the Free Software
   Foundation, Inc., 51 Franklin St, Fifth Floor, Boston, MA  02110-1301  USA */

#define MYSQL_LEX 1
#include "my_global.h"
#include "sql_priv.h"
#include "unireg.h"                    // REQUIRED: for other includes
#include "sql_parse.h"        // sql_kill, *_precheck, *_prepare
#include "lock.h"             // try_transactional_lock,
                              // check_transactional_lock,
                              // set_handler_table_locks,
                              // lock_global_read_lock,
                              // make_global_read_lock_block_commit
#include "sql_base.h"         // find_temporary_tablesx
#include "sql_cache.h"        // QUERY_CACHE_FLAGS_SIZE, query_cache_*
#include "sql_show.h"         // mysqld_list_*, mysqld_show_*,
                              // calc_sum_of_all_status
#include "mysqld.h"
#include "sql_locale.h"                         // my_locale_en_US
#include "log.h"                                // flush_error_log
#include "sql_view.h"         // mysql_create_view, mysql_drop_view
#include "sql_delete.h"       // mysql_delete
#include "sql_insert.h"       // mysql_insert
#include "sql_update.h"       // mysql_update, mysql_multi_update
#include "sql_partition.h"    // struct partition_info
#include "sql_db.h"           // mysql_change_db, mysql_create_db,
                              // mysql_rm_db, mysql_upgrade_db,
                              // mysql_alter_db,
                              // check_db_dir_existence,
                              // my_dbopt_cleanup
#include "sql_table.h"        // mysql_create_like_table,
                              // mysql_create_table,
                              // mysql_alter_table,
                              // mysql_recreate_table,
                              // mysql_backup_table,
                              // mysql_restore_table
#include "sql_reload.h"       // reload_acl_and_cache
#include "sql_admin.h"        // mysql_assign_to_keycache
#include "sql_connect.h"      // check_user,
                              // decrease_user_connections,
                              // thd_init_client_charset, check_mqh,
                              // reset_mqh
#include "sql_rename.h"       // mysql_rename_table
#include "sql_tablespace.h"   // mysql_alter_tablespace
#include "hostname.h"         // hostname_cache_refresh
#include "sql_acl.h"          // *_ACL, check_grant, is_acl_user,
                              // has_any_table_level_privileges,
                              // mysql_drop_user, mysql_rename_user,
                              // check_grant_routine,
                              // mysql_routine_grant,
                              // mysql_show_grants,
                              // sp_grant_privileges, ...
#include "sql_test.h"         // mysql_print_status
#include "sql_select.h"       // handle_select, mysql_select,
                              // mysql_explain_union
#include "sql_load.h"         // mysql_load
#include "sql_servers.h"      // create_servers, alter_servers,
                              // drop_servers, servers_reload
#include "sql_handler.h"      // mysql_ha_open, mysql_ha_close,
                              // mysql_ha_read
#include "sql_binlog.h"       // mysql_client_binlog_statement
#include "sql_do.h"           // mysql_do
#include "sql_help.h"         // mysqld_help
#include "rpl_constants.h"    // Incident, INCIDENT_LOST_EVENTS
#include "log_event.h"
#include "sql_repl.h"
#include "rpl_filter.h"
#include "repl_failsafe.h"
#include <m_ctype.h>
#include <myisam.h>
#include <my_dir.h>
#include "rpl_handler.h"

#include "sp_head.h"
#include "sp.h"
#include "sp_cache.h"
#include "events.h"
#include "sql_trigger.h"
#include "transaction.h"
#include "sql_audit.h"
#include "sql_prepare.h"
#include "debug_sync.h"
#include "probes_mysql.h"
#include "set_var.h"

#define FLAGSTR(V,F) ((V)&(F)?#F" ":"")

/**
  @defgroup Runtime_Environment Runtime Environment
  @{
*/

/* Used in error handling only */
#define SP_TYPE_STRING(LP) \
  ((LP)->sphead->m_type == TYPE_ENUM_FUNCTION ? "FUNCTION" : "PROCEDURE")
#define SP_COM_STRING(LP) \
  ((LP)->sql_command == SQLCOM_CREATE_SPFUNCTION || \
   (LP)->sql_command == SQLCOM_ALTER_FUNCTION || \
   (LP)->sql_command == SQLCOM_SHOW_CREATE_FUNC || \
   (LP)->sql_command == SQLCOM_DROP_FUNCTION ? \
   "FUNCTION" : "PROCEDURE")

static bool execute_sqlcom_select(THD *thd, TABLE_LIST *all_tables);
static void sql_kill(THD *thd, ulong id, bool only_kill_query);

const char *any_db="*any*";	// Special symbol for check_access

const LEX_STRING command_name[]={
  { C_STRING_WITH_LEN("Sleep") },
  { C_STRING_WITH_LEN("Quit") },
  { C_STRING_WITH_LEN("Init DB") },
  { C_STRING_WITH_LEN("Query") },
  { C_STRING_WITH_LEN("Field List") },
  { C_STRING_WITH_LEN("Create DB") },
  { C_STRING_WITH_LEN("Drop DB") },
  { C_STRING_WITH_LEN("Refresh") },
  { C_STRING_WITH_LEN("Shutdown") },
  { C_STRING_WITH_LEN("Statistics") },
  { C_STRING_WITH_LEN("Processlist") },
  { C_STRING_WITH_LEN("Connect") },
  { C_STRING_WITH_LEN("Kill") },
  { C_STRING_WITH_LEN("Debug") },
  { C_STRING_WITH_LEN("Ping") },
  { C_STRING_WITH_LEN("Time") },
  { C_STRING_WITH_LEN("Delayed insert") },
  { C_STRING_WITH_LEN("Change user") },
  { C_STRING_WITH_LEN("Binlog Dump") },
  { C_STRING_WITH_LEN("Table Dump") },
  { C_STRING_WITH_LEN("Connect Out") },
  { C_STRING_WITH_LEN("Register Slave") },
  { C_STRING_WITH_LEN("Prepare") },
  { C_STRING_WITH_LEN("Execute") },
  { C_STRING_WITH_LEN("Long Data") },
  { C_STRING_WITH_LEN("Close stmt") },
  { C_STRING_WITH_LEN("Reset stmt") },
  { C_STRING_WITH_LEN("Set option") },
  { C_STRING_WITH_LEN("Fetch") },
  { C_STRING_WITH_LEN("Daemon") },
  { C_STRING_WITH_LEN("Error") }  // Last command number
};

const char *xa_state_names[]={
  "NON-EXISTING", "ACTIVE", "IDLE", "PREPARED", "ROLLBACK ONLY"
};


#ifdef HAVE_REPLICATION
/**
  Returns true if all tables should be ignored.
*/
inline bool all_tables_not_ok(THD *thd, TABLE_LIST *tables)
{
  return rpl_filter->is_on() && tables && !thd->spcont &&
         !rpl_filter->tables_ok(thd->db, tables);
}
#endif


static bool some_non_temp_table_to_be_updated(THD *thd, TABLE_LIST *tables)
{
  for (TABLE_LIST *table= tables; table; table= table->next_global)
  {
    DBUG_ASSERT(table->db && table->table_name);
    if (table->updating && !find_temporary_table(thd, table))
      return 1;
  }
  return 0;
}


/*
  Implicitly commit a active transaction if statement requires so.

  @param thd    Thread handle.
  @param mask   Bitmask used for the SQL command match.

*/
static bool stmt_causes_implicit_commit(THD *thd, uint mask)
{
  LEX *lex= thd->lex;
  bool skip= FALSE;
  DBUG_ENTER("stmt_causes_implicit_commit");

  if (!(sql_command_flags[lex->sql_command] & mask))
    DBUG_RETURN(FALSE);

  switch (lex->sql_command) {
  case SQLCOM_DROP_TABLE:
    skip= lex->drop_temporary;
    break;
  case SQLCOM_ALTER_TABLE:
  case SQLCOM_CREATE_TABLE:
    /* If CREATE TABLE of non-temporary table, do implicit commit */
    skip= (lex->create_info.options & HA_LEX_CREATE_TMP_TABLE);
    break;
  case SQLCOM_SET_OPTION:
    skip= lex->autocommit ? FALSE : TRUE;
    break;
  default:
    break;
  }

  DBUG_RETURN(!skip);
}


/**
  Mark all commands that somehow changes a table.

  This is used to check number of updates / hour.

  sql_command is actually set to SQLCOM_END sometimes
  so we need the +1 to include it in the array.

  See COMMAND_FLAG_xxx for different type of commands
     2  - query that returns meaningful ROW_COUNT() -
          a number of modified rows
*/

uint sql_command_flags[SQLCOM_END+1];
uint server_command_flags[COM_END+1];

void init_update_queries(void)
{
  /* Initialize the server command flags array. */
  memset(server_command_flags, 0, sizeof(server_command_flags));

  server_command_flags[COM_STATISTICS]= CF_SKIP_QUERY_ID | CF_SKIP_QUESTIONS;
  server_command_flags[COM_PING]=       CF_SKIP_QUERY_ID | CF_SKIP_QUESTIONS;
  server_command_flags[COM_STMT_PREPARE]= CF_SKIP_QUESTIONS;
  server_command_flags[COM_STMT_CLOSE]=   CF_SKIP_QUESTIONS;
  server_command_flags[COM_STMT_RESET]=   CF_SKIP_QUESTIONS;

  /* Initialize the sql command flags array. */
  memset(sql_command_flags, 0, sizeof(sql_command_flags));

  /*
    In general, DDL statements do not generate row events and do not go
    through a cache before being written to the binary log. However, the
    CREATE TABLE...SELECT is an exception because it may generate row
    events. For that reason,  the SQLCOM_CREATE_TABLE  which represents
    a CREATE TABLE, including the CREATE TABLE...SELECT, has the
    CF_CAN_GENERATE_ROW_EVENTS flag. The distinction between a regular
    CREATE TABLE and the CREATE TABLE...SELECT is made in other parts of
    the code, in particular in the Query_log_event's constructor.
  */
  sql_command_flags[SQLCOM_CREATE_TABLE]=   CF_CHANGES_DATA | CF_REEXECUTION_FRAGILE |
                                            CF_AUTO_COMMIT_TRANS |
                                            CF_CAN_GENERATE_ROW_EVENTS;
  sql_command_flags[SQLCOM_CREATE_INDEX]=   CF_CHANGES_DATA | CF_AUTO_COMMIT_TRANS;
  sql_command_flags[SQLCOM_ALTER_TABLE]=    CF_CHANGES_DATA | CF_WRITE_LOGS_COMMAND |
                                            CF_AUTO_COMMIT_TRANS;
  sql_command_flags[SQLCOM_TRUNCATE]=       CF_CHANGES_DATA | CF_WRITE_LOGS_COMMAND |
                                            CF_AUTO_COMMIT_TRANS;
  sql_command_flags[SQLCOM_DROP_TABLE]=     CF_CHANGES_DATA | CF_AUTO_COMMIT_TRANS;
  sql_command_flags[SQLCOM_LOAD]=           CF_CHANGES_DATA | CF_REEXECUTION_FRAGILE |
                                            CF_CAN_GENERATE_ROW_EVENTS;
  sql_command_flags[SQLCOM_CREATE_DB]=      CF_CHANGES_DATA | CF_AUTO_COMMIT_TRANS;
  sql_command_flags[SQLCOM_DROP_DB]=        CF_CHANGES_DATA | CF_AUTO_COMMIT_TRANS;
  sql_command_flags[SQLCOM_ALTER_DB_UPGRADE]= CF_AUTO_COMMIT_TRANS;
  sql_command_flags[SQLCOM_ALTER_DB]=       CF_CHANGES_DATA | CF_AUTO_COMMIT_TRANS;
  sql_command_flags[SQLCOM_RENAME_TABLE]=   CF_CHANGES_DATA | CF_AUTO_COMMIT_TRANS;
  sql_command_flags[SQLCOM_DROP_INDEX]=     CF_CHANGES_DATA | CF_AUTO_COMMIT_TRANS;
  sql_command_flags[SQLCOM_CREATE_VIEW]=    CF_CHANGES_DATA | CF_REEXECUTION_FRAGILE |
                                            CF_AUTO_COMMIT_TRANS;
  sql_command_flags[SQLCOM_DROP_VIEW]=      CF_CHANGES_DATA | CF_AUTO_COMMIT_TRANS;
  sql_command_flags[SQLCOM_CREATE_TRIGGER]= CF_CHANGES_DATA | CF_AUTO_COMMIT_TRANS;
  sql_command_flags[SQLCOM_DROP_TRIGGER]=   CF_CHANGES_DATA | CF_AUTO_COMMIT_TRANS;
  sql_command_flags[SQLCOM_CREATE_EVENT]=   CF_CHANGES_DATA | CF_AUTO_COMMIT_TRANS;
  sql_command_flags[SQLCOM_ALTER_EVENT]=    CF_CHANGES_DATA | CF_AUTO_COMMIT_TRANS;
  sql_command_flags[SQLCOM_DROP_EVENT]=     CF_CHANGES_DATA | CF_AUTO_COMMIT_TRANS;

  sql_command_flags[SQLCOM_UPDATE]=	    CF_CHANGES_DATA | CF_REEXECUTION_FRAGILE |
                                            CF_CAN_GENERATE_ROW_EVENTS;
  sql_command_flags[SQLCOM_UPDATE_MULTI]=   CF_CHANGES_DATA | CF_REEXECUTION_FRAGILE |
                                            CF_CAN_GENERATE_ROW_EVENTS;
  sql_command_flags[SQLCOM_INSERT]=	    CF_CHANGES_DATA | CF_REEXECUTION_FRAGILE |
                                            CF_CAN_GENERATE_ROW_EVENTS;
  sql_command_flags[SQLCOM_INSERT_SELECT]=  CF_CHANGES_DATA | CF_REEXECUTION_FRAGILE |
                                            CF_CAN_GENERATE_ROW_EVENTS;
  sql_command_flags[SQLCOM_DELETE]=         CF_CHANGES_DATA | CF_REEXECUTION_FRAGILE |
                                            CF_CAN_GENERATE_ROW_EVENTS;
  sql_command_flags[SQLCOM_DELETE_MULTI]=   CF_CHANGES_DATA | CF_REEXECUTION_FRAGILE |
                                            CF_CAN_GENERATE_ROW_EVENTS;
  sql_command_flags[SQLCOM_REPLACE]=        CF_CHANGES_DATA | CF_REEXECUTION_FRAGILE |
                                            CF_CAN_GENERATE_ROW_EVENTS;
  sql_command_flags[SQLCOM_REPLACE_SELECT]= CF_CHANGES_DATA | CF_REEXECUTION_FRAGILE |
                                            CF_CAN_GENERATE_ROW_EVENTS;
  sql_command_flags[SQLCOM_SELECT]=         CF_REEXECUTION_FRAGILE |
                                            CF_CAN_GENERATE_ROW_EVENTS;
  sql_command_flags[SQLCOM_SET_OPTION]=     CF_REEXECUTION_FRAGILE | CF_AUTO_COMMIT_TRANS;
  sql_command_flags[SQLCOM_DO]=             CF_REEXECUTION_FRAGILE |
                                            CF_CAN_GENERATE_ROW_EVENTS;

  sql_command_flags[SQLCOM_SHOW_STATUS_PROC]= CF_STATUS_COMMAND | CF_REEXECUTION_FRAGILE;
  sql_command_flags[SQLCOM_SHOW_STATUS]=      CF_STATUS_COMMAND | CF_REEXECUTION_FRAGILE;
  sql_command_flags[SQLCOM_SHOW_DATABASES]=   CF_STATUS_COMMAND | CF_REEXECUTION_FRAGILE;
  sql_command_flags[SQLCOM_SHOW_TRIGGERS]=    CF_STATUS_COMMAND | CF_REEXECUTION_FRAGILE;
  sql_command_flags[SQLCOM_SHOW_EVENTS]=      CF_STATUS_COMMAND | CF_REEXECUTION_FRAGILE;
  sql_command_flags[SQLCOM_SHOW_OPEN_TABLES]= CF_STATUS_COMMAND | CF_REEXECUTION_FRAGILE;
  sql_command_flags[SQLCOM_SHOW_PLUGINS]=     CF_STATUS_COMMAND;
  sql_command_flags[SQLCOM_SHOW_FIELDS]=      CF_STATUS_COMMAND | CF_REEXECUTION_FRAGILE;
  sql_command_flags[SQLCOM_SHOW_KEYS]=        CF_STATUS_COMMAND | CF_REEXECUTION_FRAGILE;
  sql_command_flags[SQLCOM_SHOW_VARIABLES]=   CF_STATUS_COMMAND | CF_REEXECUTION_FRAGILE;
  sql_command_flags[SQLCOM_SHOW_CHARSETS]=    CF_STATUS_COMMAND | CF_REEXECUTION_FRAGILE;
  sql_command_flags[SQLCOM_SHOW_COLLATIONS]=  CF_STATUS_COMMAND | CF_REEXECUTION_FRAGILE;
  sql_command_flags[SQLCOM_SHOW_BINLOGS]=     CF_STATUS_COMMAND;
  sql_command_flags[SQLCOM_SHOW_SLAVE_HOSTS]= CF_STATUS_COMMAND;
  sql_command_flags[SQLCOM_SHOW_BINLOG_EVENTS]= CF_STATUS_COMMAND;
  sql_command_flags[SQLCOM_SHOW_STORAGE_ENGINES]= CF_STATUS_COMMAND;
  sql_command_flags[SQLCOM_SHOW_AUTHORS]=     CF_STATUS_COMMAND;
  sql_command_flags[SQLCOM_SHOW_CONTRIBUTORS]= CF_STATUS_COMMAND;
  sql_command_flags[SQLCOM_SHOW_PRIVILEGES]=  CF_STATUS_COMMAND;
  sql_command_flags[SQLCOM_SHOW_WARNS]=       CF_STATUS_COMMAND | CF_DIAGNOSTIC_STMT;
  sql_command_flags[SQLCOM_SHOW_ERRORS]=      CF_STATUS_COMMAND | CF_DIAGNOSTIC_STMT;
  sql_command_flags[SQLCOM_SHOW_ENGINE_STATUS]= CF_STATUS_COMMAND;
  sql_command_flags[SQLCOM_SHOW_ENGINE_MUTEX]= CF_STATUS_COMMAND;
  sql_command_flags[SQLCOM_SHOW_ENGINE_LOGS]= CF_STATUS_COMMAND;
  sql_command_flags[SQLCOM_SHOW_PROCESSLIST]= CF_STATUS_COMMAND;
  sql_command_flags[SQLCOM_SHOW_GRANTS]=      CF_STATUS_COMMAND;
  sql_command_flags[SQLCOM_SHOW_CREATE_DB]=   CF_STATUS_COMMAND;
  sql_command_flags[SQLCOM_SHOW_CREATE]=  CF_STATUS_COMMAND;
  sql_command_flags[SQLCOM_SHOW_MASTER_STAT]= CF_STATUS_COMMAND;
  sql_command_flags[SQLCOM_SHOW_SLAVE_STAT]=  CF_STATUS_COMMAND;
  sql_command_flags[SQLCOM_SHOW_CREATE_PROC]= CF_STATUS_COMMAND;
  sql_command_flags[SQLCOM_SHOW_CREATE_FUNC]= CF_STATUS_COMMAND;
  sql_command_flags[SQLCOM_SHOW_CREATE_TRIGGER]=  CF_STATUS_COMMAND;
  sql_command_flags[SQLCOM_SHOW_STATUS_FUNC]= CF_STATUS_COMMAND | CF_REEXECUTION_FRAGILE;
  sql_command_flags[SQLCOM_SHOW_PROC_CODE]=   CF_STATUS_COMMAND;
  sql_command_flags[SQLCOM_SHOW_FUNC_CODE]=   CF_STATUS_COMMAND;
  sql_command_flags[SQLCOM_SHOW_CREATE_EVENT]= CF_STATUS_COMMAND;
  sql_command_flags[SQLCOM_SHOW_PROFILES]=    CF_STATUS_COMMAND;
  sql_command_flags[SQLCOM_SHOW_PROFILE]=     CF_STATUS_COMMAND;
  sql_command_flags[SQLCOM_BINLOG_BASE64_EVENT]= CF_STATUS_COMMAND;

   sql_command_flags[SQLCOM_SHOW_TABLES]=       (CF_STATUS_COMMAND |
                                                 CF_SHOW_TABLE_COMMAND |
                                                 CF_REEXECUTION_FRAGILE);
  sql_command_flags[SQLCOM_SHOW_TABLE_STATUS]= (CF_STATUS_COMMAND |
                                                CF_SHOW_TABLE_COMMAND |
                                                CF_REEXECUTION_FRAGILE);


  sql_command_flags[SQLCOM_CREATE_USER]=       CF_CHANGES_DATA;
  sql_command_flags[SQLCOM_RENAME_USER]=       CF_CHANGES_DATA;
  sql_command_flags[SQLCOM_DROP_USER]=         CF_CHANGES_DATA;
  sql_command_flags[SQLCOM_GRANT]=             CF_CHANGES_DATA;
  sql_command_flags[SQLCOM_REVOKE]=            CF_CHANGES_DATA;
  sql_command_flags[SQLCOM_OPTIMIZE]=          CF_CHANGES_DATA;
  sql_command_flags[SQLCOM_CREATE_FUNCTION]=   CF_CHANGES_DATA;
  sql_command_flags[SQLCOM_CREATE_PROCEDURE]=  CF_CHANGES_DATA | CF_AUTO_COMMIT_TRANS;
  sql_command_flags[SQLCOM_CREATE_SPFUNCTION]= CF_CHANGES_DATA | CF_AUTO_COMMIT_TRANS;
  sql_command_flags[SQLCOM_DROP_PROCEDURE]=    CF_CHANGES_DATA | CF_AUTO_COMMIT_TRANS;
  sql_command_flags[SQLCOM_DROP_FUNCTION]=     CF_CHANGES_DATA | CF_AUTO_COMMIT_TRANS;
  sql_command_flags[SQLCOM_ALTER_PROCEDURE]=   CF_CHANGES_DATA | CF_AUTO_COMMIT_TRANS;
  sql_command_flags[SQLCOM_ALTER_FUNCTION]=    CF_CHANGES_DATA | CF_AUTO_COMMIT_TRANS;
  sql_command_flags[SQLCOM_INSTALL_PLUGIN]=    CF_CHANGES_DATA;
  sql_command_flags[SQLCOM_UNINSTALL_PLUGIN]=  CF_CHANGES_DATA;

  /*
    The following is used to preserver CF_ROW_COUNT during the
    a CALL or EXECUTE statement, so the value generated by the
    last called (or executed) statement is preserved.
    See mysql_execute_command() for how CF_ROW_COUNT is used.
  */
  sql_command_flags[SQLCOM_CALL]=      CF_REEXECUTION_FRAGILE |
                                       CF_CAN_GENERATE_ROW_EVENTS;
  sql_command_flags[SQLCOM_EXECUTE]=   CF_CAN_GENERATE_ROW_EVENTS;

  /*
    The following admin table operations are allowed
    on log tables.
  */
  sql_command_flags[SQLCOM_REPAIR]=    CF_WRITE_LOGS_COMMAND | CF_AUTO_COMMIT_TRANS;
  sql_command_flags[SQLCOM_OPTIMIZE]|= CF_WRITE_LOGS_COMMAND | CF_AUTO_COMMIT_TRANS;
  sql_command_flags[SQLCOM_ANALYZE]=   CF_WRITE_LOGS_COMMAND | CF_AUTO_COMMIT_TRANS;
  sql_command_flags[SQLCOM_CHECK]=     CF_WRITE_LOGS_COMMAND | CF_AUTO_COMMIT_TRANS;

  sql_command_flags[SQLCOM_CREATE_USER]|=       CF_AUTO_COMMIT_TRANS;
  sql_command_flags[SQLCOM_DROP_USER]|=         CF_AUTO_COMMIT_TRANS;
  sql_command_flags[SQLCOM_RENAME_USER]|=       CF_AUTO_COMMIT_TRANS;
  sql_command_flags[SQLCOM_REVOKE_ALL]=         CF_AUTO_COMMIT_TRANS;
  sql_command_flags[SQLCOM_REVOKE]|=            CF_AUTO_COMMIT_TRANS;
  sql_command_flags[SQLCOM_GRANT]|=             CF_AUTO_COMMIT_TRANS;

  sql_command_flags[SQLCOM_ASSIGN_TO_KEYCACHE]= CF_AUTO_COMMIT_TRANS;
  sql_command_flags[SQLCOM_PRELOAD_KEYS]=       CF_AUTO_COMMIT_TRANS;

  sql_command_flags[SQLCOM_FLUSH]=              CF_AUTO_COMMIT_TRANS;
  sql_command_flags[SQLCOM_RESET]=              CF_AUTO_COMMIT_TRANS;
  sql_command_flags[SQLCOM_CREATE_SERVER]=      CF_AUTO_COMMIT_TRANS;
  sql_command_flags[SQLCOM_ALTER_SERVER]=       CF_AUTO_COMMIT_TRANS;
  sql_command_flags[SQLCOM_DROP_SERVER]=        CF_AUTO_COMMIT_TRANS;
}

bool sqlcom_can_generate_row_events(const THD *thd)
{
  return (sql_command_flags[thd->lex->sql_command] &
          CF_CAN_GENERATE_ROW_EVENTS);
}
 
bool is_update_query(enum enum_sql_command command)
{
  DBUG_ASSERT(command >= 0 && command <= SQLCOM_END);
  return (sql_command_flags[command] & CF_CHANGES_DATA) != 0;
}

/**
  Check if a sql command is allowed to write to log tables.
  @param command The SQL command
  @return true if writing is allowed
*/
bool is_log_table_write_query(enum enum_sql_command command)
{
  DBUG_ASSERT(command >= 0 && command <= SQLCOM_END);
  return (sql_command_flags[command] & CF_WRITE_LOGS_COMMAND) != 0;
}

void execute_init_command(THD *thd, LEX_STRING *init_command,
                          mysql_rwlock_t *var_lock)
{
  Vio* save_vio;
  ulong save_client_capabilities;

  mysql_rwlock_rdlock(var_lock);
  if (!init_command->length)
  {
    mysql_rwlock_unlock(var_lock);
    return;
  }

  /*
    copy the value under a lock, and release the lock.
    init_command has to be executed without a lock held,
    as it may try to change itself
  */
  size_t len= init_command->length;
  char *buf= thd->strmake(init_command->str, len);
  mysql_rwlock_unlock(var_lock);

#if defined(ENABLED_PROFILING)
  thd->profiling.start_new_query();
  thd->profiling.set_query_source(buf, len);
#endif

  thd_proc_info(thd, "Execution of init_command");
  save_client_capabilities= thd->client_capabilities;
  thd->client_capabilities|= CLIENT_MULTI_QUERIES;
  /*
    We don't need return result of execution to client side.
    To forbid this we should set thd->net.vio to 0.
  */
  save_vio= thd->net.vio;
  thd->net.vio= 0;
  dispatch_command(COM_QUERY, thd, buf, len);
  thd->client_capabilities= save_client_capabilities;
  thd->net.vio= save_vio;

#if defined(ENABLED_PROFILING)
  thd->profiling.finish_current_query();
#endif
}


static void handle_bootstrap_impl(THD *thd)
{
  MYSQL_FILE *file= bootstrap_file;
  char *buff;

  DBUG_ENTER("handle_bootstrap");

#ifndef EMBEDDED_LIBRARY
  pthread_detach_this_thread();
  thd->thread_stack= (char*) &thd;
#endif /* EMBEDDED_LIBRARY */

  thd_proc_info(thd, 0);
  thd->security_ctx->user= (char*) my_strdup("boot", MYF(MY_WME));
  thd->security_ctx->priv_user[0]= thd->security_ctx->priv_host[0]=0;
  /*
    Make the "client" handle multiple results. This is necessary
    to enable stored procedures with SELECTs and Dynamic SQL
    in init-file.
  */
  thd->client_capabilities|= CLIENT_MULTI_RESULTS;

  buff= (char*) thd->net.buff;
  thd->init_for_queries();
  while (mysql_file_fgets(buff, thd->net.max_packet, file))
  {
    char *query;
    /* strlen() can't be deleted because mysql_file_fgets() doesn't return length */
    ulong length= (ulong) strlen(buff);
    while (buff[length-1] != '\n' && !mysql_file_feof(file))
    {
      /*
        We got only a part of the current string. Will try to increase
        net buffer then read the rest of the current string.
      */
      /* purecov: begin tested */
      if (net_realloc(&(thd->net), 2 * thd->net.max_packet))
      {
        thd->protocol->end_statement();
        bootstrap_error= 1;
        break;
      }
      buff= (char*) thd->net.buff;
      mysql_file_fgets(buff + length, thd->net.max_packet - length, file);
      length+= (ulong) strlen(buff + length);
      /* purecov: end */
    }
    if (bootstrap_error)
      break;                                    /* purecov: inspected */

    while (length && (my_isspace(thd->charset(), buff[length-1]) ||
                      buff[length-1] == ';'))
      length--;
    buff[length]=0;

    /* Skip lines starting with delimiter */
    if (strncmp(buff, STRING_WITH_LEN("delimiter")) == 0)
      continue;

    query= (char *) thd->memdup_w_gap(buff, length + 1,
                                      thd->db_length + 1 +
                                      QUERY_CACHE_FLAGS_SIZE);
    thd->set_query_and_id(query, length, thd->charset(), next_query_id());
    DBUG_PRINT("query",("%-.4096s",thd->query()));
#if defined(ENABLED_PROFILING)
    thd->profiling.start_new_query();
    thd->profiling.set_query_source(thd->query(), length);
#endif

    /*
      We don't need to obtain LOCK_thread_count here because in bootstrap
      mode we have only one thread.
    */
    thd->set_time();
    Parser_state parser_state;
    if (parser_state.init(thd, thd->query(), length))
    {
      thd->protocol->end_statement();
      bootstrap_error= 1;
      break;
    }

    mysql_parse(thd, thd->query(), length, &parser_state);

    bootstrap_error= thd->is_error();
    thd->protocol->end_statement();

#if defined(ENABLED_PROFILING)
    thd->profiling.finish_current_query();
#endif

    if (bootstrap_error)
      break;

    free_root(thd->mem_root,MYF(MY_KEEP_PREALLOC));
    free_root(&thd->transaction.mem_root,MYF(MY_KEEP_PREALLOC));
  }

  DBUG_VOID_RETURN;
}


/**
  Execute commands from bootstrap_file.

  Used when creating the initial grant tables.
*/

pthread_handler_t handle_bootstrap(void *arg)
{
  THD *thd=(THD*) arg;

  mysql_thread_set_psi_id(thd->thread_id);

  do_handle_bootstrap(thd);
  return 0;
}

void do_handle_bootstrap(THD *thd)
{
  /* The following must be called before DBUG_ENTER */
  thd->thread_stack= (char*) &thd;
  if (my_thread_init() || thd->store_globals())
  {
#ifndef EMBEDDED_LIBRARY
    close_connection(thd, ER_OUT_OF_RESOURCES);
#endif
    thd->fatal_error();
    goto end;
  }

  handle_bootstrap_impl(thd);

end:
  net_end(&thd->net);
  thd->cleanup();
  delete thd;

#ifndef EMBEDDED_LIBRARY
  mysql_mutex_lock(&LOCK_thread_count);
  thread_count--;
  in_bootstrap= FALSE;
  mysql_cond_broadcast(&COND_thread_count);
  mysql_mutex_unlock(&LOCK_thread_count);
  my_thread_end();
  pthread_exit(0);
#endif

  return;
}


/* This works because items are allocated with sql_alloc() */

void free_items(Item *item)
{
  Item *next;
  DBUG_ENTER("free_items");
  for (; item ; item=next)
  {
    next=item->next;
    item->delete_self();
  }
  DBUG_VOID_RETURN;
}

/**
   This works because items are allocated with sql_alloc().
   @note The function also handles null pointers (empty list).
*/
void cleanup_items(Item *item)
{
  DBUG_ENTER("cleanup_items");  
  for (; item ; item=item->next)
    item->cleanup();
  DBUG_VOID_RETURN;
}

#ifndef EMBEDDED_LIBRARY

/**
  Read one command from connection and execute it (query or simple command).
  This function is called in loop from thread function.

  For profiling to work, it must never be called recursively.

  @retval
    0  success
  @retval
    1  request of thread shutdown (see dispatch_command() description)
*/

bool do_command(THD *thd)
{
  bool return_value;
  char *packet= 0;
  ulong packet_length;
  NET *net= &thd->net;
  enum enum_server_command command;
  DBUG_ENTER("do_command");

  /*
    indicator of uninitialized lex => normal flow of errors handling
    (see my_message_sql)
  */
  thd->lex->current_select= 0;

  /*
    This thread will do a blocking read from the client which
    will be interrupted when the next command is received from
    the client, the connection is closed or "net_wait_timeout"
    number of seconds has passed.
  */
  my_net_set_read_timeout(net, thd->variables.net_wait_timeout);

  /*
    XXX: this code is here only to clear possible errors of init_connect. 
    Consider moving to init_connect() instead.
  */
  thd->clear_error();				// Clear error message
  thd->stmt_da->reset_diagnostics_area();

  net_new_transaction(net);

  /*
    Synchronization point for testing of KILL_CONNECTION.
    This sync point can wait here, to simulate slow code execution
    between the last test of thd->killed and blocking in read().

    The goal of this test is to verify that a connection does not
    hang, if it is killed at this point of execution.
    (Bug#37780 - main.kill fails randomly)

    Note that the sync point wait itself will be terminated by a
    kill. In this case it consumes a condition broadcast, but does
    not change anything else. The consumed broadcast should not
    matter here, because the read/recv() below doesn't use it.
  */
  DEBUG_SYNC(thd, "before_do_command_net_read");

  if ((packet_length= my_net_read(net)) == packet_error)
  {
    DBUG_PRINT("info",("Got error %d reading command from socket %s",
		       net->error,
		       vio_description(net->vio)));

    /* Check if we can continue without closing the connection */

    /* The error must be set. */
    DBUG_ASSERT(thd->is_error());
    thd->protocol->end_statement();

    if (net->error != 3)
    {
      return_value= TRUE;                       // We have to close it.
      goto out;
    }

    net->error= 0;
    return_value= FALSE;
    goto out;
  }

  packet= (char*) net->read_pos;
  /*
    'packet_length' contains length of data, as it was stored in packet
    header. In case of malformed header, my_net_read returns zero.
    If packet_length is not zero, my_net_read ensures that the returned
    number of bytes was actually read from network.
    There is also an extra safety measure in my_net_read:
    it sets packet[packet_length]= 0, but only for non-zero packets.
  */
  if (packet_length == 0)                       /* safety */
  {
    /* Initialize with COM_SLEEP packet */
    packet[0]= (uchar) COM_SLEEP;
    packet_length= 1;
  }
  /* Do not rely on my_net_read, extra safety against programming errors. */
  packet[packet_length]= '\0';                  /* safety */

  command= (enum enum_server_command) (uchar) packet[0];

  if (command >= COM_END)
    command= COM_END;				// Wrong command

  DBUG_PRINT("info",("Command on %s = %d (%s)",
                     vio_description(net->vio), command,
                     command_name[command].str));

  /* Restore read timeout value */
  my_net_set_read_timeout(net, thd->variables.net_read_timeout);

  DBUG_ASSERT(packet_length);
  return_value= dispatch_command(command, thd, packet+1, (uint) (packet_length-1));

out:
  DBUG_RETURN(return_value);
}
#endif  /* EMBEDDED_LIBRARY */

/**
  @brief Determine if an attempt to update a non-temporary table while the
    read-only option was enabled has been made.

  This is a helper function to mysql_execute_command.

  @note SQLCOM_MULTI_UPDATE is an exception and delt with elsewhere.

  @see mysql_execute_command
  @returns Status code
    @retval TRUE The statement should be denied.
    @retval FALSE The statement isn't updating any relevant tables.
*/

static my_bool deny_updates_if_read_only_option(THD *thd,
                                                TABLE_LIST *all_tables)
{
  DBUG_ENTER("deny_updates_if_read_only_option");

  if (!opt_readonly)
    DBUG_RETURN(FALSE);

  LEX *lex= thd->lex;

  const my_bool user_is_super=
    ((ulong)(thd->security_ctx->master_access & SUPER_ACL) ==
     (ulong)SUPER_ACL);

  if (user_is_super)
    DBUG_RETURN(FALSE);

  if (!(sql_command_flags[lex->sql_command] & CF_CHANGES_DATA))
    DBUG_RETURN(FALSE);

  /* Multi update is an exception and is dealt with later. */
  if (lex->sql_command == SQLCOM_UPDATE_MULTI)
    DBUG_RETURN(FALSE);

  const my_bool create_temp_tables= 
    (lex->sql_command == SQLCOM_CREATE_TABLE) &&
    (lex->create_info.options & HA_LEX_CREATE_TMP_TABLE);

  const my_bool drop_temp_tables= 
    (lex->sql_command == SQLCOM_DROP_TABLE) &&
    lex->drop_temporary;

  const my_bool update_real_tables=
    some_non_temp_table_to_be_updated(thd, all_tables) &&
    !(create_temp_tables || drop_temp_tables);


  const my_bool create_or_drop_databases=
    (lex->sql_command == SQLCOM_CREATE_DB) ||
    (lex->sql_command == SQLCOM_DROP_DB);

  if (update_real_tables || create_or_drop_databases)
  {
      /*
        An attempt was made to modify one or more non-temporary tables.
      */
      DBUG_RETURN(TRUE);
  }


  /* Assuming that only temporary tables are modified. */
  DBUG_RETURN(FALSE);
}

/**
  Perform one connection-level (COM_XXXX) command.

  @param command         type of command to perform
  @param thd             connection handle
  @param packet          data for the command, packet is always null-terminated
  @param packet_length   length of packet + 1 (to show that data is
                         null-terminated) except for COM_SLEEP, where it
                         can be zero.

  @todo
    set thd->lex->sql_command to SQLCOM_END here.
  @todo
    The following has to be changed to an 8 byte integer

  @retval
    0   ok
  @retval
    1   request of thread shutdown, i. e. if command is
        COM_QUIT/COM_SHUTDOWN
*/
bool dispatch_command(enum enum_server_command command, THD *thd,
		      char* packet, uint packet_length)
{
  NET *net= &thd->net;
  bool error= 0;
  DBUG_ENTER("dispatch_command");
  DBUG_PRINT("info",("packet: '%*.s'; command: %d", packet_length, packet, command));

#if defined(ENABLED_PROFILING)
  thd->profiling.start_new_query();
#endif
  MYSQL_COMMAND_START(thd->thread_id, command,
                      &thd->security_ctx->priv_user[0],
                      (char *) thd->security_ctx->host_or_ip);
  
  thd->command=command;
  /*
    Commands which always take a long time are logged into
    the slow log only if opt_log_slow_admin_statements is set.
  */
  thd->enable_slow_log= TRUE;
  thd->lex->sql_command= SQLCOM_END; /* to avoid confusing VIEW detectors */
  thd->set_time();
  if (!thd->is_valid_time())
  {
    /*
     If the time has got past 2038 we need to shut this server down
     We do this by making sure every command is a shutdown and we 
     have enough privileges to shut the server down

     TODO: remove this when we have full 64 bit my_time_t support
    */
    thd->security_ctx->master_access|= SHUTDOWN_ACL;
    command= COM_SHUTDOWN;
  }
  thd->set_query_id(get_query_id());
  if (!(server_command_flags[command] & CF_SKIP_QUERY_ID))
    next_query_id();
  inc_thread_running();

  if (!(server_command_flags[command] & CF_SKIP_QUESTIONS))
    statistic_increment(thd->status_var.questions, &LOCK_status);

  /**
    Clear the set of flags that are expected to be cleared at the
    beginning of each command.
  */
  thd->server_status&= ~SERVER_STATUS_CLEAR_SET;
  switch (command) {
  case COM_INIT_DB:
  {
    LEX_STRING tmp;
    status_var_increment(thd->status_var.com_stat[SQLCOM_CHANGE_DB]);
    thd->convert_string(&tmp, system_charset_info,
			packet, packet_length, thd->charset());
    if (!mysql_change_db(thd, &tmp, FALSE))
    {
      general_log_write(thd, command, thd->db, thd->db_length);
      my_ok(thd);
    }
    break;
  }
#ifdef HAVE_REPLICATION
  case COM_REGISTER_SLAVE:
  {
    if (!register_slave(thd, (uchar*)packet, packet_length))
      my_ok(thd);
    break;
  }
#endif
  case COM_CHANGE_USER:
  {
    bool rc;
    status_var_increment(thd->status_var.com_other);

    thd->change_user();
    thd->clear_error();                         // if errors from rollback

    /* acl_authenticate() takes the data from net->read_pos */
    net->read_pos= (uchar*)packet;

    uint save_db_length= thd->db_length;
    char *save_db= thd->db;
    USER_CONN *save_user_connect= thd->user_connect;
    Security_context save_security_ctx= *thd->security_ctx;
    CHARSET_INFO *save_character_set_client=
      thd->variables.character_set_client;
    CHARSET_INFO *save_collation_connection=
      thd->variables.collation_connection;
    CHARSET_INFO *save_character_set_results=
      thd->variables.character_set_results;

    rc= acl_authenticate(thd, 0, packet_length);
    MYSQL_AUDIT_NOTIFY_CONNECTION_CHANGE_USER(thd);
    if (rc)
    {
      my_free(thd->security_ctx->user);
      *thd->security_ctx= save_security_ctx;
      thd->user_connect= save_user_connect;
      thd->reset_db (save_db, save_db_length);
      thd->variables.character_set_client= save_character_set_client;
      thd->variables.collation_connection= save_collation_connection;
      thd->variables.character_set_results= save_character_set_results;
      thd->update_charset();
    }
    else
    {
#ifndef NO_EMBEDDED_ACCESS_CHECKS
      /* we've authenticated new user */
      if (save_user_connect)
	decrease_user_connections(save_user_connect);
#endif /* NO_EMBEDDED_ACCESS_CHECKS */
      my_free(save_db);
      my_free(save_security_ctx.user);
    }
    break;
  }
  case COM_STMT_EXECUTE:
  {
    mysqld_stmt_execute(thd, packet, packet_length);
    break;
  }
  case COM_STMT_FETCH:
  {
    mysqld_stmt_fetch(thd, packet, packet_length);
    break;
  }
  case COM_STMT_SEND_LONG_DATA:
  {
    mysql_stmt_get_longdata(thd, packet, packet_length);
    break;
  }
  case COM_STMT_PREPARE:
  {
    mysqld_stmt_prepare(thd, packet, packet_length);
    break;
  }
  case COM_STMT_CLOSE:
  {
    mysqld_stmt_close(thd, packet);
    break;
  }
  case COM_STMT_RESET:
  {
    mysqld_stmt_reset(thd, packet);
    break;
  }
  case COM_QUERY:
  {
    if (alloc_query(thd, packet, packet_length))
      break;					// fatal error is set
    MYSQL_QUERY_START(thd->query(), thd->thread_id,
                      (char *) (thd->db ? thd->db : ""),
                      &thd->security_ctx->priv_user[0],
                      (char *) thd->security_ctx->host_or_ip);
    char *packet_end= thd->query() + thd->query_length();
    /* 'b' stands for 'buffer' parameter', special for 'my_snprintf' */

    general_log_write(thd, command, thd->query(), thd->query_length());
    DBUG_PRINT("query",("%-.4096s",thd->query()));
#if defined(ENABLED_PROFILING)
    thd->profiling.set_query_source(thd->query(), thd->query_length());
#endif
    Parser_state parser_state;
    if (parser_state.init(thd, thd->query(), thd->query_length()))
      break;

    mysql_parse(thd, thd->query(), thd->query_length(), &parser_state);

    while (!thd->killed && (parser_state.m_lip.found_semicolon != NULL) &&
           ! thd->is_error())
    {
      /*
        Multiple queries exits, execute them individually
      */
      char *beginning_of_next_stmt= (char*) parser_state.m_lip.found_semicolon;

      /* Finalize server status flags after executing a statement. */
      thd->update_server_status();
      thd->protocol->end_statement();
      query_cache_end_of_result(thd);
      ulong length= (ulong)(packet_end - beginning_of_next_stmt);

      log_slow_statement(thd);

      /* Remove garbage at start of query */
      while (length > 0 && my_isspace(thd->charset(), *beginning_of_next_stmt))
      {
        beginning_of_next_stmt++;
        length--;
      }

      if (MYSQL_QUERY_DONE_ENABLED())
      {
        MYSQL_QUERY_DONE(thd->is_error());
      }

#if defined(ENABLED_PROFILING)
      thd->profiling.finish_current_query();
      thd->profiling.start_new_query("continuing");
      thd->profiling.set_query_source(beginning_of_next_stmt, length);
#endif

      MYSQL_QUERY_START(beginning_of_next_stmt, thd->thread_id,
                        (char *) (thd->db ? thd->db : ""),
                        &thd->security_ctx->priv_user[0],
                        (char *) thd->security_ctx->host_or_ip);

      thd->set_query_and_id(beginning_of_next_stmt, length,
                            thd->charset(), next_query_id());
      /*
        Count each statement from the client.
      */
      statistic_increment(thd->status_var.questions, &LOCK_status);
      thd->set_time(); /* Reset the query start time. */
      parser_state.reset(beginning_of_next_stmt, length);
      /* TODO: set thd->lex->sql_command to SQLCOM_END here */
      mysql_parse(thd, beginning_of_next_stmt, length, &parser_state);
    }

    DBUG_PRINT("info",("query ready"));
    break;
  }
  case COM_FIELD_LIST:				// This isn't actually needed
#ifdef DONT_ALLOW_SHOW_COMMANDS
    my_message(ER_NOT_ALLOWED_COMMAND, ER(ER_NOT_ALLOWED_COMMAND),
               MYF(0));	/* purecov: inspected */
    break;
#else
  {
    char *fields, *packet_end= packet + packet_length, *arg_end;
    /* Locked closure of all tables */
    TABLE_LIST table_list;
    LEX_STRING table_name;
    LEX_STRING db;
    /*
      SHOW statements should not add the used tables to the list of tables
      used in a transaction.
    */
    MDL_savepoint mdl_savepoint= thd->mdl_context.mdl_savepoint();

    status_var_increment(thd->status_var.com_stat[SQLCOM_SHOW_FIELDS]);
    if (thd->copy_db_to(&db.str, &db.length))
      break;
    /*
      We have name + wildcard in packet, separated by endzero
    */
    arg_end= strend(packet);
    uint arg_length= arg_end - packet;

    /* Check given table name length. */
    if (arg_length >= packet_length || arg_length > NAME_LEN)
    {
      my_message(ER_UNKNOWN_COM_ERROR, ER(ER_UNKNOWN_COM_ERROR), MYF(0));
      break;
    }
    thd->convert_string(&table_name, system_charset_info,
			packet, arg_length, thd->charset());
    if (check_table_name(table_name.str, table_name.length, FALSE))
    {
      /* this is OK due to convert_string() null-terminating the string */
      my_error(ER_WRONG_TABLE_NAME, MYF(0), table_name.str);
      break;
    }
    packet= arg_end + 1;
    mysql_reset_thd_for_next_command(thd);
    lex_start(thd);
    /* Must be before we init the table list. */
    if (lower_case_table_names)
      table_name.length= my_casedn_str(files_charset_info, table_name.str);
    table_list.init_one_table(db.str, db.length, table_name.str,
                              table_name.length, table_name.str, TL_READ);
    /*
      Init TABLE_LIST members necessary when the undelrying
      table is view.
    */
    table_list.select_lex= &(thd->lex->select_lex);
    thd->lex->
      select_lex.table_list.link_in_list(&table_list,
                                         &table_list.next_local);
    thd->lex->add_to_query_tables(&table_list);

    if (is_infoschema_db(table_list.db, table_list.db_length))
    {
      ST_SCHEMA_TABLE *schema_table= find_schema_table(thd, table_list.alias);
      if (schema_table)
        table_list.schema_table= schema_table;
    }

    uint query_length= (uint) (packet_end - packet); // Don't count end \0
    if (!(fields= (char *) thd->memdup(packet, query_length + 1)))
      break;
    thd->set_query(fields, query_length);
    general_log_print(thd, command, "%s %s", table_list.table_name, fields);

    if (check_table_access(thd, SELECT_ACL, &table_list,
                           TRUE, UINT_MAX, FALSE))
      break;
    /*
      Turn on an optimization relevant if the underlying table
      is a view: do not fill derived tables.
    */
    thd->lex->sql_command= SQLCOM_SHOW_FIELDS;

    mysqld_list_fields(thd,&table_list,fields);
    thd->lex->unit.cleanup();
    /* No need to rollback statement transaction, it's not started. */
    DBUG_ASSERT(thd->transaction.stmt.is_empty());
    close_thread_tables(thd);
    thd->mdl_context.rollback_to_savepoint(mdl_savepoint);

    thd->cleanup_after_query();
    break;
  }
#endif
  case COM_QUIT:
    /* We don't calculate statistics for this command */
    general_log_print(thd, command, NullS);
    net->error=0;				// Don't give 'abort' message
    thd->stmt_da->disable_status();              // Don't send anything back
    error=TRUE;					// End server
    break;
#ifndef EMBEDDED_LIBRARY
  case COM_BINLOG_DUMP:
    {
      ulong pos;
      ushort flags;
      uint32 slave_server_id;

      status_var_increment(thd->status_var.com_other);
      thd->enable_slow_log= opt_log_slow_admin_statements;
      if (check_global_access(thd, REPL_SLAVE_ACL))
	break;

      /* TODO: The following has to be changed to an 8 byte integer */
      pos = uint4korr(packet);
      flags = uint2korr(packet + 4);
      thd->server_id=0; /* avoid suicide */
      if ((slave_server_id= uint4korr(packet+6))) // mysqlbinlog.server_id==0
	kill_zombie_dump_threads(slave_server_id);
      thd->server_id = slave_server_id;

      general_log_print(thd, command, "Log: '%s'  Pos: %ld", packet+10,
                      (long) pos);
      mysql_binlog_send(thd, thd->strdup(packet + 10), (my_off_t) pos, flags);
      unregister_slave(thd,1,1);
      /*  fake COM_QUIT -- if we get here, the thread needs to terminate */
      error = TRUE;
      break;
    }
#endif
  case COM_REFRESH:
  {
    int not_used;
    status_var_increment(thd->status_var.com_stat[SQLCOM_FLUSH]);
    ulong options= (ulong) (uchar) packet[0];
    if (trans_commit_implicit(thd))
      break;
    thd->mdl_context.release_transactional_locks();
    if (check_global_access(thd,RELOAD_ACL))
      break;
    general_log_print(thd, command, NullS);
#ifndef DBUG_OFF
    bool debug_simulate= FALSE;
    DBUG_EXECUTE_IF("simulate_detached_thread_refresh", debug_simulate= TRUE;);
    if (debug_simulate)
    {
      /*
        Simulate a reload without a attached thread session.
        Provides a environment similar to that of when the
        server receives a SIGHUP signal and reloads caches
        and flushes tables.
      */
      bool res;
      my_pthread_setspecific_ptr(THR_THD, NULL);
      res= reload_acl_and_cache(NULL, options | REFRESH_FAST,
                                NULL, &not_used);
      my_pthread_setspecific_ptr(THR_THD, thd);
      if (res)
        break;
    }
    else
#endif
    if (reload_acl_and_cache(thd, options, (TABLE_LIST*) 0, &not_used))
      break;
    if (trans_commit_implicit(thd))
      break;
    close_thread_tables(thd);
    thd->mdl_context.release_transactional_locks();
    my_ok(thd);
    break;
  }
#ifndef EMBEDDED_LIBRARY
  case COM_SHUTDOWN:
  {
    status_var_increment(thd->status_var.com_other);
    if (check_global_access(thd,SHUTDOWN_ACL))
      break; /* purecov: inspected */
    /*
      If the client is < 4.1.3, it is going to send us no argument; then
      packet_length is 0, packet[0] is the end 0 of the packet. Note that
      SHUTDOWN_DEFAULT is 0. If client is >= 4.1.3, the shutdown level is in
      packet[0].
    */
    enum mysql_enum_shutdown_level level;
    if (!thd->is_valid_time())
      level= SHUTDOWN_DEFAULT;
    else
      level= (enum mysql_enum_shutdown_level) (uchar) packet[0];
    if (level == SHUTDOWN_DEFAULT)
      level= SHUTDOWN_WAIT_ALL_BUFFERS; // soon default will be configurable
    else if (level != SHUTDOWN_WAIT_ALL_BUFFERS)
    {
      my_error(ER_NOT_SUPPORTED_YET, MYF(0), "this shutdown level");
      break;
    }
    DBUG_PRINT("quit",("Got shutdown command for level %u", level));
    general_log_print(thd, command, NullS);
    my_eof(thd);
    kill_mysql();
    error=TRUE;
    break;
  }
#endif
  case COM_STATISTICS:
  {
    STATUS_VAR current_global_status_var;
    ulong uptime;
    uint length __attribute__((unused));
    ulonglong queries_per_second1000;
    char buff[250];
    uint buff_len= sizeof(buff);

    general_log_print(thd, command, NullS);
    status_var_increment(thd->status_var.com_stat[SQLCOM_SHOW_STATUS]);
    calc_sum_of_all_status(&current_global_status_var);
    if (!(uptime= (ulong) (thd->start_time - server_start_time)))
      queries_per_second1000= 0;
    else
      queries_per_second1000= thd->query_id * LL(1000) / uptime;

    length= my_snprintf(buff, buff_len - 1,
                        "Uptime: %lu  Threads: %d  Questions: %lu  "
                        "Slow queries: %lu  Opens: %lu  Flush tables: %lu  "
                        "Open tables: %u  Queries per second avg: %u.%u",
                        uptime,
                        (int) thread_count, (ulong) thd->query_id,
                        current_global_status_var.long_query_count,
                        current_global_status_var.opened_tables,
                        refresh_version,
                        cached_open_tables(),
                        (uint) (queries_per_second1000 / 1000),
                        (uint) (queries_per_second1000 % 1000));
#ifdef EMBEDDED_LIBRARY
    /* Store the buffer in permanent memory */
    my_ok(thd, 0, 0, buff);
#else
    (void) my_net_write(net, (uchar*) buff, length);
    (void) net_flush(net);
    thd->stmt_da->disable_status();
#endif
    break;
  }
  case COM_PING:
    status_var_increment(thd->status_var.com_other);
    my_ok(thd);				// Tell client we are alive
    break;
  case COM_PROCESS_INFO:
    status_var_increment(thd->status_var.com_stat[SQLCOM_SHOW_PROCESSLIST]);
    if (!thd->security_ctx->priv_user[0] &&
        check_global_access(thd, PROCESS_ACL))
      break;
    general_log_print(thd, command, NullS);
    mysqld_list_processes(thd,
			  thd->security_ctx->master_access & PROCESS_ACL ? 
			  NullS : thd->security_ctx->priv_user, 0);
    break;
  case COM_PROCESS_KILL:
  {
    status_var_increment(thd->status_var.com_stat[SQLCOM_KILL]);
    ulong id=(ulong) uint4korr(packet);
    sql_kill(thd,id,false);
    break;
  }
  case COM_SET_OPTION:
  {
    status_var_increment(thd->status_var.com_stat[SQLCOM_SET_OPTION]);
    uint opt_command= uint2korr(packet);

    switch (opt_command) {
    case (int) MYSQL_OPTION_MULTI_STATEMENTS_ON:
      thd->client_capabilities|= CLIENT_MULTI_STATEMENTS;
      my_eof(thd);
      break;
    case (int) MYSQL_OPTION_MULTI_STATEMENTS_OFF:
      thd->client_capabilities&= ~CLIENT_MULTI_STATEMENTS;
      my_eof(thd);
      break;
    default:
      my_message(ER_UNKNOWN_COM_ERROR, ER(ER_UNKNOWN_COM_ERROR), MYF(0));
      break;
    }
    break;
  }
  case COM_DEBUG:
    status_var_increment(thd->status_var.com_other);
    if (check_global_access(thd, SUPER_ACL))
      break;					/* purecov: inspected */
    mysql_print_status();
    general_log_print(thd, command, NullS);
    my_eof(thd);
    break;
  case COM_SLEEP:
  case COM_CONNECT:				// Impossible here
  case COM_TIME:				// Impossible from client
  case COM_DELAYED_INSERT:
  case COM_END:
  default:
    my_message(ER_UNKNOWN_COM_ERROR, ER(ER_UNKNOWN_COM_ERROR), MYF(0));
    break;
  }
  DBUG_ASSERT(thd->derived_tables == NULL &&
              (thd->open_tables == NULL ||
               (thd->locked_tables_mode == LTM_LOCK_TABLES)));

  /* Finalize server status flags after executing a command. */
  thd->update_server_status();
  thd->protocol->end_statement();
  query_cache_end_of_result(thd);

  if (!thd->is_error() && !thd->killed_errno())
    mysql_audit_general(thd, MYSQL_AUDIT_GENERAL_RESULT, 0, 0);

  mysql_audit_general(thd, MYSQL_AUDIT_GENERAL_STATUS,
                      thd->stmt_da->is_error() ? thd->stmt_da->sql_errno() : 0,
                      command_name[command].str);

  log_slow_statement(thd);

  thd_proc_info(thd, "cleaning up");
  thd->reset_query();
  thd->command=COM_SLEEP;
  dec_thread_running();
  thd_proc_info(thd, 0);
  thd->packet.shrink(thd->variables.net_buffer_length);	// Reclaim some memory
  free_root(thd->mem_root,MYF(MY_KEEP_PREALLOC));

#if defined(ENABLED_PROFILING)
  thd->profiling.finish_current_query();
#endif
  if (MYSQL_QUERY_DONE_ENABLED() || MYSQL_COMMAND_DONE_ENABLED())
  {
    int res __attribute__((unused));
    res= (int) thd->is_error();
    if (command == COM_QUERY)
    {
      MYSQL_QUERY_DONE(res);
    }
    MYSQL_COMMAND_DONE(res);
  }
  DBUG_RETURN(error);
}


void log_slow_statement(THD *thd)
{
  DBUG_ENTER("log_slow_statement");

  /*
    The following should never be true with our current code base,
    but better to keep this here so we don't accidently try to log a
    statement in a trigger or stored function
  */
  if (unlikely(thd->in_sub_stmt))
    DBUG_VOID_RETURN;                           // Don't set time for sub stmt

  /*
    Do not log administrative statements unless the appropriate option is
    set.
  */
  if (thd->enable_slow_log)
  {
    ulonglong end_utime_of_query= thd->current_utime();
    thd_proc_info(thd, "logging slow query");

    if (((thd->server_status & SERVER_QUERY_WAS_SLOW) ||
         ((thd->server_status &
           (SERVER_QUERY_NO_INDEX_USED | SERVER_QUERY_NO_GOOD_INDEX_USED)) &&
          opt_log_queries_not_using_indexes &&
           !(sql_command_flags[thd->lex->sql_command] & CF_STATUS_COMMAND))) &&
        thd->examined_row_count >= thd->variables.min_examined_row_limit)
    {
      thd_proc_info(thd, "logging slow query");
      thd->status_var.long_query_count++;
      slow_log_print(thd, thd->query(), thd->query_length(), 
                     end_utime_of_query);
    }
  }
  DBUG_VOID_RETURN;
}


/**
  Create a TABLE_LIST object for an INFORMATION_SCHEMA table.

    This function is used in the parser to convert a SHOW or DESCRIBE
    table_name command to a SELECT from INFORMATION_SCHEMA.
    It prepares a SELECT_LEX and a TABLE_LIST object to represent the
    given command as a SELECT parse tree.

  @param thd              thread handle
  @param lex              current lex
  @param table_ident      table alias if it's used
  @param schema_table_idx the type of the INFORMATION_SCHEMA table to be
                          created

  @note
    Due to the way this function works with memory and LEX it cannot
    be used outside the parser (parse tree transformations outside
    the parser break PS and SP).

  @retval
    0                 success
  @retval
    1                 out of memory or SHOW commands are not allowed
                      in this version of the server.
*/

int prepare_schema_table(THD *thd, LEX *lex, Table_ident *table_ident,
                         enum enum_schema_tables schema_table_idx)
{
  SELECT_LEX *schema_select_lex= NULL;
  DBUG_ENTER("prepare_schema_table");

  switch (schema_table_idx) {
  case SCH_SCHEMATA:
#if defined(DONT_ALLOW_SHOW_COMMANDS)
    my_message(ER_NOT_ALLOWED_COMMAND,
               ER(ER_NOT_ALLOWED_COMMAND), MYF(0));   /* purecov: inspected */
    DBUG_RETURN(1);
#else
    break;
#endif

  case SCH_TABLE_NAMES:
  case SCH_TABLES:
  case SCH_VIEWS:
  case SCH_TRIGGERS:
  case SCH_EVENTS:
#ifdef DONT_ALLOW_SHOW_COMMANDS
    my_message(ER_NOT_ALLOWED_COMMAND,
               ER(ER_NOT_ALLOWED_COMMAND), MYF(0)); /* purecov: inspected */
    DBUG_RETURN(1);
#else
    {
      LEX_STRING db;
      size_t dummy;
      if (lex->select_lex.db == NULL &&
          lex->copy_db_to(&lex->select_lex.db, &dummy))
      {
        DBUG_RETURN(1);
      }
      schema_select_lex= new SELECT_LEX();
      db.str= schema_select_lex->db= lex->select_lex.db;
      schema_select_lex->table_list.first= NULL;
      db.length= strlen(db.str);

      if (check_db_name(&db))
      {
        my_error(ER_WRONG_DB_NAME, MYF(0), db.str);
        DBUG_RETURN(1);
      }
      break;
    }
#endif
  case SCH_COLUMNS:
  case SCH_STATISTICS:
  {
#ifdef DONT_ALLOW_SHOW_COMMANDS
    my_message(ER_NOT_ALLOWED_COMMAND,
               ER(ER_NOT_ALLOWED_COMMAND), MYF(0)); /* purecov: inspected */
    DBUG_RETURN(1);
#else
    DBUG_ASSERT(table_ident);
    TABLE_LIST **query_tables_last= lex->query_tables_last;
    schema_select_lex= new SELECT_LEX();
    /* 'parent_lex' is used in init_query() so it must be before it. */
    schema_select_lex->parent_lex= lex;
    schema_select_lex->init_query();
    if (!schema_select_lex->add_table_to_list(thd, table_ident, 0, 0, TL_READ,
                                              MDL_SHARED_READ))
      DBUG_RETURN(1);
    lex->query_tables_last= query_tables_last;
    break;
  }
#endif
  case SCH_PROFILES:
    /* 
      Mark this current profiling record to be discarded.  We don't
      wish to have SHOW commands show up in profiling.
    */
#if defined(ENABLED_PROFILING)
    thd->profiling.discard_current_query();
#endif
    break;
  case SCH_OPEN_TABLES:
  case SCH_VARIABLES:
  case SCH_STATUS:
  case SCH_PROCEDURES:
  case SCH_CHARSETS:
  case SCH_ENGINES:
  case SCH_COLLATIONS:
  case SCH_COLLATION_CHARACTER_SET_APPLICABILITY:
  case SCH_USER_PRIVILEGES:
  case SCH_SCHEMA_PRIVILEGES:
  case SCH_TABLE_PRIVILEGES:
  case SCH_COLUMN_PRIVILEGES:
  case SCH_TABLE_CONSTRAINTS:
  case SCH_KEY_COLUMN_USAGE:
  default:
    break;
  }
  
  SELECT_LEX *select_lex= lex->current_select;
  if (make_schema_select(thd, select_lex, schema_table_idx))
  {
    DBUG_RETURN(1);
  }
  TABLE_LIST *table_list= select_lex->table_list.first;
  table_list->schema_select_lex= schema_select_lex;
  table_list->schema_table_reformed= 1;
  DBUG_RETURN(0);
}


/**
  Read query from packet and store in thd->query.
  Used in COM_QUERY and COM_STMT_PREPARE.

    Sets the following THD variables:
  - query
  - query_length

  @retval
    FALSE ok
  @retval
    TRUE  error;  In this case thd->fatal_error is set
*/

bool alloc_query(THD *thd, const char *packet, uint packet_length)
{
  char *query;
  /* Remove garbage at start and end of query */
  while (packet_length > 0 && my_isspace(thd->charset(), packet[0]))
  {
    packet++;
    packet_length--;
  }
  const char *pos= packet + packet_length;     // Point at end null
  while (packet_length > 0 &&
	 (pos[-1] == ';' || my_isspace(thd->charset() ,pos[-1])))
  {
    pos--;
    packet_length--;
  }
  /* We must allocate some extra memory for query cache */
  if (! (query= (char*) thd->memdup_w_gap(packet,
                                          packet_length,
                                          1 + thd->db_length +
                                          QUERY_CACHE_FLAGS_SIZE)))
      return TRUE;
  query[packet_length]= '\0';
  thd->set_query(query, packet_length);

  /* Reclaim some memory */
  thd->packet.shrink(thd->variables.net_buffer_length);
  thd->convert_buffer.shrink(thd->variables.net_buffer_length);

  return FALSE;
}

static void reset_one_shot_variables(THD *thd) 
{
  thd->variables.character_set_client=
    global_system_variables.character_set_client;
  thd->variables.collation_connection=
    global_system_variables.collation_connection;
  thd->variables.collation_database=
    global_system_variables.collation_database;
  thd->variables.collation_server=
    global_system_variables.collation_server;
  thd->update_charset();
  thd->variables.time_zone=
    global_system_variables.time_zone;
  thd->variables.lc_time_names= &my_locale_en_US;
  thd->one_shot_set= 0;
}


static
bool sp_process_definer(THD *thd)
{
  DBUG_ENTER("sp_process_definer");

  LEX *lex= thd->lex;

  /*
    If the definer is not specified, this means that CREATE-statement missed
    DEFINER-clause. DEFINER-clause can be missed in two cases:

      - The user submitted a statement w/o the clause. This is a normal
        case, we should assign CURRENT_USER as definer.

      - Our slave received an updated from the master, that does not
        replicate definer for stored rountines. We should also assign
        CURRENT_USER as definer here, but also we should mark this routine
        as NON-SUID. This is essential for the sake of backward
        compatibility.

        The problem is the slave thread is running under "special" user (@),
        that actually does not exist. In the older versions we do not fail
        execution of a stored routine if its definer does not exist and
        continue the execution under the authorization of the invoker
        (BUG#13198). And now if we try to switch to slave-current-user (@),
        we will fail.

        Actually, this leads to the inconsistent state of master and
        slave (different definers, different SUID behaviour), but it seems,
        this is the best we can do.
  */

  if (!lex->definer)
  {
    Query_arena original_arena;
    Query_arena *ps_arena= thd->activate_stmt_arena_if_needed(&original_arena);

    lex->definer= create_default_definer(thd);

    if (ps_arena)
      thd->restore_active_arena(ps_arena, &original_arena);

    /* Error has been already reported. */
    if (lex->definer == NULL)
      DBUG_RETURN(TRUE);

    if (thd->slave_thread && lex->sphead)
      lex->sphead->m_chistics->suid= SP_IS_NOT_SUID;
  }
  else
  {
    /*
      If the specified definer differs from the current user, we
      should check that the current user has SUPER privilege (in order
      to create a stored routine under another user one must have
      SUPER privilege).
    */
    if ((strcmp(lex->definer->user.str, thd->security_ctx->priv_user) ||
         my_strcasecmp(system_charset_info, lex->definer->host.str,
                       thd->security_ctx->priv_host)) &&
        check_global_access(thd, SUPER_ACL))
    {
      my_error(ER_SPECIFIC_ACCESS_DENIED_ERROR, MYF(0), "SUPER");
      DBUG_RETURN(TRUE);
    }
  }

  /* Check that the specified definer exists. Emit a warning if not. */

#ifndef NO_EMBEDDED_ACCESS_CHECKS
  if (!is_acl_user(lex->definer->host.str, lex->definer->user.str))
  {
    push_warning_printf(thd,
                        MYSQL_ERROR::WARN_LEVEL_NOTE,
                        ER_NO_SUCH_USER,
                        ER(ER_NO_SUCH_USER),
                        lex->definer->user.str,
                        lex->definer->host.str);
  }
#endif /* NO_EMBEDDED_ACCESS_CHECKS */

  DBUG_RETURN(FALSE);
}


/**
  Execute command saved in thd and lex->sql_command.

  @param thd                       Thread handle

  @todo
    - Invalidate the table in the query cache if something changed
    after unlocking when changes become visible.
    TODO: this is workaround. right way will be move invalidating in
    the unlock procedure.
    - TODO: use check_change_password()

  @retval
    FALSE       OK
  @retval
    TRUE        Error
*/

int
mysql_execute_command(THD *thd)
{
  int res= FALSE;
  int  up_result= 0;
  LEX  *lex= thd->lex;
  /* first SELECT_LEX (have special meaning for many of non-SELECTcommands) */
  SELECT_LEX *select_lex= &lex->select_lex;
  /* first table of first SELECT_LEX */
  TABLE_LIST *first_table= select_lex->table_list.first;
  /* list of all tables in query */
  TABLE_LIST *all_tables;
  /* most outer SELECT_LEX_UNIT of query */
  SELECT_LEX_UNIT *unit= &lex->unit;
#ifdef HAVE_REPLICATION
  /* have table map for update for multi-update statement (BUG#37051) */
  bool have_table_map_for_update= FALSE;
#endif
  DBUG_ENTER("mysql_execute_command");
#ifdef WITH_PARTITION_STORAGE_ENGINE
  thd->work_part_info= 0;
#endif

  DBUG_ASSERT(thd->transaction.stmt.is_empty() || thd->in_sub_stmt);
  /*
    In many cases first table of main SELECT_LEX have special meaning =>
    check that it is first table in global list and relink it first in 
    queries_tables list if it is necessary (we need such relinking only
    for queries with subqueries in select list, in this case tables of
    subqueries will go to global list first)

    all_tables will differ from first_table only if most upper SELECT_LEX
    do not contain tables.

    Because of above in place where should be at least one table in most
    outer SELECT_LEX we have following check:
    DBUG_ASSERT(first_table == all_tables);
    DBUG_ASSERT(first_table == all_tables && first_table != 0);
  */
  lex->first_lists_tables_same();
  /* should be assigned after making first tables same */
  all_tables= lex->query_tables;
  /* set context for commands which do not use setup_tables */
  select_lex->
    context.resolve_in_table_list_only(select_lex->
                                       table_list.first);

  /*
    Reset warning count for each query that uses tables
    A better approach would be to reset this for any commands
    that is not a SHOW command or a select that only access local
    variables, but for now this is probably good enough.
  */
  if ((sql_command_flags[lex->sql_command] & CF_DIAGNOSTIC_STMT) != 0)
    thd->warning_info->set_read_only(TRUE);
  else
  {
    thd->warning_info->set_read_only(FALSE);
    if (all_tables)
      thd->warning_info->opt_clear_warning_info(thd->query_id);
  }

#ifdef HAVE_REPLICATION
  if (unlikely(thd->slave_thread))
  {
    if (lex->sql_command == SQLCOM_DROP_TRIGGER)
    {
      /*
        When dropping a trigger, we need to load its table name
        before checking slave filter rules.
      */
      add_table_for_trigger(thd, thd->lex->spname, 1, &all_tables);
      
      if (!all_tables)
      {
        /*
          If table name cannot be loaded,
          it means the trigger does not exists possibly because
          CREATE TRIGGER was previously skipped for this trigger
          according to slave filtering rules.
          Returning success without producing any errors in this case.
        */
        DBUG_RETURN(0);
      }
      
      // force searching in slave.cc:tables_ok() 
      all_tables->updating= 1;
    }

    /*
      For fix of BUG#37051, the master stores the table map for update
      in the Query_log_event, and the value is assigned to
      thd->variables.table_map_for_update before executing the update
      query.

      If thd->variables.table_map_for_update is set, then we are
      replicating from a new master, we can use this value to apply
      filter rules without opening all the tables. However If
      thd->variables.table_map_for_update is not set, then we are
      replicating from an old master, so we just skip this and
      continue with the old method. And of course, the bug would still
      exist for old masters.
    */
    if (lex->sql_command == SQLCOM_UPDATE_MULTI &&
        thd->table_map_for_update)
    {
      have_table_map_for_update= TRUE;
      table_map table_map_for_update= thd->table_map_for_update;
      uint nr= 0;
      TABLE_LIST *table;
      for (table=all_tables; table; table=table->next_global, nr++)
      {
        if (table_map_for_update & ((table_map)1 << nr))
          table->updating= TRUE;
        else
          table->updating= FALSE;
      }

      if (all_tables_not_ok(thd, all_tables))
      {
        /* we warn the slave SQL thread */
        my_message(ER_SLAVE_IGNORED_TABLE, ER(ER_SLAVE_IGNORED_TABLE), MYF(0));
        if (thd->one_shot_set)
          reset_one_shot_variables(thd);
        DBUG_RETURN(0);
      }
      
      for (table=all_tables; table; table=table->next_global)
        table->updating= TRUE;
    }
    
    /*
      Check if statment should be skipped because of slave filtering
      rules

      Exceptions are:
      - UPDATE MULTI: For this statement, we want to check the filtering
        rules later in the code
      - SET: we always execute it (Not that many SET commands exists in
        the binary log anyway -- only 4.1 masters write SET statements,
	in 5.0 there are no SET statements in the binary log)
      - DROP TEMPORARY TABLE IF EXISTS: we always execute it (otherwise we
        have stale files on slave caused by exclusion of one tmp table).
    */
    if (!(lex->sql_command == SQLCOM_UPDATE_MULTI) &&
	!(lex->sql_command == SQLCOM_SET_OPTION) &&
	!(lex->sql_command == SQLCOM_DROP_TABLE &&
          lex->drop_temporary && lex->drop_if_exists) &&
        all_tables_not_ok(thd, all_tables))
    {
      /* we warn the slave SQL thread */
      my_message(ER_SLAVE_IGNORED_TABLE, ER(ER_SLAVE_IGNORED_TABLE), MYF(0));
      if (thd->one_shot_set)
      {
        /*
          It's ok to check thd->one_shot_set here:

          The charsets in a MySQL 5.0 slave can change by both a binlogged
          SET ONE_SHOT statement and the event-internal charset setting, 
          and these two ways to change charsets do not seems to work
          together.

          At least there seems to be problems in the rli cache for
          charsets if we are using ONE_SHOT.  Note that this is normally no
          problem because either the >= 5.0 slave reads a 4.1 binlog (with
          ONE_SHOT) *or* or 5.0 binlog (without ONE_SHOT) but never both."
        */
        reset_one_shot_variables(thd);
      }
      DBUG_RETURN(0);
    }
  }
  else
  {
#endif /* HAVE_REPLICATION */
    /*
      When option readonly is set deny operations which change non-temporary
      tables. Except for the replication thread and the 'super' users.
    */
    if (deny_updates_if_read_only_option(thd, all_tables))
    {
      my_error(ER_OPTION_PREVENTS_STATEMENT, MYF(0), "--read-only");
      DBUG_RETURN(-1);
    }
#ifdef HAVE_REPLICATION
  } /* endif unlikely slave */
#endif

  status_var_increment(thd->status_var.com_stat[lex->sql_command]);

  DBUG_ASSERT(thd->transaction.stmt.modified_non_trans_table == FALSE);

  /*
    End a active transaction so that this command will have it's
    own transaction and will also sync the binary log. If a DDL is
    not run in it's own transaction it may simply never appear on
    the slave in case the outside transaction rolls back.
  */
  if (stmt_causes_implicit_commit(thd, CF_IMPLICT_COMMIT_BEGIN))
  {
    /* Commit or rollback the statement transaction. */
    thd->is_error() ? trans_rollback_stmt(thd) : trans_commit_stmt(thd);
    /* Commit the normal transaction if one is active. */
    if (trans_commit_implicit(thd))
      goto error;
    /* Release metadata locks acquired in this transaction. */
    thd->mdl_context.release_transactional_locks();
  }

#ifndef DBUG_OFF
  if (lex->sql_command != SQLCOM_SET_OPTION)
    DEBUG_SYNC(thd,"before_execute_sql_command");
#endif

  switch (lex->sql_command) {

  case SQLCOM_SHOW_EVENTS:
#ifndef HAVE_EVENT_SCHEDULER
    my_error(ER_NOT_SUPPORTED_YET, MYF(0), "embedded server");
    break;
#endif
  case SQLCOM_SHOW_STATUS_PROC:
  case SQLCOM_SHOW_STATUS_FUNC:
    if ((res= check_table_access(thd, SELECT_ACL, all_tables, FALSE,
                                  UINT_MAX, FALSE)))
      goto error;
    res= execute_sqlcom_select(thd, all_tables);
    break;
  case SQLCOM_SHOW_STATUS:
  {
    system_status_var old_status_var= thd->status_var;
    thd->initial_status_var= &old_status_var;
    if (!(res= check_table_access(thd, SELECT_ACL, all_tables, FALSE,
                                  UINT_MAX, FALSE)))
      res= execute_sqlcom_select(thd, all_tables);
    /* Don't log SHOW STATUS commands to slow query log */
    thd->server_status&= ~(SERVER_QUERY_NO_INDEX_USED |
                           SERVER_QUERY_NO_GOOD_INDEX_USED);
    /*
      restore status variables, as we don't want 'show status' to cause
      changes
    */
    mysql_mutex_lock(&LOCK_status);
    add_diff_to_status(&global_status_var, &thd->status_var,
                       &old_status_var);
    thd->status_var= old_status_var;
    mysql_mutex_unlock(&LOCK_status);
    break;
  }
  case SQLCOM_SHOW_DATABASES:
  case SQLCOM_SHOW_TABLES:
  case SQLCOM_SHOW_TRIGGERS:
  case SQLCOM_SHOW_TABLE_STATUS:
  case SQLCOM_SHOW_OPEN_TABLES:
  case SQLCOM_SHOW_PLUGINS:
  case SQLCOM_SHOW_FIELDS:
  case SQLCOM_SHOW_KEYS:
  case SQLCOM_SHOW_VARIABLES:
  case SQLCOM_SHOW_CHARSETS:
  case SQLCOM_SHOW_COLLATIONS:
  case SQLCOM_SHOW_STORAGE_ENGINES:
  case SQLCOM_SHOW_PROFILE:
  case SQLCOM_SELECT:
  {
    thd->status_var.last_query_cost= 0.0;

    /*
      lex->exchange != NULL implies SELECT .. INTO OUTFILE and this
      requires FILE_ACL access.
    */
    ulong privileges_requested= lex->exchange ? SELECT_ACL | FILE_ACL :
      SELECT_ACL;

    if (all_tables)
      res= check_table_access(thd,
                              privileges_requested,
                              all_tables, FALSE, UINT_MAX, FALSE);
    else
      res= check_access(thd, privileges_requested, any_db, NULL, NULL, 0, 0);

    if (res)
      break;

    res= execute_sqlcom_select(thd, all_tables);
    break;
  }
case SQLCOM_PREPARE:
  {
    mysql_sql_stmt_prepare(thd);
    break;
  }
  case SQLCOM_EXECUTE:
  {
    mysql_sql_stmt_execute(thd);
    break;
  }
  case SQLCOM_DEALLOCATE_PREPARE:
  {
    mysql_sql_stmt_close(thd);
    break;
  }
  case SQLCOM_DO:
    if (check_table_access(thd, SELECT_ACL, all_tables, FALSE, UINT_MAX, FALSE)
        || open_and_lock_tables(thd, all_tables, TRUE, 0))
      goto error;

    res= mysql_do(thd, *lex->insert_list);
    break;

  case SQLCOM_EMPTY_QUERY:
    my_ok(thd);
    break;

  case SQLCOM_HELP:
    res= mysqld_help(thd,lex->help_arg);
    break;

#ifndef EMBEDDED_LIBRARY
  case SQLCOM_PURGE:
  {
    if (check_global_access(thd, SUPER_ACL))
      goto error;
    /* PURGE MASTER LOGS TO 'file' */
    res = purge_master_logs(thd, lex->to_log);
    break;
  }
  case SQLCOM_PURGE_BEFORE:
  {
    Item *it;

    if (check_global_access(thd, SUPER_ACL))
      goto error;
    /* PURGE MASTER LOGS BEFORE 'data' */
    it= (Item *)lex->value_list.head();
    if ((!it->fixed && it->fix_fields(lex->thd, &it)) ||
        it->check_cols(1))
    {
      my_error(ER_WRONG_ARGUMENTS, MYF(0), "PURGE LOGS BEFORE");
      goto error;
    }
    it= new Item_func_unix_timestamp(it);
    /*
      it is OK only emulate fix_fieds, because we need only
      value of constant
    */
    it->quick_fix_field();
    res = purge_master_logs_before_date(thd, (ulong)it->val_int());
    break;
  }
#endif
  case SQLCOM_SHOW_WARNS:
  {
    res= mysqld_show_warnings(thd, (ulong)
			      ((1L << (uint) MYSQL_ERROR::WARN_LEVEL_NOTE) |
			       (1L << (uint) MYSQL_ERROR::WARN_LEVEL_WARN) |
			       (1L << (uint) MYSQL_ERROR::WARN_LEVEL_ERROR)
			       ));
    break;
  }
  case SQLCOM_SHOW_ERRORS:
  {
    res= mysqld_show_warnings(thd, (ulong)
			      (1L << (uint) MYSQL_ERROR::WARN_LEVEL_ERROR));
    break;
  }
  case SQLCOM_SHOW_PROFILES:
  {
#if defined(ENABLED_PROFILING)
    thd->profiling.discard_current_query();
    res= thd->profiling.show_profiles();
    if (res)
      goto error;
#else
    my_error(ER_FEATURE_DISABLED, MYF(0), "SHOW PROFILES", "enable-profiling");
    goto error;
#endif
    break;
  }

#ifdef HAVE_REPLICATION
  case SQLCOM_SHOW_SLAVE_HOSTS:
  {
    if (check_global_access(thd, REPL_SLAVE_ACL))
      goto error;
    res = show_slave_hosts(thd);
    break;
  }
  case SQLCOM_SHOW_RELAYLOG_EVENTS: /* fall through */
  case SQLCOM_SHOW_BINLOG_EVENTS:
  {
    if (check_global_access(thd, REPL_SLAVE_ACL))
      goto error;
    res = mysql_show_binlog_events(thd);
    break;
  }
#endif

  case SQLCOM_ASSIGN_TO_KEYCACHE:
  {
    DBUG_ASSERT(first_table == all_tables && first_table != 0);
    if (check_access(thd, INDEX_ACL, first_table->db,
                     &first_table->grant.privilege,
                     &first_table->grant.m_internal,
                     0, 0))
      goto error;
    res= mysql_assign_to_keycache(thd, first_table, &lex->ident);
    break;
  }
  case SQLCOM_PRELOAD_KEYS:
  {
    DBUG_ASSERT(first_table == all_tables && first_table != 0);
    if (check_access(thd, INDEX_ACL, first_table->db,
                     &first_table->grant.privilege,
                     &first_table->grant.m_internal,
                     0, 0))
      goto error;
    res = mysql_preload_keys(thd, first_table);
    break;
  }
#ifdef HAVE_REPLICATION
  case SQLCOM_CHANGE_MASTER:
  {
    if (check_global_access(thd, SUPER_ACL))
      goto error;
    mysql_mutex_lock(&LOCK_active_mi);
    res = change_master(thd,active_mi);
    mysql_mutex_unlock(&LOCK_active_mi);
    break;
  }
  case SQLCOM_SHOW_SLAVE_STAT:
  {
    /* Accept one of two privileges */
    if (check_global_access(thd, SUPER_ACL | REPL_CLIENT_ACL))
      goto error;
    mysql_mutex_lock(&LOCK_active_mi);
    if (active_mi != NULL)
    {
      res = show_master_info(thd, active_mi);
    }
    else
    {
      push_warning(thd, MYSQL_ERROR::WARN_LEVEL_WARN,
                   WARN_NO_MASTER_INFO, ER(WARN_NO_MASTER_INFO));
      my_ok(thd);
    }
    mysql_mutex_unlock(&LOCK_active_mi);
    break;
  }
  case SQLCOM_SHOW_MASTER_STAT:
  {
    /* Accept one of two privileges */
    if (check_global_access(thd, SUPER_ACL | REPL_CLIENT_ACL))
      goto error;
    res = show_binlog_info(thd);
    break;
  }

#endif /* HAVE_REPLICATION */
  case SQLCOM_SHOW_ENGINE_STATUS:
    {
      if (check_global_access(thd, PROCESS_ACL))
        goto error;
      res = ha_show_status(thd, lex->create_info.db_type, HA_ENGINE_STATUS);
      break;
    }
  case SQLCOM_SHOW_ENGINE_MUTEX:
    {
      if (check_global_access(thd, PROCESS_ACL))
        goto error;
      res = ha_show_status(thd, lex->create_info.db_type, HA_ENGINE_MUTEX);
      break;
    }
  case SQLCOM_CREATE_TABLE:
  {
    DBUG_ASSERT(first_table == all_tables && first_table != 0);
    bool link_to_local;
    TABLE_LIST *create_table= first_table;
    TABLE_LIST *select_tables= lex->create_last_non_select_table->next_global;

    /*
      Code below (especially in mysql_create_table() and select_create
      methods) may modify HA_CREATE_INFO structure in LEX, so we have to
      use a copy of this structure to make execution prepared statement-
      safe. A shallow copy is enough as this code won't modify any memory
      referenced from this structure.
    */
    HA_CREATE_INFO create_info(lex->create_info);
    /*
      We need to copy alter_info for the same reasons of re-execution
      safety, only in case of Alter_info we have to do (almost) a deep
      copy.
    */
    Alter_info alter_info(lex->alter_info, thd->mem_root);

    if (thd->is_fatal_error)
    {
      /* If out of memory when creating a copy of alter_info. */
      res= 1;
      goto end_with_restore_list;
    }

    if ((res= create_table_precheck(thd, select_tables, create_table)))
      goto end_with_restore_list;

    /* Might have been updated in create_table_precheck */
    create_info.alias= create_table->alias;

#ifdef HAVE_READLINK
    /* Fix names if symlinked tables */
    if (append_file_to_dir(thd, &create_info.data_file_name,
			   create_table->table_name) ||
	append_file_to_dir(thd, &create_info.index_file_name,
			   create_table->table_name))
      goto end_with_restore_list;
#endif
    /*
      If we are using SET CHARSET without DEFAULT, add an implicit
      DEFAULT to not confuse old users. (This may change).
    */
    if ((create_info.used_fields &
	 (HA_CREATE_USED_DEFAULT_CHARSET | HA_CREATE_USED_CHARSET)) ==
	HA_CREATE_USED_CHARSET)
    {
      create_info.used_fields&= ~HA_CREATE_USED_CHARSET;
      create_info.used_fields|= HA_CREATE_USED_DEFAULT_CHARSET;
      create_info.default_table_charset= create_info.table_charset;
      create_info.table_charset= 0;
    }

#ifdef WITH_PARTITION_STORAGE_ENGINE
    {
      partition_info *part_info= thd->lex->part_info;
      if (part_info && !(part_info= thd->lex->part_info->get_clone()))
      {
        res= -1;
        goto end_with_restore_list;
      }
      thd->work_part_info= part_info;
    }
#endif

    /* Close any open handlers for the table. */
    mysql_ha_rm_tables(thd, create_table);

    if (select_lex->item_list.elements)		// With select
    {
      select_result *result;

      /*
        If:
        a) we inside an SP and there was NAME_CONST substitution,
        b) binlogging is on (STMT mode),
        c) we log the SP as separate statements
        raise a warning, as it may cause problems
        (see 'NAME_CONST issues' in 'Binary Logging of Stored Programs')
       */
      if (thd->query_name_consts && 
          mysql_bin_log.is_open() &&
          thd->variables.binlog_format == BINLOG_FORMAT_STMT &&
          !mysql_bin_log.is_query_in_union(thd, thd->query_id))
      {
        List_iterator_fast<Item> it(select_lex->item_list);
        Item *item;
        uint splocal_refs= 0;
        /* Count SP local vars in the top-level SELECT list */
        while ((item= it++))
        {
          if (item->is_splocal())
            splocal_refs++;
        }
        /*
          If it differs from number of NAME_CONST substitution applied,
          we may have a SOME_FUNC(NAME_CONST()) in the SELECT list,
          that may cause a problem with binary log (see BUG#35383),
          raise a warning. 
        */
        if (splocal_refs != thd->query_name_consts)
          push_warning(thd, 
                       MYSQL_ERROR::WARN_LEVEL_WARN,
                       ER_UNKNOWN_ERROR,
"Invoked routine ran a statement that may cause problems with "
"binary log, see 'NAME_CONST issues' in 'Binary Logging of Stored Programs' "
"section of the manual.");
      }
      
      select_lex->options|= SELECT_NO_UNLOCK;
      unit->set_limit(select_lex);

      /*
        Disable non-empty MERGE tables with CREATE...SELECT. Too
        complicated. See Bug #26379. Empty MERGE tables are read-only
        and don't allow CREATE...SELECT anyway.
      */
      if (create_info.used_fields & HA_CREATE_USED_UNION)
      {
        my_error(ER_WRONG_OBJECT, MYF(0), create_table->db,
                 create_table->table_name, "BASE TABLE");
        res= 1;
        goto end_with_restore_list;
      }

      if (!(res= open_and_lock_tables(thd, lex->query_tables, TRUE, 0)))
      {
        /* The table already exists */
        if (create_table->table)
        {
          if (create_info.options & HA_LEX_CREATE_IF_NOT_EXISTS)
          {
            push_warning_printf(thd, MYSQL_ERROR::WARN_LEVEL_NOTE,
                                ER_TABLE_EXISTS_ERROR,
                                ER(ER_TABLE_EXISTS_ERROR),
                                create_info.alias);
            my_ok(thd);
          }
          else
          {
            my_error(ER_TABLE_EXISTS_ERROR, MYF(0), create_info.alias);
            res= 1;
          }
          goto end_with_restore_list;
        }

        /*
          Remove target table from main select and name resolution
          context. This can't be done earlier as it will break view merging in
          statements like "CREATE TABLE IF NOT EXISTS existing_view SELECT".
        */
        lex->unlink_first_table(&link_to_local);

        /* So that CREATE TEMPORARY TABLE gets to binlog at commit/rollback */
        if (create_info.options & HA_LEX_CREATE_TMP_TABLE)
          thd->variables.option_bits|= OPTION_KEEP_LOG;

        /*
          select_create is currently not re-execution friendly and
          needs to be created for every execution of a PS/SP.
        */
        if ((result= new select_create(create_table,
                                       &create_info,
                                       &alter_info,
                                       select_lex->item_list,
                                       lex->duplicates,
                                       lex->ignore,
                                       select_tables)))
        {
          /*
            CREATE from SELECT give its SELECT_LEX for SELECT,
            and item_list belong to SELECT
          */
          res= handle_select(thd, lex, result, 0);
          delete result;
        }

        lex->link_first_table_back(create_table, link_to_local);
      }
    }
    else
    {
      /* So that CREATE TEMPORARY TABLE gets to binlog at commit/rollback */
      if (create_info.options & HA_LEX_CREATE_TMP_TABLE)
        thd->variables.option_bits|= OPTION_KEEP_LOG;
      /* regular create */
      if (create_info.options & HA_LEX_CREATE_TABLE_LIKE)
      {
        /* CREATE TABLE ... LIKE ... */
        res= mysql_create_like_table(thd, create_table, select_tables,
                                     &create_info);
      }
      else
      {
        /* Regular CREATE TABLE */
        res= mysql_create_table(thd, create_table,
                                &create_info, &alter_info);
      }
      if (!res)
        my_ok(thd);
    }

end_with_restore_list:
    break;
  }
  case SQLCOM_CREATE_INDEX:
    /* Fall through */
  case SQLCOM_DROP_INDEX:
  /*
    CREATE INDEX and DROP INDEX are implemented by calling ALTER
    TABLE with proper arguments.

    In the future ALTER TABLE will notice that the request is to
    only add indexes and create these one by one for the existing
    table without having to do a full rebuild.
  */
  {
    /* Prepare stack copies to be re-execution safe */
    HA_CREATE_INFO create_info;
    Alter_info alter_info(lex->alter_info, thd->mem_root);

    if (thd->is_fatal_error) /* out of memory creating a copy of alter_info */
      goto error;

    DBUG_ASSERT(first_table == all_tables && first_table != 0);
    if (check_one_table_access(thd, INDEX_ACL, all_tables))
      goto error; /* purecov: inspected */
    /*
      Currently CREATE INDEX or DROP INDEX cause a full table rebuild
      and thus classify as slow administrative statements just like
      ALTER TABLE.
    */
    thd->enable_slow_log= opt_log_slow_admin_statements;

    bzero((char*) &create_info, sizeof(create_info));
    create_info.db_type= 0;
    create_info.row_type= ROW_TYPE_NOT_USED;
    create_info.default_table_charset= thd->variables.collation_database;

    res= mysql_alter_table(thd, first_table->db, first_table->table_name,
                           &create_info, first_table, &alter_info,
                           0, (ORDER*) 0, 0);
    break;
  }
#ifdef HAVE_REPLICATION
  case SQLCOM_SLAVE_START:
  {
    mysql_mutex_lock(&LOCK_active_mi);
    start_slave(thd,active_mi,1 /* net report*/);
    mysql_mutex_unlock(&LOCK_active_mi);
    break;
  }
  case SQLCOM_SLAVE_STOP:
  /*
    If the client thread has locked tables, a deadlock is possible.
    Assume that
    - the client thread does LOCK TABLE t READ.
    - then the master updates t.
    - then the SQL slave thread wants to update t,
      so it waits for the client thread because t is locked by it.
    - then the client thread does SLAVE STOP.
      SLAVE STOP waits for the SQL slave thread to terminate its
      update t, which waits for the client thread because t is locked by it.
    To prevent that, refuse SLAVE STOP if the
    client thread has locked tables
  */
  if (thd->locked_tables_mode ||
      thd->in_active_multi_stmt_transaction() || thd->global_read_lock.is_acquired())
  {
    my_message(ER_LOCK_OR_ACTIVE_TRANSACTION,
               ER(ER_LOCK_OR_ACTIVE_TRANSACTION), MYF(0));
    goto error;
  }
  {
    mysql_mutex_lock(&LOCK_active_mi);
    stop_slave(thd,active_mi,1/* net report*/);
    mysql_mutex_unlock(&LOCK_active_mi);
    break;
  }
#endif /* HAVE_REPLICATION */

  case SQLCOM_RENAME_TABLE:
  {
    DBUG_ASSERT(first_table == all_tables && first_table != 0);
    TABLE_LIST *table;
    for (table= first_table; table; table= table->next_local->next_local)
    {
      if (check_access(thd, ALTER_ACL | DROP_ACL, table->db,
                       &table->grant.privilege,
                       &table->grant.m_internal,
                       0, 0) ||
          check_access(thd, INSERT_ACL | CREATE_ACL, table->next_local->db,
                       &table->next_local->grant.privilege,
                       &table->next_local->grant.m_internal,
                       0, 0))
	goto error;
      TABLE_LIST old_list, new_list;
      /*
        we do not need initialize old_list and new_list because we will
        come table[0] and table->next[0] there
      */
      old_list= table[0];
      new_list= table->next_local[0];
      if (check_grant(thd, ALTER_ACL | DROP_ACL, &old_list, FALSE, 1, FALSE) ||
         (!test_all_bits(table->next_local->grant.privilege,
                         INSERT_ACL | CREATE_ACL) &&
          check_grant(thd, INSERT_ACL | CREATE_ACL, &new_list, FALSE, 1,
                      FALSE)))
        goto error;
    }

    if (mysql_rename_tables(thd, first_table, 0))
      goto error;
    break;
  }
#ifndef EMBEDDED_LIBRARY
  case SQLCOM_SHOW_BINLOGS:
#ifdef DONT_ALLOW_SHOW_COMMANDS
    my_message(ER_NOT_ALLOWED_COMMAND, ER(ER_NOT_ALLOWED_COMMAND),
               MYF(0)); /* purecov: inspected */
    goto error;
#else
    {
      if (check_global_access(thd, SUPER_ACL))
	goto error;
      res = show_binlogs(thd);
      break;
    }
#endif
#endif /* EMBEDDED_LIBRARY */
  case SQLCOM_SHOW_CREATE:
    DBUG_ASSERT(first_table == all_tables && first_table != 0);
#ifdef DONT_ALLOW_SHOW_COMMANDS
    my_message(ER_NOT_ALLOWED_COMMAND, ER(ER_NOT_ALLOWED_COMMAND),
               MYF(0)); /* purecov: inspected */
    goto error;
#else
    {
     /*
        Access check:
        SHOW CREATE TABLE require any privileges on the table level (ie
        effecting all columns in the table).
        SHOW CREATE VIEW require the SHOW_VIEW and SELECT ACLs on the table
        level.
        NOTE: SHOW_VIEW ACL is checked when the view is created.
      */

      DBUG_PRINT("debug", ("lex->only_view: %d, table: %s.%s",
                           lex->only_view,
                           first_table->db, first_table->table_name));
      if (lex->only_view)
      {
        if (check_table_access(thd, SELECT_ACL, first_table, FALSE, 1, FALSE))
        {
          DBUG_PRINT("debug", ("check_table_access failed"));
          my_error(ER_TABLEACCESS_DENIED_ERROR, MYF(0),
                  "SHOW", thd->security_ctx->priv_user,
                  thd->security_ctx->host_or_ip, first_table->alias);
          goto error;
        }
        DBUG_PRINT("debug", ("check_table_access succeeded"));

        /* Ignore temporary tables if this is "SHOW CREATE VIEW" */
        first_table->open_type= OT_BASE_ONLY;

      }
      else
      {
        /*
          The fact that check_some_access() returned FALSE does not mean that
          access is granted. We need to check if first_table->grant.privilege
          contains any table-specific privilege.
        */
        DBUG_PRINT("debug", ("first_table->grant.privilege: %lx",
                             first_table->grant.privilege));
        if (check_some_access(thd, SHOW_CREATE_TABLE_ACLS, first_table) ||
            (first_table->grant.privilege & SHOW_CREATE_TABLE_ACLS) == 0)
        {
          my_error(ER_TABLEACCESS_DENIED_ERROR, MYF(0),
                  "SHOW", thd->security_ctx->priv_user,
                  thd->security_ctx->host_or_ip, first_table->alias);
          goto error;
        }
      }

      /* Access is granted. Execute the command.  */
      res= mysqld_show_create(thd, first_table);
      break;
    }
#endif
  case SQLCOM_CHECKSUM:
  {
    DBUG_ASSERT(first_table == all_tables && first_table != 0);
    if (check_table_access(thd, SELECT_ACL, all_tables,
                           FALSE, UINT_MAX, FALSE))
      goto error; /* purecov: inspected */

    res = mysql_checksum_table(thd, first_table, &lex->check_opt);
    break;
  }
  case SQLCOM_UPDATE:
  {
    ha_rows found= 0, updated= 0;
    DBUG_ASSERT(first_table == all_tables && first_table != 0);
    if (update_precheck(thd, all_tables))
      break;
    DBUG_ASSERT(select_lex->offset_limit == 0);
    unit->set_limit(select_lex);
    MYSQL_UPDATE_START(thd->query());
    res= (up_result= mysql_update(thd, all_tables,
                                  select_lex->item_list,
                                  lex->value_list,
                                  select_lex->where,
                                  select_lex->order_list.elements,
                                  select_lex->order_list.first,
                                  unit->select_limit_cnt,
                                  lex->duplicates, lex->ignore,
                                  &found, &updated));
    MYSQL_UPDATE_DONE(res, found, updated);
    /* mysql_update return 2 if we need to switch to multi-update */
    if (up_result != 2)
      break;
    /* Fall through */
  }
  case SQLCOM_UPDATE_MULTI:
  {
    DBUG_ASSERT(first_table == all_tables && first_table != 0);
    /* if we switched from normal update, rights are checked */
    if (up_result != 2)
    {
      if ((res= multi_update_precheck(thd, all_tables)))
        break;
    }
    else
      res= 0;

    res= mysql_multi_update_prepare(thd);

#ifdef HAVE_REPLICATION
    /* Check slave filtering rules */
    if (unlikely(thd->slave_thread && !have_table_map_for_update))
    {
      if (all_tables_not_ok(thd, all_tables))
      {
        if (res!= 0)
        {
          res= 0;             /* don't care of prev failure  */
          thd->clear_error(); /* filters are of highest prior */
        }
        /* we warn the slave SQL thread */
        my_error(ER_SLAVE_IGNORED_TABLE, MYF(0));
        break;
      }
      if (res)
        break;
    }
    else
    {
#endif /* HAVE_REPLICATION */
      if (res)
        break;
      if (opt_readonly &&
	  !(thd->security_ctx->master_access & SUPER_ACL) &&
	  some_non_temp_table_to_be_updated(thd, all_tables))
      {
	my_error(ER_OPTION_PREVENTS_STATEMENT, MYF(0), "--read-only");
	break;
      }
#ifdef HAVE_REPLICATION
    }  /* unlikely */
#endif
    {
      multi_update *result_obj;
      MYSQL_MULTI_UPDATE_START(thd->query());
      res= mysql_multi_update(thd, all_tables,
                              &select_lex->item_list,
                              &lex->value_list,
                              select_lex->where,
                              select_lex->options,
                              lex->duplicates,
                              lex->ignore,
                              unit,
                              select_lex,
                              &result_obj);
      if (result_obj)
      {
        MYSQL_MULTI_UPDATE_DONE(res, result_obj->num_found(),
                                result_obj->num_updated());
        res= FALSE; /* Ignore errors here */
        delete result_obj;
      }
      else
      {
        MYSQL_MULTI_UPDATE_DONE(1, 0, 0);
      }
    }
    break;
  }
  case SQLCOM_REPLACE:
#ifndef DBUG_OFF
    if (mysql_bin_log.is_open())
    {
      /*
        Generate an incident log event before writing the real event
        to the binary log.  We put this event is before the statement
        since that makes it simpler to check that the statement was
        not executed on the slave (since incidents usually stop the
        slave).

        Observe that any row events that are generated will be
        generated before.

        This is only for testing purposes and will not be present in a
        release build.
      */

      Incident incident= INCIDENT_NONE;
      DBUG_PRINT("debug", ("Just before generate_incident()"));
      DBUG_EXECUTE_IF("incident_database_resync_on_replace",
                      incident= INCIDENT_LOST_EVENTS;);
      if (incident)
      {
        Incident_log_event ev(thd, incident);
        (void) mysql_bin_log.write(&ev);        /* error is ignored */
        if (mysql_bin_log.rotate_and_purge(RP_FORCE_ROTATE))
        {
          res= 1;
          break;
        }
      }
      DBUG_PRINT("debug", ("Just after generate_incident()"));
    }
#endif
  case SQLCOM_INSERT:
  {
    DBUG_ASSERT(first_table == all_tables && first_table != 0);
    if ((res= insert_precheck(thd, all_tables)))
      break;

    MYSQL_INSERT_START(thd->query());
    res= mysql_insert(thd, all_tables, lex->field_list, lex->many_values,
		      lex->update_list, lex->value_list,
                      lex->duplicates, lex->ignore);
    MYSQL_INSERT_DONE(res, (ulong) thd->get_row_count_func());
    /*
      If we have inserted into a VIEW, and the base table has
      AUTO_INCREMENT column, but this column is not accessible through
      a view, then we should restore LAST_INSERT_ID to the value it
      had before the statement.
    */
    if (first_table->view && !first_table->contain_auto_increment)
      thd->first_successful_insert_id_in_cur_stmt=
        thd->first_successful_insert_id_in_prev_stmt;

    DBUG_EXECUTE_IF("after_mysql_insert",
                    {
                      const char act[]=
                        "now "
                        "wait_for signal.continue";
                      DBUG_ASSERT(opt_debug_sync_timeout > 0);
                      DBUG_ASSERT(!debug_sync_set_action(current_thd,
                                                         STRING_WITH_LEN(act)));
                    };);
    break;
  }
  case SQLCOM_REPLACE_SELECT:
  case SQLCOM_INSERT_SELECT:
  {
    select_result *sel_result;
    DBUG_ASSERT(first_table == all_tables && first_table != 0);
    if ((res= insert_precheck(thd, all_tables)))
      break;

    /* Fix lock for first table */
    if (first_table->lock_type == TL_WRITE_DELAYED)
      first_table->lock_type= TL_WRITE;

    /* Don't unlock tables until command is written to binary log */
    select_lex->options|= SELECT_NO_UNLOCK;

    unit->set_limit(select_lex);

    if (!(res= open_and_lock_tables(thd, all_tables, TRUE, 0)))
    {
      MYSQL_INSERT_SELECT_START(thd->query());
      /* Skip first table, which is the table we are inserting in */
      TABLE_LIST *second_table= first_table->next_local;
      select_lex->table_list.first= second_table;
      select_lex->context.table_list= 
        select_lex->context.first_name_resolution_table= second_table;
      res= mysql_insert_select_prepare(thd);
      if (!res && (sel_result= new select_insert(first_table,
                                                 first_table->table,
                                                 &lex->field_list,
                                                 &lex->update_list,
                                                 &lex->value_list,
                                                 lex->duplicates,
                                                 lex->ignore)))
      {
	res= handle_select(thd, lex, sel_result, OPTION_SETUP_TABLES_DONE);
        /*
          Invalidate the table in the query cache if something changed
          after unlocking when changes become visible.
          TODO: this is workaround. right way will be move invalidating in
          the unlock procedure.
        */
        if (!res && first_table->lock_type ==  TL_WRITE_CONCURRENT_INSERT &&
            thd->lock)
        {
          /* INSERT ... SELECT should invalidate only the very first table */
          TABLE_LIST *save_table= first_table->next_local;
          first_table->next_local= 0;
          query_cache_invalidate3(thd, first_table, 1);
          first_table->next_local= save_table;
        }
        delete sel_result;
      }
      /* revert changes for SP */
      MYSQL_INSERT_SELECT_DONE(res, (ulong) thd->get_row_count_func());
      select_lex->table_list.first= first_table;
    }
    /*
      If we have inserted into a VIEW, and the base table has
      AUTO_INCREMENT column, but this column is not accessible through
      a view, then we should restore LAST_INSERT_ID to the value it
      had before the statement.
    */
    if (first_table->view && !first_table->contain_auto_increment)
      thd->first_successful_insert_id_in_cur_stmt=
        thd->first_successful_insert_id_in_prev_stmt;

    break;
  }
  case SQLCOM_DELETE:
  {
    DBUG_ASSERT(first_table == all_tables && first_table != 0);
    if ((res= delete_precheck(thd, all_tables)))
      break;
    DBUG_ASSERT(select_lex->offset_limit == 0);
    unit->set_limit(select_lex);

    MYSQL_DELETE_START(thd->query());
    res = mysql_delete(thd, all_tables, select_lex->where,
                       &select_lex->order_list,
                       unit->select_limit_cnt, select_lex->options);
    MYSQL_DELETE_DONE(res, (ulong) thd->get_row_count_func());
    break;
  }
  case SQLCOM_DELETE_MULTI:
  {
    DBUG_ASSERT(first_table == all_tables && first_table != 0);
    TABLE_LIST *aux_tables= thd->lex->auxiliary_table_list.first;
    multi_delete *del_result;

    if ((res= multi_delete_precheck(thd, all_tables)))
      break;

    /* condition will be TRUE on SP re-excuting */
    if (select_lex->item_list.elements != 0)
      select_lex->item_list.empty();
    if (add_item_to_list(thd, new Item_null()))
      goto error;

    thd_proc_info(thd, "init");
    if ((res= open_and_lock_tables(thd, all_tables, TRUE, 0)))
      break;

    MYSQL_MULTI_DELETE_START(thd->query());
    if ((res= mysql_multi_delete_prepare(thd)))
    {
      MYSQL_MULTI_DELETE_DONE(1, 0);
      goto error;
    }

    if (!thd->is_fatal_error &&
        (del_result= new multi_delete(aux_tables, lex->table_count)))
    {
      res= mysql_select(thd, &select_lex->ref_pointer_array,
			select_lex->get_table_list(),
			select_lex->with_wild,
			select_lex->item_list,
			select_lex->where,
			0, (ORDER *)NULL, (ORDER *)NULL, (Item *)NULL,
			(ORDER *)NULL,
			(select_lex->options | thd->variables.option_bits |
			SELECT_NO_JOIN_CACHE | SELECT_NO_UNLOCK |
                        OPTION_SETUP_TABLES_DONE) & ~OPTION_BUFFER_RESULT,
			del_result, unit, select_lex);
      res|= thd->is_error();
      MYSQL_MULTI_DELETE_DONE(res, del_result->num_deleted());
      if (res)
        del_result->abort_result_set();
      delete del_result;
    }
    else
    {
      res= TRUE;                                // Error
      MYSQL_MULTI_DELETE_DONE(1, 0);
    }
    break;
  }
  case SQLCOM_DROP_TABLE:
  {
    DBUG_ASSERT(first_table == all_tables && first_table != 0);
    if (!lex->drop_temporary)
    {
      if (check_table_access(thd, DROP_ACL, all_tables, FALSE, UINT_MAX, FALSE))
	goto error;				/* purecov: inspected */
    }
    else
    {
      /* So that DROP TEMPORARY TABLE gets to binlog at commit/rollback */
      thd->variables.option_bits|= OPTION_KEEP_LOG;
    }
    /* DDL and binlog write order are protected by metadata locks. */
    res= mysql_rm_table(thd, first_table, lex->drop_if_exists,
			lex->drop_temporary);
  }
  break;
  case SQLCOM_SHOW_PROCESSLIST:
    if (!thd->security_ctx->priv_user[0] &&
        check_global_access(thd,PROCESS_ACL))
      break;
    mysqld_list_processes(thd,
			  (thd->security_ctx->master_access & PROCESS_ACL ?
                           NullS :
                           thd->security_ctx->priv_user),
                          lex->verbose);
    break;
  case SQLCOM_SHOW_AUTHORS:
    res= mysqld_show_authors(thd);
    break;
  case SQLCOM_SHOW_CONTRIBUTORS:
    res= mysqld_show_contributors(thd);
    break;
  case SQLCOM_SHOW_PRIVILEGES:
    res= mysqld_show_privileges(thd);
    break;
  case SQLCOM_SHOW_ENGINE_LOGS:
#ifdef DONT_ALLOW_SHOW_COMMANDS
    my_message(ER_NOT_ALLOWED_COMMAND, ER(ER_NOT_ALLOWED_COMMAND),
               MYF(0));	/* purecov: inspected */
    goto error;
#else
    {
      if (check_access(thd, FILE_ACL, any_db, NULL, NULL, 0, 0))
	goto error;
      res= ha_show_status(thd, lex->create_info.db_type, HA_ENGINE_LOGS);
      break;
    }
#endif
  case SQLCOM_CHANGE_DB:
  {
    LEX_STRING db_str= { (char *) select_lex->db, strlen(select_lex->db) };

    if (!mysql_change_db(thd, &db_str, FALSE))
      my_ok(thd);

    break;
  }

  case SQLCOM_LOAD:
  {
    DBUG_ASSERT(first_table == all_tables && first_table != 0);
    uint privilege= (lex->duplicates == DUP_REPLACE ?
		     INSERT_ACL | DELETE_ACL : INSERT_ACL) |
                    (lex->local_file ? 0 : FILE_ACL);

    if (lex->local_file)
    {
      if (!(thd->client_capabilities & CLIENT_LOCAL_FILES) ||
          !opt_local_infile)
      {
	my_message(ER_NOT_ALLOWED_COMMAND, ER(ER_NOT_ALLOWED_COMMAND), MYF(0));
	goto error;
      }
    }

    if (check_one_table_access(thd, privilege, all_tables))
      goto error;

    res= mysql_load(thd, lex->exchange, first_table, lex->field_list,
                    lex->update_list, lex->value_list, lex->duplicates,
                    lex->ignore, (bool) lex->local_file);
    break;
  }

  case SQLCOM_SET_OPTION:
  {
    List<set_var_base> *lex_var_list= &lex->var_list;

    if ((check_table_access(thd, SELECT_ACL, all_tables, FALSE, UINT_MAX, FALSE)
         || open_and_lock_tables(thd, all_tables, TRUE, 0)))
      goto error;
    if (!(res= sql_set_variables(thd, lex_var_list)))
    {
      /*
        If the previous command was a SET ONE_SHOT, we don't want to forget
        about the ONE_SHOT property of that SET. So we use a |= instead of = .
      */
      thd->one_shot_set|= lex->one_shot_set;
      my_ok(thd);
    }
    else
    {
      /*
        We encountered some sort of error, but no message was sent.
        Send something semi-generic here since we don't know which
        assignment in the list caused the error.
      */
      if (!thd->is_error())
        my_error(ER_WRONG_ARGUMENTS,MYF(0),"SET");
      goto error;
    }

    break;
  }

  case SQLCOM_UNLOCK_TABLES:
    /*
      It is critical for mysqldump --single-transaction --master-data that
      UNLOCK TABLES does not implicitely commit a connection which has only
      done FLUSH TABLES WITH READ LOCK + BEGIN. If this assumption becomes
      false, mysqldump will not work.
    */
    if (thd->variables.option_bits & OPTION_TABLE_LOCK)
    {
      res= trans_commit_implicit(thd);
      thd->locked_tables_list.unlock_locked_tables(thd);
      thd->mdl_context.release_transactional_locks();
      thd->variables.option_bits&= ~(OPTION_TABLE_LOCK);
    }
    if (thd->global_read_lock.is_acquired())
      thd->global_read_lock.unlock_global_read_lock(thd);
    if (res)
      goto error;
    my_ok(thd);
    break;
  case SQLCOM_LOCK_TABLES:
    /* We must end the transaction first, regardless of anything */
    res= trans_commit_implicit(thd);
    thd->locked_tables_list.unlock_locked_tables(thd);
    /* Release transactional metadata locks. */
    thd->mdl_context.release_transactional_locks();
    if (res)
      goto error;
    if (check_table_access(thd, LOCK_TABLES_ACL | SELECT_ACL, all_tables,
                           FALSE, UINT_MAX, FALSE))
      goto error;

    thd->variables.option_bits|= OPTION_TABLE_LOCK;
    thd->in_lock_tables=1;

    {
      Lock_tables_prelocking_strategy lock_tables_prelocking_strategy;

      res= (open_and_lock_tables(thd, all_tables, FALSE, 0,
                                 &lock_tables_prelocking_strategy) ||
            thd->locked_tables_list.init_locked_tables(thd));
    }

    thd->in_lock_tables= 0;

    if (res)
    {
      trans_rollback_stmt(thd);
      /*
        Need to end the current transaction, so the storage engine (InnoDB)
        can free its locks if LOCK TABLES locked some tables before finding
        that it can't lock a table in its list
      */
      trans_commit_implicit(thd);
      /* Close tables and release metadata locks. */
      close_thread_tables(thd);
      DBUG_ASSERT(!thd->locked_tables_mode);
      thd->mdl_context.release_transactional_locks();
      thd->variables.option_bits&= ~(OPTION_TABLE_LOCK);
    }
    else
    {
#ifdef HAVE_QUERY_CACHE
      if (thd->variables.query_cache_wlock_invalidate)
        query_cache.invalidate_locked_for_write(first_table);
#endif /*HAVE_QUERY_CACHE*/
      my_ok(thd);
    }
    break;
  case SQLCOM_CREATE_DB:
  {
    /*
      As mysql_create_db() may modify HA_CREATE_INFO structure passed to
      it, we need to use a copy of LEX::create_info to make execution
      prepared statement- safe.
    */
    HA_CREATE_INFO create_info(lex->create_info);
    char *alias;
    if (!(alias=thd->strmake(lex->name.str, lex->name.length)) ||
        check_db_name(&lex->name))
    {
      my_error(ER_WRONG_DB_NAME, MYF(0), lex->name.str);
      break;
    }
    /*
      If in a slave thread :
      CREATE DATABASE DB was certainly not preceded by USE DB.
      For that reason, db_ok() in sql/slave.cc did not check the
      do_db/ignore_db. And as this query involves no tables, tables_ok()
      above was not called. So we have to check rules again here.
    */
#ifdef HAVE_REPLICATION
    if (thd->slave_thread && 
	(!rpl_filter->db_ok(lex->name.str) ||
	 !rpl_filter->db_ok_with_wild_table(lex->name.str)))
    {
      my_message(ER_SLAVE_IGNORED_TABLE, ER(ER_SLAVE_IGNORED_TABLE), MYF(0));
      break;
    }
#endif
    if (check_access(thd, CREATE_ACL, lex->name.str, NULL, NULL, 1, 0))
      break;
    res= mysql_create_db(thd,(lower_case_table_names == 2 ? alias :
                              lex->name.str), &create_info, 0);
    break;
  }
  case SQLCOM_DROP_DB:
  {
    if (check_db_name(&lex->name))
    {
      my_error(ER_WRONG_DB_NAME, MYF(0), lex->name.str);
      break;
    }
    /*
      If in a slave thread :
      DROP DATABASE DB may not be preceded by USE DB.
      For that reason, maybe db_ok() in sql/slave.cc did not check the 
      do_db/ignore_db. And as this query involves no tables, tables_ok()
      above was not called. So we have to check rules again here.
    */
#ifdef HAVE_REPLICATION
    if (thd->slave_thread && 
	(!rpl_filter->db_ok(lex->name.str) ||
	 !rpl_filter->db_ok_with_wild_table(lex->name.str)))
    {
      my_message(ER_SLAVE_IGNORED_TABLE, ER(ER_SLAVE_IGNORED_TABLE), MYF(0));
      break;
    }
#endif
    if (check_access(thd, DROP_ACL, lex->name.str, NULL, NULL, 1, 0))
      break;
    res= mysql_rm_db(thd, lex->name.str, lex->drop_if_exists, 0);
    break;
  }
  case SQLCOM_ALTER_DB_UPGRADE:
  {
    LEX_STRING *db= & lex->name;
#ifdef HAVE_REPLICATION
    if (thd->slave_thread && 
       (!rpl_filter->db_ok(db->str) ||
        !rpl_filter->db_ok_with_wild_table(db->str)))
    {
      res= 1;
      my_message(ER_SLAVE_IGNORED_TABLE, ER(ER_SLAVE_IGNORED_TABLE), MYF(0));
      break;
    }
#endif
    if (check_db_name(db))
    {
      my_error(ER_WRONG_DB_NAME, MYF(0), db->str);
      break;
    }
    if (check_access(thd, ALTER_ACL, db->str, NULL, NULL, 1, 0) ||
        check_access(thd, DROP_ACL, db->str, NULL, NULL, 1, 0) ||
        check_access(thd, CREATE_ACL, db->str, NULL, NULL, 1, 0))
    {
      res= 1;
      break;
    }
    res= mysql_upgrade_db(thd, db);
    if (!res)
      my_ok(thd);
    break;
  }
  case SQLCOM_ALTER_DB:
  {
    LEX_STRING *db= &lex->name;
    HA_CREATE_INFO create_info(lex->create_info);
    if (check_db_name(db))
    {
      my_error(ER_WRONG_DB_NAME, MYF(0), db->str);
      break;
    }
    /*
      If in a slave thread :
      ALTER DATABASE DB may not be preceded by USE DB.
      For that reason, maybe db_ok() in sql/slave.cc did not check the
      do_db/ignore_db. And as this query involves no tables, tables_ok()
      above was not called. So we have to check rules again here.
    */
#ifdef HAVE_REPLICATION
    if (thd->slave_thread &&
	(!rpl_filter->db_ok(db->str) ||
	 !rpl_filter->db_ok_with_wild_table(db->str)))
    {
      my_message(ER_SLAVE_IGNORED_TABLE, ER(ER_SLAVE_IGNORED_TABLE), MYF(0));
      break;
    }
#endif
    if (check_access(thd, ALTER_ACL, db->str, NULL, NULL, 1, 0))
      break;
    res= mysql_alter_db(thd, db->str, &create_info);
    break;
  }
  case SQLCOM_SHOW_CREATE_DB:
  {
    DBUG_EXECUTE_IF("4x_server_emul",
                    my_error(ER_UNKNOWN_ERROR, MYF(0)); goto error;);
    if (check_db_name(&lex->name))
    {
      my_error(ER_WRONG_DB_NAME, MYF(0), lex->name.str);
      break;
    }
    res= mysqld_show_create_db(thd, lex->name.str, &lex->create_info);
    break;
  }
  case SQLCOM_CREATE_EVENT:
  case SQLCOM_ALTER_EVENT:
  #ifdef HAVE_EVENT_SCHEDULER
  do
  {
    DBUG_ASSERT(lex->event_parse_data);
    if (lex->table_or_sp_used())
    {
      my_error(ER_NOT_SUPPORTED_YET, MYF(0), "Usage of subqueries or stored "
               "function calls as part of this statement");
      break;
    }

    res= sp_process_definer(thd);
    if (res)
      break;

    switch (lex->sql_command) {
    case SQLCOM_CREATE_EVENT:
    {
      bool if_not_exists= (lex->create_info.options &
                           HA_LEX_CREATE_IF_NOT_EXISTS);
      res= Events::create_event(thd, lex->event_parse_data, if_not_exists);
      break;
    }
    case SQLCOM_ALTER_EVENT:
      res= Events::update_event(thd, lex->event_parse_data,
                                lex->spname ? &lex->spname->m_db : NULL,
                                lex->spname ? &lex->spname->m_name : NULL);
      break;
    default:
      DBUG_ASSERT(0);
    }
    DBUG_PRINT("info",("DDL error code=%d", res));
    if (!res)
      my_ok(thd);

  } while (0);
  /* Don't do it, if we are inside a SP */
  if (!thd->spcont)
  {
    delete lex->sphead;
    lex->sphead= NULL;
  }
  /* lex->unit.cleanup() is called outside, no need to call it here */
  break;
  case SQLCOM_SHOW_CREATE_EVENT:
    res= Events::show_create_event(thd, lex->spname->m_db,
                                   lex->spname->m_name);
    break;
  case SQLCOM_DROP_EVENT:
    if (!(res= Events::drop_event(thd,
                                  lex->spname->m_db, lex->spname->m_name,
                                  lex->drop_if_exists)))
      my_ok(thd);
    break;
#else
    my_error(ER_NOT_SUPPORTED_YET,MYF(0),"embedded server");
    break;
#endif
  case SQLCOM_CREATE_FUNCTION:                  // UDF function
  {
    if (check_access(thd, INSERT_ACL, "mysql", NULL, NULL, 1, 0))
      break;
#ifdef HAVE_DLOPEN
    if (!(res = mysql_create_function(thd, &lex->udf)))
      my_ok(thd);
#else
    my_error(ER_CANT_OPEN_LIBRARY, MYF(0), lex->udf.dl, 0, "feature disabled");
    res= TRUE;
#endif
    break;
  }
#ifndef NO_EMBEDDED_ACCESS_CHECKS
  case SQLCOM_CREATE_USER:
  {
    if (check_access(thd, INSERT_ACL, "mysql", NULL, NULL, 1, 1) &&
        check_global_access(thd,CREATE_USER_ACL))
      break;
    /* Conditionally writes to binlog */
    if (!(res= mysql_create_user(thd, lex->users_list)))
      my_ok(thd);
    break;
  }
  case SQLCOM_DROP_USER:
  {
    if (check_access(thd, DELETE_ACL, "mysql", NULL, NULL, 1, 1) &&
        check_global_access(thd,CREATE_USER_ACL))
      break;
    /* Conditionally writes to binlog */
    if (!(res= mysql_drop_user(thd, lex->users_list)))
      my_ok(thd);
    break;
  }
  case SQLCOM_RENAME_USER:
  {
    if (check_access(thd, UPDATE_ACL, "mysql", NULL, NULL, 1, 1) &&
        check_global_access(thd,CREATE_USER_ACL))
      break;
    /* Conditionally writes to binlog */
    if (!(res= mysql_rename_user(thd, lex->users_list)))
      my_ok(thd);
    break;
  }
  case SQLCOM_REVOKE_ALL:
  {
    if (check_access(thd, UPDATE_ACL, "mysql", NULL, NULL, 1, 1) &&
        check_global_access(thd,CREATE_USER_ACL))
      break;

    /* Replicate current user as grantor */
    thd->binlog_invoker();

    /* Conditionally writes to binlog */
    if (!(res = mysql_revoke_all(thd, lex->users_list)))
      my_ok(thd);
    break;
  }
  case SQLCOM_REVOKE:
  case SQLCOM_GRANT:
  {
    if (lex->type != TYPE_ENUM_PROXY &&
        check_access(thd, lex->grant | lex->grant_tot_col | GRANT_ACL,
                     first_table ?  first_table->db : select_lex->db,
                     first_table ? &first_table->grant.privilege : NULL,
                     first_table ? &first_table->grant.m_internal : NULL,
                     first_table ? 0 : 1, 0))
      goto error;

    /* Replicate current user as grantor */
    thd->binlog_invoker();

    if (thd->security_ctx->user)              // If not replication
    {
      LEX_USER *user, *tmp_user;
      bool first_user= TRUE;

      List_iterator <LEX_USER> user_list(lex->users_list);
      while ((tmp_user= user_list++))
      {
        if (!(user= get_current_user(thd, tmp_user)))
          goto error;
        if (specialflag & SPECIAL_NO_RESOLVE &&
            hostname_requires_resolving(user->host.str))
          push_warning_printf(thd, MYSQL_ERROR::WARN_LEVEL_WARN,
                              ER_WARN_HOSTNAME_WONT_WORK,
                              ER(ER_WARN_HOSTNAME_WONT_WORK));
        // Are we trying to change a password of another user
        DBUG_ASSERT(user->host.str != 0);

        /*
          GRANT/REVOKE PROXY has the target user as a first entry in the list. 
         */
        if (lex->type == TYPE_ENUM_PROXY && first_user)
        {
          first_user= FALSE;
          if (acl_check_proxy_grant_access (thd, user->host.str, user->user.str,
                                        lex->grant & GRANT_ACL))
            goto error;
        } 
        else if (is_acl_user(user->host.str, user->user.str) &&
                 user->password.str &&
                 check_change_password (thd, user->host.str, user->user.str, 
                                        user->password.str, 
                                        user->password.length))
          goto error;
      }
    }
    if (first_table)
    {
      if (lex->type == TYPE_ENUM_PROCEDURE ||
          lex->type == TYPE_ENUM_FUNCTION)
      {
        uint grants= lex->all_privileges 
		   ? (PROC_ACLS & ~GRANT_ACL) | (lex->grant & GRANT_ACL)
		   : lex->grant;
        if (check_grant_routine(thd, grants | GRANT_ACL, all_tables,
                                lex->type == TYPE_ENUM_PROCEDURE, 0))
	  goto error;
        /* Conditionally writes to binlog */
        res= mysql_routine_grant(thd, all_tables,
                                 lex->type == TYPE_ENUM_PROCEDURE, 
                                 lex->users_list, grants,
                                 lex->sql_command == SQLCOM_REVOKE, TRUE);
        if (!res)
          my_ok(thd);
      }
      else
      {
	if (check_grant(thd,(lex->grant | lex->grant_tot_col | GRANT_ACL),
                        all_tables, FALSE, UINT_MAX, FALSE))
	  goto error;
        /* Conditionally writes to binlog */
        res= mysql_table_grant(thd, all_tables, lex->users_list,
			       lex->columns, lex->grant,
			       lex->sql_command == SQLCOM_REVOKE);
      }
    }
    else
    {
      if (lex->columns.elements || (lex->type && lex->type != TYPE_ENUM_PROXY))
      {
	my_message(ER_ILLEGAL_GRANT_FOR_TABLE, ER(ER_ILLEGAL_GRANT_FOR_TABLE),
                   MYF(0));
        goto error;
      }
      else
      {
        /* Conditionally writes to binlog */
        res = mysql_grant(thd, select_lex->db, lex->users_list, lex->grant,
                          lex->sql_command == SQLCOM_REVOKE,
                          lex->type == TYPE_ENUM_PROXY);
      }
      if (!res)
      {
	if (lex->sql_command == SQLCOM_GRANT)
	{
	  List_iterator <LEX_USER> str_list(lex->users_list);
	  LEX_USER *user, *tmp_user;
	  while ((tmp_user=str_list++))
          {
            if (!(user= get_current_user(thd, tmp_user)))
              goto error;
	    reset_mqh(user, 0);
          }
	}
      }
    }
    break;
  }
#endif /*!NO_EMBEDDED_ACCESS_CHECKS*/
  case SQLCOM_RESET:
    /*
      RESET commands are never written to the binary log, so we have to
      initialize this variable because RESET shares the same code as FLUSH
    */
    lex->no_write_to_binlog= 1;
  case SQLCOM_FLUSH:
  {
    int write_to_binlog;
    if (check_global_access(thd,RELOAD_ACL))
      goto error;

    if (first_table && lex->type & REFRESH_READ_LOCK)
    {
      /* Check table-level privileges. */
      if (check_table_access(thd, LOCK_TABLES_ACL | SELECT_ACL, all_tables,
                             FALSE, UINT_MAX, FALSE))
        goto error;
      if (flush_tables_with_read_lock(thd, all_tables))
        goto error;
      my_ok(thd);
      break;
    }

    /*
      reload_acl_and_cache() will tell us if we are allowed to write to the
      binlog or not.
    */
    if (!reload_acl_and_cache(thd, lex->type, first_table, &write_to_binlog))
    {
      /*
        We WANT to write and we CAN write.
        ! we write after unlocking the table.
      */
      /*
        Presumably, RESET and binlog writing doesn't require synchronization
      */

      if (write_to_binlog > 0)  // we should write
      { 
        if (!lex->no_write_to_binlog)
          res= write_bin_log(thd, FALSE, thd->query(), thd->query_length());
      } else if (write_to_binlog < 0) 
      {
        /* 
           We should not write, but rather report error because 
           reload_acl_and_cache binlog interactions failed 
         */
        res= 1;
      } 

      if (!res)
        my_ok(thd);
    } 
    
    break;
  }
  case SQLCOM_KILL:
  {
    Item *it= (Item *)lex->value_list.head();

    if (lex->table_or_sp_used())
    {
      my_error(ER_NOT_SUPPORTED_YET, MYF(0), "Usage of subqueries or stored "
               "function calls as part of this statement");
      break;
    }

    if ((!it->fixed && it->fix_fields(lex->thd, &it)) || it->check_cols(1))
    {
      my_message(ER_SET_CONSTANTS_ONLY, ER(ER_SET_CONSTANTS_ONLY),
		 MYF(0));
      goto error;
    }
    sql_kill(thd, (ulong)it->val_int(), lex->type & ONLY_KILL_QUERY);
    break;
  }
#ifndef NO_EMBEDDED_ACCESS_CHECKS
  case SQLCOM_SHOW_GRANTS:
  {
    LEX_USER *grant_user= get_current_user(thd, lex->grant_user);
    if (!grant_user)
      goto error;
    if ((thd->security_ctx->priv_user &&
	 !strcmp(thd->security_ctx->priv_user, grant_user->user.str)) ||
        !check_access(thd, SELECT_ACL, "mysql", NULL, NULL, 1, 0))
    {
      res = mysql_show_grants(thd, grant_user);
    }
    break;
  }
#endif
  case SQLCOM_HA_OPEN:
    DBUG_ASSERT(first_table == all_tables && first_table != 0);
    if (check_table_access(thd, SELECT_ACL, all_tables, FALSE, UINT_MAX, FALSE))
      goto error;
    res= mysql_ha_open(thd, first_table, 0);
    break;
  case SQLCOM_HA_CLOSE:
    DBUG_ASSERT(first_table == all_tables && first_table != 0);
    res= mysql_ha_close(thd, first_table);
    break;
  case SQLCOM_HA_READ:
    DBUG_ASSERT(first_table == all_tables && first_table != 0);
    /*
      There is no need to check for table permissions here, because
      if a user has no permissions to read a table, he won't be
      able to open it (with SQLCOM_HA_OPEN) in the first place.
    */
    unit->set_limit(select_lex);
    res= mysql_ha_read(thd, first_table, lex->ha_read_mode, lex->ident.str,
                       lex->insert_list, lex->ha_rkey_mode, select_lex->where,
                       unit->select_limit_cnt, unit->offset_limit_cnt);
    break;

  case SQLCOM_BEGIN:
    if (trans_begin(thd, lex->start_transaction_opt))
      goto error;
    my_ok(thd);
    break;
  case SQLCOM_COMMIT:
  {
    DBUG_ASSERT(thd->lock == NULL ||
                thd->locked_tables_mode == LTM_LOCK_TABLES);
    bool tx_chain= (lex->tx_chain == TVL_YES ||
                    (thd->variables.completion_type == 1 &&
                     lex->tx_chain != TVL_NO));
    bool tx_release= (lex->tx_release == TVL_YES ||
                      (thd->variables.completion_type == 2 &&
                       lex->tx_release != TVL_NO));
    if (trans_commit(thd))
      goto error;
    thd->mdl_context.release_transactional_locks();
    /* Begin transaction with the same isolation level. */
    if (tx_chain)
    {
      if (trans_begin(thd))
      goto error;
    }
    else
    {
      /* Reset the isolation level if no chaining transaction. */
      thd->tx_isolation= (enum_tx_isolation) thd->variables.tx_isolation;
    }
    /* Disconnect the current client connection. */
    if (tx_release)
      thd->killed= THD::KILL_CONNECTION;
    my_ok(thd);
    break;
  }
  case SQLCOM_ROLLBACK:
  {
    DBUG_ASSERT(thd->lock == NULL ||
                thd->locked_tables_mode == LTM_LOCK_TABLES);
    bool tx_chain= (lex->tx_chain == TVL_YES ||
                    (thd->variables.completion_type == 1 &&
                     lex->tx_chain != TVL_NO));
    bool tx_release= (lex->tx_release == TVL_YES ||
                      (thd->variables.completion_type == 2 &&
                       lex->tx_release != TVL_NO));
    if (trans_rollback(thd))
      goto error;
    thd->mdl_context.release_transactional_locks();
    /* Begin transaction with the same isolation level. */
    if (tx_chain)
    {
      if (trans_begin(thd))
        goto error;
    }
    else
    {
      /* Reset the isolation level if no chaining transaction. */
      thd->tx_isolation= (enum_tx_isolation) thd->variables.tx_isolation;
    }
    /* Disconnect the current client connection. */
    if (tx_release)
      thd->killed= THD::KILL_CONNECTION;
    my_ok(thd);
    break;
  }
  case SQLCOM_RELEASE_SAVEPOINT:
    if (trans_release_savepoint(thd, lex->ident))
      goto error;
    my_ok(thd);
    break;
  case SQLCOM_ROLLBACK_TO_SAVEPOINT:
    if (trans_rollback_to_savepoint(thd, lex->ident))
      goto error;
    my_ok(thd);
    break;
  case SQLCOM_SAVEPOINT:
    if (trans_savepoint(thd, lex->ident))
      goto error;
    my_ok(thd);
    break;
  case SQLCOM_CREATE_PROCEDURE:
  case SQLCOM_CREATE_SPFUNCTION:
  {
    uint namelen;
    char *name;
    int sp_result= SP_INTERNAL_ERROR;

    DBUG_ASSERT(lex->sphead != 0);
    DBUG_ASSERT(lex->sphead->m_db.str); /* Must be initialized in the parser */
    /*
      Verify that the database name is allowed, optionally
      lowercase it.
    */
    if (check_db_name(&lex->sphead->m_db))
    {
      my_error(ER_WRONG_DB_NAME, MYF(0), lex->sphead->m_db.str);
      goto create_sp_error;
    }

    /*
      Check that a database directory with this name
      exists. Design note: This won't work on virtual databases
      like information_schema.
    */
    if (check_db_dir_existence(lex->sphead->m_db.str))
    {
      my_error(ER_BAD_DB_ERROR, MYF(0), lex->sphead->m_db.str);
      goto create_sp_error;
    }

    if (check_access(thd, CREATE_PROC_ACL, lex->sphead->m_db.str,
                     NULL, NULL, 0, 0))
      goto create_sp_error;

    name= lex->sphead->name(&namelen);
#ifdef HAVE_DLOPEN
    if (lex->sphead->m_type == TYPE_ENUM_FUNCTION)
    {
      udf_func *udf = find_udf(name, namelen);

      if (udf)
      {
        my_error(ER_UDF_EXISTS, MYF(0), name);
        goto create_sp_error;
      }
    }
#endif

    if (sp_process_definer(thd))
      goto create_sp_error;

    res= (sp_result= sp_create_routine(thd, lex->sphead->m_type, lex->sphead));
    switch (sp_result) {
    case SP_OK: {
#ifndef NO_EMBEDDED_ACCESS_CHECKS
      /* only add privileges if really neccessary */

      Security_context security_context;
      bool restore_backup_context= false;
      Security_context *backup= NULL;
      LEX_USER *definer= thd->lex->definer;
      /*
        We're going to issue an implicit GRANT statement so we close all
        open tables. We have to keep metadata locks as this ensures that
        this statement is atomic against concurent FLUSH TABLES WITH READ
        LOCK. Deadlocks which can arise due to fact that this implicit
        statement takes metadata locks should be detected by a deadlock
        detector in MDL subsystem and reported as errors.

        No need to commit/rollback statement transaction, it's not started.

        TODO: Long-term we should either ensure that implicit GRANT statement
              is written into binary log as a separate statement or make both
              creation of routine and implicit GRANT parts of one fully atomic
              statement.
      */
      DBUG_ASSERT(thd->transaction.stmt.is_empty());
      close_thread_tables(thd);
      /*
        Check if the definer exists on slave, 
        then use definer privilege to insert routine privileges to mysql.procs_priv.

        For current user of SQL thread has GLOBAL_ACL privilege, 
        which doesn't any check routine privileges, 
        so no routine privilege record  will insert into mysql.procs_priv.
      */
      if (thd->slave_thread && is_acl_user(definer->host.str, definer->user.str))
      {
        security_context.change_security_context(thd, 
                                                 &thd->lex->definer->user,
                                                 &thd->lex->definer->host,
                                                 &thd->lex->sphead->m_db,
                                                 &backup);
        restore_backup_context= true;
      }

      if (sp_automatic_privileges && !opt_noacl &&
          check_routine_access(thd, DEFAULT_CREATE_PROC_ACLS,
                               lex->sphead->m_db.str, name,
                               lex->sql_command == SQLCOM_CREATE_PROCEDURE, 1))
      {
        if (sp_grant_privileges(thd, lex->sphead->m_db.str, name,
                                lex->sql_command == SQLCOM_CREATE_PROCEDURE))
          push_warning(thd, MYSQL_ERROR::WARN_LEVEL_WARN,
                       ER_PROC_AUTO_GRANT_FAIL, ER(ER_PROC_AUTO_GRANT_FAIL));
        thd->clear_error();
      }

      /*
        Restore current user with GLOBAL_ACL privilege of SQL thread
      */ 
      if (restore_backup_context)
      {
        DBUG_ASSERT(thd->slave_thread == 1);
        thd->security_ctx->restore_security_context(thd, backup);
      }

#endif
    break;
    }
    case SP_WRITE_ROW_FAILED:
      my_error(ER_SP_ALREADY_EXISTS, MYF(0), SP_TYPE_STRING(lex), name);
    break;
    case SP_BAD_IDENTIFIER:
      my_error(ER_TOO_LONG_IDENT, MYF(0), name);
    break;
    case SP_BODY_TOO_LONG:
      my_error(ER_TOO_LONG_BODY, MYF(0), name);
    break;
    case SP_FLD_STORE_FAILED:
      my_error(ER_CANT_CREATE_SROUTINE, MYF(0), name);
      break;
    default:
      my_error(ER_SP_STORE_FAILED, MYF(0), SP_TYPE_STRING(lex), name);
    break;
    } /* end switch */

    /*
      Capture all errors within this CASE and
      clean up the environment.
    */
create_sp_error:
    if (sp_result != SP_OK )
      goto error;
    my_ok(thd);
    break; /* break super switch */
  } /* end case group bracket */
  case SQLCOM_CALL:
    {
      sp_head *sp;
      /*
        This will cache all SP and SF and open and lock all tables
        required for execution.
      */
      if (check_table_access(thd, SELECT_ACL, all_tables, FALSE,
                             UINT_MAX, FALSE) ||
          open_and_lock_tables(thd, all_tables, TRUE, 0))
       goto error;

      /*
        By this moment all needed SPs should be in cache so no need to look 
        into DB. 
      */
      if (!(sp= sp_find_routine(thd, TYPE_ENUM_PROCEDURE, lex->spname,
                                &thd->sp_proc_cache, TRUE)))
      {
	my_error(ER_SP_DOES_NOT_EXIST, MYF(0), "PROCEDURE",
                 lex->spname->m_qname.str);
	goto error;
      }
      else
      {
	ha_rows select_limit;
        /* bits that should be cleared in thd->server_status */
	uint bits_to_be_cleared= 0;
        /*
          Check that the stored procedure doesn't contain Dynamic SQL
          and doesn't return result sets: such stored procedures can't
          be called from a function or trigger.
        */
        if (thd->in_sub_stmt)
        {
          const char *where= (thd->in_sub_stmt & SUB_STMT_TRIGGER ?
                              "trigger" : "function");
          if (sp->is_not_allowed_in_function(where))
            goto error;
        }

	if (sp->m_flags & sp_head::MULTI_RESULTS)
	{
	  if (! (thd->client_capabilities & CLIENT_MULTI_RESULTS))
	  {
            /*
              The client does not support multiple result sets being sent
              back
            */
	    my_error(ER_SP_BADSELECT, MYF(0), sp->m_qname.str);
	    goto error;
	  }
          /*
            If SERVER_MORE_RESULTS_EXISTS is not set,
            then remember that it should be cleared
          */
	  bits_to_be_cleared= (~thd->server_status &
                               SERVER_MORE_RESULTS_EXISTS);
	  thd->server_status|= SERVER_MORE_RESULTS_EXISTS;
	}

	if (check_routine_access(thd, EXECUTE_ACL,
				 sp->m_db.str, sp->m_name.str, TRUE, FALSE))
	{
	  goto error;
	}
	select_limit= thd->variables.select_limit;
	thd->variables.select_limit= HA_POS_ERROR;

        /* 
          We never write CALL statements into binlog:
           - If the mode is non-prelocked, each statement will be logged
             separately.
           - If the mode is prelocked, the invoking statement will care
             about writing into binlog.
          So just execute the statement.
        */
	res= sp->execute_procedure(thd, &lex->value_list);

	thd->variables.select_limit= select_limit;

        thd->server_status&= ~bits_to_be_cleared;

	if (!res)
        {
          my_ok(thd, (thd->get_row_count_func() < 0) ? 0 : thd->get_row_count_func());
        }
	else
        {
          DBUG_ASSERT(thd->is_error() || thd->killed);
	  goto error;		// Substatement should already have sent error
        }
      }
      break;
    }
  case SQLCOM_ALTER_PROCEDURE:
  case SQLCOM_ALTER_FUNCTION:
    {
      int sp_result;
      int type= (lex->sql_command == SQLCOM_ALTER_PROCEDURE ?
                 TYPE_ENUM_PROCEDURE : TYPE_ENUM_FUNCTION);

      if (check_routine_access(thd, ALTER_PROC_ACL, lex->spname->m_db.str,
                               lex->spname->m_name.str,
                               lex->sql_command == SQLCOM_ALTER_PROCEDURE, 0))
        goto error;

      /*
        Note that if you implement the capability of ALTER FUNCTION to
        alter the body of the function, this command should be made to
        follow the restrictions that log-bin-trust-function-creators=0
        already puts on CREATE FUNCTION.
      */
      /* Conditionally writes to binlog */
      sp_result= sp_update_routine(thd, type, lex->spname, &lex->sp_chistics);
      switch (sp_result)
      {
      case SP_OK:
	my_ok(thd);
	break;
      case SP_KEY_NOT_FOUND:
	my_error(ER_SP_DOES_NOT_EXIST, MYF(0),
                 SP_COM_STRING(lex), lex->spname->m_qname.str);
	goto error;
      default:
	my_error(ER_SP_CANT_ALTER, MYF(0),
                 SP_COM_STRING(lex), lex->spname->m_qname.str);
	goto error;
      }
      break;
    }
  case SQLCOM_DROP_PROCEDURE:
  case SQLCOM_DROP_FUNCTION:
    {
#ifdef HAVE_DLOPEN
      if (lex->sql_command == SQLCOM_DROP_FUNCTION &&
          ! lex->spname->m_explicit_name)
      {
        /* DROP FUNCTION <non qualified name> */
        udf_func *udf = find_udf(lex->spname->m_name.str,
                                 lex->spname->m_name.length);
        if (udf)
        {
          if (check_access(thd, DELETE_ACL, "mysql", NULL, NULL, 1, 0))
            goto error;

          if (!(res = mysql_drop_function(thd, &lex->spname->m_name)))
          {
            my_ok(thd);
            break;
          }
          my_error(ER_SP_DROP_FAILED, MYF(0),
                   "FUNCTION (UDF)", lex->spname->m_name.str);
          goto error;
        }

        if (lex->spname->m_db.str == NULL)
        {
          if (lex->drop_if_exists)
          {
            push_warning_printf(thd, MYSQL_ERROR::WARN_LEVEL_NOTE,
                                ER_SP_DOES_NOT_EXIST, ER(ER_SP_DOES_NOT_EXIST),
                                "FUNCTION (UDF)", lex->spname->m_name.str);
            res= FALSE;
            my_ok(thd);
            break;
          }
          my_error(ER_SP_DOES_NOT_EXIST, MYF(0),
                   "FUNCTION (UDF)", lex->spname->m_name.str);
          goto error;
        }
        /* Fall thought to test for a stored function */
      }
#endif

      int sp_result;
      int type= (lex->sql_command == SQLCOM_DROP_PROCEDURE ?
                 TYPE_ENUM_PROCEDURE : TYPE_ENUM_FUNCTION);
      char *db= lex->spname->m_db.str;
      char *name= lex->spname->m_name.str;

      if (check_routine_access(thd, ALTER_PROC_ACL, db, name,
                               lex->sql_command == SQLCOM_DROP_PROCEDURE, 0))
        goto error;

      /* Conditionally writes to binlog */
      sp_result= sp_drop_routine(thd, type, lex->spname);

#ifndef NO_EMBEDDED_ACCESS_CHECKS
      /*
        We're going to issue an implicit REVOKE statement so we close all
        open tables. We have to keep metadata locks as this ensures that
        this statement is atomic against concurent FLUSH TABLES WITH READ
        LOCK. Deadlocks which can arise due to fact that this implicit
        statement takes metadata locks should be detected by a deadlock
        detector in MDL subsystem and reported as errors.

        No need to commit/rollback statement transaction, it's not started.

        TODO: Long-term we should either ensure that implicit REVOKE statement
              is written into binary log as a separate statement or make both
              dropping of routine and implicit REVOKE parts of one fully atomic
              statement.
      */
      DBUG_ASSERT(thd->transaction.stmt.is_empty());
      close_thread_tables(thd);

      if (sp_result != SP_KEY_NOT_FOUND &&
          sp_automatic_privileges && !opt_noacl &&
          sp_revoke_privileges(thd, db, name,
                               lex->sql_command == SQLCOM_DROP_PROCEDURE))
      {
        push_warning(thd, MYSQL_ERROR::WARN_LEVEL_WARN,
                     ER_PROC_AUTO_REVOKE_FAIL,
                     ER(ER_PROC_AUTO_REVOKE_FAIL));
        /* If this happens, an error should have been reported. */
        goto error;
      }
#endif

      res= sp_result;
      switch (sp_result) {
      case SP_OK:
	my_ok(thd);
	break;
      case SP_KEY_NOT_FOUND:
	if (lex->drop_if_exists)
	{
          res= write_bin_log(thd, TRUE, thd->query(), thd->query_length());
	  push_warning_printf(thd, MYSQL_ERROR::WARN_LEVEL_NOTE,
			      ER_SP_DOES_NOT_EXIST, ER(ER_SP_DOES_NOT_EXIST),
                              SP_COM_STRING(lex), lex->spname->m_qname.str);
          if (!res)
            my_ok(thd);
	  break;
	}
	my_error(ER_SP_DOES_NOT_EXIST, MYF(0),
                 SP_COM_STRING(lex), lex->spname->m_qname.str);
	goto error;
      default:
	my_error(ER_SP_DROP_FAILED, MYF(0),
                 SP_COM_STRING(lex), lex->spname->m_qname.str);
	goto error;
      }
      break;
    }
  case SQLCOM_SHOW_CREATE_PROC:
    {
      if (sp_show_create_routine(thd, TYPE_ENUM_PROCEDURE, lex->spname))
        goto error;
      break;
    }
  case SQLCOM_SHOW_CREATE_FUNC:
    {
      if (sp_show_create_routine(thd, TYPE_ENUM_FUNCTION, lex->spname))
	goto error;
      break;
    }
  case SQLCOM_SHOW_PROC_CODE:
  case SQLCOM_SHOW_FUNC_CODE:
    {
#ifndef DBUG_OFF
      sp_head *sp;
      int type= (lex->sql_command == SQLCOM_SHOW_PROC_CODE ?
                 TYPE_ENUM_PROCEDURE : TYPE_ENUM_FUNCTION);

      if (sp_cache_routine(thd, type, lex->spname, FALSE, &sp))
        goto error;
      if (!sp || sp->show_routine_code(thd))
      {
        /* We don't distinguish between errors for now */
        my_error(ER_SP_DOES_NOT_EXIST, MYF(0),
                 SP_COM_STRING(lex), lex->spname->m_name.str);
        goto error;
      }
      break;
#else
      my_error(ER_FEATURE_DISABLED, MYF(0),
               "SHOW PROCEDURE|FUNCTION CODE", "--with-debug");
      goto error;
#endif // ifndef DBUG_OFF
    }
  case SQLCOM_SHOW_CREATE_TRIGGER:
    {
      if (lex->spname->m_name.length > NAME_LEN)
      {
        my_error(ER_TOO_LONG_IDENT, MYF(0), lex->spname->m_name.str);
        goto error;
      }

      if (show_create_trigger(thd, lex->spname))
        goto error; /* Error has been already logged. */

      break;
    }
  case SQLCOM_CREATE_VIEW:
    {
      /*
        Note: SQLCOM_CREATE_VIEW also handles 'ALTER VIEW' commands
        as specified through the thd->lex->create_view_mode flag.
      */
      res= mysql_create_view(thd, first_table, thd->lex->create_view_mode);
      break;
    }
  case SQLCOM_DROP_VIEW:
    {
      if (check_table_access(thd, DROP_ACL, all_tables, FALSE, UINT_MAX, FALSE))
        goto error;
      /* Conditionally writes to binlog. */
      res= mysql_drop_view(thd, first_table, thd->lex->drop_mode);
      break;
    }
  case SQLCOM_CREATE_TRIGGER:
  {
    /* Conditionally writes to binlog. */
    res= mysql_create_or_drop_trigger(thd, all_tables, 1);

    break;
  }
  case SQLCOM_DROP_TRIGGER:
  {
    /* Conditionally writes to binlog. */
    res= mysql_create_or_drop_trigger(thd, all_tables, 0);
    break;
  }
  case SQLCOM_XA_START:
    if (trans_xa_start(thd))
      goto error;
    my_ok(thd);
    break;
  case SQLCOM_XA_END:
    if (trans_xa_end(thd))
      goto error;
    my_ok(thd);
    break;
  case SQLCOM_XA_PREPARE:
    if (trans_xa_prepare(thd))
      goto error;
    my_ok(thd);
    break;
  case SQLCOM_XA_COMMIT:
    if (trans_xa_commit(thd))
      goto error;
    thd->mdl_context.release_transactional_locks();
    /*
      We've just done a commit, reset transaction
      isolation level to the session default.
    */
    thd->tx_isolation= (enum_tx_isolation) thd->variables.tx_isolation;
    my_ok(thd);
    break;
  case SQLCOM_XA_ROLLBACK:
    if (trans_xa_rollback(thd))
      goto error;
    thd->mdl_context.release_transactional_locks();
    /*
      We've just done a rollback, reset transaction
      isolation level to the session default.
    */
    thd->tx_isolation= (enum_tx_isolation) thd->variables.tx_isolation;
    my_ok(thd);
    break;
  case SQLCOM_XA_RECOVER:
    res= mysql_xa_recover(thd);
    break;
  case SQLCOM_ALTER_TABLESPACE:
    if (check_global_access(thd, CREATE_TABLESPACE_ACL))
      break;
    if (!(res= mysql_alter_tablespace(thd, lex->alter_tablespace_info)))
      my_ok(thd);
    break;
  case SQLCOM_INSTALL_PLUGIN:
    if (! (res= mysql_install_plugin(thd, &thd->lex->comment,
                                     &thd->lex->ident)))
      my_ok(thd);
    break;
  case SQLCOM_UNINSTALL_PLUGIN:
    if (! (res= mysql_uninstall_plugin(thd, &thd->lex->comment)))
      my_ok(thd);
    break;
  case SQLCOM_BINLOG_BASE64_EVENT:
  {
#ifndef EMBEDDED_LIBRARY
    mysql_client_binlog_statement(thd);
#else /* EMBEDDED_LIBRARY */
    my_error(ER_OPTION_PREVENTS_STATEMENT, MYF(0), "embedded");
#endif /* EMBEDDED_LIBRARY */
    break;
  }
  case SQLCOM_CREATE_SERVER:
  {
    int error;
    LEX *lex= thd->lex;
    DBUG_PRINT("info", ("case SQLCOM_CREATE_SERVER"));

    if (check_global_access(thd, SUPER_ACL))
      break;

    if ((error= create_server(thd, &lex->server_options)))
    {
      DBUG_PRINT("info", ("problem creating server <%s>",
                          lex->server_options.server_name));
      my_error(error, MYF(0), lex->server_options.server_name);
      break;
    }
    my_ok(thd, 1);
    break;
  }
  case SQLCOM_ALTER_SERVER:
  {
    int error;
    LEX *lex= thd->lex;
    DBUG_PRINT("info", ("case SQLCOM_ALTER_SERVER"));

    if (check_global_access(thd, SUPER_ACL))
      break;

    if ((error= alter_server(thd, &lex->server_options)))
    {
      DBUG_PRINT("info", ("problem altering server <%s>",
                          lex->server_options.server_name));
      my_error(error, MYF(0), lex->server_options.server_name);
      break;
    }
    my_ok(thd, 1);
    break;
  }
  case SQLCOM_DROP_SERVER:
  {
    int err_code;
    LEX *lex= thd->lex;
    DBUG_PRINT("info", ("case SQLCOM_DROP_SERVER"));

    if (check_global_access(thd, SUPER_ACL))
      break;

    if ((err_code= drop_server(thd, &lex->server_options)))
    {
      if (! lex->drop_if_exists && err_code == ER_FOREIGN_SERVER_DOESNT_EXIST)
      {
        DBUG_PRINT("info", ("problem dropping server %s",
                            lex->server_options.server_name));
        my_error(err_code, MYF(0), lex->server_options.server_name);
      }
      else
      {
        my_ok(thd, 0);
      }
      break;
    }
    my_ok(thd, 1);
    break;
  }
  case SQLCOM_ANALYZE:
  case SQLCOM_CHECK:
  case SQLCOM_OPTIMIZE:
  case SQLCOM_REPAIR:
  case SQLCOM_TRUNCATE:
  case SQLCOM_ALTER_TABLE:
      DBUG_ASSERT(first_table == all_tables && first_table != 0);
    /* fall through */
  case SQLCOM_SIGNAL:
  case SQLCOM_RESIGNAL:
    DBUG_ASSERT(lex->m_stmt != NULL);
    res= lex->m_stmt->execute(thd);
    break;
  default:
#ifndef EMBEDDED_LIBRARY
    DBUG_ASSERT(0);                             /* Impossible */
#endif
    my_ok(thd);
    break;
  }
  thd_proc_info(thd, "query end");

  /*
    Binlog-related cleanup:
    Reset system variables temporarily modified by SET ONE SHOT.

    Exception: If this is a SET, do nothing. This is to allow
    mysqlbinlog to print many SET commands (in this case we want the
    charset temp setting to live until the real query). This is also
    needed so that SET CHARACTER_SET_CLIENT... does not cancel itself
    immediately.
  */
  if (thd->one_shot_set && lex->sql_command != SQLCOM_SET_OPTION)
    reset_one_shot_variables(thd);

  goto finish;

error:
  res= TRUE;

finish:

  DBUG_ASSERT(!thd->in_active_multi_stmt_transaction() ||
               thd->in_multi_stmt_transaction_mode());


  if (! thd->in_sub_stmt)
  {
    /* report error issued during command execution */
    if (thd->killed_errno())
    {
      if (! thd->stmt_da->is_set())
        thd->send_kill_message();
    }
    if (thd->killed == THD::KILL_QUERY || thd->killed == THD::KILL_BAD_DATA)
    {
      thd->killed= THD::NOT_KILLED;
      thd->mysys_var->abort= 0;
    }
    if (thd->is_error() || (thd->variables.option_bits & OPTION_MASTER_SQL_ERROR))
      trans_rollback_stmt(thd);
    else
    {
      /* If commit fails, we should be able to reset the OK status. */
      thd->stmt_da->can_overwrite_status= TRUE;
      trans_commit_stmt(thd);
      thd->stmt_da->can_overwrite_status= FALSE;
    }
  }

  lex->unit.cleanup();
  /* Free tables */
  thd_proc_info(thd, "closing tables");
  close_thread_tables(thd);
  thd_proc_info(thd, 0);

#ifndef DBUG_OFF
  if (lex->sql_command != SQLCOM_SET_OPTION && ! thd->in_sub_stmt)
    DEBUG_SYNC(thd, "execute_command_after_close_tables");
#endif

  if (stmt_causes_implicit_commit(thd, CF_IMPLICIT_COMMIT_END))
  {
    /* No transaction control allowed in sub-statements. */
    DBUG_ASSERT(! thd->in_sub_stmt);
    /* If commit fails, we should be able to reset the OK status. */
    thd->stmt_da->can_overwrite_status= TRUE;
    /* Commit the normal transaction if one is active. */
    trans_commit_implicit(thd);
    thd->stmt_da->can_overwrite_status= FALSE;
    thd->mdl_context.release_transactional_locks();
  }
  else if (! thd->in_sub_stmt && ! thd->in_multi_stmt_transaction_mode())
  {
    /*
      - If inside a multi-statement transaction,
      defer the release of metadata locks until the current
      transaction is either committed or rolled back. This prevents
      other statements from modifying the table for the entire
      duration of this transaction.  This provides commit ordering
      and guarantees serializability across multiple transactions.
      - If in autocommit mode, or outside a transactional context,
      automatically release metadata locks of the current statement.
    */
    thd->mdl_context.release_transactional_locks();
  }
  else if (! thd->in_sub_stmt)
  {
    thd->mdl_context.release_statement_locks();
  }

  DBUG_RETURN(res || thd->is_error());
}


static bool execute_sqlcom_select(THD *thd, TABLE_LIST *all_tables)
{
  LEX	*lex= thd->lex;
  select_result *result=lex->result;
  bool res;
  /* assign global limit variable if limit is not given */
  {
    SELECT_LEX *param= lex->unit.global_parameters;
    if (!param->explicit_limit)
      param->select_limit=
        new Item_int((ulonglong) thd->variables.select_limit);
  }
  if (!(res= open_and_lock_tables(thd, all_tables, TRUE, 0)))
  {
    if (lex->describe)
    {
      /*
        We always use select_send for EXPLAIN, even if it's an EXPLAIN
        for SELECT ... INTO OUTFILE: a user application should be able
        to prepend EXPLAIN to any query and receive output for it,
        even if the query itself redirects the output.
      */
      if (!(result= new select_send()))
        return 1;                               /* purecov: inspected */
      thd->send_explain_fields(result);
      res= mysql_explain_union(thd, &thd->lex->unit, result);
      /*
        The code which prints the extended description is not robust
        against malformed queries, so skip it if we have an error.
      */
      if (!res && (lex->describe & DESCRIBE_EXTENDED))
      {
        char buff[1024];
        String str(buff,(uint32) sizeof(buff), system_charset_info);
        str.length(0);
        /*
          The warnings system requires input in utf8, @see
          mysqld_show_warnings().
        */
        thd->lex->unit.print(&str, QT_TO_SYSTEM_CHARSET);
        str.append('\0');
        push_warning(thd, MYSQL_ERROR::WARN_LEVEL_NOTE,
                     ER_YES, str.ptr());
      }
      if (res)
        result->abort_result_set();
      else
        result->send_eof();
      delete result;
    }
    else
    {
      if (!result && !(result= new select_send()))
        return 1;                               /* purecov: inspected */
      query_cache_store_query(thd, all_tables);
      res= handle_select(thd, lex, result, 0);
      if (result != lex->result)
        delete result;
    }
  }
  return res;
}


#ifndef NO_EMBEDDED_ACCESS_CHECKS
/**
  Check grants for commands which work only with one table.

  @param thd                    Thread handler
  @param privilege              requested privilege
  @param all_tables             global table list of query
  @param no_errors              FALSE/TRUE - report/don't report error to
                            the client (using my_error() call).

  @retval
    0   OK
  @retval
    1   access denied, error is sent to client
*/

bool check_single_table_access(THD *thd, ulong privilege, 
                               TABLE_LIST *all_tables, bool no_errors)
{
  Security_context * backup_ctx= thd->security_ctx;

  /* we need to switch to the saved context (if any) */
  if (all_tables->security_ctx)
    thd->security_ctx= all_tables->security_ctx;

  const char *db_name;
  if ((all_tables->view || all_tables->field_translation) &&
      !all_tables->schema_table)
    db_name= all_tables->view_db.str;
  else
    db_name= all_tables->db;

  if (check_access(thd, privilege, db_name,
                   &all_tables->grant.privilege,
                   &all_tables->grant.m_internal,
                   0, no_errors))
    goto deny;

  /* Show only 1 table for check_grant */
  if (!(all_tables->belong_to_view &&
        (thd->lex->sql_command == SQLCOM_SHOW_FIELDS)) &&
      check_grant(thd, privilege, all_tables, FALSE, 1, no_errors))
    goto deny;

  thd->security_ctx= backup_ctx;
  return 0;

deny:
  thd->security_ctx= backup_ctx;
  return 1;
}

/**
  Check grants for commands which work only with one table and all other
  tables belonging to subselects or implicitly opened tables.

  @param thd			Thread handler
  @param privilege		requested privilege
  @param all_tables		global table list of query

  @retval
    0   OK
  @retval
    1   access denied, error is sent to client
*/

bool check_one_table_access(THD *thd, ulong privilege, TABLE_LIST *all_tables)
{
  if (check_single_table_access (thd,privilege,all_tables, FALSE))
    return 1;

  /* Check rights on tables of subselects and implictly opened tables */
  TABLE_LIST *subselects_tables, *view= all_tables->view ? all_tables : 0;
  if ((subselects_tables= all_tables->next_global))
  {
    /*
      Access rights asked for the first table of a view should be the same
      as for the view
    */
    if (view && subselects_tables->belong_to_view == view)
    {
      if (check_single_table_access (thd, privilege, subselects_tables, FALSE))
        return 1;
      subselects_tables= subselects_tables->next_global;
    }
    if (subselects_tables &&
        (check_table_access(thd, SELECT_ACL, subselects_tables, FALSE,
                            UINT_MAX, FALSE)))
      return 1;
  }
  return 0;
}


/**
  @brief Compare requested privileges with the privileges acquired from the
    User- and Db-tables.
  @param thd          Thread handler
  @param want_access  The requested access privileges.
  @param db           A pointer to the Db name.
  @param[out] save_priv A pointer to the granted privileges will be stored.
  @param grant_internal_info A pointer to the internal grant cache.
  @param dont_check_global_grants True if no global grants are checked.
  @param no_error     True if no errors should be sent to the client.

  'save_priv' is used to save the User-table (global) and Db-table grants for
  the supplied db name. Note that we don't store db level grants if the global
  grants is enough to satisfy the request AND the global grants contains a
  SELECT grant.

  For internal databases (INFORMATION_SCHEMA, PERFORMANCE_SCHEMA),
  additional rules apply, see ACL_internal_schema_access.

  @see check_grant

  @return Status of denial of access by exclusive ACLs.
    @retval FALSE Access can't exclusively be denied by Db- and User-table
      access unless Column- and Table-grants are checked too.
    @retval TRUE Access denied.
*/

bool
check_access(THD *thd, ulong want_access, const char *db, ulong *save_priv,
             GRANT_INTERNAL_INFO *grant_internal_info,
             bool dont_check_global_grants, bool no_errors)
{
  Security_context *sctx= thd->security_ctx;
  ulong db_access;

  /*
    GRANT command:
    In case of database level grant the database name may be a pattern,
    in case of table|column level grant the database name can not be a pattern.
    We use 'dont_check_global_grants' as a flag to determine
    if it's database level grant command
    (see SQLCOM_GRANT case, mysql_execute_command() function) and
    set db_is_pattern according to 'dont_check_global_grants' value.
  */
  bool  db_is_pattern= ((want_access & GRANT_ACL) && dont_check_global_grants);
  ulong dummy;
  DBUG_ENTER("check_access");
  DBUG_PRINT("enter",("db: %s  want_access: %lu  master_access: %lu",
                      db ? db : "", want_access, sctx->master_access));

  if (save_priv)
    *save_priv=0;
  else
  {
    save_priv= &dummy;
    dummy= 0;
  }

  thd_proc_info(thd, "checking permissions");
  if ((!db || !db[0]) && !thd->db && !dont_check_global_grants)
  {
    DBUG_PRINT("error",("No database"));
    if (!no_errors)
      my_message(ER_NO_DB_ERROR, ER(ER_NO_DB_ERROR),
                 MYF(0));                       /* purecov: tested */
    DBUG_RETURN(TRUE);				/* purecov: tested */
  }

  if ((db != NULL) && (db != any_db))
  {
    const ACL_internal_schema_access *access;
    access= get_cached_schema_access(grant_internal_info, db);
    if (access)
    {
      switch (access->check(want_access, save_priv))
      {
      case ACL_INTERNAL_ACCESS_GRANTED:
        /*
          All the privileges requested have been granted internally.
          [out] *save_privileges= Internal privileges.
        */
        DBUG_RETURN(FALSE);
      case ACL_INTERNAL_ACCESS_DENIED:
        if (! no_errors)
        {
          my_error(ER_DBACCESS_DENIED_ERROR, MYF(0),
                   sctx->priv_user, sctx->priv_host, db);
        }
        DBUG_RETURN(TRUE);
      case ACL_INTERNAL_ACCESS_CHECK_GRANT:
        /*
          Only some of the privilege requested have been granted internally,
          proceed with the remaining bits of the request (want_access).
        */
        want_access&= ~(*save_priv);
        break;
      }
    }
  }

  if ((sctx->master_access & want_access) == want_access)
  {
    /*
      1. If we don't have a global SELECT privilege, we have to get the
      database specific access rights to be able to handle queries of type
      UPDATE t1 SET a=1 WHERE b > 0
      2. Change db access if it isn't current db which is being addressed
    */
    if (!(sctx->master_access & SELECT_ACL))
    {
      if (db && (!thd->db || db_is_pattern || strcmp(db, thd->db)))
        db_access= acl_get(sctx->host, sctx->ip, sctx->priv_user, db,
                           db_is_pattern);
      else
      {
        /* get access for current db */
        db_access= sctx->db_access;
      }
      /*
        The effective privileges are the union of the global privileges
        and the intersection of db- and host-privileges,
        plus the internal privileges.
      */
      *save_priv|= sctx->master_access | db_access;
    }
    else
      *save_priv|= sctx->master_access;
    DBUG_RETURN(FALSE);
  }
  if (((want_access & ~sctx->master_access) & ~DB_ACLS) ||
      (! db && dont_check_global_grants))
  {						// We can never grant this
    DBUG_PRINT("error",("No possible access"));
    if (!no_errors)
    {
      if (thd->password == 2)
        my_error(ER_ACCESS_DENIED_NO_PASSWORD_ERROR, MYF(0),
                 sctx->priv_user,
                 sctx->priv_host);
      else
        my_error(ER_ACCESS_DENIED_ERROR, MYF(0),
                 sctx->priv_user,
                 sctx->priv_host,
                 (thd->password ?
                  ER(ER_YES) :
                  ER(ER_NO)));                    /* purecov: tested */
    }
    DBUG_RETURN(TRUE);				/* purecov: tested */
  }

  if (db == any_db)
  {
    /*
      Access granted; Allow select on *any* db.
      [out] *save_privileges= 0
    */
    DBUG_RETURN(FALSE);
  }

  if (db && (!thd->db || db_is_pattern || strcmp(db,thd->db)))
    db_access= acl_get(sctx->host, sctx->ip, sctx->priv_user, db,
                       db_is_pattern);
  else
    db_access= sctx->db_access;
  DBUG_PRINT("info",("db_access: %lu  want_access: %lu",
                     db_access, want_access));

  /*
    Save the union of User-table and the intersection between Db-table and
    Host-table privileges, with the already saved internal privileges.
  */
  db_access= (db_access | sctx->master_access);
  *save_priv|= db_access;

  /*
    We need to investigate column- and table access if all requested privileges
    belongs to the bit set of .
  */
  bool need_table_or_column_check=
    (want_access & (TABLE_ACLS | PROC_ACLS | db_access)) == want_access;

  /*
    Grant access if the requested access is in the intersection of
    host- and db-privileges (as retrieved from the acl cache),
    also grant access if all the requested privileges are in the union of
    TABLES_ACLS and PROC_ACLS; see check_grant.
  */
  if ( (db_access & want_access) == want_access ||
      (!dont_check_global_grants &&
       need_table_or_column_check))
  {
    /*
       Ok; but need to check table- and column privileges.
       [out] *save_privileges is (User-priv | (Db-priv & Host-priv) | Internal-priv)
    */
    DBUG_RETURN(FALSE);
  }

  /*
    Access is denied;
    [out] *save_privileges is (User-priv | (Db-priv & Host-priv) | Internal-priv)
  */
  DBUG_PRINT("error",("Access denied"));
  if (!no_errors)
    my_error(ER_DBACCESS_DENIED_ERROR, MYF(0),
             sctx->priv_user, sctx->priv_host,
             (db ? db : (thd->db ?
                         thd->db :
                         "unknown")));
  DBUG_RETURN(TRUE);

}


static bool check_show_access(THD *thd, TABLE_LIST *table)
{
  /*
    This is a SHOW command using an INFORMATION_SCHEMA table.
    check_access() has not been called for 'table',
    and SELECT is currently always granted on the I_S, so we automatically
    grant SELECT on table here, to bypass a call to check_access().
    Note that not calling check_access(table) is an optimization,
    which needs to be revisited if the INFORMATION_SCHEMA does
    not always automatically grant SELECT but use the grant tables.
    See Bug#38837 need a way to disable information_schema for security
  */
  table->grant.privilege= SELECT_ACL;

  switch (get_schema_table_idx(table->schema_table)) {
  case SCH_SCHEMATA:
    return (specialflag & SPECIAL_SKIP_SHOW_DB) &&
      check_global_access(thd, SHOW_DB_ACL);

  case SCH_TABLE_NAMES:
  case SCH_TABLES:
  case SCH_VIEWS:
  case SCH_TRIGGERS:
  case SCH_EVENTS:
  {
    const char *dst_db_name= table->schema_select_lex->db;

    DBUG_ASSERT(dst_db_name);

    if (check_access(thd, SELECT_ACL, dst_db_name,
                     &thd->col_access, NULL, FALSE, FALSE))
      return TRUE;

    if (!thd->col_access && check_grant_db(thd, dst_db_name))
    {
      my_error(ER_DBACCESS_DENIED_ERROR, MYF(0),
               thd->security_ctx->priv_user,
               thd->security_ctx->priv_host,
               dst_db_name);
      return TRUE;
    }

    return FALSE;
  }

  case SCH_COLUMNS:
  case SCH_STATISTICS:
  {
    TABLE_LIST *dst_table;
    dst_table= table->schema_select_lex->table_list.first;

    DBUG_ASSERT(dst_table);

    if (check_access(thd, SELECT_ACL, dst_table->db,
                     &dst_table->grant.privilege,
                     &dst_table->grant.m_internal,
                     FALSE, FALSE))
          return TRUE; /* Access denied */

    /*
      Check_grant will grant access if there is any column privileges on
      all of the tables thanks to the fourth parameter (bool show_table).
    */
    if (check_grant(thd, SELECT_ACL, dst_table, TRUE, UINT_MAX, FALSE))
      return TRUE; /* Access denied */

    /* Access granted */
    return FALSE;
  }
  default:
    break;
  }

  return FALSE;
}



/**
  @brief Check if the requested privileges exists in either User-, Host- or
    Db-tables.
  @param thd          Thread context
  @param want_access  Privileges requested
  @param tables       List of tables to be compared against
  @param no_errors    Don't report error to the client (using my_error() call).
  @param any_combination_of_privileges_will_do TRUE if any privileges on any
    column combination is enough.
  @param number       Only the first 'number' tables in the linked list are
                      relevant.

  The suppled table list contains cached privileges. This functions calls the
  help functions check_access and check_grant to verify the first three steps
  in the privileges check queue:
  1. Global privileges
  2. OR (db privileges AND host privileges)
  3. OR table privileges
  4. OR column privileges (not checked by this function!)
  5. OR routine privileges (not checked by this function!)

  @see check_access
  @see check_grant

  @note This functions assumes that table list used and
  thd->lex->query_tables_own_last value correspond to each other
  (the latter should be either 0 or point to next_global member
  of one of elements of this table list).

  @return
    @retval FALSE OK
    @retval TRUE  Access denied; But column or routine privileges might need to
      be checked also.
*/

bool
check_table_access(THD *thd, ulong requirements,TABLE_LIST *tables,
		   bool any_combination_of_privileges_will_do,
                   uint number, bool no_errors)
{
  TABLE_LIST *org_tables= tables;
  TABLE_LIST *first_not_own_table= thd->lex->first_not_own_table();
  uint i= 0;
  Security_context *sctx= thd->security_ctx, *backup_ctx= thd->security_ctx;
  /*
    The check that first_not_own_table is not reached is for the case when
    the given table list refers to the list for prelocking (contains tables
    of other queries). For simple queries first_not_own_table is 0.
  */
  for (; i < number && tables != first_not_own_table && tables;
       tables= tables->next_global, i++)
  {
    ulong want_access= requirements;
    if (tables->security_ctx)
      sctx= tables->security_ctx;
    else
      sctx= backup_ctx;

    /*
       Register access for view underlying table.
       Remove SHOW_VIEW_ACL, because it will be checked during making view
     */
    tables->grant.orig_want_privilege= (want_access & ~SHOW_VIEW_ACL);

    if (tables->schema_table_reformed)
    {
      if (check_show_access(thd, tables))
        goto deny;
      continue;
    }

    DBUG_PRINT("info", ("derived: %d  view: %d", tables->derived != 0,
                        tables->view != 0));
    if (tables->is_anonymous_derived_table() ||
        (tables->table && tables->table->s &&
         (int)tables->table->s->tmp_table))
      continue;
    thd->security_ctx= sctx;

    if (check_access(thd, want_access, tables->get_db_name(),
                     &tables->grant.privilege,
                     &tables->grant.m_internal,
                     0, no_errors))
      goto deny;
  }
  thd->security_ctx= backup_ctx;
  return check_grant(thd,requirements,org_tables,
                     any_combination_of_privileges_will_do,
                     number, no_errors);
deny:
  thd->security_ctx= backup_ctx;
  return TRUE;
}


bool
check_routine_access(THD *thd, ulong want_access,char *db, char *name,
		     bool is_proc, bool no_errors)
{
  TABLE_LIST tables[1];
  
  bzero((char *)tables, sizeof(TABLE_LIST));
  tables->db= db;
  tables->table_name= tables->alias= name;
  
  /*
    The following test is just a shortcut for check_access() (to avoid
    calculating db_access) under the assumption that it's common to
    give persons global right to execute all stored SP (but not
    necessary to create them).
    Note that this effectively bypasses the ACL_internal_schema_access checks
    that are implemented for the INFORMATION_SCHEMA and PERFORMANCE_SCHEMA,
    which are located in check_access().
    Since the I_S and P_S do not contain routines, this bypass is ok,
    as long as this code path is not abused to create routines.
    The assert enforce that.
  */
  DBUG_ASSERT((want_access & CREATE_PROC_ACL) == 0);
  if ((thd->security_ctx->master_access & want_access) == want_access)
    tables->grant.privilege= want_access;
  else if (check_access(thd, want_access, db,
                        &tables->grant.privilege,
                        &tables->grant.m_internal,
                        0, no_errors))
    return TRUE;
  
  return check_grant_routine(thd, want_access, tables, is_proc, no_errors);
}


/**
  Check if the routine has any of the routine privileges.

  @param thd	       Thread handler
  @param db           Database name
  @param name         Routine name

  @retval
    0            ok
  @retval
    1            error
*/

bool check_some_routine_access(THD *thd, const char *db, const char *name,
                               bool is_proc)
{
  ulong save_priv;
  /*
    The following test is just a shortcut for check_access() (to avoid
    calculating db_access)
    Note that this effectively bypasses the ACL_internal_schema_access checks
    that are implemented for the INFORMATION_SCHEMA and PERFORMANCE_SCHEMA,
    which are located in check_access().
    Since the I_S and P_S do not contain routines, this bypass is ok,
    as it only opens SHOW_PROC_ACLS.
  */
  if (thd->security_ctx->master_access & SHOW_PROC_ACLS)
    return FALSE;
  if (!check_access(thd, SHOW_PROC_ACLS, db, &save_priv, NULL, 0, 1) ||
      (save_priv & SHOW_PROC_ACLS))
    return FALSE;
  return check_routine_level_acl(thd, db, name, is_proc);
}


/*
  Check if the given table has any of the asked privileges

  @param thd		 Thread handler
  @param want_access	 Bitmap of possible privileges to check for

  @retval
    0  ok
  @retval
    1  error
*/

bool check_some_access(THD *thd, ulong want_access, TABLE_LIST *table)
{
  ulong access;
  DBUG_ENTER("check_some_access");

  /* This loop will work as long as we have less than 32 privileges */
  for (access= 1; access < want_access ; access<<= 1)
  {
    if (access & want_access)
    {
      if (!check_access(thd, access, table->db,
                        &table->grant.privilege,
                        &table->grant.m_internal,
                        0, 1) &&
           !check_grant(thd, access, table, FALSE, 1, TRUE))
        DBUG_RETURN(0);
    }
  }
  DBUG_PRINT("exit",("no matching access rights"));
  DBUG_RETURN(1);
}

#endif /*NO_EMBEDDED_ACCESS_CHECKS*/


/**
  check for global access and give descriptive error message if it fails.

  @param thd			Thread handler
  @param want_access		Use should have any of these global rights

  @warning
    One gets access right if one has ANY of the rights in want_access.
    This is useful as one in most cases only need one global right,
    but in some case we want to check if the user has SUPER or
    REPL_CLIENT_ACL rights.

  @retval
    0	ok
  @retval
    1	Access denied.  In this case an error is sent to the client
*/

bool check_global_access(THD *thd, ulong want_access)
{
#ifndef NO_EMBEDDED_ACCESS_CHECKS
  char command[128];
  if ((thd->security_ctx->master_access & want_access))
    return 0;
  get_privilege_desc(command, sizeof(command), want_access);
  my_error(ER_SPECIFIC_ACCESS_DENIED_ERROR, MYF(0), command);
  return 1;
#else
  return 0;
#endif
}

/****************************************************************************
	Check stack size; Send error if there isn't enough stack to continue
****************************************************************************/


#if STACK_DIRECTION < 0
#define used_stack(A,B) (long) (A - B)
#else
#define used_stack(A,B) (long) (B - A)
#endif

#ifndef DBUG_OFF
long max_stack_used;
#endif

/**
  @note
  Note: The 'buf' parameter is necessary, even if it is unused here.
  - fix_fields functions has a "dummy" buffer large enough for the
    corresponding exec. (Thus we only have to check in fix_fields.)
  - Passing to check_stack_overrun() prevents the compiler from removing it.
*/
bool check_stack_overrun(THD *thd, long margin,
			 uchar *buf __attribute__((unused)))
{
  long stack_used;
  DBUG_ASSERT(thd == current_thd);
  if ((stack_used=used_stack(thd->thread_stack,(char*) &stack_used)) >=
      (long) (my_thread_stack_size - margin))
  {
    /*
      Do not use stack for the message buffer to ensure correct
      behaviour in cases we have close to no stack left.
    */
    char* ebuff= new char[MYSQL_ERRMSG_SIZE];
    if (ebuff) {
      my_snprintf(ebuff, MYSQL_ERRMSG_SIZE, ER(ER_STACK_OVERRUN_NEED_MORE),
                  stack_used, my_thread_stack_size, margin);
      my_message(ER_STACK_OVERRUN_NEED_MORE, ebuff, MYF(ME_FATALERROR));
      delete [] ebuff;
    }
    return 1;
  }
#ifndef DBUG_OFF
  max_stack_used= max(max_stack_used, stack_used);
#endif
  return 0;
}


#define MY_YACC_INIT 1000			// Start with big alloc
#define MY_YACC_MAX  32000			// Because of 'short'

bool my_yyoverflow(short **yyss, YYSTYPE **yyvs, ulong *yystacksize)
{
  Yacc_state *state= & current_thd->m_parser_state->m_yacc;
  ulong old_info=0;
  DBUG_ASSERT(state);
  if ((uint) *yystacksize >= MY_YACC_MAX)
    return 1;
  if (!state->yacc_yyvs)
    old_info= *yystacksize;
  *yystacksize= set_zone((*yystacksize)*2,MY_YACC_INIT,MY_YACC_MAX);
  if (!(state->yacc_yyvs= (uchar*)
        my_realloc(state->yacc_yyvs,
                   *yystacksize*sizeof(**yyvs),
                   MYF(MY_ALLOW_ZERO_PTR | MY_FREE_ON_ERROR))) ||
      !(state->yacc_yyss= (uchar*)
        my_realloc(state->yacc_yyss,
                   *yystacksize*sizeof(**yyss),
                   MYF(MY_ALLOW_ZERO_PTR | MY_FREE_ON_ERROR))))
    return 1;
  if (old_info)
  {
    /*
      Only copy the old stack on the first call to my_yyoverflow(),
      when replacing a static stack (YYINITDEPTH) by a dynamic stack.
      For subsequent calls, my_realloc already did preserve the old stack.
    */
    memcpy(state->yacc_yyss, *yyss, old_info*sizeof(**yyss));
    memcpy(state->yacc_yyvs, *yyvs, old_info*sizeof(**yyvs));
  }
  *yyss= (short*) state->yacc_yyss;
  *yyvs= (YYSTYPE*) state->yacc_yyvs;
  return 0;
}


/**
  Reset the part of THD responsible for the state of command
  processing.

  This needs to be called before execution of every statement
  (prepared or conventional).  It is not called by substatements of
  routines.

  @todo Remove mysql_reset_thd_for_next_command and only use the
  member function.

  @todo Call it after we use THD for queries, not before.
*/
void mysql_reset_thd_for_next_command(THD *thd)
{
  thd->reset_for_next_command();
}

void THD::reset_for_next_command()
{
  THD *thd= this;
  DBUG_ENTER("mysql_reset_thd_for_next_command");
  DBUG_ASSERT(!thd->spcont); /* not for substatements of routines */
  DBUG_ASSERT(! thd->in_sub_stmt);
  thd->free_list= 0;
  thd->select_number= 1;
  /*
    Those two lines below are theoretically unneeded as
    THD::cleanup_after_query() should take care of this already.
  */
  thd->auto_inc_intervals_in_cur_stmt_for_binlog.empty();
  thd->stmt_depends_on_first_successful_insert_id_in_prev_stmt= 0;

  thd->query_start_used= 0;
  thd->is_fatal_error= thd->time_zone_used= 0;
  /*
    Clear the status flag that are expected to be cleared at the
    beginning of each SQL statement.
  */
  thd->server_status&= ~SERVER_STATUS_CLEAR_SET;
  /*
    If in autocommit mode and not in a transaction, reset
    OPTION_STATUS_NO_TRANS_UPDATE | OPTION_KEEP_LOG to not get warnings
    in ha_rollback_trans() about some tables couldn't be rolled back.
  */
  if (!thd->in_multi_stmt_transaction_mode())
  {
    thd->variables.option_bits&= ~OPTION_KEEP_LOG;
    thd->transaction.all.modified_non_trans_table= FALSE;
  }
  DBUG_ASSERT(thd->security_ctx== &thd->main_security_ctx);
  thd->thread_specific_used= FALSE;

  if (opt_bin_log)
  {
    reset_dynamic(&thd->user_var_events);
    thd->user_var_events_alloc= thd->mem_root;
  }
  thd->clear_error();
  thd->stmt_da->reset_diagnostics_area();
  thd->warning_info->reset_for_next_command();
  thd->rand_used= 0;
  thd->sent_row_count= thd->examined_row_count= 0;

  thd->reset_current_stmt_binlog_format_row();
  thd->binlog_unsafe_warning_flags= 0;

  DBUG_PRINT("debug",
             ("is_current_stmt_binlog_format_row(): %d",
              thd->is_current_stmt_binlog_format_row()));

  DBUG_VOID_RETURN;
}


/**
  Resets the lex->current_select object.
  @note It is assumed that lex->current_select != NULL

  This function is a wrapper around select_lex->init_select() with an added
  check for the special situation when using INTO OUTFILE and LOAD DATA.
*/

void
mysql_init_select(LEX *lex)
{
  SELECT_LEX *select_lex= lex->current_select;
  select_lex->init_select();
  lex->wild= 0;
  if (select_lex == &lex->select_lex)
  {
    DBUG_ASSERT(lex->result == 0);
    lex->exchange= 0;
  }
}


/**
  Used to allocate a new SELECT_LEX object on the current thd mem_root and
  link it into the relevant lists.

  This function is always followed by mysql_init_select.

  @see mysql_init_select

  @retval TRUE An error occurred
  @retval FALSE The new SELECT_LEX was successfully allocated.
*/

bool
mysql_new_select(LEX *lex, bool move_down)
{
  SELECT_LEX *select_lex;
  THD *thd= lex->thd;
  DBUG_ENTER("mysql_new_select");

  if (!(select_lex= new (thd->mem_root) SELECT_LEX()))
    DBUG_RETURN(1);
  select_lex->select_number= ++thd->select_number;
  select_lex->parent_lex= lex; /* Used in init_query. */
  select_lex->init_query();
  select_lex->init_select();
  lex->nest_level++;
  if (lex->nest_level > (int) MAX_SELECT_NESTING)
  {
    my_error(ER_TOO_HIGH_LEVEL_OF_NESTING_FOR_SELECT, MYF(0));
    DBUG_RETURN(1);
  }
  select_lex->nest_level= lex->nest_level;
  if (move_down)
  {
    SELECT_LEX_UNIT *unit;
    lex->subqueries= TRUE;
    /* first select_lex of subselect or derived table */
    if (!(unit= new (thd->mem_root) SELECT_LEX_UNIT()))
      DBUG_RETURN(1);

    unit->init_query();
    unit->init_select();
    unit->thd= thd;
    unit->include_down(lex->current_select);
    unit->link_next= 0;
    unit->link_prev= 0;
    unit->return_to= lex->current_select;
    select_lex->include_down(unit);
    /*
      By default we assume that it is usual subselect and we have outer name
      resolution context, if no we will assign it to 0 later
    */
    select_lex->context.outer_context= &select_lex->outer_select()->context;
  }
  else
  {
    if (lex->current_select->order_list.first && !lex->current_select->braces)
    {
      my_error(ER_WRONG_USAGE, MYF(0), "UNION", "ORDER BY");
      DBUG_RETURN(1);
    }
    select_lex->include_neighbour(lex->current_select);
    SELECT_LEX_UNIT *unit= select_lex->master_unit();                              
    if (!unit->fake_select_lex && unit->add_fake_select_lex(lex->thd))
      DBUG_RETURN(1);
    select_lex->context.outer_context= 
                unit->first_select()->context.outer_context;
  }

  select_lex->master_unit()->global_parameters= select_lex;
  select_lex->include_global((st_select_lex_node**)&lex->all_selects_list);
  lex->current_select= select_lex;
  /*
    in subquery is SELECT query and we allow resolution of names in SELECT
    list
  */
  select_lex->context.resolve_in_select_list= TRUE;
  DBUG_RETURN(0);
}

/**
  Create a select to return the same output as 'SELECT @@var_name'.

  Used for SHOW COUNT(*) [ WARNINGS | ERROR].

  This will crash with a core dump if the variable doesn't exists.

  @param var_name		Variable name
*/

void create_select_for_variable(const char *var_name)
{
  THD *thd;
  LEX *lex;
  LEX_STRING tmp, null_lex_string;
  Item *var;
  char buff[MAX_SYS_VAR_LENGTH*2+4+8], *end;
  DBUG_ENTER("create_select_for_variable");

  thd= current_thd;
  lex= thd->lex;
  mysql_init_select(lex);
  lex->sql_command= SQLCOM_SELECT;
  tmp.str= (char*) var_name;
  tmp.length=strlen(var_name);
  bzero((char*) &null_lex_string.str, sizeof(null_lex_string));
  /*
    We set the name of Item to @@session.var_name because that then is used
    as the column name in the output.
  */
  if ((var= get_system_var(thd, OPT_SESSION, tmp, null_lex_string)))
  {
    end= strxmov(buff, "@@session.", var_name, NullS);
    var->set_name(buff, end-buff, system_charset_info);
    add_item_to_list(thd, var);
  }
  DBUG_VOID_RETURN;
}


void mysql_init_multi_delete(LEX *lex)
{
  lex->sql_command=  SQLCOM_DELETE_MULTI;
  mysql_init_select(lex);
  lex->select_lex.select_limit= 0;
  lex->unit.select_limit_cnt= HA_POS_ERROR;
  lex->select_lex.table_list.save_and_clear(&lex->auxiliary_table_list);
  lex->query_tables= 0;
  lex->query_tables_last= &lex->query_tables;
}


/*
  When you modify mysql_parse(), you may need to mofify
  mysql_test_parse_for_slave() in this same file.
*/

/**
  Parse a query.

  @param       thd     Current thread
  @param       rawbuf  Begining of the query text
  @param       length  Length of the query text
  @param[out]  found_semicolon For multi queries, position of the character of
                               the next query in the query text.
*/

void mysql_parse(THD *thd, char *rawbuf, uint length,
                 Parser_state *parser_state)
{
  int error __attribute__((unused));
  DBUG_ENTER("mysql_parse");

  DBUG_EXECUTE_IF("parser_debug", turn_parser_debug_on(););

  /*
    Warning.
    The purpose of query_cache_send_result_to_client() is to lookup the
    query in the query cache first, to avoid parsing and executing it.
    So, the natural implementation would be to:
    - first, call query_cache_send_result_to_client,
    - second, if caching failed, initialise the lexical and syntactic parser.
    The problem is that the query cache depends on a clean initialization
    of (among others) lex->safe_to_cache_query and thd->server_status,
    which are reset respectively in
    - lex_start()
    - mysql_reset_thd_for_next_command()
    So, initializing the lexical analyser *before* using the query cache
    is required for the cache to work properly.
    FIXME: cleanup the dependencies in the code to simplify this.
  */
  lex_start(thd);
  mysql_reset_thd_for_next_command(thd);

  if (query_cache_send_result_to_client(thd, rawbuf, length) <= 0)
  {
    LEX *lex= thd->lex;

    bool err= parse_sql(thd, parser_state, NULL);

    if (!err)
    {
#ifndef NO_EMBEDDED_ACCESS_CHECKS
      if (mqh_used && thd->user_connect &&
	  check_mqh(thd, lex->sql_command))
      {
	thd->net.error = 0;
      }
      else
#endif
      {
	if (! thd->is_error())
	{
          const char *found_semicolon= parser_state->m_lip.found_semicolon;
          /*
            Binlog logs a string starting from thd->query and having length
            thd->query_length; so we set thd->query_length correctly (to not
            log several statements in one event, when we executed only first).
            We set it to not see the ';' (otherwise it would get into binlog
            and Query_log_event::print() would give ';;' output).
            This also helps display only the current query in SHOW
            PROCESSLIST.
            Note that we don't need LOCK_thread_count to modify query_length.
          */
          if (found_semicolon && (ulong) (found_semicolon - thd->query()))
            thd->set_query_inner(thd->query(),
                                 (uint32) (found_semicolon -
                                           thd->query() - 1),
                                 thd->charset());
          /* Actually execute the query */
          if (found_semicolon)
          {
            lex->safe_to_cache_query= 0;
            thd->server_status|= SERVER_MORE_RESULTS_EXISTS;
          }
          lex->set_trg_event_type_for_tables();
          MYSQL_QUERY_EXEC_START(thd->query(),
                                 thd->thread_id,
                                 (char *) (thd->db ? thd->db : ""),
                                 &thd->security_ctx->priv_user[0],
                                 (char *) thd->security_ctx->host_or_ip,
                                 0);

          error= mysql_execute_command(thd);
          MYSQL_QUERY_EXEC_DONE(error);
	}
      }
    }
    else
    {
      DBUG_ASSERT(thd->is_error());
      DBUG_PRINT("info",("Command aborted. Fatal_error: %d",
			 thd->is_fatal_error));

      query_cache_abort(&thd->query_cache_tls);
    }
    thd_proc_info(thd, "freeing items");
    thd->end_statement();
    thd->cleanup_after_query();
    DBUG_ASSERT(thd->change_list.is_empty());
  }

  DBUG_VOID_RETURN;
}


#ifdef HAVE_REPLICATION
/*
  Usable by the replication SQL thread only: just parse a query to know if it
  can be ignored because of replicate-*-table rules.

  @retval
    0	cannot be ignored
  @retval
    1	can be ignored
*/

bool mysql_test_parse_for_slave(THD *thd, char *rawbuf, uint length)
{
  LEX *lex= thd->lex;
  bool error= 0;
  DBUG_ENTER("mysql_test_parse_for_slave");

  Parser_state parser_state;
  if (!(error= parser_state.init(thd, rawbuf, length)))
  {
    lex_start(thd);
    mysql_reset_thd_for_next_command(thd);

    if (!parse_sql(thd, & parser_state, NULL) &&
        all_tables_not_ok(thd, lex->select_lex.table_list.first))
      error= 1;                  /* Ignore question */
    thd->end_statement();
  }
  thd->cleanup_after_query();
  DBUG_RETURN(error);
}
#endif



/**
  Store field definition for create.

  @return
    Return 0 if ok
*/

bool add_field_to_list(THD *thd, LEX_STRING *field_name, enum_field_types type,
		       char *length, char *decimals,
		       uint type_modifier,
		       Item *default_value, Item *on_update_value,
                       LEX_STRING *comment,
		       char *change,
                       List<String> *interval_list, CHARSET_INFO *cs,
		       uint uint_geom_type)
{
  register Create_field *new_field;
  LEX  *lex= thd->lex;
  DBUG_ENTER("add_field_to_list");

  if (check_string_char_length(field_name, "", NAME_CHAR_LEN,
                               system_charset_info, 1))
  {
    my_error(ER_TOO_LONG_IDENT, MYF(0), field_name->str); /* purecov: inspected */
    DBUG_RETURN(1);				/* purecov: inspected */
  }
  if (type_modifier & PRI_KEY_FLAG)
  {
    Key *key;
    lex->col_list.push_back(new Key_part_spec(*field_name, 0));
    key= new Key(Key::PRIMARY, null_lex_str,
                      &default_key_create_info,
                      0, lex->col_list);
    lex->alter_info.key_list.push_back(key);
    lex->col_list.empty();
  }
  if (type_modifier & (UNIQUE_FLAG | UNIQUE_KEY_FLAG))
  {
    Key *key;
    lex->col_list.push_back(new Key_part_spec(*field_name, 0));
    key= new Key(Key::UNIQUE, null_lex_str,
                 &default_key_create_info, 0,
                 lex->col_list);
    lex->alter_info.key_list.push_back(key);
    lex->col_list.empty();
  }

  if (default_value)
  {
    /* 
      Default value should be literal => basic constants =>
      no need fix_fields()
      
      We allow only one function as part of default value - 
      NOW() as default for TIMESTAMP type.
    */
    if (default_value->type() == Item::FUNC_ITEM && 
        !(((Item_func*)default_value)->functype() == Item_func::NOW_FUNC &&
         type == MYSQL_TYPE_TIMESTAMP))
    {
      my_error(ER_INVALID_DEFAULT, MYF(0), field_name->str);
      DBUG_RETURN(1);
    }
    else if (default_value->type() == Item::NULL_ITEM)
    {
      default_value= 0;
      if ((type_modifier & (NOT_NULL_FLAG | AUTO_INCREMENT_FLAG)) ==
	  NOT_NULL_FLAG)
      {
	my_error(ER_INVALID_DEFAULT, MYF(0), field_name->str);
	DBUG_RETURN(1);
      }
    }
    else if (type_modifier & AUTO_INCREMENT_FLAG)
    {
      my_error(ER_INVALID_DEFAULT, MYF(0), field_name->str);
      DBUG_RETURN(1);
    }
  }

  if (on_update_value && type != MYSQL_TYPE_TIMESTAMP)
  {
    my_error(ER_INVALID_ON_UPDATE, MYF(0), field_name->str);
    DBUG_RETURN(1);
  }

  if (!(new_field= new Create_field()) ||
      new_field->init(thd, field_name->str, type, length, decimals, type_modifier,
                      default_value, on_update_value, comment, change,
                      interval_list, cs, uint_geom_type))
    DBUG_RETURN(1);

  lex->alter_info.create_list.push_back(new_field);
  lex->last_field=new_field;
  DBUG_RETURN(0);
}


/** Store position for column in ALTER TABLE .. ADD column. */

void store_position_for_column(const char *name)
{
  current_thd->lex->last_field->after=(char*) (name);
}

bool
add_proc_to_list(THD* thd, Item *item)
{
  ORDER *order;
  Item	**item_ptr;

  if (!(order = (ORDER *) thd->alloc(sizeof(ORDER)+sizeof(Item*))))
    return 1;
  item_ptr = (Item**) (order+1);
  *item_ptr= item;
  order->item=item_ptr;
  order->free_me=0;
  thd->lex->proc_list.link_in_list(order, &order->next);
  return 0;
}


/**
  save order by and tables in own lists.
*/

bool add_to_list(THD *thd, SQL_I_List<ORDER> &list, Item *item,bool asc)
{
  ORDER *order;
  DBUG_ENTER("add_to_list");
  if (!(order = (ORDER *) thd->alloc(sizeof(ORDER))))
    DBUG_RETURN(1);
  order->item_ptr= item;
  order->item= &order->item_ptr;
  order->asc = asc;
  order->free_me=0;
  order->used=0;
  order->counter_used= 0;
  list.link_in_list(order, &order->next);
  DBUG_RETURN(0);
}


/**
  Add a table to list of used tables.

  @param table		Table to add
  @param alias		alias for table (or null if no alias)
  @param table_options	A set of the following bits:
                         - TL_OPTION_UPDATING : Table will be updated
                         - TL_OPTION_FORCE_INDEX : Force usage of index
                         - TL_OPTION_ALIAS : an alias in multi table DELETE
  @param lock_type	How table should be locked
  @param mdl_type       Type of metadata lock to acquire on the table.
  @param use_index	List of indexed used in USE INDEX
  @param ignore_index	List of indexed used in IGNORE INDEX

  @retval
      0		Error
  @retval
    \#	Pointer to TABLE_LIST element added to the total table list
*/

TABLE_LIST *st_select_lex::add_table_to_list(THD *thd,
					     Table_ident *table,
					     LEX_STRING *alias,
					     ulong table_options,
					     thr_lock_type lock_type,
					     enum_mdl_type mdl_type,
					     List<Index_hint> *index_hints_arg,
                                             LEX_STRING *option)
{
  register TABLE_LIST *ptr;
  TABLE_LIST *previous_table_ref; /* The table preceding the current one. */
  char *alias_str;
  LEX *lex= thd->lex;
  DBUG_ENTER("add_table_to_list");
  LINT_INIT(previous_table_ref);

  if (!table)
    DBUG_RETURN(0);				// End of memory
  alias_str= alias ? alias->str : table->table.str;
  if (!test(table_options & TL_OPTION_ALIAS) && 
      check_table_name(table->table.str, table->table.length, FALSE))
  {
    my_error(ER_WRONG_TABLE_NAME, MYF(0), table->table.str);
    DBUG_RETURN(0);
  }

  if (table->is_derived_table() == FALSE && table->db.str &&
      check_db_name(&table->db))
  {
    my_error(ER_WRONG_DB_NAME, MYF(0), table->db.str);
    DBUG_RETURN(0);
  }

  if (!alias)					/* Alias is case sensitive */
  {
    if (table->sel)
    {
      my_message(ER_DERIVED_MUST_HAVE_ALIAS,
                 ER(ER_DERIVED_MUST_HAVE_ALIAS), MYF(0));
      DBUG_RETURN(0);
    }
    if (!(alias_str= (char*) thd->memdup(alias_str,table->table.length+1)))
      DBUG_RETURN(0);
  }
  if (!(ptr = (TABLE_LIST *) thd->calloc(sizeof(TABLE_LIST))))
    DBUG_RETURN(0);				/* purecov: inspected */
  if (table->db.str)
  {
    ptr->is_fqtn= TRUE;
    ptr->db= table->db.str;
    ptr->db_length= table->db.length;
  }
  else if (lex->copy_db_to(&ptr->db, &ptr->db_length))
    DBUG_RETURN(0);
  else
    ptr->is_fqtn= FALSE;

  ptr->alias= alias_str;
  ptr->is_alias= alias ? TRUE : FALSE;
  if (lower_case_table_names && table->table.length)
    table->table.length= my_casedn_str(files_charset_info, table->table.str);
  ptr->table_name=table->table.str;
  ptr->table_name_length=table->table.length;
  ptr->lock_type=   lock_type;
  ptr->updating=    test(table_options & TL_OPTION_UPDATING);
  /* TODO: remove TL_OPTION_FORCE_INDEX as it looks like it's not used */
  ptr->force_index= test(table_options & TL_OPTION_FORCE_INDEX);
  ptr->ignore_leaves= test(table_options & TL_OPTION_IGNORE_LEAVES);
  ptr->derived=	    table->sel;
  if (!ptr->derived && is_infoschema_db(ptr->db, ptr->db_length))
  {
    ST_SCHEMA_TABLE *schema_table;
    if (ptr->updating &&
        /* Special cases which are processed by commands itself */
        lex->sql_command != SQLCOM_CHECK &&
        lex->sql_command != SQLCOM_CHECKSUM)
    {
      my_error(ER_DBACCESS_DENIED_ERROR, MYF(0),
               thd->security_ctx->priv_user,
               thd->security_ctx->priv_host,
               INFORMATION_SCHEMA_NAME.str);
      DBUG_RETURN(0);
    }
    schema_table= find_schema_table(thd, ptr->table_name);
    if (!schema_table ||
        (schema_table->hidden && 
         ((sql_command_flags[lex->sql_command] & CF_STATUS_COMMAND) == 0 || 
          /*
            this check is used for show columns|keys from I_S hidden table
          */
          lex->sql_command == SQLCOM_SHOW_FIELDS ||
          lex->sql_command == SQLCOM_SHOW_KEYS)))
    {
      my_error(ER_UNKNOWN_TABLE, MYF(0),
               ptr->table_name, INFORMATION_SCHEMA_NAME.str);
      DBUG_RETURN(0);
    }
    ptr->schema_table_name= ptr->table_name;
    ptr->schema_table= schema_table;
  }
  ptr->select_lex=  lex->current_select;
  ptr->cacheable_table= 1;
  ptr->index_hints= index_hints_arg;
  ptr->option= option ? option->str : 0;
  /* check that used name is unique */
  if (lock_type != TL_IGNORE)
  {
    TABLE_LIST *first_table= table_list.first;
    if (lex->sql_command == SQLCOM_CREATE_VIEW)
      first_table= first_table ? first_table->next_local : NULL;
    for (TABLE_LIST *tables= first_table ;
	 tables ;
	 tables=tables->next_local)
    {
      if (!my_strcasecmp(table_alias_charset, alias_str, tables->alias) &&
	  !strcmp(ptr->db, tables->db))
      {
	my_error(ER_NONUNIQ_TABLE, MYF(0), alias_str); /* purecov: tested */
	DBUG_RETURN(0);				/* purecov: tested */
      }
    }
  }
  /* Store the table reference preceding the current one. */
  if (table_list.elements > 0)
  {
    /*
      table_list.next points to the last inserted TABLE_LIST->next_local'
      element
      We don't use the offsetof() macro here to avoid warnings from gcc
    */
    previous_table_ref= (TABLE_LIST*) ((char*) table_list.next -
                                       ((char*) &(ptr->next_local) -
                                        (char*) ptr));
    /*
      Set next_name_resolution_table of the previous table reference to point
      to the current table reference. In effect the list
      TABLE_LIST::next_name_resolution_table coincides with
      TABLE_LIST::next_local. Later this may be changed in
      store_top_level_join_columns() for NATURAL/USING joins.
    */
    previous_table_ref->next_name_resolution_table= ptr;
  }

  /*
    Link the current table reference in a local list (list for current select).
    Notice that as a side effect here we set the next_local field of the
    previous table reference to 'ptr'. Here we also add one element to the
    list 'table_list'.
  */
  table_list.link_in_list(ptr, &ptr->next_local);
  ptr->next_name_resolution_table= NULL;
  /* Link table in global list (all used tables) */
  lex->add_to_query_tables(ptr);
  ptr->mdl_request.init(MDL_key::TABLE, ptr->db, ptr->table_name, mdl_type,
                        MDL_TRANSACTION);
  DBUG_RETURN(ptr);
}


/**
  Initialize a new table list for a nested join.

    The function initializes a structure of the TABLE_LIST type
    for a nested join. It sets up its nested join list as empty.
    The created structure is added to the front of the current
    join list in the st_select_lex object. Then the function
    changes the current nest level for joins to refer to the newly
    created empty list after having saved the info on the old level
    in the initialized structure.

  @param thd         current thread

  @retval
    0   if success
  @retval
    1   otherwise
*/

bool st_select_lex::init_nested_join(THD *thd)
{
  TABLE_LIST *ptr;
  NESTED_JOIN *nested_join;
  DBUG_ENTER("init_nested_join");

  if (!(ptr= (TABLE_LIST*) thd->calloc(ALIGN_SIZE(sizeof(TABLE_LIST))+
                                       sizeof(NESTED_JOIN))))
    DBUG_RETURN(1);
  nested_join= ptr->nested_join=
    ((NESTED_JOIN*) ((uchar*) ptr + ALIGN_SIZE(sizeof(TABLE_LIST))));

  join_list->push_front(ptr);
  ptr->embedding= embedding;
  ptr->join_list= join_list;
  ptr->alias= (char*) "(nested_join)";
  embedding= ptr;
  join_list= &nested_join->join_list;
  join_list->empty();
  DBUG_RETURN(0);
}


/**
  End a nested join table list.

    The function returns to the previous join nest level.
    If the current level contains only one member, the function
    moves it one level up, eliminating the nest.

  @param thd         current thread

  @return
    - Pointer to TABLE_LIST element added to the total table list, if success
    - 0, otherwise
*/

TABLE_LIST *st_select_lex::end_nested_join(THD *thd)
{
  TABLE_LIST *ptr;
  NESTED_JOIN *nested_join;
  DBUG_ENTER("end_nested_join");

  DBUG_ASSERT(embedding);
  ptr= embedding;
  join_list= ptr->join_list;
  embedding= ptr->embedding;
  nested_join= ptr->nested_join;
  if (nested_join->join_list.elements == 1)
  {
    TABLE_LIST *embedded= nested_join->join_list.head();
    join_list->pop();
    embedded->join_list= join_list;
    embedded->embedding= embedding;
    join_list->push_front(embedded);
    ptr= embedded;
  }
  else if (nested_join->join_list.elements == 0)
  {
    join_list->pop();
    ptr= 0;                                     // return value
  }
  DBUG_RETURN(ptr);
}


/**
  Nest last join operation.

    The function nest last join operation as if it was enclosed in braces.

  @param thd         current thread

  @retval
    0  Error
  @retval
    \#  Pointer to TABLE_LIST element created for the new nested join
*/

TABLE_LIST *st_select_lex::nest_last_join(THD *thd)
{
  TABLE_LIST *ptr;
  NESTED_JOIN *nested_join;
  List<TABLE_LIST> *embedded_list;
  DBUG_ENTER("nest_last_join");

  if (!(ptr= (TABLE_LIST*) thd->calloc(ALIGN_SIZE(sizeof(TABLE_LIST))+
                                       sizeof(NESTED_JOIN))))
    DBUG_RETURN(0);
  nested_join= ptr->nested_join=
    ((NESTED_JOIN*) ((uchar*) ptr + ALIGN_SIZE(sizeof(TABLE_LIST))));

  ptr->embedding= embedding;
  ptr->join_list= join_list;
  ptr->alias= (char*) "(nest_last_join)";
  embedded_list= &nested_join->join_list;
  embedded_list->empty();

  for (uint i=0; i < 2; i++)
  {
    TABLE_LIST *table= join_list->pop();
    table->join_list= embedded_list;
    table->embedding= ptr;
    embedded_list->push_back(table);
    if (table->natural_join)
    {
      ptr->is_natural_join= TRUE;
      /*
        If this is a JOIN ... USING, move the list of joined fields to the
        table reference that describes the join.
      */
      if (prev_join_using)
        ptr->join_using_fields= prev_join_using;
    }
  }
  join_list->push_front(ptr);
  nested_join->used_tables= nested_join->not_null_tables= (table_map) 0;
  DBUG_RETURN(ptr);
}


/**
  Add a table to the current join list.

    The function puts a table in front of the current join list
    of st_select_lex object.
    Thus, joined tables are put into this list in the reverse order
    (the most outer join operation follows first).

  @param table       the table to add

  @return
    None
*/

void st_select_lex::add_joined_table(TABLE_LIST *table)
{
  DBUG_ENTER("add_joined_table");
  join_list->push_front(table);
  table->join_list= join_list;
  table->embedding= embedding;
  DBUG_VOID_RETURN;
}


/**
  Convert a right join into equivalent left join.

    The function takes the current join list t[0],t[1] ... and
    effectively converts it into the list t[1],t[0] ...
    Although the outer_join flag for the new nested table contains
    JOIN_TYPE_RIGHT, it will be handled as the inner table of a left join
    operation.

  EXAMPLES
  @verbatim
    SELECT * FROM t1 RIGHT JOIN t2 ON on_expr =>
      SELECT * FROM t2 LEFT JOIN t1 ON on_expr

    SELECT * FROM t1,t2 RIGHT JOIN t3 ON on_expr =>
      SELECT * FROM t1,t3 LEFT JOIN t2 ON on_expr

    SELECT * FROM t1,t2 RIGHT JOIN (t3,t4) ON on_expr =>
      SELECT * FROM t1,(t3,t4) LEFT JOIN t2 ON on_expr

    SELECT * FROM t1 LEFT JOIN t2 ON on_expr1 RIGHT JOIN t3  ON on_expr2 =>
      SELECT * FROM t3 LEFT JOIN (t1 LEFT JOIN t2 ON on_expr2) ON on_expr1
   @endverbatim

  @param thd         current thread

  @return
    - Pointer to the table representing the inner table, if success
    - 0, otherwise
*/

TABLE_LIST *st_select_lex::convert_right_join()
{
  TABLE_LIST *tab2= join_list->pop();
  TABLE_LIST *tab1= join_list->pop();
  DBUG_ENTER("convert_right_join");

  join_list->push_front(tab2);
  join_list->push_front(tab1);
  tab1->outer_join|= JOIN_TYPE_RIGHT;

  DBUG_RETURN(tab1);
}

/**
  Set lock for all tables in current select level.

  @param lock_type			Lock to set for tables

  @note
    If lock is a write lock, then tables->updating is set 1
    This is to get tables_ok to know that the table is updated by the
    query
*/

void st_select_lex::set_lock_for_tables(thr_lock_type lock_type)
{
  bool for_update= lock_type >= TL_READ_NO_INSERT;
  DBUG_ENTER("set_lock_for_tables");
  DBUG_PRINT("enter", ("lock_type: %d  for_update: %d", lock_type,
		       for_update));
  for (TABLE_LIST *tables= table_list.first;
       tables;
       tables= tables->next_local)
  {
    tables->lock_type= lock_type;
    tables->updating=  for_update;
    tables->mdl_request.set_type((lock_type >= TL_WRITE_ALLOW_WRITE) ?
                                 MDL_SHARED_WRITE : MDL_SHARED_READ);
  }
  DBUG_VOID_RETURN;
}


/**
  Create a fake SELECT_LEX for a unit.

    The method create a fake SELECT_LEX object for a unit.
    This object is created for any union construct containing a union
    operation and also for any single select union construct of the form
    @verbatim
    (SELECT ... ORDER BY order_list [LIMIT n]) ORDER BY ... 
    @endvarbatim
    or of the form
    @varbatim
    (SELECT ... ORDER BY LIMIT n) ORDER BY ...
    @endvarbatim
  
  @param thd_arg		   thread handle

  @note
    The object is used to retrieve rows from the temporary table
    where the result on the union is obtained.

  @retval
    1     on failure to create the object
  @retval
    0     on success
*/

bool st_select_lex_unit::add_fake_select_lex(THD *thd_arg)
{
  SELECT_LEX *first_sl= first_select();
  DBUG_ENTER("add_fake_select_lex");
  DBUG_ASSERT(!fake_select_lex);

  if (!(fake_select_lex= new (thd_arg->mem_root) SELECT_LEX()))
      DBUG_RETURN(1);
  fake_select_lex->include_standalone(this, 
                                      (SELECT_LEX_NODE**)&fake_select_lex);
  fake_select_lex->select_number= INT_MAX;
  fake_select_lex->parent_lex= thd_arg->lex; /* Used in init_query. */
  fake_select_lex->make_empty_select();
  fake_select_lex->linkage= GLOBAL_OPTIONS_TYPE;
  fake_select_lex->select_limit= 0;

  fake_select_lex->context.outer_context=first_sl->context.outer_context;
  /* allow item list resolving in fake select for ORDER BY */
  fake_select_lex->context.resolve_in_select_list= TRUE;
  fake_select_lex->context.select_lex= fake_select_lex;

  if (!is_union())
  {
    /* 
      This works only for 
      (SELECT ... ORDER BY list [LIMIT n]) ORDER BY order_list [LIMIT m],
      (SELECT ... LIMIT n) ORDER BY order_list [LIMIT m]
      just before the parser starts processing order_list
    */ 
    global_parameters= fake_select_lex;
    fake_select_lex->no_table_names_allowed= 1;
    thd_arg->lex->current_select= fake_select_lex;
  }
  thd_arg->lex->pop_context();
  DBUG_RETURN(0);
}


/**
  Push a new name resolution context for a JOIN ... ON clause to the
  context stack of a query block.

    Create a new name resolution context for a JOIN ... ON clause,
    set the first and last leaves of the list of table references
    to be used for name resolution, and push the newly created
    context to the stack of contexts of the query.

  @param thd       pointer to current thread
  @param left_op   left  operand of the JOIN
  @param right_op  rigth operand of the JOIN

  @retval
    FALSE  if all is OK
  @retval
    TRUE   if a memory allocation error occured
*/

bool
push_new_name_resolution_context(THD *thd,
                                 TABLE_LIST *left_op, TABLE_LIST *right_op)
{
  Name_resolution_context *on_context;
  if (!(on_context= new (thd->mem_root) Name_resolution_context))
    return TRUE;
  on_context->init();
  on_context->first_name_resolution_table=
    left_op->first_leaf_for_name_resolution();
  on_context->last_name_resolution_table=
    right_op->last_leaf_for_name_resolution();
  return thd->lex->push_context(on_context);
}


/**
  Add an ON condition to the second operand of a JOIN ... ON.

    Add an ON condition to the right operand of a JOIN ... ON clause.

  @param b     the second operand of a JOIN ... ON
  @param expr  the condition to be added to the ON clause

  @retval
    FALSE  if there was some error
  @retval
    TRUE   if all is OK
*/

void add_join_on(TABLE_LIST *b, Item *expr)
{
  if (expr)
  {
    if (!b->on_expr)
      b->on_expr= expr;
    else
    {
      /*
        If called from the parser, this happens if you have both a
        right and left join. If called later, it happens if we add more
        than one condition to the ON clause.
      */
      b->on_expr= new Item_cond_and(b->on_expr,expr);
    }
    b->on_expr->top_level_item();
  }
}


/**
  Mark that there is a NATURAL JOIN or JOIN ... USING between two
  tables.

    This function marks that table b should be joined with a either via
    a NATURAL JOIN or via JOIN ... USING. Both join types are special
    cases of each other, so we treat them together. The function
    setup_conds() creates a list of equal condition between all fields
    of the same name for NATURAL JOIN or the fields in 'using_fields'
    for JOIN ... USING. The list of equality conditions is stored
    either in b->on_expr, or in JOIN::conds, depending on whether there
    was an outer join.

  EXAMPLE
  @verbatim
    SELECT * FROM t1 NATURAL LEFT JOIN t2
     <=>
    SELECT * FROM t1 LEFT JOIN t2 ON (t1.i=t2.i and t1.j=t2.j ... )

    SELECT * FROM t1 NATURAL JOIN t2 WHERE <some_cond>
     <=>
    SELECT * FROM t1, t2 WHERE (t1.i=t2.i and t1.j=t2.j and <some_cond>)

    SELECT * FROM t1 JOIN t2 USING(j) WHERE <some_cond>
     <=>
    SELECT * FROM t1, t2 WHERE (t1.j=t2.j and <some_cond>)
   @endverbatim

  @param a		  Left join argument
  @param b		  Right join argument
  @param using_fields    Field names from USING clause
*/

void add_join_natural(TABLE_LIST *a, TABLE_LIST *b, List<String> *using_fields,
                      SELECT_LEX *lex)
{
  b->natural_join= a;
  lex->prev_join_using= using_fields;
}


/**
<<<<<<< HEAD
=======
  Reload/resets privileges and the different caches.

  @param thd Thread handler (can be NULL!)
  @param options What should be reset/reloaded (tables, privileges, slave...)
  @param tables Tables to flush (if any)
  @param write_to_binlog < 0 if there was an error while interacting with the binary log inside
                         reload_acl_and_cache, 
                         0 if we should not write to the binary log, 
                         > 0 if we can write to the binlog.
               
  @note Depending on 'options', it may be very bad to write the
    query to the binlog (e.g. FLUSH SLAVE); this is a
    pointer where reload_acl_and_cache() will put 0 if
    it thinks we really should not write to the binlog.
    Otherwise it will put 1.

  @return Error status code
    @retval 0 Ok
    @retval !=0  Error; thd->killed is set or thd->is_error() is true
*/

bool reload_acl_and_cache(THD *thd, ulong options, TABLE_LIST *tables,
                          int *write_to_binlog)
{
  bool result=0;
  select_errors=0;				/* Write if more errors */
  int tmp_write_to_binlog= *write_to_binlog= 1;

  DBUG_ASSERT(!thd || !thd->in_sub_stmt);

#ifndef NO_EMBEDDED_ACCESS_CHECKS
  if (options & REFRESH_GRANT)
  {
    THD *tmp_thd= 0;
    /*
      If reload_acl_and_cache() is called from SIGHUP handler we have to
      allocate temporary THD for execution of acl_reload()/grant_reload().
    */
    if (!thd && (thd= (tmp_thd= new THD)))
    {
      thd->thread_stack= (char*) &tmp_thd;
      thd->store_globals();
      lex_start(thd);
    }

    if (thd)
    {
      bool reload_acl_failed= acl_reload(thd);
      bool reload_grants_failed= grant_reload(thd);
      bool reload_servers_failed= servers_reload(thd);

      if (reload_acl_failed || reload_grants_failed || reload_servers_failed)
      {
        result= 1;
        /*
          When an error is returned, my_message may have not been called and
          the client will hang waiting for a response.
        */
        my_error(ER_UNKNOWN_ERROR, MYF(0));
      }
    }

    if (tmp_thd)
    {
      delete tmp_thd;
      /* Remember that we don't have a THD */
      my_pthread_setspecific_ptr(THR_THD,  0);
      thd= 0;
    }
    reset_mqh((LEX_USER *)NULL, TRUE);
  }
#endif
  if (options & REFRESH_LOG)
  {
    /*
      Flush the normal query log, the update log, the binary log,
      the slow query log, the relay log (if it exists) and the log
      tables.
    */

    /*
      Writing this command to the binlog may result in infinite loops
      when doing mysqlbinlog|mysql, and anyway it does not really make
      sense to log it automatically (would cause more trouble to users
      than it would help them)
    */
    tmp_write_to_binlog= 0;
    if( mysql_bin_log.is_open() )
    {
      if (mysql_bin_log.rotate_and_purge(RP_FORCE_ROTATE))
        *write_to_binlog= -1;
    }
#ifdef HAVE_REPLICATION
    int rotate_error= 0;
    pthread_mutex_lock(&LOCK_active_mi);
    rotate_error= rotate_relay_log(active_mi);
    pthread_mutex_unlock(&LOCK_active_mi);
    if (rotate_error)
      *write_to_binlog= -1;
#endif

    /* flush slow and general logs */
    logger.flush_logs(thd);

    if (ha_flush_logs(NULL))
      result=1;
    if (flush_error_log())
      result=1;
  }
#ifdef HAVE_QUERY_CACHE
  if (options & REFRESH_QUERY_CACHE_FREE)
  {
    query_cache.pack();				// FLUSH QUERY CACHE
    options &= ~REFRESH_QUERY_CACHE;    // Don't flush cache, just free memory
  }
  if (options & (REFRESH_TABLES | REFRESH_QUERY_CACHE))
  {
    query_cache.flush();			// RESET QUERY CACHE
  }
#endif /*HAVE_QUERY_CACHE*/
  /*
    Note that if REFRESH_READ_LOCK bit is set then REFRESH_TABLES is set too
    (see sql_yacc.yy)
  */
  if (options & (REFRESH_TABLES | REFRESH_READ_LOCK)) 
  {
    if ((options & REFRESH_READ_LOCK) && thd)
    {
      /*
        We must not try to aspire a global read lock if we have a write
        locked table. This would lead to a deadlock when trying to
        reopen (and re-lock) the table after the flush.
      */
      if (thd->locked_tables)
      {
        THR_LOCK_DATA **lock_p= thd->locked_tables->locks;
        THR_LOCK_DATA **end_p= lock_p + thd->locked_tables->lock_count;

        for (; lock_p < end_p; lock_p++)
        {
          if ((*lock_p)->type >= TL_WRITE_ALLOW_WRITE)
          {
            my_error(ER_LOCK_OR_ACTIVE_TRANSACTION, MYF(0));
            return 1;
          }
        }
      }
      /*
	Writing to the binlog could cause deadlocks, as we don't log
	UNLOCK TABLES
      */
      tmp_write_to_binlog= 0;
      if (lock_global_read_lock(thd))
	return 1;                               // Killed
      if (close_cached_tables(thd, tables, FALSE, (options & REFRESH_FAST) ?
                              FALSE : TRUE, TRUE))
          result= 1;
      
      if (make_global_read_lock_block_commit(thd)) // Killed
      {
        /* Don't leave things in a half-locked state */
        unlock_global_read_lock(thd);
        return 1;
      }
    }
    else
    {
      if (close_cached_tables(thd, tables, FALSE, (options & REFRESH_FAST) ?
                              FALSE : TRUE, FALSE))
        result= 1;
    }
    my_dbopt_cleanup();
  }
  if (options & REFRESH_HOSTS)
    hostname_cache_refresh();
  if (thd && (options & REFRESH_STATUS))
    refresh_status(thd);
  if (options & REFRESH_THREADS)
    flush_thread_cache();
#ifdef HAVE_REPLICATION
  if (options & REFRESH_MASTER)
  {
    DBUG_ASSERT(thd);
    tmp_write_to_binlog= 0;
    if (reset_master(thd))
    {
      result=1;
    }
  }
#endif
#ifdef OPENSSL
   if (options & REFRESH_DES_KEY_FILE)
   {
     if (des_key_file && load_des_key_file(des_key_file))
         result= 1;
   }
#endif
#ifdef HAVE_REPLICATION
 if (options & REFRESH_SLAVE)
 {
   tmp_write_to_binlog= 0;
   pthread_mutex_lock(&LOCK_active_mi);
   if (reset_slave(thd, active_mi))
     result=1;
   pthread_mutex_unlock(&LOCK_active_mi);
 }
#endif
 if (options & REFRESH_USER_RESOURCES)
   reset_mqh((LEX_USER *) NULL, 0);             /* purecov: inspected */
 if (*write_to_binlog != -1)
   *write_to_binlog= tmp_write_to_binlog;
 /*
   If the query was killed then this function must fail.
 */
 return result || (thd ? thd->killed : 0);
}


/**
>>>>>>> 25221ccc
  kill on thread.

  @param thd			Thread class
  @param id			Thread id
  @param only_kill_query        Should it kill the query or the connection

  @note
    This is written such that we have a short lock on LOCK_thread_count
*/

uint kill_one_thread(THD *thd, ulong id, bool only_kill_query)
{
  THD *tmp;
  uint error=ER_NO_SUCH_THREAD;
  DBUG_ENTER("kill_one_thread");
  DBUG_PRINT("enter", ("id=%lu only_kill=%d", id, only_kill_query));
  mysql_mutex_lock(&LOCK_thread_count); // For unlink from list
  I_List_iterator<THD> it(threads);
  while ((tmp=it++))
  {
    if (tmp->command == COM_DAEMON)
      continue;
    if (tmp->thread_id == id)
    {
      mysql_mutex_lock(&tmp->LOCK_thd_data);    // Lock from delete
      break;
    }
  }
  mysql_mutex_unlock(&LOCK_thread_count);
  if (tmp)
  {

    /*
      If we're SUPER, we can KILL anything, including system-threads.
      No further checks.

      KILLer: thd->security_ctx->user could in theory be NULL while
      we're still in "unauthenticated" state. This is a theoretical
      case (the code suggests this could happen, so we play it safe).

      KILLee: tmp->security_ctx->user will be NULL for system threads.
      We need to check so Jane Random User doesn't crash the server
      when trying to kill a) system threads or b) unauthenticated users'
      threads (Bug#43748).

      If user of both killer and killee are non-NULL, proceed with
      slayage if both are string-equal.
    */

    if ((thd->security_ctx->master_access & SUPER_ACL) ||
        thd->security_ctx->user_matches(tmp->security_ctx))
    {
      tmp->awake(only_kill_query ? THD::KILL_QUERY : THD::KILL_CONNECTION);
      error=0;
    }
    else
      error=ER_KILL_DENIED_ERROR;
    mysql_mutex_unlock(&tmp->LOCK_thd_data);
  }
  DBUG_PRINT("exit", ("%d", error));
  DBUG_RETURN(error);
}


/*
  kills a thread and sends response

  SYNOPSIS
    sql_kill()
    thd			Thread class
    id			Thread id
    only_kill_query     Should it kill the query or the connection
*/

static
void sql_kill(THD *thd, ulong id, bool only_kill_query)
{
  uint error;
  if (!(error= kill_one_thread(thd, id, only_kill_query)))
  {
    if (! thd->killed)
      my_ok(thd);
  }
  else
    my_error(error, MYF(0), id);
}


/** If pointer is not a null pointer, append filename to it. */

bool append_file_to_dir(THD *thd, const char **filename_ptr,
                        const char *table_name)
{
  char buff[FN_REFLEN],*ptr, *end;
  if (!*filename_ptr)
    return 0;					// nothing to do

  /* Check that the filename is not too long and it's a hard path */
  if (strlen(*filename_ptr)+strlen(table_name) >= FN_REFLEN-1 ||
      !test_if_hard_path(*filename_ptr))
  {
    my_error(ER_WRONG_TABLE_NAME, MYF(0), *filename_ptr);
    return 1;
  }
  /* Fix is using unix filename format on dos */
  strmov(buff,*filename_ptr);
  end=convert_dirname(buff, *filename_ptr, NullS);
  if (!(ptr= (char*) thd->alloc((size_t) (end-buff) + strlen(table_name)+1)))
    return 1;					// End of memory
  *filename_ptr=ptr;
  strxmov(ptr,buff,table_name,NullS);
  return 0;
}


/**
  Check if the select is a simple select (not an union).

  @retval
    0	ok
  @retval
    1	error	; In this case the error messege is sent to the client
*/

bool check_simple_select()
{
  THD *thd= current_thd;
  LEX *lex= thd->lex;
  if (lex->current_select != &lex->select_lex)
  {
    char command[80];
    Lex_input_stream *lip= & thd->m_parser_state->m_lip;
    strmake(command, lip->yylval->symbol.str,
	    min(lip->yylval->symbol.length, sizeof(command)-1));
    my_error(ER_CANT_USE_OPTION_HERE, MYF(0), command);
    return 1;
  }
  return 0;
}


Comp_creator *comp_eq_creator(bool invert)
{
  return invert?(Comp_creator *)&ne_creator:(Comp_creator *)&eq_creator;
}


Comp_creator *comp_ge_creator(bool invert)
{
  return invert?(Comp_creator *)&lt_creator:(Comp_creator *)&ge_creator;
}


Comp_creator *comp_gt_creator(bool invert)
{
  return invert?(Comp_creator *)&le_creator:(Comp_creator *)&gt_creator;
}


Comp_creator *comp_le_creator(bool invert)
{
  return invert?(Comp_creator *)&gt_creator:(Comp_creator *)&le_creator;
}


Comp_creator *comp_lt_creator(bool invert)
{
  return invert?(Comp_creator *)&ge_creator:(Comp_creator *)&lt_creator;
}


Comp_creator *comp_ne_creator(bool invert)
{
  return invert?(Comp_creator *)&eq_creator:(Comp_creator *)&ne_creator;
}


/**
  Construct ALL/ANY/SOME subquery Item.

  @param left_expr   pointer to left expression
  @param cmp         compare function creator
  @param all         true if we create ALL subquery
  @param select_lex  pointer on parsed subquery structure

  @return
    constructed Item (or 0 if out of memory)
*/
Item * all_any_subquery_creator(Item *left_expr,
				chooser_compare_func_creator cmp,
				bool all,
				SELECT_LEX *select_lex)
{
  if ((cmp == &comp_eq_creator) && !all)       //  = ANY <=> IN
    return new Item_in_subselect(left_expr, select_lex);

  if ((cmp == &comp_ne_creator) && all)        // <> ALL <=> NOT IN
    return new Item_func_not(new Item_in_subselect(left_expr, select_lex));

  Item_allany_subselect *it=
    new Item_allany_subselect(left_expr, cmp, select_lex, all);
  if (all)
    return it->upper_item= new Item_func_not_all(it);	/* ALL */

  return it->upper_item= new Item_func_nop_all(it);      /* ANY/SOME */
}


/**
  Multi update query pre-check.

  @param thd		Thread handler
  @param tables	Global/local table list (have to be the same)

  @retval
    FALSE OK
  @retval
    TRUE  Error
*/

bool multi_update_precheck(THD *thd, TABLE_LIST *tables)
{
  const char *msg= 0;
  TABLE_LIST *table;
  LEX *lex= thd->lex;
  SELECT_LEX *select_lex= &lex->select_lex;
  DBUG_ENTER("multi_update_precheck");

  if (select_lex->item_list.elements != lex->value_list.elements)
  {
    my_message(ER_WRONG_VALUE_COUNT, ER(ER_WRONG_VALUE_COUNT), MYF(0));
    DBUG_RETURN(TRUE);
  }
  /*
    Ensure that we have UPDATE or SELECT privilege for each table
    The exact privilege is checked in mysql_multi_update()
  */
  for (table= tables; table; table= table->next_local)
  {
    if (table->derived)
      table->grant.privilege= SELECT_ACL;
    else if ((check_access(thd, UPDATE_ACL, table->db,
                           &table->grant.privilege,
                           &table->grant.m_internal,
                           0, 1) ||
              check_grant(thd, UPDATE_ACL, table, FALSE, 1, TRUE)) &&
             (check_access(thd, SELECT_ACL, table->db,
                           &table->grant.privilege,
                           &table->grant.m_internal,
                           0, 0) ||
              check_grant(thd, SELECT_ACL, table, FALSE, 1, FALSE)))
      DBUG_RETURN(TRUE);

    table->table_in_first_from_clause= 1;
  }
  /*
    Is there tables of subqueries?
  */
  if (&lex->select_lex != lex->all_selects_list)
  {
    DBUG_PRINT("info",("Checking sub query list"));
    for (table= tables; table; table= table->next_global)
    {
      if (!table->table_in_first_from_clause)
      {
	if (check_access(thd, SELECT_ACL, table->db,
                         &table->grant.privilege,
                         &table->grant.m_internal,
                         0, 0) ||
	    check_grant(thd, SELECT_ACL, table, FALSE, 1, FALSE))
	  DBUG_RETURN(TRUE);
      }
    }
  }

  if (select_lex->order_list.elements)
    msg= "ORDER BY";
  else if (select_lex->select_limit)
    msg= "LIMIT";
  if (msg)
  {
    my_error(ER_WRONG_USAGE, MYF(0), "UPDATE", msg);
    DBUG_RETURN(TRUE);
  }
  DBUG_RETURN(FALSE);
}

/**
  Multi delete query pre-check.

  @param thd			Thread handler
  @param tables		Global/local table list

  @retval
    FALSE OK
  @retval
    TRUE  error
*/

bool multi_delete_precheck(THD *thd, TABLE_LIST *tables)
{
  SELECT_LEX *select_lex= &thd->lex->select_lex;
  TABLE_LIST *aux_tables= thd->lex->auxiliary_table_list.first;
  TABLE_LIST **save_query_tables_own_last= thd->lex->query_tables_own_last;
  DBUG_ENTER("multi_delete_precheck");

  /* sql_yacc guarantees that tables and aux_tables are not zero */
  DBUG_ASSERT(aux_tables != 0);
  if (check_table_access(thd, SELECT_ACL, tables, FALSE, UINT_MAX, FALSE))
    DBUG_RETURN(TRUE);

  /*
    Since aux_tables list is not part of LEX::query_tables list we
    have to juggle with LEX::query_tables_own_last value to be able
    call check_table_access() safely.
  */
  thd->lex->query_tables_own_last= 0;
  if (check_table_access(thd, DELETE_ACL, aux_tables, FALSE, UINT_MAX, FALSE))
  {
    thd->lex->query_tables_own_last= save_query_tables_own_last;
    DBUG_RETURN(TRUE);
  }
  thd->lex->query_tables_own_last= save_query_tables_own_last;

  if ((thd->variables.option_bits & OPTION_SAFE_UPDATES) && !select_lex->where)
  {
    my_message(ER_UPDATE_WITHOUT_KEY_IN_SAFE_MODE,
               ER(ER_UPDATE_WITHOUT_KEY_IN_SAFE_MODE), MYF(0));
    DBUG_RETURN(TRUE);
  }
  DBUG_RETURN(FALSE);
}


/*
  Given a table in the source list, find a correspondent table in the
  table references list.

  @param lex Pointer to LEX representing multi-delete.
  @param src Source table to match.
  @param ref Table references list.

  @remark The source table list (tables listed before the FROM clause
  or tables listed in the FROM clause before the USING clause) may
  contain table names or aliases that must match unambiguously one,
  and only one, table in the target table list (table references list,
  after FROM/USING clause).

  @return Matching table, NULL otherwise.
*/

static TABLE_LIST *multi_delete_table_match(LEX *lex, TABLE_LIST *tbl,
                                            TABLE_LIST *tables)
{
  TABLE_LIST *match= NULL;
  DBUG_ENTER("multi_delete_table_match");

  for (TABLE_LIST *elem= tables; elem; elem= elem->next_local)
  {
    int cmp;

    if (tbl->is_fqtn && elem->is_alias)
      continue; /* no match */
    if (tbl->is_fqtn && elem->is_fqtn)
      cmp= my_strcasecmp(table_alias_charset, tbl->table_name, elem->table_name) ||
           strcmp(tbl->db, elem->db);
    else if (elem->is_alias)
      cmp= my_strcasecmp(table_alias_charset, tbl->alias, elem->alias);
    else
      cmp= my_strcasecmp(table_alias_charset, tbl->table_name, elem->table_name) ||
           strcmp(tbl->db, elem->db);

    if (cmp)
      continue;

    if (match)
    {
      my_error(ER_NONUNIQ_TABLE, MYF(0), elem->alias);
      DBUG_RETURN(NULL);
    }

    match= elem;
  }

  if (!match)
    my_error(ER_UNKNOWN_TABLE, MYF(0), tbl->table_name, "MULTI DELETE");

  DBUG_RETURN(match);
}


/**
  Link tables in auxilary table list of multi-delete with corresponding
  elements in main table list, and set proper locks for them.

  @param lex   pointer to LEX representing multi-delete

  @retval
    FALSE   success
  @retval
    TRUE    error
*/

bool multi_delete_set_locks_and_link_aux_tables(LEX *lex)
{
  TABLE_LIST *tables= lex->select_lex.table_list.first;
  TABLE_LIST *target_tbl;
  DBUG_ENTER("multi_delete_set_locks_and_link_aux_tables");

  lex->table_count= 0;

  for (target_tbl= lex->auxiliary_table_list.first;
       target_tbl; target_tbl= target_tbl->next_local)
  {
    lex->table_count++;
    /* All tables in aux_tables must be found in FROM PART */
    TABLE_LIST *walk= multi_delete_table_match(lex, target_tbl, tables);
    if (!walk)
      DBUG_RETURN(TRUE);
    if (!walk->derived)
    {
      target_tbl->table_name= walk->table_name;
      target_tbl->table_name_length= walk->table_name_length;
    }
    walk->updating= target_tbl->updating;
    walk->lock_type= target_tbl->lock_type;
    /* We can assume that tables to be deleted from are locked for write. */
    DBUG_ASSERT(walk->lock_type >= TL_WRITE_ALLOW_WRITE);
    walk->mdl_request.set_type(MDL_SHARED_WRITE);
    target_tbl->correspondent_table= walk;	// Remember corresponding table
  }
  DBUG_RETURN(FALSE);
}


/**
  simple UPDATE query pre-check.

  @param thd		Thread handler
  @param tables	Global table list

  @retval
    FALSE OK
  @retval
    TRUE  Error
*/

bool update_precheck(THD *thd, TABLE_LIST *tables)
{
  DBUG_ENTER("update_precheck");
  if (thd->lex->select_lex.item_list.elements != thd->lex->value_list.elements)
  {
    my_message(ER_WRONG_VALUE_COUNT, ER(ER_WRONG_VALUE_COUNT), MYF(0));
    DBUG_RETURN(TRUE);
  }
  DBUG_RETURN(check_one_table_access(thd, UPDATE_ACL, tables));
}


/**
  simple DELETE query pre-check.

  @param thd		Thread handler
  @param tables	Global table list

  @retval
    FALSE  OK
  @retval
    TRUE   error
*/

bool delete_precheck(THD *thd, TABLE_LIST *tables)
{
  DBUG_ENTER("delete_precheck");
  if (check_one_table_access(thd, DELETE_ACL, tables))
    DBUG_RETURN(TRUE);
  /* Set privilege for the WHERE clause */
  tables->grant.want_privilege=(SELECT_ACL & ~tables->grant.privilege);
  DBUG_RETURN(FALSE);
}


/**
  simple INSERT query pre-check.

  @param thd		Thread handler
  @param tables	Global table list

  @retval
    FALSE  OK
  @retval
    TRUE   error
*/

bool insert_precheck(THD *thd, TABLE_LIST *tables)
{
  LEX *lex= thd->lex;
  DBUG_ENTER("insert_precheck");

  /*
    Check that we have modify privileges for the first table and
    select privileges for the rest
  */
  ulong privilege= (INSERT_ACL |
                    (lex->duplicates == DUP_REPLACE ? DELETE_ACL : 0) |
                    (lex->value_list.elements ? UPDATE_ACL : 0));

  if (check_one_table_access(thd, privilege, tables))
    DBUG_RETURN(TRUE);

  if (lex->update_list.elements != lex->value_list.elements)
  {
    my_message(ER_WRONG_VALUE_COUNT, ER(ER_WRONG_VALUE_COUNT), MYF(0));
    DBUG_RETURN(TRUE);
  }
  DBUG_RETURN(FALSE);
}


/**
   Set proper open mode and table type for element representing target table
   of CREATE TABLE statement, also adjust statement table list if necessary.
*/

void create_table_set_open_action_and_adjust_tables(LEX *lex)
{
  TABLE_LIST *create_table= lex->query_tables;

  if (lex->create_info.options & HA_LEX_CREATE_TMP_TABLE)
    create_table->open_type= OT_TEMPORARY_ONLY;
  else
    create_table->open_type= OT_BASE_ONLY;

  if (!lex->select_lex.item_list.elements)
  {
    /*
      Avoid opening and locking target table for ordinary CREATE TABLE
      or CREATE TABLE LIKE for write (unlike in CREATE ... SELECT we
      won't do any insertions in it anyway). Not doing this causes
      problems when running CREATE TABLE IF NOT EXISTS for already
      existing log table.
    */
    create_table->lock_type= TL_READ;
  }
}


/**
  CREATE TABLE query pre-check.

  @param thd			Thread handler
  @param tables		Global table list
  @param create_table	        Table which will be created

  @retval
    FALSE   OK
  @retval
    TRUE   Error
*/

bool create_table_precheck(THD *thd, TABLE_LIST *tables,
                           TABLE_LIST *create_table)
{
  LEX *lex= thd->lex;
  SELECT_LEX *select_lex= &lex->select_lex;
  ulong want_priv;
  bool error= TRUE;                                 // Error message is given
  DBUG_ENTER("create_table_precheck");

  /*
    Require CREATE [TEMPORARY] privilege on new table; for
    CREATE TABLE ... SELECT, also require INSERT.
  */

  want_priv= ((lex->create_info.options & HA_LEX_CREATE_TMP_TABLE) ?
              CREATE_TMP_ACL : CREATE_ACL) |
             (select_lex->item_list.elements ? INSERT_ACL : 0);

  if (check_access(thd, want_priv, create_table->db,
                   &create_table->grant.privilege,
                   &create_table->grant.m_internal,
                   0, 0))
    goto err;

  /* If it is a merge table, check privileges for merge children. */
  if (lex->create_info.merge_list.first &&
      check_table_access(thd, SELECT_ACL | UPDATE_ACL | DELETE_ACL,
                         lex->create_info.merge_list.first,
                         FALSE, UINT_MAX, FALSE))
    goto err;

  if (want_priv != CREATE_TMP_ACL &&
      check_grant(thd, want_priv, create_table, FALSE, 1, FALSE))
    goto err;

  if (select_lex->item_list.elements)
  {
    /* Check permissions for used tables in CREATE TABLE ... SELECT */
    if (tables && check_table_access(thd, SELECT_ACL, tables, FALSE,
                                     UINT_MAX, FALSE))
      goto err;
  }
  else if (lex->create_info.options & HA_LEX_CREATE_TABLE_LIKE)
  {
    if (check_table_access(thd, SELECT_ACL, tables, FALSE, UINT_MAX, FALSE))
      goto err;
  }
  error= FALSE;

err:
  DBUG_RETURN(error);
}


/**
  negate given expression.

  @param thd  thread handler
  @param expr expression for negation

  @return
    negated expression
*/

Item *negate_expression(THD *thd, Item *expr)
{
  Item *negated;
  if (expr->type() == Item::FUNC_ITEM &&
      ((Item_func *) expr)->functype() == Item_func::NOT_FUNC)
  {
    /* it is NOT(NOT( ... )) */
    Item *arg= ((Item_func *) expr)->arguments()[0];
    enum_parsing_place place= thd->lex->current_select->parsing_place;
    if (arg->is_bool_func() || place == IN_WHERE || place == IN_HAVING)
      return arg;
    /*
      if it is not boolean function then we have to emulate value of
      not(not(a)), it will be a != 0
    */
    return new Item_func_ne(arg, new Item_int((char*) "0", 0, 1));
  }

  if ((negated= expr->neg_transformer(thd)) != 0)
    return negated;
  return new Item_func_not(expr);
}

/**
  Set the specified definer to the default value, which is the
  current user in the thread.
 
  @param[in]  thd       thread handler
  @param[out] definer   definer
*/
 
void get_default_definer(THD *thd, LEX_USER *definer)
{
  const Security_context *sctx= thd->security_ctx;

  definer->user.str= (char *) sctx->priv_user;
  definer->user.length= strlen(definer->user.str);

  definer->host.str= (char *) sctx->priv_host;
  definer->host.length= strlen(definer->host.str);

  definer->password= null_lex_str;
  definer->plugin= empty_lex_str;
  definer->auth= empty_lex_str;
}


/**
  Create default definer for the specified THD.

  @param[in] thd         thread handler

  @return
    - On success, return a valid pointer to the created and initialized
    LEX_USER, which contains definer information.
    - On error, return 0.
*/

LEX_USER *create_default_definer(THD *thd)
{
  LEX_USER *definer;

  if (! (definer= (LEX_USER*) thd->alloc(sizeof(LEX_USER))))
    return 0;

  thd->get_definer(definer);

  return definer;
}


/**
  Create definer with the given user and host names.

  @param[in] thd          thread handler
  @param[in] user_name    user name
  @param[in] host_name    host name

  @return
    - On success, return a valid pointer to the created and initialized
    LEX_USER, which contains definer information.
    - On error, return 0.
*/

LEX_USER *create_definer(THD *thd, LEX_STRING *user_name, LEX_STRING *host_name)
{
  LEX_USER *definer;

  /* Create and initialize. */

  if (! (definer= (LEX_USER*) thd->alloc(sizeof(LEX_USER))))
    return 0;

  definer->user= *user_name;
  definer->host= *host_name;
  definer->password.str= NULL;
  definer->password.length= 0;

  return definer;
}


/**
  Retuns information about user or current user.

  @param[in] thd          thread handler
  @param[in] user         user

  @return
    - On success, return a valid pointer to initialized
    LEX_USER, which contains user information.
    - On error, return 0.
*/

LEX_USER *get_current_user(THD *thd, LEX_USER *user)
{
  if (!user->user.str)  // current_user
    return create_default_definer(thd);

  return user;
}


/**
  Check that byte length of a string does not exceed some limit.

  @param str         string to be checked
  @param err_msg     error message to be displayed if the string is too long
  @param max_length  max length

  @retval
    FALSE   the passed string is not longer than max_length
  @retval
    TRUE    the passed string is longer than max_length

  NOTE
    The function is not used in existing code but can be useful later?
*/

bool check_string_byte_length(LEX_STRING *str, const char *err_msg,
                              uint max_byte_length)
{
  if (str->length <= max_byte_length)
    return FALSE;

  my_error(ER_WRONG_STRING_LENGTH, MYF(0), str->str, err_msg, max_byte_length);

  return TRUE;
}


/*
  Check that char length of a string does not exceed some limit.

  SYNOPSIS
  check_string_char_length()
      str              string to be checked
      err_msg          error message to be displayed if the string is too long
      max_char_length  max length in symbols
      cs               string charset

  RETURN
    FALSE   the passed string is not longer than max_char_length
    TRUE    the passed string is longer than max_char_length
*/


bool check_string_char_length(LEX_STRING *str, const char *err_msg,
                              uint max_char_length, CHARSET_INFO *cs,
                              bool no_error)
{
  int well_formed_error;
  uint res= cs->cset->well_formed_len(cs, str->str, str->str + str->length,
                                      max_char_length, &well_formed_error);

  if (!well_formed_error &&  str->length == res)
    return FALSE;

  if (!no_error)
  {
    ErrConvString err(str->str, str->length, cs);
    my_error(ER_WRONG_STRING_LENGTH, MYF(0), err.ptr(), err_msg, max_char_length);
  }
  return TRUE;
}


/*
  Check if path does not contain mysql data home directory
  SYNOPSIS
    test_if_data_home_dir()
    dir                     directory
    conv_home_dir           converted data home directory
    home_dir_len            converted data home directory length

  RETURN VALUES
    0	ok
    1	error  
*/
C_MODE_START

int test_if_data_home_dir(const char *dir)
{
  char path[FN_REFLEN];
  int dir_len;
  DBUG_ENTER("test_if_data_home_dir");

  if (!dir)
    DBUG_RETURN(0);

  (void) fn_format(path, dir, "", "",
                   (MY_RETURN_REAL_PATH|MY_RESOLVE_SYMLINKS));
  dir_len= strlen(path);
  if (mysql_unpacked_real_data_home_len<= dir_len)
  {
    if (dir_len > mysql_unpacked_real_data_home_len &&
        path[mysql_unpacked_real_data_home_len] != FN_LIBCHAR)
      DBUG_RETURN(0);

    if (lower_case_file_system)
    {
      if (!my_strnncoll(default_charset_info, (const uchar*) path,
                        mysql_unpacked_real_data_home_len,
                        (const uchar*) mysql_unpacked_real_data_home,
                        mysql_unpacked_real_data_home_len))
        DBUG_RETURN(1);
    }
    else if (!memcmp(path, mysql_unpacked_real_data_home,
                     mysql_unpacked_real_data_home_len))
      DBUG_RETURN(1);
  }
  DBUG_RETURN(0);
}

C_MODE_END


/**
  Check that host name string is valid.

  @param[in] str string to be checked

  @return             Operation status
    @retval  FALSE    host name is ok
    @retval  TRUE     host name string is longer than max_length or
                      has invalid symbols
*/

bool check_host_name(LEX_STRING *str)
{
  const char *name= str->str;
  const char *end= str->str + str->length;
  if (check_string_byte_length(str, ER(ER_HOSTNAME), HOSTNAME_LENGTH))
    return TRUE;

  while (name != end)
  {
    if (*name == '@')
    {
      my_printf_error(ER_UNKNOWN_ERROR, 
                      "Malformed hostname (illegal symbol: '%c')", MYF(0),
                      *name);
      return TRUE;
    }
    name++;
  }
  return FALSE;
}


extern int MYSQLparse(void *thd); // from sql_yacc.cc


/**
  This is a wrapper of MYSQLparse(). All the code should call parse_sql()
  instead of MYSQLparse().

  @param thd Thread context.
  @param parser_state Parser state.
  @param creation_ctx Object creation context.

  @return Error status.
    @retval FALSE on success.
    @retval TRUE on parsing error.
*/

bool parse_sql(THD *thd,
               Parser_state *parser_state,
               Object_creation_ctx *creation_ctx)
{
  bool ret_value;
  DBUG_ASSERT(thd->m_parser_state == NULL);
  DBUG_ASSERT(thd->lex->m_stmt == NULL);

  MYSQL_QUERY_PARSE_START(thd->query());
  /* Backup creation context. */

  Object_creation_ctx *backup_ctx= NULL;

  if (creation_ctx)
    backup_ctx= creation_ctx->set_n_backup(thd);

  /* Set parser state. */

  thd->m_parser_state= parser_state;

  /* Parse the query. */

  bool mysql_parse_status= MYSQLparse(thd) != 0;

  /*
    Check that if MYSQLparse() failed either thd->is_error() is set, or an
    internal error handler is set.

    The assert will not catch a situation where parsing fails without an
    error reported if an error handler exists. The problem is that the
    error handler might have intercepted the error, so thd->is_error() is
    not set. However, there is no way to be 100% sure here (the error
    handler might be for other errors than parsing one).
  */

  DBUG_ASSERT(!mysql_parse_status ||
              (mysql_parse_status && thd->is_error()) ||
              (mysql_parse_status && thd->get_internal_handler()));

  /* Reset parser state. */

  thd->m_parser_state= NULL;

  /* Restore creation context. */

  if (creation_ctx)
    creation_ctx->restore_env(thd, backup_ctx);

  /* That's it. */

  ret_value= mysql_parse_status || thd->is_fatal_error;
  MYSQL_QUERY_PARSE_DONE(ret_value);
  return ret_value;
}

/**
  @} (end of group Runtime_Environment)
*/



/**
  Check and merge "CHARACTER SET cs [ COLLATE cl ]" clause

  @param cs character set pointer.
  @param cl collation pointer.

  Check if collation "cl" is applicable to character set "cs".

  If "cl" is NULL (e.g. when COLLATE clause is not specified),
  then simply "cs" is returned.
  
  @return Error status.
    @retval NULL, if "cl" is not applicable to "cs".
    @retval pointer to merged CHARSET_INFO on success.
*/


CHARSET_INFO*
merge_charset_and_collation(CHARSET_INFO *cs, CHARSET_INFO *cl)
{
  if (cl)
  {
    if (!my_charset_same(cs, cl))
    {
      my_error(ER_COLLATION_CHARSET_MISMATCH, MYF(0), cl->name, cs->csname);
      return NULL;
    }
    return cl;
  }
  return cs;
}<|MERGE_RESOLUTION|>--- conflicted
+++ resolved
@@ -6292,228 +6292,6 @@
 
 
 /**
-<<<<<<< HEAD
-=======
-  Reload/resets privileges and the different caches.
-
-  @param thd Thread handler (can be NULL!)
-  @param options What should be reset/reloaded (tables, privileges, slave...)
-  @param tables Tables to flush (if any)
-  @param write_to_binlog < 0 if there was an error while interacting with the binary log inside
-                         reload_acl_and_cache, 
-                         0 if we should not write to the binary log, 
-                         > 0 if we can write to the binlog.
-               
-  @note Depending on 'options', it may be very bad to write the
-    query to the binlog (e.g. FLUSH SLAVE); this is a
-    pointer where reload_acl_and_cache() will put 0 if
-    it thinks we really should not write to the binlog.
-    Otherwise it will put 1.
-
-  @return Error status code
-    @retval 0 Ok
-    @retval !=0  Error; thd->killed is set or thd->is_error() is true
-*/
-
-bool reload_acl_and_cache(THD *thd, ulong options, TABLE_LIST *tables,
-                          int *write_to_binlog)
-{
-  bool result=0;
-  select_errors=0;				/* Write if more errors */
-  int tmp_write_to_binlog= *write_to_binlog= 1;
-
-  DBUG_ASSERT(!thd || !thd->in_sub_stmt);
-
-#ifndef NO_EMBEDDED_ACCESS_CHECKS
-  if (options & REFRESH_GRANT)
-  {
-    THD *tmp_thd= 0;
-    /*
-      If reload_acl_and_cache() is called from SIGHUP handler we have to
-      allocate temporary THD for execution of acl_reload()/grant_reload().
-    */
-    if (!thd && (thd= (tmp_thd= new THD)))
-    {
-      thd->thread_stack= (char*) &tmp_thd;
-      thd->store_globals();
-      lex_start(thd);
-    }
-
-    if (thd)
-    {
-      bool reload_acl_failed= acl_reload(thd);
-      bool reload_grants_failed= grant_reload(thd);
-      bool reload_servers_failed= servers_reload(thd);
-
-      if (reload_acl_failed || reload_grants_failed || reload_servers_failed)
-      {
-        result= 1;
-        /*
-          When an error is returned, my_message may have not been called and
-          the client will hang waiting for a response.
-        */
-        my_error(ER_UNKNOWN_ERROR, MYF(0));
-      }
-    }
-
-    if (tmp_thd)
-    {
-      delete tmp_thd;
-      /* Remember that we don't have a THD */
-      my_pthread_setspecific_ptr(THR_THD,  0);
-      thd= 0;
-    }
-    reset_mqh((LEX_USER *)NULL, TRUE);
-  }
-#endif
-  if (options & REFRESH_LOG)
-  {
-    /*
-      Flush the normal query log, the update log, the binary log,
-      the slow query log, the relay log (if it exists) and the log
-      tables.
-    */
-
-    /*
-      Writing this command to the binlog may result in infinite loops
-      when doing mysqlbinlog|mysql, and anyway it does not really make
-      sense to log it automatically (would cause more trouble to users
-      than it would help them)
-    */
-    tmp_write_to_binlog= 0;
-    if( mysql_bin_log.is_open() )
-    {
-      if (mysql_bin_log.rotate_and_purge(RP_FORCE_ROTATE))
-        *write_to_binlog= -1;
-    }
-#ifdef HAVE_REPLICATION
-    int rotate_error= 0;
-    pthread_mutex_lock(&LOCK_active_mi);
-    rotate_error= rotate_relay_log(active_mi);
-    pthread_mutex_unlock(&LOCK_active_mi);
-    if (rotate_error)
-      *write_to_binlog= -1;
-#endif
-
-    /* flush slow and general logs */
-    logger.flush_logs(thd);
-
-    if (ha_flush_logs(NULL))
-      result=1;
-    if (flush_error_log())
-      result=1;
-  }
-#ifdef HAVE_QUERY_CACHE
-  if (options & REFRESH_QUERY_CACHE_FREE)
-  {
-    query_cache.pack();				// FLUSH QUERY CACHE
-    options &= ~REFRESH_QUERY_CACHE;    // Don't flush cache, just free memory
-  }
-  if (options & (REFRESH_TABLES | REFRESH_QUERY_CACHE))
-  {
-    query_cache.flush();			// RESET QUERY CACHE
-  }
-#endif /*HAVE_QUERY_CACHE*/
-  /*
-    Note that if REFRESH_READ_LOCK bit is set then REFRESH_TABLES is set too
-    (see sql_yacc.yy)
-  */
-  if (options & (REFRESH_TABLES | REFRESH_READ_LOCK)) 
-  {
-    if ((options & REFRESH_READ_LOCK) && thd)
-    {
-      /*
-        We must not try to aspire a global read lock if we have a write
-        locked table. This would lead to a deadlock when trying to
-        reopen (and re-lock) the table after the flush.
-      */
-      if (thd->locked_tables)
-      {
-        THR_LOCK_DATA **lock_p= thd->locked_tables->locks;
-        THR_LOCK_DATA **end_p= lock_p + thd->locked_tables->lock_count;
-
-        for (; lock_p < end_p; lock_p++)
-        {
-          if ((*lock_p)->type >= TL_WRITE_ALLOW_WRITE)
-          {
-            my_error(ER_LOCK_OR_ACTIVE_TRANSACTION, MYF(0));
-            return 1;
-          }
-        }
-      }
-      /*
-	Writing to the binlog could cause deadlocks, as we don't log
-	UNLOCK TABLES
-      */
-      tmp_write_to_binlog= 0;
-      if (lock_global_read_lock(thd))
-	return 1;                               // Killed
-      if (close_cached_tables(thd, tables, FALSE, (options & REFRESH_FAST) ?
-                              FALSE : TRUE, TRUE))
-          result= 1;
-      
-      if (make_global_read_lock_block_commit(thd)) // Killed
-      {
-        /* Don't leave things in a half-locked state */
-        unlock_global_read_lock(thd);
-        return 1;
-      }
-    }
-    else
-    {
-      if (close_cached_tables(thd, tables, FALSE, (options & REFRESH_FAST) ?
-                              FALSE : TRUE, FALSE))
-        result= 1;
-    }
-    my_dbopt_cleanup();
-  }
-  if (options & REFRESH_HOSTS)
-    hostname_cache_refresh();
-  if (thd && (options & REFRESH_STATUS))
-    refresh_status(thd);
-  if (options & REFRESH_THREADS)
-    flush_thread_cache();
-#ifdef HAVE_REPLICATION
-  if (options & REFRESH_MASTER)
-  {
-    DBUG_ASSERT(thd);
-    tmp_write_to_binlog= 0;
-    if (reset_master(thd))
-    {
-      result=1;
-    }
-  }
-#endif
-#ifdef OPENSSL
-   if (options & REFRESH_DES_KEY_FILE)
-   {
-     if (des_key_file && load_des_key_file(des_key_file))
-         result= 1;
-   }
-#endif
-#ifdef HAVE_REPLICATION
- if (options & REFRESH_SLAVE)
- {
-   tmp_write_to_binlog= 0;
-   pthread_mutex_lock(&LOCK_active_mi);
-   if (reset_slave(thd, active_mi))
-     result=1;
-   pthread_mutex_unlock(&LOCK_active_mi);
- }
-#endif
- if (options & REFRESH_USER_RESOURCES)
-   reset_mqh((LEX_USER *) NULL, 0);             /* purecov: inspected */
- if (*write_to_binlog != -1)
-   *write_to_binlog= tmp_write_to_binlog;
- /*
-   If the query was killed then this function must fail.
- */
- return result || (thd ? thd->killed : 0);
-}
-
-
-/**
->>>>>>> 25221ccc
   kill on thread.
 
   @param thd			Thread class
