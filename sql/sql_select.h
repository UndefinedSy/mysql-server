#ifndef SQL_SELECT_INCLUDED
#define SQL_SELECT_INCLUDED

<<<<<<< HEAD
/* Copyright (c) 2000, 2015, Oracle and/or its affiliates. All rights reserved.
=======
/* Copyright (c) 2000, 2016, Oracle and/or its affiliates. All rights reserved.
>>>>>>> 23032807

   This program is free software; you can redistribute it and/or modify
   it under the terms of the GNU General Public License as published by
   the Free Software Foundation; version 2 of the License.

   This program is distributed in the hope that it will be useful,
   but WITHOUT ANY WARRANTY; without even the implied warranty of
   MERCHANTABILITY or FITNESS FOR A PARTICULAR PURPOSE.  See the
   GNU General Public License for more details.

   You should have received a copy of the GNU General Public License
   along with this program; if not, write to the Free Software
   Foundation, Inc., 51 Franklin St, Fifth Floor, Boston, MA 02110-1301  USA */


/**
  @file

  @brief
  classes to use when handling where clause
*/

#include "procedure.h"
#include <myisam.h>
#include "sql_array.h"                        /* Array */
#include "records.h"                          /* READ_RECORD */
#include "opt_range.h"                        /* QUICK_SELECT_I */
#include "filesort.h"

#include "mem_root_array.h"
#include "sql_executor.h"
#include "opt_explain_format.h" // for Extra_tag
#include "sql_opt_exec_shared.h"
#include "item_cmpfunc.h"             // Item_cond_and

#include <functional>
/**
   Returns a constant of type 'type' with the 'A' lowest-weight bits set.
   Example: LOWER_BITS(uint, 3) == 7.
   Requirement: A < sizeof(type) * 8.
*/
#define LOWER_BITS(type,A)	((type) (((type) 1 << (A)) -1))

/* Values in optimize */
#define KEY_OPTIMIZE_EXISTS		1
#define KEY_OPTIMIZE_REF_OR_NULL	2
#define FT_KEYPART                      (MAX_REF_PARTS+10)

/**
  A Key_use represents an equality predicate of the form (table.column = val),
  where the column is indexed by @c keypart in @c key and @c val is either a
  constant, a column from other table, or an expression over column(s) from
  other table(s). If @c val is not a constant, then the Key_use specifies an
  equi-join predicate, and @c table must be put in the join plan after all
  tables in @c used_tables.

  At an abstract level a Key_use instance can be viewed as a directed arc
  of an equi-join graph, where the arc originates from the table(s)
  containing the column(s) that produce the values used for index lookup
  into @c table, and the arc points into @c table.

  For instance, assuming there is only an index t3(c), the query

  @code
    SELECT * FROM t1, t2, t3
    WHERE t1.a = t3.c AND
          t2.b = t3.c;
  @endcode

  would generate two arcs (instances of Key_use)

  @code
     t1-- a ->- c --.
                    |
                    V
                    t3
                    ^
                    |
     t2-- b ->- c --'
  @endcode

  If there were indexes t1(a), and t2(b), then the equi-join graph
  would have two additional arcs "c->a" and "c->b" recording the fact
  that it is possible to perform lookup in either direction.

  @code
    t1-- a ->- c --.    ,-- c -<- b --- t2
     ^             |    |               ^
     |             |    |               |
     `-- a -<- c - v    v-- c ->- b ----'
                     t3
  @endcode

  The query

  @code
    SELECT * FROM t1, t2, t3 WHERE t1.a + t2.b = t3.c;
  @endcode

  can be viewed as a graph with one "multi-source" arc:

  @code
    t1-- a ---
              |
               >-- c --> t3
              |
    t2-- b ---
  @endcode

  The graph of all equi-join conditions usable for index lookup is
  stored as an ordered sequence of Key_use elements in
  JOIN::keyuse_array. See sort_keyuse() for details on the
  ordering. Each JOIN_TAB::keyuse points to the first array element
  with the same table.
*/
class Key_use {
public:
  // We need the default constructor for unit testing.
  Key_use()
    : table_ref(NULL),
      val(NULL),
      used_tables(0),
      key(0),
      keypart(0),
      optimize(0),
      keypart_map(0),
      ref_table_rows(0),
      null_rejecting(false),
      cond_guard(NULL),
      sj_pred_no(UINT_MAX),
      bound_keyparts(0),
      fanout(0.0),
      read_cost(0.0)
  {}

  Key_use(TABLE_LIST *table_ref_arg, Item *val_arg, table_map used_tables_arg,
          uint key_arg, uint keypart_arg, uint optimize_arg,
          key_part_map keypart_map_arg, ha_rows ref_table_rows_arg,
          bool null_rejecting_arg, bool *cond_guard_arg,
          uint sj_pred_no_arg) :
  table_ref(table_ref_arg), val(val_arg), used_tables(used_tables_arg),
  key(key_arg), keypart(keypart_arg), optimize(optimize_arg),
  keypart_map(keypart_map_arg), ref_table_rows(ref_table_rows_arg),
  null_rejecting(null_rejecting_arg), cond_guard(cond_guard_arg),
  sj_pred_no(sj_pred_no_arg), bound_keyparts(0), fanout(0.0),
  read_cost(0.0)
  {}

  TABLE_LIST *table_ref;   ///< table owning the index

  /**
    Value used for lookup into @c key. It may be an Item_field, a
    constant or any other expression. If @c val contains a field from
    another table, then we have a join condition, and the table(s) of
    the field(s) in @c val should be before @c table in the join plan.
  */
  Item	*val;

  /**
    All tables used in @c val, that is all tables that provide bindings
    for the expression @c val. These tables must be in the plan before
    executing the equi-join described by a Key_use.
  */
  table_map used_tables;
  uint key;                ///< number of index
  uint keypart;            ///< used part of the index
  uint optimize;           ///< 0, or KEY_OPTIMIZE_*
  key_part_map keypart_map;       ///< like keypart, but as a bitmap
  ha_rows      ref_table_rows;    ///< Estimate of how many rows for a key value
  /**
    If true, the comparison this value was created from will not be
    satisfied if val has NULL 'value'.
    Not used if the index is fulltext (such index cannot be used for
    equalities).
  */
  bool null_rejecting;
  /**
    !NULL - This Key_use was created from an equality that was wrapped into
            an Item_func_trig_cond. This means the equality (and validity of
            this Key_use element) can be turned on and off. The on/off state
            is indicted by the pointed value:
              *cond_guard == TRUE <=> equality condition is on
              *cond_guard == FALSE <=> equality condition is off

    NULL  - Otherwise (the source equality can't be turned off)

    Not used if the index is fulltext (such index cannot be used for
    equalities).
  */
  bool *cond_guard;
  /**
     0..63    <=> This was created from semi-join IN-equality # sj_pred_no.
     UINT_MAX  Otherwise

     Not used if the index is fulltext (such index cannot be used for
     semijoin).

     @see get_semi_join_select_list_index()
  */
  uint         sj_pred_no;

  /*
    The three members below are different from the rest of Key_use: they are
    set only by Optimize_table_order, and they change with the currently
    considered join prefix.
  */

  /**
     The key columns which are equal to expressions depending only of earlier
     tables of the current join prefix.
     This information is stored only in the first Key_use of the index.
  */
  key_part_map bound_keyparts;

  /**
     Fanout of the ref access path for this index, in the current join
     prefix.
     This information is stored only in the first Key_use of the index.
  */
  double fanout;

  /**
    Cost of the ref access path for the current join prefix, i.e. the
    cost of using ref access once multiplied by estimated number of
    partial rows from tables earlier in the join sequence.
    read_cost does NOT include cost of processing rows on the
    server side (row_evaluate_cost).

    Example: If the cost of ref access on this index is 5, and the
    estimated number of partial rows from earlier tables is 10,
    read_cost=50.

    This information is stored only in the first Key_use of the index.
  */
  double read_cost;
};


// Key_use has a trivial destructor, no need to run it from Mem_root_array.
typedef Mem_root_array<Key_use, true> Key_use_array;

/// @returns join type according to quick select type used
join_type calc_join_type(int quick_type);

class JOIN;

class JOIN_CACHE;
class SJ_TMP_TABLE;

#define SJ_OPT_NONE 0
#define SJ_OPT_DUPS_WEEDOUT 1
#define SJ_OPT_LOOSE_SCAN   2
#define SJ_OPT_FIRST_MATCH  3
#define SJ_OPT_MATERIALIZE_LOOKUP  4
#define SJ_OPT_MATERIALIZE_SCAN  5

inline bool sj_is_materialize_strategy(uint strategy)
{
  return strategy >= SJ_OPT_MATERIALIZE_LOOKUP;
}

/** 
    Bits describing quick select type
*/
enum quick_type { QS_NONE, QS_RANGE, QS_DYNAMIC_RANGE};


/**
  A position of table within a join order. This structure is primarily used
  as a part of join->positions and join->best_positions arrays.

  One POSITION element contains information about:
   - Which table is accessed
   - Which access method was chosen
      = Its cost and #of output records
   - Semi-join strategy choice. Note that there are two different
     representation formats:
      1. The one used during join optimization
      2. The one used at plan refinement/code generation stage.
      We call fix_semijoin_strategies_for_picked_join_order() to switch
      between #1 and #2. See that function's comment for more details.

   - Semi-join optimization state. When we're running join optimization, 
     we main a state for every semi-join strategy which are various
     variables that tell us if/at which point we could consider applying the
     strategy.  
     The variables are really a function of join prefix but they are too
     expensive to re-caclulate for every join prefix we consider, so we
     maintain current state in join->positions[#tables_in_prefix]. See
     advance_sj_state() for details.

  This class has to stay a POD, because it is memcpy'd in many places.
*/

typedef struct st_position : public Sql_alloc
{
  /**
    The number of rows that will be fetched by the chosen access
    method per each row combination of previous tables. That is:

      rows_fetched = selectivity(access_condition) * cardinality(table)

    where 'access_condition' is whatever condition was chosen for
    index access, depending on the access method ('ref', 'range',
    etc.)

    @Note that for index/table scans, rows_fetched may be less than
    the number of rows in the table because the cost of evaluating
    constant conditions is included in the scan cost, and the number
    of rows produced by these scans is the estimated number of rows
    that pass the constant conditions. @see
    Optimize_table_order::calculate_scan_cost() . But this is only during
    planning; make_join_readinfo() simplifies it for EXPLAIN.
  */
  double rows_fetched;

  /**
    Cost of accessing the table in course of the entire complete join
    execution, i.e. cost of one access method use (e.g. 'range' or
    'ref' scan ) multiplied by estimated number of rows from tables
    earlier in the join sequence.

    read_cost does NOT include cost of processing rows within the
    executor (row_evaluate_cost).
  */
  double read_cost;
  
  /**
    The fraction of the 'rows_fetched' rows that will pass the table
    conditions that were NOT used by the access method. If, e.g.,

      "SELECT ... WHERE t1.colx = 4 and t1.coly > 5"

    is resolved by ref access on t1.colx, filter_effect will be the
    fraction of rows that will pass the "t1.coly > 5" predicate. The
    valid range is 0..1, where 0.0 means that no rows will pass the
    table conditions and 1.0 means that all rows will pass.

    It is used to calculate how many row combinations will be joined
    with the next table, @see prefix_rowcount below.

    @Note that with condition filtering enabled, it is possible to get
    a fanout = rows_fetched * filter_effect that is less than 1.0.
    Consider, e.g., a join between t1 and t2:

       "SELECT ... WHERE t1.col1=t2.colx and t2.coly OP <something>"

    where t1 is a prefix table and the optimizer currently calculates
    the cost of adding t2 to the join. Assume that the chosen access
    method on t2 is a 'ref' access on 'colx' that is estimated to
    produce 2 rows per row from t1 (i.e., rows_fetched = 2). It will
    in this case be perfectly fine to calculate a filtering effect
    <0.5 (resulting in "rows_fetched * filter_effect < 1.0") from the
    predicate "t2.coly OP <something>". If so, the number of row
    combinations from (t1,t2) is lower than the prefix_rowcount of t1.

    The above is just an example of how the fanout of a table can
    become less than one. It can happen for any access method.
<<<<<<< HEAD
  */
  float filter_effect;

  /**
    prefix_rowcount and prefix_cost form a stack of partial join
    order costs and output sizes

    prefix_rowcount: The number of row combinations that will be
    joined to the next table in the join sequence.

    For a joined table it is calculated as
      prefix_rowcount =
          last_table.prefix_rowcount * rows_fetched * filter_effect

    @see filter_effect

    For a semijoined table it may be less than this formula due to
    duplicate elimination.
  */
=======
  */
  float filter_effect;

  /**
    prefix_rowcount and prefix_cost form a stack of partial join
    order costs and output sizes

    prefix_rowcount: The number of row combinations that will be
    joined to the next table in the join sequence.

    For a joined table it is calculated as
      prefix_rowcount =
          last_table.prefix_rowcount * rows_fetched * filter_effect

    @see filter_effect

    For a semijoined table it may be less than this formula due to
    duplicate elimination.
  */
>>>>>>> 23032807
  double prefix_rowcount;
  double prefix_cost;

  JOIN_TAB *table;

  /**
    NULL  -  'index' or 'range' or 'index_merge' or 'ALL' access is used.
    Other - [eq_]ref[_or_null] access is used. Pointer to {t.keypart1 = expr}
  */
  Key_use *key;

  /** If ref-based access is used: bitmap of tables this table depends on  */
  table_map ref_depend_map;
  bool use_join_buffer; 

  /**
    Current optimization state: Semi-join strategy to be used for this
    and preceding join tables.
    
    Join optimizer sets this for the *last* join_tab in the
    duplicate-generating range. That is, in order to interpret this field, 
    one needs to traverse join->[best_]positions array from right to left.
    When you see a join table with sj_strategy!= SJ_OPT_NONE, some other
    field (depending on the strategy) tells how many preceding positions 
    this applies to. The values of covered_preceding_positions->sj_strategy
    must be ignored.
  */
  uint sj_strategy;
  /**
    Valid only after fix_semijoin_strategies_for_picked_join_order() call:
    if sj_strategy!=SJ_OPT_NONE, this is the number of subsequent tables that
    are covered by the specified semi-join strategy
  */
  uint n_sj_tables;

  /**
    Bitmap of semi-join inner tables that are in the join prefix and for
    which there's no provision yet for how to eliminate semi-join duplicates
    which they produce.
  */
  table_map dups_producing_tables;

/* LooseScan strategy members */

  /* The first (i.e. driving) table we're doing loose scan for */
  uint        first_loosescan_table;
  /* 
     Tables that need to be in the prefix before we can calculate the cost
     of using LooseScan strategy.
  */
  table_map   loosescan_need_tables;

  /*
    keyno  -  Planning to do LooseScan on this key. If keyuse is NULL then 
              this is a full index scan, otherwise this is a ref+loosescan
              scan (and keyno matches the KEUSE's)
    MAX_KEY - Not doing a LooseScan
  */
  uint loosescan_key;  // final (one for strategy instance )
  uint loosescan_parts; /* Number of keyparts to be kept distinct */
  
/* FirstMatch strategy */
  /*
    Index of the first inner table that we intend to handle with this
    strategy
  */
  uint first_firstmatch_table;
  /*
    Tables that were not in the join prefix when we've started considering 
    FirstMatch strategy.
  */
  table_map first_firstmatch_rtbl;
  /* 
    Tables that need to be in the prefix before we can calculate the cost
    of using FirstMatch strategy.
   */
  table_map firstmatch_need_tables;

/* Duplicate Weedout strategy */
  /* The first table that the strategy will need to handle */
  uint  first_dupsweedout_table;
  /*
    Tables that we will need to have in the prefix to do the weedout step
    (all inner and all outer that the involved semi-joins are correlated with)
  */
  table_map dupsweedout_tables;

/* SJ-Materialization-Scan strategy */
  /* The last inner table (valid once we're after it) */
  uint      sjm_scan_last_inner;
  /*
    Tables that we need to have in the prefix to calculate the correct cost.
    Basically, we need all inner tables and outer tables mentioned in the
    semi-join's ON expression so we can correctly account for fanout.
  */
  table_map sjm_scan_need_tables;

  /**
     Even if the query has no semijoin, two sj-related members are read and
     must thus have been set, by this function.
  */
  void no_semijoin()
  {
    sj_strategy= SJ_OPT_NONE;
    dups_producing_tables= 0;
  }
  /**
    Set complete estimated cost and produced rowcount for the prefix of tables
    up to and including this table, in the join plan.

    @param cost     Estimated cost
    @param rowcount Estimated row count
  */
  void set_prefix_cost(double cost, double rowcount)
  {
    prefix_cost= cost;
    prefix_rowcount= rowcount;
  }
  /**
    Set complete estimated cost and produced rowcount for the prefix of tables
    up to and including this table, calculated from the cost of the previous
    stage, the fanout of the current stage and the cost to process a row at
    the current stage.

    @param idx      Index of position object within array, if zero there is no
                    "previous" stage that can be added.
    @param cm       Cost model that provides the actual calculation
  */
  void set_prefix_join_cost(uint idx, const Cost_model_server *cm)
  {
    if (idx == 0)
    {
      prefix_rowcount= rows_fetched;
      prefix_cost= read_cost + cm->row_evaluate_cost(prefix_rowcount);
    }
    else
    {
      prefix_rowcount= (this-1)->prefix_rowcount * rows_fetched;
      prefix_cost= (this-1)->prefix_cost + read_cost +
                   cm->row_evaluate_cost(prefix_rowcount);
    }
    prefix_rowcount*= filter_effect;
  }
} POSITION;

struct st_cache_field;
class QEP_operation;
class Filesort;

/**
   Use this in a function which depends on best_ref listing tables in the
   final join order. If 'tables==0', one is not expected to consult best_ref
   cells, and best_ref may not even have been allocated.
*/
#define ASSERT_BEST_REF_IN_JOIN_ORDER(join) \
  do { DBUG_ASSERT(join->tables == 0 ||                         \
                   (join->best_ref && !join->join_tab)); } while(0)


/**
  Query optimization plan node.

  Specifies:

  - a table access operation on the table specified by this node, and

  - a join between the result of the set of previous plan nodes and
    this plan node.
*/
class JOIN_TAB : public Sql_alloc, public QEP_shared_owner
{
public:
  JOIN_TAB();

  void set_table(TABLE *t)
  {
    if (t)
      t->reginfo.join_tab= this;
    m_qs->set_table(t);
  }

  /// Sets the pointer to the join condition of TABLE_LIST
  void init_join_cond_ref(TABLE_LIST *tl)
  {
    m_join_cond_ref= tl->join_cond_optim_ref();
  }

  /// @returns join condition
  Item *join_cond() const
  {
    return *m_join_cond_ref;
  }

  /**
     Sets join condition
     @note this also changes TABLE_LIST::m_join_cond.
  */
  void set_join_cond(Item *cond)
  {
    *m_join_cond_ref= cond;
  }

  /// Set the combined condition for a table (may be performed several times)
  void set_condition(Item *to)
  {
    if (condition() != to)
    {
      m_qs->set_condition(to);
      // Condition changes, so some indexes may become usable or not:
      quick_order_tested.clear_all();
    }
  }

  uint use_join_cache() const { return m_use_join_cache; }
  void set_use_join_cache(uint u) { m_use_join_cache= u; }
  Key_use *keyuse() const { return m_keyuse; }
  void set_keyuse(Key_use *k) { m_keyuse= k; }

  TABLE_LIST    *table_ref;     /**< points to table reference               */

private:

  Key_use       *m_keyuse;        /**< pointer to first used key               */

  /**
     Pointer to the associated join condition:
     - if this is a table with position==NULL (e.g. internal sort/group
     temporary table), pointer is NULL
     - otherwise, pointer is the address of some TABLE_LIST::m_join_cond.
     Thus, TABLE_LIST::m_join_cond and *JOIN_TAB::m_join_cond_ref are the same
     thing (changing one changes the other; thus, optimizations made on the
     second are reflected in SELECT_LEX::print_table_array() which uses the
     first).
  */
  Item          **m_join_cond_ref;
public:
  COND_EQUAL    *cond_equal;    /**< multiple equalities for the on expression*/

  /**
    The maximum value for the cost of seek operations for key lookup
    during ref access. The cost model for ref access assumes every key
    lookup will cause reading a block from disk. With many key lookups
    into the same table, most of the blocks will soon be in a memory
    buffer. As a consequence, there will in most cases be an upper
    limit on the number of actual disk accesses the ref access will
    cause. This variable is used for storing a maximum cost estimate
    for the disk accesses for ref access. It is used for limiting the
    cost estimate for ref access to a more realistic value than
    assuming every key lookup causes a random disk access. Without
    having this upper limit for the cost of ref access, table scan
    would be more likely to be chosen for cases where ref access
    performs better.
  */
  double	worst_seeks;
  /** Keys with constant part. Subset of keys. */
  key_map	const_keys;
  key_map	checked_keys;			/**< Keys checked */
  key_map	needed_reg;

  /**
    Used to avoid repeated range analysis for the same key in
    test_if_skip_sort_order(). This would otherwise happen if the best
    range access plan found for a key is turned down.
    quick_order_tested is cleared every time the select condition for
    this JOIN_TAB changes since a new condition may give another plan
    and cost from range analysis.
   */
  key_map       quick_order_tested;

  /*
    Number of records that will be scanned (yes scanned, not returned) by the
    best 'independent' access method, i.e. table scan or QUICK_*_SELECT)
  */
  ha_rows       found_records;
  /*
    Cost of accessing the table using "ALL" or range/index_merge access
    method (but not 'index' for some reason), i.e. this matches method which
    E(#records) is in found_records.
  */
  ha_rows       read_time;
  /**
    The set of tables that this table depends on. Used for outer join and
    straight join dependencies.
  */
  table_map     dependent;
  /**
    The set of tables that are referenced by key from this table.
  */
  table_map     key_dependent;
public:
  uint		used_fieldlength;
  enum quick_type use_quick;

  /**
    Join buffering strategy.
    After optimization it contains chosen join buffering strategy (if any).
  */
  uint          m_use_join_cache;

  /* SemiJoinDuplicateElimination variables: */
  /*
    Embedding SJ-nest (may be not the direct parent), or NULL if none.
    This variable holds the result of table pullout.
  */
  TABLE_LIST    *emb_sj_nest;

  /* NestedOuterJoins: Bitmap of nested joins this table is part of */
  nested_join_map embedding_map;

  /** Flags from SE's MRR implementation, to be used by JOIN_CACHE */
  uint join_cache_flags;

  /** TRUE <=> AM will scan backward */
  bool reversed_access;

  /** Clean up associated table after query execution, including resources */
  void cleanup();

  /// @returns semijoin strategy for this table.
  uint get_sj_strategy() const;

<<<<<<< HEAD
=======
  /**
    Setting this flag means ref is using lesser number of key parts than range
    and it borrows range's row estimate.
  */
  bool dodgy_ref_cost;
>>>>>>> 23032807
private:
  JOIN_TAB(const JOIN_TAB&);            // not defined
  JOIN_TAB& operator=(const JOIN_TAB&); // not defined
};

inline
JOIN_TAB::JOIN_TAB() :
    QEP_shared_owner(),
    table_ref(NULL),
    m_keyuse(NULL),
    m_join_cond_ref(NULL),
    cond_equal(NULL),
    worst_seeks(0.0),
    const_keys(),
    checked_keys(),
    needed_reg(),
    quick_order_tested(),
    found_records(0),
    read_time(0),
    dependent(0),
    key_dependent(0),
    used_fieldlength(0),
    use_quick(QS_NONE),
    m_use_join_cache(0),
    emb_sj_nest(NULL),
    embedding_map(0),
    join_cache_flags(0),
<<<<<<< HEAD
    reversed_access(false)
=======
    reversed_access(false),
    dodgy_ref_cost(false)
>>>>>>> 23032807
{
}


/**
  "Less than" comparison function object used to compare two JOIN_TAB
  objects based on a number of factors in this order:

   - table before another table that depends on it (straight join, 
     outer join etc), then
   - table before another table that depends on it to use a key
     as access method, then
   - table with smallest number of records first, then
   - the table with lowest-value pointer (i.e., the one located 
     in the lowest memory address) first.

  @param jt1  first JOIN_TAB object
  @param jt2  second JOIN_TAB object

  @note The order relation implemented by Join_tab_compare_default is not
    transitive, i.e. it is possible to choose a, b and c such that 
    (a < b) && (b < c) but (c < a). This is the case in the
    following example: 

      a: dependent = <none>   found_records = 3
      b: dependent = <none>   found_records = 4
      c: dependent = b        found_records = 2

        a < b: because a has fewer records
        b < c: because c depends on b (e.g outer join dependency)
        c < a: because c has fewer records

    This implies that the result of a sort using the relation
    implemented by Join_tab_compare_default () depends on the order in
    which elements are compared, i.e. the result is
    implementation-specific.

  @return
    true if jt1 is smaller than jt2, false otherwise
*/
class Join_tab_compare_default :
  public std::binary_function<const JOIN_TAB*, const JOIN_TAB*, bool>
{
public:
  bool operator()(const JOIN_TAB *jt1, const JOIN_TAB *jt2)
  {
    // Sorting distinct tables, so a table should not be compared with itself
    DBUG_ASSERT(jt1 != jt2);

    if (jt1->dependent & jt2->table_ref->map())
      return false;
    if (jt2->dependent & jt1->table_ref->map())
      return true;

    const bool jt1_keydep_jt2= jt1->key_dependent & jt2->table_ref->map();
    const bool jt2_keydep_jt1= jt2->key_dependent & jt1->table_ref->map();

    if (jt1_keydep_jt2 && !jt2_keydep_jt1)
      return false;
    if (jt2_keydep_jt1 && !jt1_keydep_jt2)
      return true;

    if (jt1->found_records > jt2->found_records)
      return false;
    if (jt1->found_records < jt2->found_records)
      return true;

    return jt1 < jt2;
  }
};

/**
  "Less than" comparison function object used to compare two JOIN_TAB
  objects that are joined using STRAIGHT JOIN. For STRAIGHT JOINs, 
  the join order is dictated by the relative order of the tables in the
  query which is reflected in JOIN_TAB::dependent. Table size and key
  dependencies are ignored here.
*/
class Join_tab_compare_straight :
  public std::binary_function<const JOIN_TAB*, const JOIN_TAB*, bool>
{
public:
  bool operator()(const JOIN_TAB *jt1, const JOIN_TAB *jt2)
  {
    // Sorting distinct tables, so a table should not be compared with itself
    DBUG_ASSERT(jt1 != jt2);

    /*
      We don't do subquery flattening if the parent or child select has
      STRAIGHT_JOIN modifier. It is complicated to implement and the semantics
      is hardly useful.
    */
    DBUG_ASSERT(!jt1->emb_sj_nest);
    DBUG_ASSERT(!jt2->emb_sj_nest);

    if (jt1->dependent & jt2->table_ref->map())
      return false;
    if (jt2->dependent & jt1->table_ref->map())
      return true;

    return jt1 < jt2;
  }
};

/*
  Same as Join_tab_compare_default but tables from within the given
  semi-join nest go first. Used when optimizing semi-join
  materialization nests.
*/
class Join_tab_compare_embedded_first :
  public std::binary_function<const JOIN_TAB*, const JOIN_TAB*, bool>
{
private:
  const TABLE_LIST *emb_nest;
public:
  
  Join_tab_compare_embedded_first(const TABLE_LIST *nest) : emb_nest(nest){}

  bool operator()(const JOIN_TAB *jt1, const JOIN_TAB *jt2)
  {
    // Sorting distinct tables, so a table should not be compared with itself
    DBUG_ASSERT(jt1 != jt2);

    if (jt1->emb_sj_nest == emb_nest && jt2->emb_sj_nest != emb_nest)
      return true;
    if (jt1->emb_sj_nest != emb_nest && jt2->emb_sj_nest == emb_nest)
      return false;

    Join_tab_compare_default cmp;
    return cmp(jt1,jt2);
  }
};


typedef Bounds_checked_array<Item_null_result*> Item_null_array;

typedef struct st_select_check {
  uint const_ref,reg_ref;
} SELECT_CHECK;

/* Extern functions in sql_select.cc */
void count_field_types(SELECT_LEX *select_lex, Temp_table_param *param, 
                       List<Item> &fields, bool reset_with_sum_func,
                       bool save_sum_fields);
uint find_shortest_key(TABLE *table, const key_map *usable_keys);

/* functions from opt_sum.cc */
bool simple_pred(Item_func *func_item, Item **args, bool *inv_order);
int opt_sum_query(THD* thd,
                  TABLE_LIST *tables, List<Item> &all_fields, Item *conds);

/* from sql_delete.cc, used by opt_range.cc */
extern "C" int refpos_order_cmp(const void* arg, const void *a,const void *b);

/** class to copying an field/item to a key struct */

class store_key :public Sql_alloc
{
public:
  bool null_key; /* TRUE <=> the value of the key has a null part */
  enum store_key_result { STORE_KEY_OK, STORE_KEY_FATAL, STORE_KEY_CONV };
  store_key(THD *thd, Field *field_arg, uchar *ptr, uchar *null, uint length)
    :null_key(0), null_ptr(null), err(0)
  {
    if (field_arg->type() == MYSQL_TYPE_BLOB
        || field_arg->type() == MYSQL_TYPE_GEOMETRY)
    {
      /* 
        Key segments are always packed with a 2 byte length prefix.
        See mi_rkey for details.
      */
      to_field= new Field_varstring(ptr, length, 2, null, 1, 
                                    Field::NONE, field_arg->field_name,
                                    field_arg->table->s, field_arg->charset());
      to_field->init(field_arg->table);
    }
    else
      to_field=field_arg->new_key_field(thd->mem_root, field_arg->table,
                                        ptr, null, 1);
  }
  virtual ~store_key() {}			/** Not actually needed */
  virtual const char *name() const=0;

  /**
    @brief sets ignore truncation warnings mode and calls the real copy method

    @details this function makes sure truncation warnings when preparing the
    key buffers don't end up as errors (because of an enclosing INSERT/UPDATE).
  */
  enum store_key_result copy()
  {
    enum store_key_result result;
    THD *thd= to_field->table->in_use;
    enum_check_fields saved_count_cuted_fields= thd->count_cuted_fields;
    sql_mode_t sql_mode= thd->variables.sql_mode;
    thd->variables.sql_mode&= ~(MODE_NO_ZERO_IN_DATE | MODE_NO_ZERO_DATE);

    thd->count_cuted_fields= CHECK_FIELD_IGNORE;

    result= copy_inner();

    thd->count_cuted_fields= saved_count_cuted_fields;
    thd->variables.sql_mode= sql_mode;

    return result;
  }

 protected:
  Field *to_field;				// Store data here
  uchar *null_ptr;
  uchar err;

  virtual enum store_key_result copy_inner()=0;
};


static store_key::store_key_result
type_conversion_status_to_store_key (type_conversion_status ts)
{
  switch (ts)
  {
  case TYPE_OK:
    return store_key::STORE_KEY_OK;
  case TYPE_NOTE_TRUNCATED:
  case TYPE_WARN_TRUNCATED:
  case TYPE_NOTE_TIME_TRUNCATED:
    return store_key::STORE_KEY_CONV;
  case TYPE_WARN_OUT_OF_RANGE:
<<<<<<< HEAD
  case TYPE_WARN_ALL_TRUNCATED:
=======
  case TYPE_WARN_INVALID_STRING:
>>>>>>> 23032807
  case TYPE_ERR_NULL_CONSTRAINT_VIOLATION:
  case TYPE_ERR_BAD_VALUE:
  case TYPE_ERR_OOM:
    return store_key::STORE_KEY_FATAL;
  default:
    DBUG_ASSERT(false); // not possible
  }

  return store_key::STORE_KEY_FATAL;
}

class store_key_field: public store_key
{
  Copy_field copy_field;
  const char *field_name;
 public:
  store_key_field(THD *thd, Field *to_field_arg, uchar *ptr,
                  uchar *null_ptr_arg,
		  uint length, Field *from_field, const char *name_arg)
    :store_key(thd, to_field_arg,ptr,
	       null_ptr_arg ? null_ptr_arg : from_field->maybe_null() ? &err
	       : (uchar*) 0, length), field_name(name_arg)
  {
    if (to_field)
    {
      copy_field.set(to_field,from_field,0);
    }
  }
  const char *name() const { return field_name; }

 protected: 
  enum store_key_result copy_inner()
  {
    TABLE *table= copy_field.to_field()->table;
    my_bitmap_map *old_map= dbug_tmp_use_all_columns(table,
                                                     table->write_set);
    copy_field.invoke_do_copy(&copy_field);
    dbug_tmp_restore_column_map(table->write_set, old_map);
    null_key= to_field->is_null();
    return err != 0 ? STORE_KEY_FATAL : STORE_KEY_OK;
  }
};


class store_key_item :public store_key
{
 protected:
  Item *item;
public:
  store_key_item(THD *thd, Field *to_field_arg, uchar *ptr,
                 uchar *null_ptr_arg, uint length, Item *item_arg)
    :store_key(thd, to_field_arg, ptr,
	       null_ptr_arg ? null_ptr_arg : item_arg->maybe_null ?
	       &err : (uchar*) 0, length), item(item_arg)
  {}
  const char *name() const { return "func"; }

 protected:  
  enum store_key_result copy_inner()
  {
    TABLE *table= to_field->table;
    my_bitmap_map *old_map= dbug_tmp_use_all_columns(table,
                                                     table->write_set);
    type_conversion_status save_res= item->save_in_field(to_field, true);
    store_key_result res;
    /*
     Item::save_in_field() may call Item::val_xxx(). And if this is a subquery
     we need to check for errors executing it and react accordingly
    */
    if (save_res != TYPE_OK && table->in_use->is_error())
      res= STORE_KEY_FATAL;
    else
      res= type_conversion_status_to_store_key(save_res);
    dbug_tmp_restore_column_map(table->write_set, old_map);
    null_key= to_field->is_null() || item->null_value;
    return (err != 0) ? STORE_KEY_FATAL : res;
  }
};


/*
  Class used for unique constraint implementation by subselect_hash_sj_engine.
  It uses store_key_item implementation to do actual copying, but after
  that, copy_inner calculates hash of each key part for unique constraint.
*/

class store_key_hash_item :public store_key_item
{
 protected:
  Item *item;
  ulonglong *hash;
public:
  store_key_hash_item(THD *thd, Field *to_field_arg, uchar *ptr,
                 uchar *null_ptr_arg, uint length, Item *item_arg,
                 ulonglong *hash_arg)
    :store_key_item(thd, to_field_arg, ptr,
	       null_ptr_arg, length, item_arg), hash(hash_arg)
  {}
  const char *name() const { return "func"; }

 protected:  
  enum store_key_result copy_inner();
};


class store_key_const_item :public store_key_item
{
  bool inited;
public:
  store_key_const_item(THD *thd, Field *to_field_arg, uchar *ptr,
                       uchar *null_ptr_arg, uint length,
                       Item *item_arg)
    :store_key_item(thd, to_field_arg, ptr,
                    null_ptr_arg, length, item_arg), inited(0)
  {
  }
  static const char static_name[]; ///< used out of this class
  const char *name() const { return static_name; }

protected:  
  enum store_key_result copy_inner()
  {
    if (!inited)
    {
      inited=1;
      store_key_result res= store_key_item::copy_inner();
      if (res && !err)
        err= res;
    }
    return (err > 2 ? STORE_KEY_FATAL : (store_key_result) err);
  }
};

bool error_if_full_join(JOIN *join);
bool handle_query(THD *thd, LEX *lex, Query_result *result,
                  ulonglong added_options, ulonglong removed_options);

void free_underlaid_joins(THD *thd, SELECT_LEX *select);

void calc_used_field_length(THD *thd,
                            TABLE *table,
                            bool keep_current_rowid,
                            uint *p_used_fields,
                            uint *p_used_fieldlength,
                            uint *p_used_blobs,
                            bool *p_used_null_fields,
                            bool *p_used_uneven_bit_fields);

inline bool optimizer_flag(THD *thd, uint flag)
{ 
  return (thd->variables.optimizer_switch & flag);
}

uint get_index_for_order(ORDER *order, QEP_TAB *tab,
                         ha_rows limit, bool *need_sort, bool *reverse);
ORDER *simple_remove_const(ORDER *order, Item *where);
bool const_expression_in_where(Item *cond, Item *comp_item,
                               Field *comp_field= NULL,
                               Item **const_item= NULL);
bool test_if_subpart(ORDER *a,ORDER *b);
void calc_group_buffer(JOIN *join,ORDER *group);
bool make_join_readinfo(JOIN *join, uint no_jbuf_after);
bool create_ref_for_key(JOIN *join, JOIN_TAB *j, Key_use *org_keyuse,
                        table_map used_tables);
bool types_allow_materialization(Item *outer, Item *inner);
bool and_conditions(Item **e1, Item *e2);

static inline Item * and_items(Item* cond, Item *item)
{
  return (cond? (new Item_cond_and(cond, item)) : item);
}

uint actual_key_parts(const KEY *key_info);
uint actual_key_flags(KEY *key_info);

int test_if_order_by_key(ORDER *order, TABLE *table, uint idx,
                         uint *used_key_parts= NULL);
bool test_if_cheaper_ordering(const JOIN_TAB *tab,
                              ORDER *order, TABLE *table,
                              key_map usable_keys, int key,
                              ha_rows select_limit,
                              int *new_key, int *new_key_direction,
                              ha_rows *new_select_limit,
                              uint *new_used_key_parts= NULL,
                              uint *saved_best_key_parts= NULL);
/**
  Calculate properties of ref key: key length, number of used key parts,
  dependency map, possibility of null.

  @param keyuse               Array of keys to consider
  @param tab                  join_tab to calculate ref parameters for
  @param key                  number of the key to use
  @param used_tables          tables read prior to this table
  @param [out] chosen_keyuses when given, this function will fill array with
                              chosen keyuses
  @param [out] length_out     calculated length of the ref
  @param [out] keyparts_out   calculated number of used keyparts
  @param [out] dep_map        when given, calculated dependency map
  @param [out] maybe_null     when given, calculated maybe_null property
*/

void calc_length_and_keyparts(Key_use *keyuse, JOIN_TAB *tab, const uint key,
                              table_map used_tables,Key_use **chosen_keyuses,
                              uint *length_out, uint *keyparts_out,
                              table_map *dep_map, bool *maybe_null);

#endif /* SQL_SELECT_INCLUDED */<|MERGE_RESOLUTION|>--- conflicted
+++ resolved
@@ -1,11 +1,7 @@
 #ifndef SQL_SELECT_INCLUDED
 #define SQL_SELECT_INCLUDED
 
-<<<<<<< HEAD
-/* Copyright (c) 2000, 2015, Oracle and/or its affiliates. All rights reserved.
-=======
 /* Copyright (c) 2000, 2016, Oracle and/or its affiliates. All rights reserved.
->>>>>>> 23032807
 
    This program is free software; you can redistribute it and/or modify
    it under the terms of the GNU General Public License as published by
@@ -364,7 +360,6 @@
 
     The above is just an example of how the fanout of a table can
     become less than one. It can happen for any access method.
-<<<<<<< HEAD
   */
   float filter_effect;
 
@@ -384,27 +379,6 @@
     For a semijoined table it may be less than this formula due to
     duplicate elimination.
   */
-=======
-  */
-  float filter_effect;
-
-  /**
-    prefix_rowcount and prefix_cost form a stack of partial join
-    order costs and output sizes
-
-    prefix_rowcount: The number of row combinations that will be
-    joined to the next table in the join sequence.
-
-    For a joined table it is calculated as
-      prefix_rowcount =
-          last_table.prefix_rowcount * rows_fetched * filter_effect
-
-    @see filter_effect
-
-    For a semijoined table it may be less than this formula due to
-    duplicate elimination.
-  */
->>>>>>> 23032807
   double prefix_rowcount;
   double prefix_cost;
 
@@ -726,14 +700,11 @@
   /// @returns semijoin strategy for this table.
   uint get_sj_strategy() const;
 
-<<<<<<< HEAD
-=======
   /**
     Setting this flag means ref is using lesser number of key parts than range
     and it borrows range's row estimate.
   */
   bool dodgy_ref_cost;
->>>>>>> 23032807
 private:
   JOIN_TAB(const JOIN_TAB&);            // not defined
   JOIN_TAB& operator=(const JOIN_TAB&); // not defined
@@ -761,12 +732,8 @@
     emb_sj_nest(NULL),
     embedding_map(0),
     join_cache_flags(0),
-<<<<<<< HEAD
-    reversed_access(false)
-=======
     reversed_access(false),
     dodgy_ref_cost(false)
->>>>>>> 23032807
 {
 }
 
@@ -995,11 +962,7 @@
   case TYPE_NOTE_TIME_TRUNCATED:
     return store_key::STORE_KEY_CONV;
   case TYPE_WARN_OUT_OF_RANGE:
-<<<<<<< HEAD
-  case TYPE_WARN_ALL_TRUNCATED:
-=======
   case TYPE_WARN_INVALID_STRING:
->>>>>>> 23032807
   case TYPE_ERR_NULL_CONSTRAINT_VIOLATION:
   case TYPE_ERR_BAD_VALUE:
   case TYPE_ERR_OOM:
