/* Copyright (c) 2000, 2011, Oracle and/or its affiliates. All rights reserved.

   This program is free software; you can redistribute it and/or modify
   it under the terms of the GNU General Public License as published by
   the Free Software Foundation; version 2 of the License.

   This program is distributed in the hope that it will be useful,
   but WITHOUT ANY WARRANTY; without even the implied warranty of
   MERCHANTABILITY or FITNESS FOR A PARTICULAR PURPOSE.  See the
   GNU General Public License for more details.

   You should have received a copy of the GNU General Public License
   along with this program; if not, write to the Free Software Foundation,
   51 Franklin Street, Suite 500, Boston, MA 02110-1335 USA */


/*
  Single table and multi table updates of tables.
  Multi-table updates were introduced by Sinisa & Monty
*/

#include "my_global.h"                          /* NO_EMBEDDED_ACCESS_CHECKS */
#include "sql_priv.h"
#include "unireg.h"                    // REQUIRED: for other includes
#include "sql_update.h"
#include "sql_cache.h"                          // query_cache_*
#include "sql_base.h"                       // close_tables_for_reopen
#include "sql_parse.h"                          // cleanup_items
#include "sql_partition.h"                   // partition_key_modified
#include "sql_select.h"
#include "sql_view.h"                           // check_key_in_view
#include "sp_head.h"
#include "sql_trigger.h"
#include "probes_mysql.h"
#include "debug_sync.h"
#include "key.h"                                // is_key_used
#include "sql_acl.h"                            // *_ACL, check_grant
#include "records.h"                            // init_read_record,
                                                // end_read_record
#include "filesort.h"                           // filesort
#include "opt_explain.h"
#include "sql_derived.h" // mysql_derived_prepare,
                         // mysql_handle_derived,
                         // mysql_derived_filling
#include "opt_trace.h"   // Opt_trace_object
#include "sql_tmp_table.h"                      // tmp tables
#include "sql_optimizer.h"                      // remove_eq_conds
#include "sql_resolver.h"                       // setup_order, fix_inner_refs

/**
   True if the table's input and output record buffers are comparable using
   compare_records(TABLE*).
 */
bool records_are_comparable(const TABLE *table) {
  return ((table->file->ha_table_flags() & HA_PARTIAL_COLUMN_READ) == 0) ||
    bitmap_is_subset(table->write_set, table->read_set);
}


/**
   Compares the input and outbut record buffers of the table to see if a row
   has changed. The algorithm iterates over updated columns and if they are
   nullable compares NULL bits in the buffer before comparing actual
   data. Special care must be taken to compare only the relevant NULL bits and
   mask out all others as they may be undefined. The storage engine will not
   and should not touch them.

   @param table The table to evaluate.

   @return true if row has changed.
   @return false otherwise.
*/
bool compare_records(const TABLE *table)
{
  DBUG_ASSERT(records_are_comparable(table));

  if ((table->file->ha_table_flags() & HA_PARTIAL_COLUMN_READ) != 0)
  {
    /*
      Storage engine may not have read all columns of the record.  Fields
      (including NULL bits) not in the write_set may not have been read and
      can therefore not be compared.
    */ 
    for (Field **ptr= table->field ; *ptr != NULL; ptr++)
    {
      Field *field= *ptr;
      if (bitmap_is_set(table->write_set, field->field_index))
      {
        if (field->real_maybe_null())
        {
          uchar null_byte_index= field->null_ptr - table->record[0];
          
          if (((table->record[0][null_byte_index]) & field->null_bit) !=
              ((table->record[1][null_byte_index]) & field->null_bit))
            return TRUE;
        }
        if (field->cmp_binary_offset(table->s->rec_buff_length))
          return TRUE;
      }
    }
    return FALSE;
  }
  
  /* 
     The storage engine has read all columns, so it's safe to compare all bits
     including those not in the write_set. This is cheaper than the field-by-field
     comparison done above.
  */ 
  if (table->s->blob_fields + table->s->varchar_fields == 0)
    // Fixed-size record: do bitwise comparison of the records 
    return cmp_record(table,record[1]);
  /* Compare null bits */
  if (memcmp(table->null_flags,
	     table->null_flags+table->s->rec_buff_length,
	     table->s->null_bytes))
    return TRUE;				// Diff in NULL value
  /* Compare updated fields */
  for (Field **ptr= table->field ; *ptr ; ptr++)
  {
    if (bitmap_is_set(table->write_set, (*ptr)->field_index) &&
	(*ptr)->cmp_binary_offset(table->s->rec_buff_length))
      return TRUE;
  }
  return FALSE;
}


/*
  check that all fields are real fields

  SYNOPSIS
    check_fields()
    thd             thread handler
    items           Items for check

  RETURN
    TRUE  Items can't be used in UPDATE
    FALSE Items are OK
*/

static bool check_fields(THD *thd, List<Item> &items)
{
  List_iterator<Item> it(items);
  Item *item;
  Item_field *field;

  while ((item= it++))
  {
    if (!(field= item->filed_for_view_update()))
    {
      /* item has name, because it comes from VIEW SELECT list */
      my_error(ER_NONUPDATEABLE_COLUMN, MYF(0), item->item_name.ptr());
      return TRUE;
    }
    /*
      we make temporary copy of Item_field, to avoid influence of changing
      result_field on Item_ref which refer on this field
    */
    thd->change_item_tree(it.ref(), new Item_field(thd, field));
  }
  return FALSE;
}


#ifndef MCP_WL5906
/*
  Check if all expressions in list are constant expressions

  SYNOPSIS
    check_constant_expressions()
    values                       List of expressions

  RETURN
    TRUE                         Only constant expressions
    FALSE                        At least one non-constant expression
*/

static bool check_constant_expressions(List<Item> &values)
{
  Item *value;
  List_iterator_fast<Item> v(values);
  DBUG_ENTER("check_constant_expressions");

  while ((value= v++))
  {
    if (!value->const_item())
    {
      DBUG_PRINT("exit", ("expression is not constant"));
      DBUG_RETURN(FALSE);
    }
  }
  DBUG_PRINT("exit", ("expression is constant"));
  DBUG_RETURN(TRUE);
}
#endif


/**
  Re-read record if more columns are needed for error message.

  If we got a duplicate key error, we want to write an error
  message containing the value of the duplicate key. If we do not have
  all fields of the key value in record[0], we need to re-read the
  record with a proper read_set.

  @param[in] error   error number
  @param[in] table   table
*/

static void prepare_record_for_error_message(int error, TABLE *table)
{
  Field **field_p;
  Field *field;
  uint keynr;
  MY_BITMAP unique_map; /* Fields in offended unique. */
  my_bitmap_map unique_map_buf[bitmap_buffer_size(MAX_FIELDS)];
  DBUG_ENTER("prepare_record_for_error_message");

  /*
    Only duplicate key errors print the key value.
    If storage engine does always read all columns, we have the value alraedy.
  */
  if ((error != HA_ERR_FOUND_DUPP_KEY) ||
      !(table->file->ha_table_flags() & HA_PARTIAL_COLUMN_READ))
    DBUG_VOID_RETURN;

  /*
    Get the number of the offended index.
    We will see MAX_KEY if the engine cannot determine the affected index.
  */
  if ((keynr= table->file->get_dup_key(error)) >= MAX_KEY)
    DBUG_VOID_RETURN;

  /* Create unique_map with all fields used by that index. */
  bitmap_init(&unique_map, unique_map_buf, table->s->fields, FALSE);
  table->mark_columns_used_by_index_no_reset(keynr, &unique_map);

  /* Subtract read_set and write_set. */
  bitmap_subtract(&unique_map, table->read_set);
  bitmap_subtract(&unique_map, table->write_set);

  /*
    If the unique index uses columns that are neither in read_set
    nor in write_set, we must re-read the record.
    Otherwise no need to do anything.
  */
  if (bitmap_is_clear_all(&unique_map))
    DBUG_VOID_RETURN;

  /* Get identifier of last read record into table->file->ref. */
  table->file->position(table->record[0]);
  /* Add all fields used by unique index to read_set. */
  bitmap_union(table->read_set, &unique_map);
  /* Tell the engine about the new set. */
  table->file->column_bitmaps_signal();
  /* Read record that is identified by table->file->ref. */
  (void) table->file->ha_rnd_pos(table->record[1], table->file->ref);
  /* Copy the newly read columns into the new record. */
  for (field_p= table->field; (field= *field_p); field_p++)
    if (bitmap_is_set(&unique_map, field->field_index))
      field->copy_from_tmp(table->s->rec_buff_length);

  DBUG_VOID_RETURN;
}


/*
  Process usual UPDATE

  SYNOPSIS
    mysql_update()
    thd			thread handler
    fields		fields for update
    values		values of fields for update
    conds		WHERE clause expression
    order_num		number of elemen in ORDER BY clause
    order		ORDER BY clause list
    limit		limit clause
    handle_duplicates	how to handle duplicates

  RETURN
    0  - OK
    2  - privilege check and openning table passed, but we need to convert to
         multi-update because of view substitution
    1  - error
*/

int mysql_update(THD *thd,
                 TABLE_LIST *table_list,
                 List<Item> &fields,
		 List<Item> &values,
                 Item *conds,
                 uint order_num, ORDER *order,
		 ha_rows limit,
		 enum enum_duplicates handle_duplicates, bool ignore,
                 ha_rows *found_return, ha_rows *updated_return)
{
  bool		using_limit= limit != HA_POS_ERROR;
  bool		safe_update= test(thd->variables.option_bits & OPTION_SAFE_UPDATES);
  bool          used_key_is_modified= FALSE, transactional_table, will_batch;
  int           res;
  int           error= 1;
  int           loc_error;
  uint          used_index, dup_key_found;
  bool          need_sort= TRUE;
  bool          reverse= FALSE;
  bool          using_filesort;
#ifndef NO_EMBEDDED_ACCESS_CHECKS
  uint		want_privilege;
#endif
#ifndef MCP_WL5906
  bool read_removal= false;
#endif
  uint          table_count= 0;
  ha_rows	updated, found;
  key_map	old_covering_keys;
  TABLE		*table;
  SQL_SELECT	*select= NULL;
  READ_RECORD	info;
  SELECT_LEX    *select_lex= &thd->lex->select_lex;
  ulonglong     id;
  List<Item> all_fields;
  THD::killed_state killed_status= THD::NOT_KILLED;
  COPY_INFO update(COPY_INFO::UPDATE_OPERATION, &fields, &values);

  DBUG_ENTER("mysql_update");

  if (open_tables(thd, &table_list, &table_count, 0))
    DBUG_RETURN(1);

  if (table_list->multitable_view)
  {
    DBUG_ASSERT(table_list->view != 0);
    DBUG_PRINT("info", ("Switch to multi-update"));
    /* pass counter value */
    thd->lex->table_count= table_count;
    /* convert to multiupdate */
    DBUG_RETURN(2);
  }
  if (lock_tables(thd, table_list, table_count, 0))
    DBUG_RETURN(1);

  if (mysql_handle_derived(thd->lex, &mysql_derived_prepare))
    DBUG_RETURN(1);

  if (thd->fill_derived_tables() &&
      mysql_handle_derived(thd->lex, &mysql_derived_create))
  {
    mysql_handle_derived(thd->lex, &mysql_derived_cleanup);
    DBUG_RETURN(1);
  }

  THD_STAGE_INFO(thd, stage_init);
  table= table_list->table;

  if (!table_list->updatable)
  {
    my_error(ER_NON_UPDATABLE_TABLE, MYF(0), table_list->alias, "UPDATE");
    DBUG_RETURN(1);
  }

  /* Calculate "table->covering_keys" based on the WHERE */
  table->covering_keys= table->s->keys_in_use;
  table->quick_keys.clear_all();

#ifndef NO_EMBEDDED_ACCESS_CHECKS
  /* Force privilege re-checking for views after they have been opened. */
  want_privilege= (table_list->view ? UPDATE_ACL :
                   table_list->grant.want_privilege);
#endif
  if (mysql_prepare_update(thd, table_list, &conds, order_num, order))
    DBUG_RETURN(1);

  old_covering_keys= table->covering_keys;		// Keys used in WHERE
  /* Check the fields we are going to modify */
#ifndef NO_EMBEDDED_ACCESS_CHECKS
  table_list->grant.want_privilege= table->grant.want_privilege= want_privilege;
  table_list->register_want_access(want_privilege);
#endif
  if (setup_fields_with_no_wrap(thd, Ref_ptr_array(),
                                fields, MARK_COLUMNS_WRITE, 0, 0))
    DBUG_RETURN(1);                     /* purecov: inspected */
  if (table_list->view && check_fields(thd, fields))
  {
    DBUG_RETURN(1);
  }
  if (!table_list->updatable || check_key_in_view(thd, table_list))
  {
    my_error(ER_NON_UPDATABLE_TABLE, MYF(0), table_list->alias, "UPDATE");
    DBUG_RETURN(1);
  }

  if (update.add_function_default_columns(table, table->write_set))
    DBUG_RETURN(1);

#ifndef NO_EMBEDDED_ACCESS_CHECKS
  /* Check values */
  table_list->grant.want_privilege= table->grant.want_privilege=
    (SELECT_ACL & ~table->grant.privilege);
#endif
  if (setup_fields(thd, Ref_ptr_array(), values, MARK_COLUMNS_READ, 0, 0))
  {
    free_underlaid_joins(thd, select_lex);
    DBUG_RETURN(1);				/* purecov: inspected */
  }

  if (select_lex->inner_refs_list.elements &&
    fix_inner_refs(thd, all_fields, select_lex, select_lex->ref_pointer_array))
    DBUG_RETURN(1);

  if (conds)
  {
    Item::cond_result cond_value;
    conds= remove_eq_conds(thd, conds, &cond_value);
    if (cond_value == Item::COND_FALSE)
      limit= 0;                                   // Impossible WHERE
  }

  if ((table->file->ha_table_flags() & HA_PARTIAL_COLUMN_READ) != 0 &&
      update.function_defaults_apply(table))
    /*
      A column is to be set to its ON UPDATE function default only if other
      columns of the row are changing. To know this, we must be able to
      compare the "before" and "after" value of those columns
      (i.e. records_are_comparable() must be true below). Thus, we must read
      those columns:
    */
    bitmap_union(table->read_set, table->write_set);

  // Don't count on usage of 'only index' when calculating which key to use
  table->covering_keys.clear_all();

#ifdef WITH_PARTITION_STORAGE_ENGINE
  if (prune_partitions(thd, table, conds))
  { // No matching records
    if (thd->lex->describe)
    {
      error= explain_no_table(thd,
                              "No matching rows after partition pruning");
      goto exit_without_my_ok;
    }

    free_underlaid_joins(thd, select_lex);
    my_ok(thd);				// No matching records
    DBUG_RETURN(0);
  }
#endif
  /* Update the table->file->stats.records number */
  table->file->info(HA_STATUS_VARIABLE | HA_STATUS_NO_LOCK);

  table->mark_columns_needed_for_update();
  select= make_select(table, 0, 0, conds, 0, &error);

  { // Enter scope for optimizer trace wrapper
    Opt_trace_object wrapper(&thd->opt_trace);
    wrapper.add_utf8_table(table);

    if (error || !limit ||
        (select && select->check_quick(thd, safe_update, limit)))
    {
      if (thd->lex->describe && !error && !thd->is_error())
      {
        error= explain_no_table(thd, "Impossible WHERE");
        goto exit_without_my_ok;
      }
      delete select;
      free_underlaid_joins(thd, select_lex);
      /*
        There was an error or the error was already sent by
        the quick select evaluation.
        TODO: Add error code output parameter to Item::val_xxx() methods.
        Currently they rely on the user checking DA for
        errors when unwinding the stack after calling Item::val_xxx().
      */
      if (error || thd->is_error())
      {
        DBUG_RETURN(1);				// Error in where
      }
      my_ok(thd);				// No matching records
      DBUG_RETURN(0);
    }
  } // Ends scope for optimizer trace wrapper

#ifndef MCP_WL5906
  /*
    Read removal is possible if the selected quick read
    method is using full unique index

    NOTE! table->read_set currently holds the columns which are
    used for the WHERE clause(this info is most likely already
    available in select->quick, but where?)
  */
  if (select && select->quick && select->quick->index != MAX_KEY &&
      !ignore &&
      !using_limit &&
      table->file->read_before_write_removal_supported())
  {
    const uint idx= select->quick->index;
    DBUG_PRINT("rbwr", ("checking index: %d", idx));
    const KEY *key= table->key_info + idx;
    if ((key->flags & HA_NOSAME) == HA_NOSAME)
    {
      DBUG_PRINT("rbwr", ("index is unique"));
      bitmap_clear_all(&table->tmp_set);
      table->mark_columns_used_by_index_no_reset(idx, &table->tmp_set);
      if (bitmap_cmp(&table->tmp_set, table->read_set))
      {
        DBUG_PRINT("rbwr", ("using full index, rbwr possible"));
        read_removal= true;
      }
    }
  }
#endif

  /* If running in safe sql mode, don't allow updates without keys */
  if (table->quick_keys.is_clear_all())
  {
    thd->server_status|=SERVER_QUERY_NO_INDEX_USED;
    if (safe_update && !using_limit)
    {
      my_message(ER_UPDATE_WITHOUT_KEY_IN_SAFE_MODE,
		 ER(ER_UPDATE_WITHOUT_KEY_IN_SAFE_MODE), MYF(0));
      goto exit_without_my_ok;
    }
  }
  init_ftfuncs(thd, select_lex, 1);

  table->update_const_key_parts(conds);
  order= simple_remove_const(order, conds);
        
  used_index= get_index_for_order(order, table, select, limit,
                                  &need_sort, &reverse);
  if (need_sort)
  { // Assign table scan index to check below for modified key fields:
    used_index= table->file->key_used_on_scan;
  }
  if (used_index != MAX_KEY)
  { // Check if we are modifying a key that we are used to search with:
    used_key_is_modified= is_key_used(table, used_index, table->write_set);
  }

#ifdef WITH_PARTITION_STORAGE_ENGINE
  used_key_is_modified|= partition_key_modified(table, table->write_set);
#endif

  using_filesort= order && (need_sort||used_key_is_modified);
  if (thd->lex->describe)
  {
    const bool using_tmp_table= !using_filesort &&
                                (used_key_is_modified || order);
    error= explain_single_table_modification(thd, table, select, used_index,
                                             limit, using_tmp_table,
                                             using_filesort,
                                             true,
                                             used_key_is_modified);
    goto exit_without_my_ok;
  }

  if (used_key_is_modified || order)
  {
    /*
      We can't update table directly;  We must first search after all
      matching rows before updating the table!
    */

    if (used_index < MAX_KEY && old_covering_keys.is_set(used_index))
      table->set_keyread(true);

    /* note: We avoid sorting if we sort on the used index */
    if (using_filesort)
    {
      /*
	Doing an ORDER BY;  Let filesort find and sort the rows we are going
	to update
        NOTE: filesort will call table->prepare_for_position()
      */
      uint         length= 0;
      SORT_FIELD  *sortorder;
      ha_rows examined_rows;
      ha_rows found_rows;

      table->sort.io_cache = (IO_CACHE *) my_malloc(sizeof(IO_CACHE),
						    MYF(MY_FAE | MY_ZEROFILL));
      if (!(sortorder=make_unireg_sortorder(order, &length, NULL)) ||
          (table->sort.found_records= filesort(thd, table, sortorder, length,
                                               select, limit,
                                               true,
                                               &examined_rows, &found_rows))
          == HA_POS_ERROR)
      {
        goto exit_without_my_ok;
      }
      thd->inc_examined_row_count(examined_rows);
      /*
	Filesort has already found and selected the rows we want to update,
	so we don't need the where clause
      */
      delete select;
      select= 0;
    }
    else
    {
      /*
	We are doing a search on a key that is updated. In this case
	we go trough the matching rows, save a pointer to them and
	update these in a separate loop based on the pointer.
      */
      table->prepare_for_position();

      IO_CACHE tempfile;
      if (open_cached_file(&tempfile, mysql_tmpdir,TEMP_PREFIX,
			   DISK_BUFFER_SIZE, MYF(MY_WME)))
        goto exit_without_my_ok;

      /* If quick select is used, initialize it before retrieving rows. */
      if (select && select->quick && select->quick->reset())
        goto exit_without_my_ok;
      table->file->try_semi_consistent_read(1);

      /*
        When we get here, we have one of the following options:
        A. used_index == MAX_KEY
           This means we should use full table scan, and start it with
           init_read_record call
        B. used_index != MAX_KEY
           B.1 quick select is used, start the scan with init_read_record
           B.2 quick select is not used, this is full index scan (with LIMIT)
               Full index scan must be started with init_read_record_idx
      */

      if (used_index == MAX_KEY || (select && select->quick))
        error= init_read_record(&info, thd, table, select, 0, 1, FALSE);
      else
        error= init_read_record_idx(&info, thd, table, 1, used_index, reverse);

      if (error)
        goto exit_without_my_ok;

      THD_STAGE_INFO(thd, stage_searching_rows_for_update);
      ha_rows tmp_limit= limit;

      while (!(error=info.read_record(&info)) && !thd->killed)
      {
        thd->inc_examined_row_count(1);
        bool skip_record= FALSE;
        if (select && select->skip_record(thd, &skip_record))
        {
          error= 1;
          table->file->unlock_row();
          break;
        }
        if (!skip_record)
	{
          if (table->file->was_semi_consistent_read())
	    continue;  /* repeat the read of the same row if it still exists */

	  table->file->position(table->record[0]);
	  if (my_b_write(&tempfile,table->file->ref,
			 table->file->ref_length))
	  {
	    error=1; /* purecov: inspected */
	    break; /* purecov: inspected */
	  }
	  if (!--limit && using_limit)
	  {
	    error= -1;
	    break;
	  }
	}
	else
	  table->file->unlock_row();
      }
      if (thd->killed && !error)
	error= 1;				// Aborted
      limit= tmp_limit;
      table->file->try_semi_consistent_read(0);
      end_read_record(&info);
     
      /* Change select to use tempfile */
      if (select)
      {
        select->set_quick(NULL);
        if (select->free_cond)
          delete select->cond;
        select->cond= NULL;
      }
      else
      {
	select= new SQL_SELECT;
	select->head=table;
      }
      if (reinit_io_cache(&tempfile,READ_CACHE,0L,0,0))
	error=1; /* purecov: inspected */
      select->file=tempfile;			// Read row ptrs from this file
      if (error >= 0)
        goto exit_without_my_ok;
    }
<<<<<<< HEAD
    /*
      This restore bitmaps, works for add_read_columns_used_by_index() and
      use_all_columns():
    */
    table->restore_column_maps_after_mark_index();

#ifndef MCP_WL5906
    /* Rows are already read -> not possible to remove */
    DBUG_PRINT("rbwr", ("rows are already read, turning off rbwr"));
    read_removal= false;
#endif
=======
    if (used_index < MAX_KEY && old_covering_keys.is_set(used_index))
      table->set_keyread(false);
>>>>>>> 3600b56a
  }

  if (ignore)
    table->file->extra(HA_EXTRA_IGNORE_DUP_KEY);
  
  if (select && select->quick && select->quick->reset())
    goto exit_without_my_ok;
  table->file->try_semi_consistent_read(1);
  if ((error= init_read_record(&info, thd, table, select, 0, 1, FALSE)))
    goto exit_without_my_ok;

  updated= found= 0;
  /*
    Generate an error (in TRADITIONAL mode) or warning
    when trying to set a NOT NULL field to NULL.
  */
  thd->count_cuted_fields= CHECK_FIELD_WARN;
  thd->cuted_fields=0L;
  THD_STAGE_INFO(thd, stage_updating);

  transactional_table= table->file->has_transactions();
  thd->abort_on_warning= (!ignore && thd->is_strict_mode());

  if (table->triggers &&
      table->triggers->has_triggers(TRG_EVENT_UPDATE,
                                    TRG_ACTION_AFTER))
  {
    /*
      The table has AFTER UPDATE triggers that might access to subject 
      table and therefore might need update to be done immediately. 
      So we turn-off the batching.
    */ 
    (void) table->file->extra(HA_EXTRA_UPDATE_CANNOT_BATCH);
    will_batch= FALSE;
  }
  else
    will_batch= !table->file->start_bulk_update();

<<<<<<< HEAD
#ifndef MCP_WL5906
  if (read_removal &&
      will_batch &&
      check_constant_expressions(values))
  {
    assert(select && select->quick);
    read_removal= table->file->read_before_write_removal_possible();
  }
#endif

  /*
    Assure that we can use position()
    if we need to create an error message.
  */
=======
  // For prepare_record_for_error_message():
>>>>>>> 3600b56a
  if (table->file->ha_table_flags() & HA_PARTIAL_COLUMN_READ)
    table->prepare_for_position();

  while (!(error=info.read_record(&info)) && !thd->killed)
  {
    thd->inc_examined_row_count(1);
    bool skip_record;
    if (!select || (!select->skip_record(thd, &skip_record) && !skip_record))
    {
      if (table->file->was_semi_consistent_read())
        continue;  /* repeat the read of the same row if it still exists */

      store_record(table,record[1]);
      if (fill_record_n_invoke_before_triggers(thd, fields, values, 0,
                                               table->triggers,
                                               TRG_EVENT_UPDATE))
        break; /* purecov: inspected */

      found++;

      if (!records_are_comparable(table) || compare_records(table))
      {
        if ((res= table_list->view_check_option(thd, ignore)) !=
            VIEW_CHECK_OK)
        {
          found--;
          if (res == VIEW_CHECK_SKIP)
            continue;
          else if (res == VIEW_CHECK_ERROR)
          {
            error= 1;
            break;
          }
        }

        /*
          In order to keep MySQL legacy behavior, we do this update *after*
          the CHECK OPTION test. Proper behavior is probably to throw an
          error, though.
        */
        update.set_function_defaults(table);

        if (will_batch)
        {
          /*
            Typically a batched handler can execute the batched jobs when:
            1) When specifically told to do so
            2) When it is not a good idea to batch anymore
            3) When it is necessary to send batch for other reasons
               (One such reason is when READ's must be performed)

            1) is covered by exec_bulk_update calls.
            2) and 3) is handled by the bulk_update_row method.
            
            bulk_update_row can execute the updates including the one
            defined in the bulk_update_row or not including the row
            in the call. This is up to the handler implementation and can
            vary from call to call.

            The dup_key_found reports the number of duplicate keys found
            in those updates actually executed. It only reports those if
            the extra call with HA_EXTRA_IGNORE_DUP_KEY have been issued.
            If this hasn't been issued it returns an error code and can
            ignore this number. Thus any handler that implements batching
            for UPDATE IGNORE must also handle this extra call properly.

            If a duplicate key is found on the record included in this
            call then it should be included in the count of dup_key_found
            and error should be set to 0 (only if these errors are ignored).
          */
          error= table->file->ha_bulk_update_row(table->record[1],
                                                 table->record[0],
                                                 &dup_key_found);
          limit+= dup_key_found;
          updated-= dup_key_found;
        }
        else
        {
          /* Non-batched update */
	  error= table->file->ha_update_row(table->record[1],
                                            table->record[0]);
        }
        if (!error || error == HA_ERR_RECORD_IS_THE_SAME)
	{
          if (error != HA_ERR_RECORD_IS_THE_SAME)
            updated++;
          else
            error= 0;
	}
 	else if (!ignore ||
                 table->file->is_fatal_error(error, HA_CHECK_DUP_KEY))
	{
          /*
            If (ignore && error is ignorable) we don't have to
            do anything; otherwise...
          */
          myf flags= 0;

          if (table->file->is_fatal_error(error, HA_CHECK_DUP_KEY))
            flags|= ME_FATALERROR; /* Other handler errors are fatal */

          prepare_record_for_error_message(error, table);
	  table->file->print_error(error,MYF(flags));
	  error= 1;
	  break;
	}
      }

      if (table->triggers &&
          table->triggers->process_triggers(thd, TRG_EVENT_UPDATE,
                                            TRG_ACTION_AFTER, TRUE))
      {
        error= 1;
        break;
      }

      if (!--limit && using_limit)
      {
        /*
          We have reached end-of-file in most common situations where no
          batching has occurred and if batching was supposed to occur but
          no updates were made and finally when the batch execution was
          performed without error and without finding any duplicate keys.
          If the batched updates were performed with errors we need to
          check and if no error but duplicate key's found we need to
          continue since those are not counted for in limit.
        */
        if (will_batch &&
            ((error= table->file->exec_bulk_update(&dup_key_found)) ||
             dup_key_found))
        {
 	  if (error)
          {
            /* purecov: begin inspected */
            /*
              The handler should not report error of duplicate keys if they
              are ignored. This is a requirement on batching handlers.
            */
            prepare_record_for_error_message(error, table);
            table->file->print_error(error,MYF(0));
            error= 1;
            break;
            /* purecov: end */
          }
          /*
            Either an error was found and we are ignoring errors or there
            were duplicate keys found. In both cases we need to correct
            the counters and continue the loop.
          */
          limit= dup_key_found; //limit is 0 when we get here so need to +
          updated-= dup_key_found;
        }
        else
        {
	  error= -1;				// Simulate end of file
	  break;
        }
      }
    }
    else
      table->file->unlock_row();
    thd->get_stmt_da()->inc_current_row_for_warning();
    if (thd->is_error())
    {
      error= 1;
      break;
    }
  }
  table->auto_increment_field_not_null= FALSE;
  dup_key_found= 0;
  /*
    Caching the killed status to pass as the arg to query event constuctor;
    The cached value can not change whereas the killed status can
    (externally) since this point and change of the latter won't affect
    binlogging.
    It's assumed that if an error was set in combination with an effective 
    killed status then the error is due to killing.
  */
  killed_status= thd->killed; // get the status of the volatile 
  // simulated killing after the loop must be ineffective for binlogging
  DBUG_EXECUTE_IF("simulate_kill_bug27571",
                  {
                    thd->killed= THD::KILL_QUERY;
                  };);
  error= (killed_status == THD::NOT_KILLED)?  error : 1;
  
  if (error &&
      will_batch &&
      (loc_error= table->file->exec_bulk_update(&dup_key_found)))
    /*
      An error has occurred when a batched update was performed and returned
      an error indication. It cannot be an allowed duplicate key error since
      we require the batching handler to treat this as a normal behavior.

      Otherwise we simply remove the number of duplicate keys records found
      in the batched update.
    */
  {
    /* purecov: begin inspected */
    prepare_record_for_error_message(loc_error, table);
    table->file->print_error(loc_error,MYF(ME_FATALERROR));
    error= 1;
    /* purecov: end */
  }
  else
    updated-= dup_key_found;
  if (will_batch)
    table->file->end_bulk_update();
  table->file->try_semi_consistent_read(0);

#ifndef MCP_WL5906
  if (read_removal)
  {
    /* Only handler knows how many records really was written */
    DBUG_PRINT("rbwr", ("adjusting updated: %ld, found: %ld",
                        (long)updated, (long)found));

    updated= table->file->read_before_write_removal_rows_written();
    if (!records_are_comparable(table))
      found= updated;

    DBUG_PRINT("rbwr", ("really updated: %ld, found: %ld",
                        (long)updated, (long)found));
  }
#endif

  if (!transactional_table && updated > 0)
    thd->transaction.stmt.mark_modified_non_trans_table();

  end_read_record(&info);
  delete select;
  THD_STAGE_INFO(thd, stage_end);
  (void) table->file->extra(HA_EXTRA_NO_IGNORE_DUP_KEY);

  /*
    Invalidate the table in the query cache if something changed.
    This must be before binlog writing and ha_autocommit_...
  */
  if (updated)
  {
    query_cache_invalidate3(thd, table_list, 1);
  }
  
  /*
    error < 0 means really no error at all: we processed all rows until the
    last one without error. error > 0 means an error (e.g. unique key
    violation and no IGNORE or REPLACE). error == 0 is also an error (if
    preparing the record or invoking before triggers fails). See
    ha_autocommit_or_rollback(error>=0) and DBUG_RETURN(error>=0) below.
    Sometimes we want to binlog even if we updated no rows, in case user used
    it to be sure master and slave are in same state.
  */
  if ((error < 0) || thd->transaction.stmt.cannot_safely_rollback())
  {
    if (mysql_bin_log.is_open())
    {
      int errcode= 0;
      if (error < 0)
        thd->clear_error();
      else
        errcode= query_error_code(thd, killed_status == THD::NOT_KILLED);

      if (thd->binlog_query(THD::ROW_QUERY_TYPE,
                            thd->query(), thd->query_length(),
                            transactional_table, FALSE, FALSE, errcode))
      {
        error=1;				// Rollback update
      }
    }
  }
  DBUG_ASSERT(transactional_table || !updated ||
              thd->transaction.stmt.cannot_safely_rollback());
  free_underlaid_joins(thd, select_lex);

  /* If LAST_INSERT_ID(X) was used, report X */
  id= thd->arg_of_last_insert_id_function ?
    thd->first_successful_insert_id_in_prev_stmt : 0;

  if (error < 0)
  {
    char buff[MYSQL_ERRMSG_SIZE];
    my_snprintf(buff, sizeof(buff), ER(ER_UPDATE_INFO), (ulong) found,
                (ulong) updated,
                (ulong) thd->get_stmt_da()->current_statement_warn_count());
    my_ok(thd, (thd->client_capabilities & CLIENT_FOUND_ROWS) ? found : updated,
          id, buff);
    DBUG_PRINT("info",("%ld records updated", (long) updated));
  }
  thd->count_cuted_fields= CHECK_FIELD_IGNORE;		/* calc cuted fields */
  thd->abort_on_warning= 0;
  *found_return= found;
  *updated_return= updated;
  DBUG_RETURN((error >= 0 || thd->is_error()) ? 1 : 0);

exit_without_my_ok:
  delete select;
  free_underlaid_joins(thd, select_lex);
  table->set_keyread(FALSE);
  thd->abort_on_warning= 0;
  DBUG_RETURN(error);
}

/*
  Prepare items in UPDATE statement

  SYNOPSIS
    mysql_prepare_update()
    thd			- thread handler
    table_list		- global/local table list
    conds		- conditions
    order_num		- number of ORDER BY list entries
    order		- ORDER BY clause list

  RETURN VALUE
    FALSE OK
    TRUE  error
*/
bool mysql_prepare_update(THD *thd, TABLE_LIST *table_list,
			 Item **conds, uint order_num, ORDER *order)
{
  Item *fake_conds= 0;
#ifndef NO_EMBEDDED_ACCESS_CHECKS
  TABLE *table= table_list->table;
#endif
  List<Item> all_fields;
  SELECT_LEX *select_lex= &thd->lex->select_lex;
  DBUG_ENTER("mysql_prepare_update");

#ifndef NO_EMBEDDED_ACCESS_CHECKS
  table_list->grant.want_privilege= table->grant.want_privilege= 
    (SELECT_ACL & ~table->grant.privilege);
  table_list->register_want_access(SELECT_ACL);
#endif

  thd->lex->allow_sum_func= 0;

  if (setup_tables_and_check_access(thd, &select_lex->context, 
                                    &select_lex->top_join_list,
                                    table_list,
                                    &select_lex->leaf_tables,
                                    FALSE, UPDATE_ACL, SELECT_ACL) ||
      setup_conds(thd, table_list, select_lex->leaf_tables, conds) ||
      select_lex->setup_ref_array(thd, order_num) ||
      setup_order(thd, select_lex->ref_pointer_array,
		  table_list, all_fields, all_fields, order) ||
      setup_ftfuncs(select_lex))
    DBUG_RETURN(TRUE);

  /* Check that we are not using table that we are updating in a sub select */
  {
    TABLE_LIST *duplicate;
    if ((duplicate= unique_table(thd, table_list, table_list->next_global, 0)))
    {
      update_non_unique_table_error(table_list, "UPDATE", duplicate);
      DBUG_RETURN(TRUE);
    }
  }
  select_lex->fix_prepare_information(thd, conds, &fake_conds);
  DBUG_RETURN(FALSE);
}


/***************************************************************************
  Update multiple tables from join 
***************************************************************************/

/*
  Get table map for list of Item_field
*/

static table_map get_table_map(List<Item> *items)
{
  List_iterator_fast<Item> item_it(*items);
  Item_field *item;
  table_map map= 0;

  while ((item= (Item_field *) item_it++)) 
    map|= item->used_tables();
  DBUG_PRINT("info", ("table_map: 0x%08lx", (long) map));
  return map;
}

/**
  If one row is updated through two different aliases and the first
  update physically moves the row, the second update will error
  because the row is no longer located where expected. This function
  checks if the multiple-table update is about to do that and if so
  returns with an error.

  The following update operations physically moves rows:
    1) Update of a column in a clustered primary key
    2) Update of a column used to calculate which partition the row belongs to

  This function returns with an error if both of the following are
  true:

    a) A table in the multiple-table update statement is updated
       through multiple aliases (including views)
    b) At least one of the updates on the table from a) may physically
       moves the row. Note: Updating a column used to calculate which
       partition a row belongs to does not necessarily mean that the
       row is moved. The new value may or may not belong to the same
       partition.

  @param leaves               First leaf table
  @param tables_for_update    Map of tables that are updated

  @return
    true   if the update is unsafe, in which case an error message is also set,
    false  otherwise.
*/
static
bool unsafe_key_update(TABLE_LIST *leaves, table_map tables_for_update)
{
  TABLE_LIST *tl= leaves;

  for (tl= leaves; tl ; tl= tl->next_leaf)
  {
    if (tl->table->map & tables_for_update)
    {
      TABLE *table1= tl->table;
      bool primkey_clustered= (table1->file->primary_key_is_clustered() &&
                               table1->s->primary_key != MAX_KEY);

      bool table_partitioned= false;
#ifdef WITH_PARTITION_STORAGE_ENGINE
      table_partitioned= (table1->part_info != NULL);
#endif

      if (!table_partitioned && !primkey_clustered)
        continue;

      for (TABLE_LIST* tl2= tl->next_leaf; tl2 ; tl2= tl2->next_leaf)
      {
        /*
          Look at "next" tables only since all previous tables have
          already been checked
        */
        TABLE *table2= tl2->table;
        if (table2->map & tables_for_update && table1->s == table2->s)
        {
#ifdef WITH_PARTITION_STORAGE_ENGINE
          // A table is updated through two aliases
          if (table_partitioned &&
              (partition_key_modified(table1, table1->write_set) ||
               partition_key_modified(table2, table2->write_set)))
          {
            // Partitioned key is updated
            my_error(ER_MULTI_UPDATE_KEY_CONFLICT, MYF(0),
                     tl->belong_to_view ? tl->belong_to_view->alias
                                        : tl->alias,
                     tl2->belong_to_view ? tl2->belong_to_view->alias
                                         : tl2->alias);
            return true;
          }
#endif

          if (primkey_clustered)
          {
            // The primary key can cover multiple columns
            KEY key_info= table1->key_info[table1->s->primary_key];
            KEY_PART_INFO *key_part= key_info.key_part;
            KEY_PART_INFO *key_part_end= key_part + key_info.key_parts;

            for (;key_part != key_part_end; ++key_part)
            {
              if (bitmap_is_set(table1->write_set, key_part->fieldnr-1) ||
                  bitmap_is_set(table2->write_set, key_part->fieldnr-1))
              {
                // Clustered primary key is updated
                my_error(ER_MULTI_UPDATE_KEY_CONFLICT, MYF(0),
                         tl->belong_to_view ? tl->belong_to_view->alias
                         : tl->alias,
                         tl2->belong_to_view ? tl2->belong_to_view->alias
                         : tl2->alias);
                return true;
              }
            }
          }
        }
      }
    }
  }
  return false;
}


/**
  Check if there is enough privilege on specific table used by the
  main select list of multi-update directly or indirectly (through
  a view).

  @param[in]      thd                Thread context.
  @param[in]      table              Table list element for the table.
  @param[in]      tables_for_update  Bitmap with tables being updated.
  @param[in/out]  updated_arg        Set to true if table in question is
                                     updated, also set to true if it is
                                     a view and one of its underlying
                                     tables is updated. Should be
                                     initialized to false by the caller
                                     before a sequence of calls to this
                                     function.

  @note To determine which tables/views are updated we have to go from
        leaves to root since tables_for_update contains map of leaf
        tables being updated and doesn't include non-leaf tables
        (fields are already resolved to leaf tables).

  @retval false - Success, all necessary privileges on all tables are
                  present or might be present on column-level.
  @retval true  - Failure, some necessary privilege on some table is
                  missing.
*/

static bool multi_update_check_table_access(THD *thd, TABLE_LIST *table,
                                            table_map tables_for_update,
                                            bool *updated_arg)
{
  if (table->view)
  {
    bool updated= false;
    /*
      If it is a mergeable view then we need to check privileges on its
      underlying tables being merged (including views). We also need to
      check if any of them is updated in order to find if this view is
      updated.
      If it is a non-mergeable view then it can't be updated.
    */
    DBUG_ASSERT(table->merge_underlying_list ||
                (!table->updatable &&
                 !(table->table->map & tables_for_update)));

    for (TABLE_LIST *tbl= table->merge_underlying_list; tbl;
         tbl= tbl->next_local)
    {
      if (multi_update_check_table_access(thd, tbl, tables_for_update, &updated))
        return true;
    }
    if (check_table_access(thd, updated ? UPDATE_ACL: SELECT_ACL, table,
                           FALSE, 1, FALSE))
      return true;
    *updated_arg|= updated;
    /* We only need SELECT privilege for columns in the values list. */
    table->grant.want_privilege= SELECT_ACL & ~table->grant.privilege;
  }
  else
  {
    /* Must be a base or derived table. */
    const bool updated= table->table->map & tables_for_update;
    if (check_table_access(thd, updated ? UPDATE_ACL : SELECT_ACL, table,
                           FALSE, 1, FALSE))
      return true;
    *updated_arg|= updated;
    /* We only need SELECT privilege for columns in the values list. */
    if (!table->derived)
    {
      table->grant.want_privilege= SELECT_ACL & ~table->grant.privilege;
      table->table->grant.want_privilege= SELECT_ACL & ~table->table->grant.privilege;
    }
  }
  return false;
}


/*
  make update specific preparation and checks after opening tables

  SYNOPSIS
    mysql_multi_update_prepare()
    thd         thread handler

  RETURN
    FALSE OK
    TRUE  Error
*/

int mysql_multi_update_prepare(THD *thd)
{
  LEX *lex= thd->lex;
  TABLE_LIST *table_list= lex->query_tables;
  TABLE_LIST *tl, *leaves;
  List<Item> *fields= &lex->select_lex.item_list;
  table_map tables_for_update;
  bool update_view= 0;
  /*
    if this multi-update was converted from usual update, here is table
    counter else junk will be assigned here, but then replaced with real
    count in open_tables()
  */
  uint  table_count= lex->table_count;
  const bool using_lock_tables= thd->locked_tables_mode != LTM_NONE;
  bool original_multiupdate= (thd->lex->sql_command == SQLCOM_UPDATE_MULTI);
  DBUG_ENTER("mysql_multi_update_prepare");

  /* following need for prepared statements, to run next time multi-update */
  thd->lex->sql_command= SQLCOM_UPDATE_MULTI;

  /*
    Open tables and create derived ones, but do not lock and fill them yet.

    During prepare phase acquire only S metadata locks instead of SW locks to
    keep prepare of multi-UPDATE compatible with concurrent LOCK TABLES WRITE
    and global read lock.
  */
  if ((original_multiupdate &&
       open_tables(thd, &table_list, &table_count,
                   (thd->stmt_arena->is_stmt_prepare() ?
                    MYSQL_OPEN_FORCE_SHARED_MDL : 0))) ||
      mysql_handle_derived(lex, &mysql_derived_prepare))
    DBUG_RETURN(TRUE);
  /*
    setup_tables() need for VIEWs. JOIN::prepare() will call setup_tables()
    second time, but this call will do nothing (there are check for second
    call in setup_tables()).
  */

  if (setup_tables(thd, &lex->select_lex.context,
                   &lex->select_lex.top_join_list,
                   table_list, &lex->select_lex.leaf_tables,
                   FALSE))
    DBUG_RETURN(TRUE);

  if (setup_fields_with_no_wrap(thd, Ref_ptr_array(),
                                *fields, MARK_COLUMNS_WRITE, 0, 0))
    DBUG_RETURN(TRUE);

  for (tl= table_list; tl ; tl= tl->next_local)
  {
    if (tl->view)
    {
      update_view= 1;
      break;
    }
  }

  if (update_view && check_fields(thd, *fields))
  {
    DBUG_RETURN(TRUE);
  }

  thd->table_map_for_update= tables_for_update= get_table_map(fields);

  leaves= lex->select_lex.leaf_tables;

  if (unsafe_key_update(leaves, tables_for_update))
    DBUG_RETURN(true);

  /*
    Setup timestamp handling and locking mode
  */
  for (tl= leaves; tl; tl= tl->next_leaf)
  {
    TABLE *table= tl->table;

    /* if table will be updated then check that it is unique */
    if (table->map & tables_for_update)
    {
      if (!tl->updatable || check_key_in_view(thd, tl))
      {
        my_error(ER_NON_UPDATABLE_TABLE, MYF(0), tl->alias, "UPDATE");
        DBUG_RETURN(TRUE);
      }

      DBUG_PRINT("info",("setting table `%s` for update", tl->alias));
      /*
        If table will be updated we should not downgrade lock for it and
        leave it as is.
      */
    }
    else
    {
      DBUG_PRINT("info",("setting table `%s` for read-only", tl->alias));
      /*
        If we are using the binary log, we need TL_READ_NO_INSERT to get
        correct order of statements. Otherwise, we use a TL_READ lock to
        improve performance.
        We don't downgrade metadata lock from SW to SR in this case as
        there is no guarantee that the same ticket is not used by
        another table instance used by this statement which is going to
        be write-locked (for example, trigger to be invoked might try
        to update this table).
      */
      tl->lock_type= read_lock_type_for_table(thd, lex, tl);
      tl->updating= 0;
      /* Update TABLE::lock_type accordingly. */
      if (!tl->placeholder() && !using_lock_tables)
        tl->table->reginfo.lock_type= tl->lock_type;
    }
  }

  /*
    Check access privileges for tables being updated or read.
    Note that unlike in the above loop we need to iterate here not only
    through all leaf tables but also through all view hierarchy.
  */
  for (tl= table_list; tl; tl= tl->next_local)
  {
    bool not_used= false;
    if (multi_update_check_table_access(thd, tl, tables_for_update, &not_used))
      DBUG_RETURN(TRUE);
  }

  /* check single table update for view compound from several tables */
  for (tl= table_list; tl; tl= tl->next_local)
  {
    if (tl->effective_algorithm == VIEW_ALGORITHM_MERGE)
    {
      TABLE_LIST *for_update= 0;
      if (tl->check_single_table(&for_update, tables_for_update, tl))
      {
	my_error(ER_VIEW_MULTIUPDATE, MYF(0),
		 tl->view_db.str, tl->view_name.str);
	DBUG_RETURN(-1);
      }
    }
  }

  /* now lock and fill tables */
  if (!thd->stmt_arena->is_stmt_prepare() &&
      lock_tables(thd, table_list, table_count, 0))
  {
    DBUG_RETURN(TRUE);
  }
  /* @todo: downgrade the metadata locks here. */

  /*
    Check that we are not using table that we are updating, but we should
    skip all tables of UPDATE SELECT itself
  */
  lex->select_lex.exclude_from_table_unique_test= TRUE;
  for (tl= leaves; tl; tl= tl->next_leaf)
  {
    if (tl->lock_type != TL_READ &&
        tl->lock_type != TL_READ_NO_INSERT)
    {
      TABLE_LIST *duplicate;
      if ((duplicate= unique_table(thd, tl, table_list, 0)))
      {
        update_non_unique_table_error(table_list, "UPDATE", duplicate);
        DBUG_RETURN(TRUE);
      }
    }
  }
  /*
    Set exclude_from_table_unique_test value back to FALSE. It is needed for
    further check in multi_update::prepare whether to use record cache.
  */
  lex->select_lex.exclude_from_table_unique_test= FALSE;
  DBUG_RETURN (FALSE);
}


/*
  Setup multi-update handling and call SELECT to do the join
*/

bool mysql_multi_update(THD *thd,
                        TABLE_LIST *table_list,
                        List<Item> *fields,
                        List<Item> *values,
                        Item *conds,
                        ulonglong options,
                        enum enum_duplicates handle_duplicates,
                        bool ignore,
                        SELECT_LEX_UNIT *unit,
                        SELECT_LEX *select_lex,
                        multi_update **result)
{
  bool res;
  DBUG_ENTER("mysql_multi_update");

  if (!(*result= new multi_update(table_list,
				 thd->lex->select_lex.leaf_tables,
				 fields, values,
				 handle_duplicates, ignore)))
  {
    DBUG_RETURN(TRUE);
  }

  thd->abort_on_warning= thd->is_strict_mode();

  if (thd->lex->describe)
    res= explain_multi_table_modification(thd, *result);
  else
  {
    List<Item> total_list;

    res= mysql_select(thd,
                      table_list, select_lex->with_wild,
                      total_list,
                      conds, 0, (ORDER *) NULL, (ORDER *)NULL, (Item *) NULL,
                      (ORDER *)NULL,
                      options | SELECT_NO_JOIN_CACHE | SELECT_NO_UNLOCK |
                      OPTION_SETUP_TABLES_DONE,
                      *result, unit, select_lex);

    DBUG_PRINT("info",("res: %d  report_error: %d",res, (int) thd->is_error()));
    res|= thd->is_error();
    if (unlikely(res))
    {
      /* If we had a another error reported earlier then this will be ignored */
      (*result)->send_error(ER_UNKNOWN_ERROR, ER(ER_UNKNOWN_ERROR));
      (*result)->abort_result_set();
    }
  }
  thd->abort_on_warning= 0;
  DBUG_RETURN(res);
}


multi_update::multi_update(TABLE_LIST *table_list,
			   TABLE_LIST *leaves_list,
			   List<Item> *field_list, List<Item> *value_list,
			   enum enum_duplicates handle_duplicates_arg,
                           bool ignore_arg)
  :all_tables(table_list), leaves(leaves_list), update_tables(0),
   tmp_tables(0), updated(0), found(0), fields(field_list),
   values(value_list), table_count(0), copy_field(0),
   handle_duplicates(handle_duplicates_arg), do_update(1), trans_safe(1),
   transactional_tables(0), ignore(ignore_arg), error_handled(0),
   update_operations(NULL)
{}


/*
  Connect fields with tables and create list of tables that are updated
*/

int multi_update::prepare(List<Item> &not_used_values,
			  SELECT_LEX_UNIT *lex_unit)
{
  TABLE_LIST *table_ref;
  SQL_I_List<TABLE_LIST> update;
  table_map tables_to_update;
  Item_field *item;
  List_iterator_fast<Item> field_it(*fields);
  List_iterator_fast<Item> value_it(*values);
  uint i, max_fields;
  uint leaf_table_count= 0;
  DBUG_ENTER("multi_update::prepare");

  thd->count_cuted_fields= CHECK_FIELD_WARN;
  thd->cuted_fields=0L;
  THD_STAGE_INFO(thd, stage_updating_main_table);

  tables_to_update= get_table_map(fields);

  if (!tables_to_update)
  {
    my_message(ER_NO_TABLES_USED, ER(ER_NO_TABLES_USED), MYF(0));
    DBUG_RETURN(1);
  }

  /*
    We gather the set of columns read during evaluation of SET expression in
    TABLE::tmp_set by pointing TABLE::read_set to it and then restore it after
    setup_fields().
  */
  for (table_ref= leaves; table_ref; table_ref= table_ref->next_leaf)
  {
    TABLE *table= table_ref->table;
    if (tables_to_update & table->map)
    {
      DBUG_ASSERT(table->read_set == &table->def_read_set);
      table->read_set= &table->tmp_set;
      bitmap_clear_all(table->read_set);
    }
  }

  /*
    We have to check values after setup_tables to get covering_keys right in
    reference tables
  */

  int error= setup_fields(thd, Ref_ptr_array(),
                          *values, MARK_COLUMNS_READ, 0, 0);

  for (table_ref= leaves; table_ref; table_ref= table_ref->next_leaf)
  {
    TABLE *table= table_ref->table;
    if (tables_to_update & table->map)
    {
      table->read_set= &table->def_read_set;
      bitmap_union(table->read_set, &table->tmp_set);
    }
  }
  
  if (error)
    DBUG_RETURN(1);    

  /*
    Save tables beeing updated in update_tables
    update_table->shared is position for table
    Don't use key read on tables that are updated
  */

  update.empty();
  for (table_ref= leaves; table_ref; table_ref= table_ref->next_leaf)
  {
    /* TODO: add support of view of join support */
    TABLE *table=table_ref->table;
    leaf_table_count++;
    if (tables_to_update & table->map)
    {
      TABLE_LIST *tl= (TABLE_LIST*) thd->memdup(table_ref,
						sizeof(*tl));
      if (!tl)
	DBUG_RETURN(1);
      update.link_in_list(tl, &tl->next_local);
      tl->shared= table_count++;
      table->no_keyread=1;
      table->covering_keys.clear_all();
      table->pos_in_table_list= tl;
      if (table->triggers &&
          table->triggers->has_triggers(TRG_EVENT_UPDATE,
                                        TRG_ACTION_AFTER))
      {
	/*
           The table has AFTER UPDATE triggers that might access to subject 
           table and therefore might need update to be done immediately. 
           So we turn-off the batching.
	*/ 
	(void) table->file->extra(HA_EXTRA_UPDATE_CANNOT_BATCH);
      }
    }
  }


  table_count=  update.elements;
  update_tables= update.first;

  tmp_tables = (TABLE**) thd->calloc(sizeof(TABLE *) * table_count);
  tmp_table_param = (TMP_TABLE_PARAM*) thd->calloc(sizeof(TMP_TABLE_PARAM) *
						   table_count);
  fields_for_table= (List_item **) thd->alloc(sizeof(List_item *) *
					      table_count);
  values_for_table= (List_item **) thd->alloc(sizeof(List_item *) *
					      table_count);

  DBUG_ASSERT(update_operations == NULL);
  update_operations= (COPY_INFO**) thd->calloc(sizeof(COPY_INFO*) *
                                               table_count);

  if (thd->is_fatal_error)
    DBUG_RETURN(1);
  for (i=0 ; i < table_count ; i++)
  {
    fields_for_table[i]= new List_item;
    values_for_table[i]= new List_item;
  }
  if (thd->is_fatal_error)
    DBUG_RETURN(1);

  /* Split fields into fields_for_table[] and values_by_table[] */

  while ((item= (Item_field *) field_it++))
  {
    Item *value= value_it++;
    uint offset= item->field->table->pos_in_table_list->shared;
    fields_for_table[offset]->push_back(item);
    values_for_table[offset]->push_back(value);
  }
  if (thd->is_fatal_error)
    DBUG_RETURN(1);

  /* Allocate copy fields */
  max_fields=0;
  for (i=0 ; i < table_count ; i++)
    set_if_bigger(max_fields, fields_for_table[i]->elements + leaf_table_count);
  copy_field= new Copy_field[max_fields];


  for (TABLE_LIST *ref= leaves; ref != NULL; ref= ref->next_leaf)
  {
    TABLE *table= ref->table;
    if (tables_to_update & table->map)
    {
      const uint position= table->pos_in_table_list->shared;
      List<Item> *cols= fields_for_table[position];
      List<Item> *vals= values_for_table[position];
      COPY_INFO *update=
        new (thd->mem_root) COPY_INFO(COPY_INFO::UPDATE_OPERATION, cols, vals);
      if (update == NULL ||
          update->add_function_default_columns(table, table->write_set))
        DBUG_RETURN(1);

      update_operations[position]= update;

      if ((table->file->ha_table_flags() & HA_PARTIAL_COLUMN_READ) != 0 &&
          update->function_defaults_apply(table))
      {
        /*
          A column is to be set to its ON UPDATE function default only if
          other columns of the row are changing. To know this, we must be able
          to compare the "before" and "after" value of those columns. Thus, we
          must read those columns:
        */
        bitmap_union(table->read_set, table->write_set);
      }
    }
  }

  DBUG_RETURN(thd->is_fatal_error != 0);
}


/*
  Check if table is safe to update on fly

  SYNOPSIS
    safe_update_on_fly()
    thd                 Thread handler
    join_tab            How table is used in join
    all_tables          List of tables

  NOTES
    We can update the first table in join on the fly if we know that
    a row in this table will never be read twice. This is true under
    the following conditions:

    - No column is both written to and read in SET expressions.

    - We are doing a table scan and the data is in a separate file (MyISAM) or
      if we don't update a clustered key.

    - We are doing a range scan and we don't update the scan key or
      the primary key for a clustered table handler.

    - Table is not joined to itself.

    This function gets information about fields to be updated from
    the TABLE::write_set bitmap.

  WARNING
    This code is a bit dependent of how make_join_readinfo() works.

    The field table->tmp_set is used for keeping track of which fields are
    read during evaluation of the SET expression. See multi_update::prepare.

  RETURN
    0		Not safe to update
    1		Safe to update
*/

static bool safe_update_on_fly(THD *thd, JOIN_TAB *join_tab,
                               TABLE_LIST *table_ref, TABLE_LIST *all_tables)
{
  TABLE *table= join_tab->table;
  if (unique_table(thd, table_ref, all_tables, 0))
    return 0;
  switch (join_tab->type) {
  case JT_SYSTEM:
  case JT_CONST:
  case JT_EQ_REF:
    return TRUE;				// At most one matching row
  case JT_REF:
  case JT_REF_OR_NULL:
    return !is_key_used(table, join_tab->ref.key, table->write_set);
  case JT_ALL:
    if (bitmap_is_overlapping(&table->tmp_set, table->write_set))
      return FALSE;
    /* If range search on index */
    if (join_tab->quick)
      return !join_tab->quick->is_keys_used(table->write_set);
    /* If scanning in clustered key */
    if ((table->file->ha_table_flags() & HA_PRIMARY_KEY_IN_READ_INDEX) &&
	table->s->primary_key < MAX_KEY)
      return !is_key_used(table, table->s->primary_key, table->write_set);
    return TRUE;
  default:
    break;					// Avoid compler warning
  }
  return FALSE;

}


/*
  Initialize table for multi table

  IMPLEMENTATION
    - Update first table in join on the fly, if possible
    - Create temporary tables to store changed values for all other tables
      that are updated (and main_table if the above doesn't hold).
*/

bool
multi_update::initialize_tables(JOIN *join)
{
  TABLE_LIST *table_ref;
  DBUG_ENTER("initialize_tables");

  if ((thd->variables.option_bits & OPTION_SAFE_UPDATES) && error_if_full_join(join))
    DBUG_RETURN(1);
  main_table=join->join_tab->table;
  table_to_update= 0;

  /* Any update has at least one pair (field, value) */
  DBUG_ASSERT(fields->elements);
  /*
   Only one table may be modified by UPDATE of an updatable view.
   For an updatable view first_table_for_update indicates this
   table.
   For a regular multi-update it refers to some updated table.
  */ 
  TABLE *first_table_for_update= ((Item_field *) fields->head())->field->table;

  /* Create a temporary table for keys to all tables, except main table */
  for (table_ref= update_tables; table_ref; table_ref= table_ref->next_local)
  {
    TABLE *table=table_ref->table;
    uint cnt= table_ref->shared;
    List<Item> temp_fields;
    ORDER     group;
    TMP_TABLE_PARAM *tmp_param;

    if (ignore)
      table->file->extra(HA_EXTRA_IGNORE_DUP_KEY);
    if (table == main_table)			// First table in join
    {
      if (safe_update_on_fly(thd, join->join_tab, table_ref, all_tables))
      {
        table->mark_columns_needed_for_update();
	table_to_update= table;			// Update table on the fly
	continue;
      }
    }
    table->mark_columns_needed_for_update();

    /*
      enable uncacheable flag if we update a view with check option
      and check option has a subselect, otherwise, the check option
      can be evaluated after the subselect was freed as independent
      (See full_local in JOIN::join_free()).
    */
    if (table_ref->check_option && !join->select_lex->uncacheable)
    {
      SELECT_LEX_UNIT *tmp_unit;
      SELECT_LEX *sl;
      for (tmp_unit= join->select_lex->first_inner_unit();
           tmp_unit;
           tmp_unit= tmp_unit->next_unit())
      {
        for (sl= tmp_unit->first_select(); sl; sl= sl->next_select())
        {
          if (sl->master_unit()->item)
          {
            join->select_lex->uncacheable|= UNCACHEABLE_CHECKOPTION;
            goto loop_end;
          }
        }
      }
    }
loop_end:

    if (table == first_table_for_update && table_ref->check_option)
    {
      table_map unupdated_tables= table_ref->check_option->used_tables() &
                                  ~first_table_for_update->map;
      for (TABLE_LIST *tbl_ref =leaves;
           unupdated_tables && tbl_ref;
           tbl_ref= tbl_ref->next_leaf)
      {
        if (unupdated_tables & tbl_ref->table->map)
          unupdated_tables&= ~tbl_ref->table->map;
        else
          continue;
        if (unupdated_check_opt_tables.push_back(tbl_ref->table))
          DBUG_RETURN(1);
      }
    }

    tmp_param= tmp_table_param+cnt;

    /*
      Create a temporary table to store all fields that are changed for this
      table. The first field in the temporary table is a pointer to the
      original row so that we can find and update it. For the updatable
      VIEW a few following fields are rowids of tables used in the CHECK
      OPTION condition.
    */

    List_iterator_fast<TABLE> tbl_it(unupdated_check_opt_tables);
    TABLE *tbl= table;
    do
    {
      /*
        Signal each table (including tables referenced by WITH CHECK OPTION
        clause) for which we will store row position in the temporary table
        that we need a position to be read first.
      */
      tbl->prepare_for_position();

      Field_string *field= new Field_string(tbl->file->ref_length, 0,
                                            tbl->alias, &my_charset_bin);
      if (!field)
        DBUG_RETURN(1);
      field->init(tbl);
      /*
        The field will be converted to varstring when creating tmp table if
        table to be updated was created by mysql 4.1. Deny this.
      */
      field->can_alter_field_type= 0;
      Item_field *ifield= new Item_field((Field *) field);
      if (!ifield)
         DBUG_RETURN(1);
      ifield->maybe_null= 0;
      if (temp_fields.push_back(ifield))
        DBUG_RETURN(1);
    } while ((tbl= tbl_it++));

    temp_fields.concat(fields_for_table[cnt]);

    /* Make an unique key over the first field to avoid duplicated updates */
    memset(&group, 0, sizeof(group));
    group.direction= ORDER::ORDER_ASC;
    group.item= (Item**) temp_fields.head_ref();

    tmp_param->quick_group=1;
    tmp_param->field_count=temp_fields.elements;
    tmp_param->group_parts=1;
    tmp_param->group_length= table->file->ref_length;
    /* small table, ignore SQL_BIG_TABLES */
    my_bool save_big_tables= thd->variables.big_tables; 
    thd->variables.big_tables= FALSE;
    tmp_tables[cnt]=create_tmp_table(thd, tmp_param, temp_fields,
                                     (ORDER*) &group, 0, 0,
                                     TMP_TABLE_ALL_COLUMNS, HA_POS_ERROR, "");
    thd->variables.big_tables= save_big_tables;
    if (!tmp_tables[cnt])
      DBUG_RETURN(1);
    tmp_tables[cnt]->file->extra(HA_EXTRA_WRITE_CACHE);
  }
  DBUG_RETURN(0);
}


multi_update::~multi_update()
{
  TABLE_LIST *table;
  for (table= update_tables ; table; table= table->next_local)
  {
    table->table->no_keyread= table->table->no_cache= 0;
    if (ignore)
      table->table->file->extra(HA_EXTRA_NO_IGNORE_DUP_KEY);
  }

  if (tmp_tables)
  {
    for (uint cnt = 0; cnt < table_count; cnt++)
    {
      if (tmp_tables[cnt])
      {
	free_tmp_table(thd, tmp_tables[cnt]);
	tmp_table_param[cnt].cleanup();
      }
    }
  }
  if (copy_field)
    delete [] copy_field;
  thd->count_cuted_fields= CHECK_FIELD_IGNORE;		// Restore this setting
  DBUG_ASSERT(trans_safe || !updated ||
              thd->transaction.stmt.cannot_safely_rollback());

  if (update_operations != NULL)
    for (uint i= 0; i < table_count; i++)
      delete update_operations[i];
}


bool multi_update::send_data(List<Item> &not_used_values)
{
  TABLE_LIST *cur_table;
  DBUG_ENTER("multi_update::send_data");

  for (cur_table= update_tables; cur_table; cur_table= cur_table->next_local)
  {
    TABLE *table= cur_table->table;
    uint offset= cur_table->shared;
    /*
      Check if we are using outer join and we didn't find the row
      or if we have already updated this row in the previous call to this
      function.

      The same row may be presented here several times in a join of type
      UPDATE t1 FROM t1,t2 SET t1.a=t2.a

      In this case we will do the update for the first found row combination.
      The join algorithm guarantees that we will not find the a row in
      t1 several times.
    */
    if (table->status & (STATUS_NULL_ROW | STATUS_UPDATED))
      continue;

    if (table == table_to_update)
    {
      table->status|= STATUS_UPDATED;
      store_record(table,record[1]);
      if (fill_record_n_invoke_before_triggers(thd,
                                               *fields_for_table[offset],
                                               *values_for_table[offset],
                                               false, // ignore_errors
                                               table->triggers,
                                               TRG_EVENT_UPDATE))
	DBUG_RETURN(1);

      /*
        Reset the table->auto_increment_field_not_null as it is valid for
        only one row.
      */
      table->auto_increment_field_not_null= FALSE;
      found++;
      if (!records_are_comparable(table) || compare_records(table))
      {
        update_operations[offset]->set_function_defaults(table);

	int error;
        if ((error= cur_table->view_check_option(thd, ignore)) !=
            VIEW_CHECK_OK)
        {
          found--;
          if (error == VIEW_CHECK_SKIP)
            continue;
          else if (error == VIEW_CHECK_ERROR)
            DBUG_RETURN(1);
        }
        if (!updated++)
        {
          /*
            Inform the main table that we are going to update the table even
            while we may be scanning it.  This will flush the read cache
            if it's used.
          */
          main_table->file->extra(HA_EXTRA_PREPARE_FOR_UPDATE);
        }
        if ((error=table->file->ha_update_row(table->record[1],
                                              table->record[0])) &&
            error != HA_ERR_RECORD_IS_THE_SAME)
        {
          updated--;
          if (!ignore ||
              table->file->is_fatal_error(error, HA_CHECK_DUP_KEY))
          {
            /*
              If (ignore && error == is ignorable) we don't have to
              do anything; otherwise...
            */
            myf flags= 0;

            if (table->file->is_fatal_error(error, HA_CHECK_DUP_KEY))
              flags|= ME_FATALERROR; /* Other handler errors are fatal */

            prepare_record_for_error_message(error, table);
            table->file->print_error(error,MYF(flags));
            DBUG_RETURN(1);
          }
        }
        else
        {
          if (error == HA_ERR_RECORD_IS_THE_SAME)
          {
            error= 0;
            updated--;
          }
          /* non-transactional or transactional table got modified   */
          /* either multi_update class' flag is raised in its branch */
          if (table->file->has_transactions())
            transactional_tables= TRUE;
          else
          {
            trans_safe= FALSE;
            thd->transaction.stmt.mark_modified_non_trans_table();
          }
        }
      }
      if (table->triggers &&
          table->triggers->process_triggers(thd, TRG_EVENT_UPDATE,
                                            TRG_ACTION_AFTER, TRUE))
        DBUG_RETURN(1);
    }
    else
    {
      int error;
      TABLE *tmp_table= tmp_tables[offset];
      /*
       For updatable VIEW store rowid of the updated table and
       rowids of tables used in the CHECK OPTION condition.
      */
      uint field_num= 0;
      List_iterator_fast<TABLE> tbl_it(unupdated_check_opt_tables);
      TABLE *tbl= table;
      do
      {
        tbl->file->position(tbl->record[0]);
        memcpy((char*) tmp_table->field[field_num]->ptr,
               (char*) tbl->file->ref, tbl->file->ref_length);
        /*
         For outer joins a rowid field may have no NOT_NULL_FLAG,
         so we have to reset NULL bit for this field.
         (set_notnull() resets NULL bit only if available).
        */
        tmp_table->field[field_num]->set_notnull();
        field_num++;
      } while ((tbl= tbl_it++));

      /* Store regular updated fields in the row. */
      fill_record(thd,
                  tmp_table->field + 1 + unupdated_check_opt_tables.elements,
                  *values_for_table[offset], 1);

      /* Write row, ignoring duplicated updates to a row */
      error= tmp_table->file->ha_write_row(tmp_table->record[0]);
      if (error != HA_ERR_FOUND_DUPP_KEY && error != HA_ERR_FOUND_DUPP_UNIQUE)
      {
        if (error &&
            create_myisam_from_heap(thd, tmp_table,
                                         tmp_table_param[offset].start_recinfo,
                                         &tmp_table_param[offset].recinfo,
                                         error, TRUE, NULL))
        {
          do_update= 0;
	  DBUG_RETURN(1);			// Not a table_is_full error
	}
        found++;
      }
    }
  }
  DBUG_RETURN(0);
}


void multi_update::send_error(uint errcode,const char *err)
{
  /* First send error what ever it is ... */
  my_error(errcode, MYF(0), err);
}


void multi_update::abort_result_set()
{
  /* the error was handled or nothing deleted and no side effects return */
  if (error_handled ||
      (!thd->transaction.stmt.cannot_safely_rollback() && !updated))
    return;

  /* Something already updated so we have to invalidate cache */
  if (updated)
    query_cache_invalidate3(thd, update_tables, 1);
  /*
    If all tables that has been updated are trans safe then just do rollback.
    If not attempt to do remaining updates.
  */

  if (! trans_safe)
  {
    DBUG_ASSERT(thd->transaction.stmt.cannot_safely_rollback());
    if (do_update && table_count > 1)
    {
      /* Add warning here */
      /* 
         todo/fixme: do_update() is never called with the arg 1.
         should it change the signature to become argless?
      */
      (void) do_updates();
    }
  }
  if (thd->transaction.stmt.cannot_safely_rollback())
  {
    /*
      The query has to binlog because there's a modified non-transactional table
      either from the query's list or via a stored routine: bug#13270,23333
    */
    if (mysql_bin_log.is_open())
    {
      /*
        THD::killed status might not have been set ON at time of an error
        got caught and if happens later the killed error is written
        into repl event.
      */
      int errcode= query_error_code(thd, thd->killed == THD::NOT_KILLED);
      /* the error of binary logging is ignored */
      (void)thd->binlog_query(THD::ROW_QUERY_TYPE,
                        thd->query(), thd->query_length(),
                        transactional_tables, FALSE, FALSE, errcode);
    }
  }
  DBUG_ASSERT(trans_safe || !updated || thd->transaction.stmt.cannot_safely_rollback());
}


int multi_update::do_updates()
{
  TABLE_LIST *cur_table;
  int local_error= 0;
  ha_rows org_updated;
  TABLE *table, *tmp_table;
  List_iterator_fast<TABLE> check_opt_it(unupdated_check_opt_tables);
  DBUG_ENTER("multi_update::do_updates");

  do_update= 0;					// Don't retry this function
  if (!found)
    DBUG_RETURN(0);
  for (cur_table= update_tables; cur_table; cur_table= cur_table->next_local)
  {
    uint offset= cur_table->shared;

    table = cur_table->table;
    if (table == table_to_update)
      continue;					// Already updated
    org_updated= updated;
    tmp_table= tmp_tables[cur_table->shared];
    tmp_table->file->extra(HA_EXTRA_CACHE);	// Change to read cache
    (void) table->file->ha_rnd_init(0);
    table->file->extra(HA_EXTRA_NO_CACHE);

    check_opt_it.rewind();
    while(TABLE *tbl= check_opt_it++)
    {
      if (tbl->file->ha_rnd_init(1))
        goto err;
      tbl->file->extra(HA_EXTRA_CACHE);
    }

    /*
      Setup copy functions to copy fields from temporary table
    */
    List_iterator_fast<Item> field_it(*fields_for_table[offset]);
    Field **field= tmp_table->field + 
                   1 + unupdated_check_opt_tables.elements; // Skip row pointers
    Copy_field *copy_field_ptr= copy_field, *copy_field_end;
    for ( ; *field ; field++)
    {
      Item_field *item= (Item_field* ) field_it++;
      (copy_field_ptr++)->set(item->field, *field, 0);
    }
    copy_field_end=copy_field_ptr;

    if ((local_error = tmp_table->file->ha_rnd_init(1)))
      goto err;

    for (;;)
    {
      if (thd->killed && trans_safe)
	goto err;
      if ((local_error=tmp_table->file->ha_rnd_next(tmp_table->record[0])))
      {
	if (local_error == HA_ERR_END_OF_FILE)
	  break;
	if (local_error == HA_ERR_RECORD_DELETED)
	  continue;				// May happen on dup key
	goto err;
      }

      /* call ha_rnd_pos() using rowids from temporary table */
      check_opt_it.rewind();
      TABLE *tbl= table;
      uint field_num= 0;
      do
      {
        if((local_error=
              tbl->file->ha_rnd_pos(tbl->record[0],
                                    (uchar *) tmp_table->field[field_num]->ptr)))
          goto err;
        field_num++;
      } while((tbl= check_opt_it++));

      table->status|= STATUS_UPDATED;
      store_record(table,record[1]);

      /* Copy data from temporary table to current table */
      for (copy_field_ptr=copy_field;
	   copy_field_ptr != copy_field_end;
	   copy_field_ptr++)
	(*copy_field_ptr->do_copy)(copy_field_ptr);

      if (table->triggers &&
          table->triggers->process_triggers(thd, TRG_EVENT_UPDATE,
                                            TRG_ACTION_BEFORE, TRUE))
        goto err2;

      if (!records_are_comparable(table) || compare_records(table))
      {
        update_operations[offset]->set_function_defaults(table);
        int error;
        if ((error= cur_table->view_check_option(thd, ignore)) !=
            VIEW_CHECK_OK)
        {
          if (error == VIEW_CHECK_SKIP)
            continue;
          else if (error == VIEW_CHECK_ERROR)
            goto err;
        }
        local_error= table->file->ha_update_row(table->record[1],
                                                table->record[0]);
        if (!local_error)
          updated++;
        else if (local_error == HA_ERR_RECORD_IS_THE_SAME)
          local_error= 0;
        else if (!ignore ||
                 table->file->is_fatal_error(local_error, HA_CHECK_DUP_KEY))
          goto err;
        else
          local_error= 0;
      }

      if (table->triggers &&
          table->triggers->process_triggers(thd, TRG_EVENT_UPDATE,
                                            TRG_ACTION_AFTER, TRUE))
        goto err2;
    }

    if (updated != org_updated)
    {
      if (table->file->has_transactions())
        transactional_tables= TRUE;
      else
      {
        trans_safe= FALSE;				// Can't do safe rollback
        thd->transaction.stmt.mark_modified_non_trans_table();
      }
    }
    (void) table->file->ha_rnd_end();
    (void) tmp_table->file->ha_rnd_end();
    check_opt_it.rewind();
    while (TABLE *tbl= check_opt_it++)
        tbl->file->ha_rnd_end();

  }
  DBUG_RETURN(0);

err:
  {
    prepare_record_for_error_message(local_error, table);
    table->file->print_error(local_error,MYF(ME_FATALERROR));
  }

err2:
  (void) table->file->ha_rnd_end();
  (void) tmp_table->file->ha_rnd_end();
  check_opt_it.rewind();
  while (TABLE *tbl= check_opt_it++)
      tbl->file->ha_rnd_end();

  if (updated != org_updated)
  {
    if (table->file->has_transactions())
      transactional_tables= TRUE;
    else
    {
      trans_safe= FALSE;
      thd->transaction.stmt.mark_modified_non_trans_table();
    }
  }
  DBUG_RETURN(1);
}


/* out: 1 if error, 0 if success */

bool multi_update::send_eof()
{
  char buff[STRING_BUFFER_USUAL_SIZE];
  ulonglong id;
  THD::killed_state killed_status= THD::NOT_KILLED;
  DBUG_ENTER("multi_update::send_eof");
  THD_STAGE_INFO(thd, stage_updating_reference_tables);

  /* 
     Does updates for the last n - 1 tables, returns 0 if ok;
     error takes into account killed status gained in do_updates()
  */
  int local_error= thd->is_error();
  if (!local_error)
    local_error = (table_count) ? do_updates() : 0;
  /*
    if local_error is not set ON until after do_updates() then
    later carried out killing should not affect binlogging.
  */
  killed_status= (local_error == 0)? THD::NOT_KILLED : thd->killed;
  THD_STAGE_INFO(thd, stage_end);

  /* We must invalidate the query cache before binlog writing and
  ha_autocommit_... */

  if (updated)
  {
    query_cache_invalidate3(thd, update_tables, 1);
  }
  /*
    Write the SQL statement to the binlog if we updated
    rows and we succeeded or if we updated some non
    transactional tables.
    
    The query has to binlog because there's a modified non-transactional table
    either from the query's list or via a stored routine: bug#13270,23333
  */

  if (local_error == 0 || thd->transaction.stmt.cannot_safely_rollback())
  {
    if (mysql_bin_log.is_open())
    {
      int errcode= 0;
      if (local_error == 0)
        thd->clear_error();
      else
        errcode= query_error_code(thd, killed_status == THD::NOT_KILLED);
      if (thd->binlog_query(THD::ROW_QUERY_TYPE,
                            thd->query(), thd->query_length(),
                            transactional_tables, FALSE, FALSE, errcode))
      {
	local_error= 1;				// Rollback update
      }
    }
  }
  DBUG_ASSERT(trans_safe || !updated || 
              thd->transaction.stmt.cannot_safely_rollback());

  if (local_error != 0)
    error_handled= TRUE; // to force early leave from ::send_error()

  if (local_error > 0) // if the above log write did not fail ...
  {
    /* Safety: If we haven't got an error before (can happen in do_updates) */
    my_message(ER_UNKNOWN_ERROR, "An error occured in multi-table update",
	       MYF(0));
    DBUG_RETURN(TRUE);
  }

  id= thd->arg_of_last_insert_id_function ?
    thd->first_successful_insert_id_in_prev_stmt : 0;
  my_snprintf(buff, sizeof(buff), ER(ER_UPDATE_INFO),
              (ulong) found, (ulong) updated, (ulong) thd->cuted_fields);
  ::my_ok(thd, (thd->client_capabilities & CLIENT_FOUND_ROWS) ? found : updated,
          id, buff);
  DBUG_RETURN(FALSE);
}<|MERGE_RESOLUTION|>--- conflicted
+++ resolved
@@ -695,22 +695,14 @@
       if (error >= 0)
         goto exit_without_my_ok;
     }
-<<<<<<< HEAD
-    /*
-      This restore bitmaps, works for add_read_columns_used_by_index() and
-      use_all_columns():
-    */
-    table->restore_column_maps_after_mark_index();
+    if (used_index < MAX_KEY && old_covering_keys.is_set(used_index))
+      table->set_keyread(false);
 
 #ifndef MCP_WL5906
     /* Rows are already read -> not possible to remove */
     DBUG_PRINT("rbwr", ("rows are already read, turning off rbwr"));
     read_removal= false;
 #endif
-=======
-    if (used_index < MAX_KEY && old_covering_keys.is_set(used_index))
-      table->set_keyread(false);
->>>>>>> 3600b56a
   }
 
   if (ignore)
@@ -749,7 +741,6 @@
   else
     will_batch= !table->file->start_bulk_update();
 
-<<<<<<< HEAD
 #ifndef MCP_WL5906
   if (read_removal &&
       will_batch &&
@@ -760,13 +751,7 @@
   }
 #endif
 
-  /*
-    Assure that we can use position()
-    if we need to create an error message.
-  */
-=======
   // For prepare_record_for_error_message():
->>>>>>> 3600b56a
   if (table->file->ha_table_flags() & HA_PARTIAL_COLUMN_READ)
     table->prepare_for_position();
 
