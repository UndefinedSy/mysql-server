--- conflicted
+++ resolved
@@ -61,10 +61,7 @@
 #include "row0upd.h"
 #include "trx0rec.h"
 #include "trx0roll.h" /* trx_is_recv() */
-<<<<<<< HEAD
-=======
 #include "trx0undo.h"
->>>>>>> f6dfd7d7
 #include "que0que.h"
 #include "row0row.h"
 #include "srv0srv.h"
@@ -2527,7 +2524,6 @@
 		/* The new inserted record owns its possible externally
 		stored fields */
 		buf_block_t*	rec_block = btr_cur_get_block(cursor);
-<<<<<<< HEAD
 
 #ifdef UNIV_ZIP_DEBUG
 		ut_a(!page_zip || page_zip_validate(page_zip, page, index));
@@ -2535,15 +2531,6 @@
 #endif /* UNIV_ZIP_DEBUG */
 		page_zip = buf_block_get_page_zip(rec_block);
 
-=======
-
-#ifdef UNIV_ZIP_DEBUG
-		ut_a(!page_zip || page_zip_validate(page_zip, page, index));
-		page = buf_block_get_frame(rec_block);
-#endif /* UNIV_ZIP_DEBUG */
-		page_zip = buf_block_get_page_zip(rec_block);
-
->>>>>>> f6dfd7d7
 		offsets = rec_get_offsets(rec, index, offsets,
 					  ULINT_UNDEFINED, heap);
 		btr_cur_unmark_extern_fields(page_zip,
@@ -3321,153 +3308,6 @@
 	if (slot2->nth_rec > 1) {
 		n_rows += slot2->nth_rec - 1;
 	}
-<<<<<<< HEAD
-=======
-
-	/* count the records in the pages between slot1->page_no and
-	slot2->page_no (non inclusive), if any */
-
-	zip_size = fil_space_get_zip_size(space);
-
-	/* Do not read more than this number of pages in order not to hurt
-	performance with this code which is just an estimation. If we read
-	this many pages before reaching slot2->page_no then we estimate the
-	average from the pages scanned so far */
-#	define N_PAGES_READ_LIMIT	10
-
-	page_no = slot1->page_no;
-	level = slot1->page_level;
-
-	do {
-		mtr_t		mtr;
-		page_t*		page;
-		buf_block_t*	block;
-
-		mtr_start(&mtr);
-
-		/* Fetch the page. Because we are not holding the
-		index->lock, the tree may have changed and we may be
-		attempting to read a page that is no longer part of
-		the B-tree. We pass BUF_GET_POSSIBLY_FREED in order to
-		silence a debug assertion about this. */
-		block = buf_page_get_gen(space, zip_size, page_no, RW_S_LATCH,
-					 NULL, BUF_GET_POSSIBLY_FREED,
-					 __FILE__, __LINE__, &mtr);
-
-		page = buf_block_get_frame(block);
-
-		/* It is possible that the tree has been reorganized in the
-		meantime and this is a different page. If this happens the
-		calculated estimate will be bogus, which is not fatal as
-		this is only an estimate. We are sure that a page with
-		page_no exists because InnoDB never frees pages, only
-		reuses them. */
-		if (fil_page_get_type(page) != FIL_PAGE_INDEX
-		    || btr_page_get_index_id(page) != index->id
-		    || btr_page_get_level_low(page) != level) {
-
-			/* The page got reused for something else */
-			mtr_commit(&mtr);
-			goto inexact;
-		}
-
-		/* It is possible but highly unlikely that the page was
-		originally written by an old version of InnoDB that did
-		not initialize FIL_PAGE_TYPE on other than B-tree pages.
-		For example, this could be an almost-empty BLOB page
-		that happens to contain the magic values in the fields
-		that we checked above. */
-
-		n_pages_read++;
-
-		if (page_no != slot1->page_no) {
-			/* Do not count the records on slot1->page_no,
-			we already counted them before this loop. */
-			n_rows += page_get_n_recs(page);
-		}
-
-		page_no = btr_page_get_next(page, &mtr);
-
-		mtr_commit(&mtr);
-
-		if (n_pages_read == N_PAGES_READ_LIMIT
-		    || page_no == FIL_NULL) {
-			/* Either we read too many pages or
-			we reached the end of the level without passing
-			through slot2->page_no, the tree must have changed
-			in the meantime */
-			goto inexact;
-		}
-
-	} while (page_no != slot2->page_no);
-
-	return(n_rows);
-
-inexact:
-
-	*is_n_rows_exact = FALSE;
-
-	/* We did interrupt before reaching slot2->page */
-
-	if (n_pages_read > 0) {
-		/* The number of pages on this level is
-		n_rows_on_prev_level, multiply it by the
-		average number of recs per page so far */
-		n_rows = n_rows_on_prev_level
-			* n_rows / n_pages_read;
-	} else {
-		/* The tree changed before we could even
-		start with slot1->page_no */
-		n_rows = 10;
-	}
-
-	return(n_rows);
-}
-
-/*******************************************************************//**
-Estimates the number of rows in a given index range.
-@return	estimated number of rows */
-UNIV_INTERN
-ib_int64_t
-btr_estimate_n_rows_in_range(
-/*=========================*/
-	dict_index_t*	index,	/*!< in: index */
-	const dtuple_t*	tuple1,	/*!< in: range start, may also be empty tuple */
-	ulint		mode1,	/*!< in: search mode for range start */
-	const dtuple_t*	tuple2,	/*!< in: range end, may also be empty tuple */
-	ulint		mode2)	/*!< in: search mode for range end */
-{
-	btr_path_t	path1[BTR_PATH_ARRAY_N_SLOTS];
-	btr_path_t	path2[BTR_PATH_ARRAY_N_SLOTS];
-	btr_cur_t	cursor;
-	btr_path_t*	slot1;
-	btr_path_t*	slot2;
-	ibool		diverged;
-	ibool		diverged_lot;
-	ulint		divergence_level;
-	ib_int64_t	n_rows;
-	ibool		is_n_rows_exact;
-	ulint		i;
-	mtr_t		mtr;
-
-	mtr_start(&mtr);
-
-	cursor.path_arr = path1;
-
-	if (dtuple_get_n_fields(tuple1) > 0) {
-
-		btr_cur_search_to_nth_level(index, 0, tuple1, mode1,
-					    BTR_SEARCH_LEAF | BTR_ESTIMATE,
-					    &cursor, 0,
-					    __FILE__, __LINE__, &mtr);
-	} else {
-		btr_cur_open_at_index_side(TRUE, index,
-					   BTR_SEARCH_LEAF | BTR_ESTIMATE,
-					   &cursor, &mtr);
-	}
-
-	mtr_commit(&mtr);
->>>>>>> f6dfd7d7
 
 	/* count the records in the pages between slot1->page_no and
 	slot2->page_no (non inclusive), if any */
@@ -4194,7 +4034,6 @@
 	ulint			n_pushed	= 0;
 	ulint			n;
 	const upd_field_t*	uf;
-<<<<<<< HEAD
 
 	ut_ad(tuple);
 	ut_ad(update);
@@ -4202,15 +4041,6 @@
 	uf = update->fields;
 	n = upd_get_n_fields(update);
 
-=======
-
-	ut_ad(tuple);
-	ut_ad(update);
-
-	uf = update->fields;
-	n = upd_get_n_fields(update);
-
->>>>>>> f6dfd7d7
 	for (; n--; uf++) {
 		if (dfield_is_ext(&uf->new_val)) {
 			dfield_t*	field
@@ -4411,7 +4241,6 @@
 				   Z_DEFLATED, 15, 7, Z_DEFAULT_STRATEGY);
 		ut_a(err == Z_OK);
 	}
-<<<<<<< HEAD
 
 	if (btr_blob_op_is_update(op)) {
 		/* Avoid reusing pages that have been previously freed
@@ -4449,45 +4278,6 @@
 		alloc_mtr = &mtr;
 	}
 
-=======
-
-	if (btr_blob_op_is_update(op)) {
-		/* Avoid reusing pages that have been previously freed
-		in btr_mtr. */
-		if (btr_mtr->n_freed_pages) {
-			if (heap == NULL) {
-				heap = mem_heap_create(
-					btr_mtr->n_freed_pages
-					* sizeof *freed_pages);
-			}
-
-			freed_pages = mem_heap_alloc(
-				heap,
-				btr_mtr->n_freed_pages
-				* sizeof *freed_pages);
-			n_freed_pages = 0;
-		}
-
-		/* Because btr_mtr will be committed after mtr, it is
-		possible that the tablespace has been extended when
-		the B-tree record was updated or inserted, or it will
-		be extended while allocating pages for big_rec.
-
-		TODO: In mtr (not btr_mtr), write a redo log record
-		about extending the tablespace to its current size,
-		and remember the current size. Whenever the tablespace
-		grows as pages are allocated, write further redo log
-		records to mtr. (Currently tablespace extension is not
-		covered by the redo log. If it were, the record would
-		only be written to btr_mtr, which is committed after
-		mtr.) */
-		alloc_mtr = btr_mtr;
-	} else {
-		/* Use the local mtr for allocations. */
-		alloc_mtr = &mtr;
-	}
-
->>>>>>> f6dfd7d7
 #if defined UNIV_DEBUG || defined UNIV_BLOB_LIGHT_DEBUG
 	/* All pointers to externally stored columns in the record
 	must either be zero or they must be pointers to inherited
@@ -4711,7 +4501,6 @@
 					mach_write_to_4(field_ref
 							+ BTR_EXTERN_SPACE_ID,
 							space_id);
-<<<<<<< HEAD
 
 					mach_write_to_4(field_ref
 							+ BTR_EXTERN_PAGE_NO,
@@ -4722,18 +4511,6 @@
 							FIL_PAGE_NEXT);
 				}
 
-=======
-
-					mach_write_to_4(field_ref
-							+ BTR_EXTERN_PAGE_NO,
-							page_no);
-
-					mach_write_to_4(field_ref
-							+ BTR_EXTERN_OFFSET,
-							FIL_PAGE_NEXT);
-				}
-
->>>>>>> f6dfd7d7
 				page_zip_write_blob_ptr(
 					page_zip, rec, index, offsets,
 					big_rec_vec->fields[i].field_no,
@@ -4832,7 +4609,6 @@
 				}
 			}
 		}
-<<<<<<< HEAD
 
 		DBUG_EXECUTE_IF("btr_store_big_rec_extern",
 				error = DB_OUT_OF_FILE_SPACE;
@@ -4844,19 +4620,6 @@
 		deflateEnd(&c_stream);
 	}
 
-=======
-
-		DBUG_EXECUTE_IF("btr_store_big_rec_extern",
-				error = DB_OUT_OF_FILE_SPACE;
-				goto func_exit;);
-	}
-
-func_exit:
-	if (page_zip) {
-		deflateEnd(&c_stream);
-	}
-
->>>>>>> f6dfd7d7
 	if (n_freed_pages) {
 		ulint	i;
 
@@ -4892,7 +4655,6 @@
 	}
 #endif /* UNIV_DEBUG || UNIV_BLOB_LIGHT_DEBUG */
 	return(error);
-<<<<<<< HEAD
 }
 
 /*******************************************************************//**
@@ -4936,51 +4698,6 @@
 }
 
 /*******************************************************************//**
-=======
-}
-
-/*******************************************************************//**
-Check the FIL_PAGE_TYPE on an uncompressed BLOB page. */
-static
-void
-btr_check_blob_fil_page_type(
-/*=========================*/
-	ulint		space_id,	/*!< in: space id */
-	ulint		page_no,	/*!< in: page number */
-	const page_t*	page,		/*!< in: page */
-	ibool		read)		/*!< in: TRUE=read, FALSE=purge */
-{
-	ulint	type = fil_page_get_type(page);
-
-	ut_a(space_id == page_get_space_id(page));
-	ut_a(page_no == page_get_page_no(page));
-
-	if (UNIV_UNLIKELY(type != FIL_PAGE_TYPE_BLOB)) {
-		ulint	flags = fil_space_get_flags(space_id);
-
-#ifndef UNIV_DEBUG /* Improve debug test coverage */
-		if (UNIV_LIKELY
-		    ((flags & DICT_TF_FORMAT_MASK) == DICT_TF_FORMAT_51)) {
-			/* Old versions of InnoDB did not initialize
-			FIL_PAGE_TYPE on BLOB pages.  Do not print
-			anything about the type mismatch when reading
-			a BLOB page that is in Antelope format.*/
-			return;
-		}
-#endif /* !UNIV_DEBUG */
-
-		ut_print_timestamp(stderr);
-		fprintf(stderr,
-			"  InnoDB: FIL_PAGE_TYPE=%lu"
-			" on BLOB %s space %lu page %lu flags %lx\n",
-			(ulong) type, read ? "read" : "purge",
-			(ulong) space_id, (ulong) page_no, (ulong) flags);
-		ut_error;
-	}
-}
-
-/*******************************************************************//**
->>>>>>> f6dfd7d7
 Frees the space in an externally stored field to the file space
 management if the field in data is owned by the externally stored field,
 in a rollback we may have the additional condition that the field must
@@ -5286,7 +5003,6 @@
 	ulint		offset)	/*!< in: offset on the first BLOB page */
 {
 	ulint	copied_len	= 0;
-<<<<<<< HEAD
 
 	for (;;) {
 		mtr_t		mtr;
@@ -5308,29 +5024,6 @@
 		part_len = btr_blob_get_part_len(blob_header);
 		copy_len = ut_min(part_len, len - copied_len);
 
-=======
-
-	for (;;) {
-		mtr_t		mtr;
-		buf_block_t*	block;
-		const page_t*	page;
-		const byte*	blob_header;
-		ulint		part_len;
-		ulint		copy_len;
-
-		mtr_start(&mtr);
-
-		block = buf_page_get(space_id, 0, page_no, RW_S_LATCH, &mtr);
-		buf_block_dbg_add_level(block, SYNC_EXTERN_STORAGE);
-		page = buf_block_get_frame(block);
-
-		btr_check_blob_fil_page_type(space_id, page_no, page, TRUE);
-
-		blob_header = page + offset;
-		part_len = btr_blob_get_part_len(blob_header);
-		copy_len = ut_min(part_len, len - copied_len);
-
->>>>>>> f6dfd7d7
 		memcpy(buf + copied_len,
 		       blob_header + BTR_BLOB_HDR_SIZE, copy_len);
 		copied_len += copy_len;
@@ -5567,7 +5260,6 @@
 		memcpy(buf, data, len);
 		return(len);
 	}
-<<<<<<< HEAD
 
 	memcpy(buf, data, local_len);
 	data += local_len;
@@ -5579,19 +5271,6 @@
 		(partially) deleted.  Signal the half-deleted BLOB
 		to the caller. */
 
-=======
-
-	memcpy(buf, data, local_len);
-	data += local_len;
-
-	ut_a(memcmp(data, field_ref_zero, BTR_EXTERN_FIELD_REF_SIZE));
-
-	if (!mach_read_from_4(data + BTR_EXTERN_LEN + 4)) {
-		/* The externally stored part of the column has been
-		(partially) deleted.  Signal the half-deleted BLOB
-		to the caller. */
-
->>>>>>> f6dfd7d7
 		return(0);
 	}
 
