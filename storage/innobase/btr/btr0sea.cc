/*****************************************************************************

Copyright (c) 1996, 2017, Oracle and/or its affiliates. All Rights Reserved.
Copyright (c) 2008, Google Inc.

Portions of this file contain modifications contributed and copyrighted by
Google, Inc. Those modifications are gratefully acknowledged and are described
briefly in the InnoDB documentation. The contributions by Google are
incorporated with their permission, and subject to the conditions contained in
the file COPYING.Google.

This program is free software; you can redistribute it and/or modify it under
the terms of the GNU General Public License as published by the Free Software
Foundation; version 2 of the License.

This program is distributed in the hope that it will be useful, but WITHOUT
ANY WARRANTY; without even the implied warranty of MERCHANTABILITY or FITNESS
FOR A PARTICULAR PURPOSE. See the GNU General Public License for more details.

You should have received a copy of the GNU General Public License along with
this program; if not, write to the Free Software Foundation, Inc.,
51 Franklin Street, Suite 500, Boston, MA 02110-1335 USA

*****************************************************************************/

/********************************************************************//**
@file btr/btr0sea.cc
The index tree adaptive search

Created 2/17/1996 Heikki Tuuri
*************************************************************************/

#include "btr0sea.h"

#include <sys/types.h>

#include "btr0btr.h"
#include "btr0cur.h"
#include "btr0pcur.h"
#include "buf0buf.h"
#include "ha0ha.h"
#include "my_compiler.h"
#include "my_inttypes.h"
#include "page0cur.h"
#include "page0page.h"
#include "srv0mon.h"
#include "sync0sync.h"

/** Is search system enabled.
Search system is protected by array of latches. */
bool		btr_search_enabled	= true;

/** Number of adaptive hash index partition. */
ulong		btr_ahi_parts		= 8;

#ifdef UNIV_SEARCH_PERF_STAT
/** Number of successful adaptive hash index lookups */
ulint		btr_search_n_succ	= 0;
/** Number of failed adaptive hash index lookups */
ulint		btr_search_n_hash_fail	= 0;
#endif /* UNIV_SEARCH_PERF_STAT */

/** padding to prevent other memory update
hotspots from residing on the same memory
cache line as btr_search_latches */
byte		btr_sea_pad1[64];

/** The latches protecting the adaptive search system: this latches protects the
(1) positions of records on those pages where a hash index has been built.
NOTE: It does not protect values of non-ordering fields within a record from
being updated in-place! We can use fact (1) to perform unique searches to
indexes. We will allocate the latches from dynamic memory to get it to the
same DRAM page as other hotspot semaphores */
rw_lock_t**	btr_search_latches;

/** padding to prevent other memory update hotspots from residing on
the same memory cache line */
byte		btr_sea_pad2[64];

/** The adaptive hash index */
btr_search_sys_t*	btr_search_sys;

/** If the number of records on the page divided by this parameter
would have been successfully accessed using a hash index, the index
is then built on the page, assuming the global limit has been reached */
#define BTR_SEARCH_PAGE_BUILD_LIMIT	16

/** The global limit for consecutive potentially successful hash searches,
before hash index building is started */
#define BTR_SEARCH_BUILD_LIMIT		100

/** Compute the hash value of an index identifier.
@param[in]	space_id	tablespace identifier
@param[in]	index_id	index identifier
@return hash value */
static
ulint
btr_search_fold_index_id(
	uint32_t	space_id,
	space_index_t	index_id)
{
	return(ut_fold_ulint_pair(ut_fold_ull(index_id), space_id));
}

#if defined UNIV_AHI_DEBUG || defined UNIV_DEBUG
/** Compute the hash value of an index identifier.
@param[in]	id	index identifier
@return hash value */
static
ulint
btr_search_fold_index_id(
	const index_id_t&	id)
{
	return(btr_search_fold_index_id(id.m_space_id, id.m_index_id));
}
#endif /* UNIV_AHI_DEBUG || UNIV_DEBUG */

/** Determine the number of accessed key fields.
@param[in]	n_fields	number of complete fields
@param[in]	n_bytes		number of bytes in an incomplete last field
@return	number of complete or incomplete fields */
inline MY_ATTRIBUTE((warn_unused_result))
ulint
btr_search_get_n_fields(
	ulint	n_fields,
	ulint	n_bytes)
{
	return(n_fields + (n_bytes > 0 ? 1 : 0));
}

/** Determine the number of accessed key fields.
@param[in]	cursor		b-tree cursor
@return	number of complete or incomplete fields */
inline MY_ATTRIBUTE((warn_unused_result))
ulint
btr_search_get_n_fields(
	const btr_cur_t*	cursor)
{
	return(btr_search_get_n_fields(cursor->n_fields, cursor->n_bytes));
}

/** Builds a hash index on a page with the given parameters. If the page
already has a hash index with different parameters, the old hash index is
removed. If index is non-NULL, this function checks if n_fields and n_bytes
are sensible values, and does not build a hash index if not.
@param[in]	index		index for which to build, or NULL if not known
@param[in]	block		index page, s- or x-latched
@param[in]	n_fields	hash this many full fields
@param[in]	n_bytes		hash this many bytes from the next field
@param[in]	left_side	hash for searches from left side */
static
void
btr_search_build_page_hash_index(
	dict_index_t*	index,
	buf_block_t*	block,
	ulint		n_fields,
	ulint		n_bytes,
	ibool		left_side);

/** This function should be called before reserving any btr search mutex, if
the intended operation might add nodes to the search system hash table.
Because of the latching order, once we have reserved the btr search system
latch, we cannot allocate a free frame from the buffer pool. Checks that
there is a free buffer frame allocated for hash table heap in the btr search
system. If not, allocates a free frames for the heap. This check makes it
probable that, when have reserved the btr search system latch and we need to
allocate a new node to the hash table, it will succeed. However, the check
will not guarantee success.
@param[in]	index	index handler */
static
void
btr_search_check_free_space_in_heap(dict_index_t* index)
{
	hash_table_t*	table;
	mem_heap_t*	heap;

	ut_ad(!rw_lock_own(btr_get_search_latch(index), RW_LOCK_S));
	ut_ad(!rw_lock_own(btr_get_search_latch(index), RW_LOCK_X));

	table = btr_get_search_table(index);

	heap = table->heap;

	/* Note that we peek the value of heap->free_block without reserving
	the latch: this is ok, because we will not guarantee that there will
	be enough free space in the hash table. */

	if (heap->free_block == NULL) {
		buf_block_t*	block = buf_block_alloc(NULL);

		btr_search_x_lock(index);

		if (btr_search_enabled
		    && heap->free_block == NULL) {
			heap->free_block = block;
		} else {
			buf_block_free(block);
		}

		btr_search_x_unlock(index);
	}
}

/** Creates and initializes the adaptive search system at a database start.
@param[in]	hash_size	hash table size. */
void
btr_search_sys_create(ulint hash_size)
{
	/* Search System is divided into n parts.
	Each part controls access to distinct set of hash buckets from
	hash table through its own latch. */

	/* Step-1: Allocate latches (1 per part). */
	btr_search_latches = reinterpret_cast<rw_lock_t**>(
		ut_malloc(sizeof(rw_lock_t*) * btr_ahi_parts, mem_key_ahi));

	for (ulint i = 0; i < btr_ahi_parts; ++i) {

		btr_search_latches[i] = reinterpret_cast<rw_lock_t*>(
			ut_malloc(sizeof(rw_lock_t), mem_key_ahi));

		rw_lock_create(btr_search_latch_key,
			       btr_search_latches[i], SYNC_SEARCH_SYS);
	}

	/* Step-2: Allocate hash tablees. */
	btr_search_sys = reinterpret_cast<btr_search_sys_t*>(
		ut_malloc(sizeof(btr_search_sys_t), mem_key_ahi));

	btr_search_sys->hash_tables = reinterpret_cast<hash_table_t**>(
		ut_malloc(sizeof(hash_table_t*) * btr_ahi_parts, mem_key_ahi));

	for (ulint i = 0; i < btr_ahi_parts; ++i) {

		btr_search_sys->hash_tables[i] =
			ib_create((hash_size / btr_ahi_parts),
				  LATCH_ID_HASH_TABLE_MUTEX,
				  0, MEM_HEAP_FOR_BTR_SEARCH);

#if defined UNIV_AHI_DEBUG || defined UNIV_DEBUG
		btr_search_sys->hash_tables[i]->adaptive = TRUE;
#endif /* UNIV_AHI_DEBUG || UNIV_DEBUG */
	}
}

/** Resize hash index hash table.
@param[in]	hash_size	hash index hash table size */
void
btr_search_sys_resize(ulint hash_size)
{
	/* Step-1: Lock all search latches in exclusive mode. */
	btr_search_x_lock_all();

	if (btr_search_enabled) {

		btr_search_x_unlock_all();

		ib::error() << "btr_search_sys_resize failed because"
			" hash index hash table is not empty.";
		ut_ad(0);
		return;
	}

	/* Step-2: Recreate hash tables with new size. */
	for (ulint i = 0; i < btr_ahi_parts; ++i) {

		mem_heap_free(btr_search_sys->hash_tables[i]->heap);
		hash_table_free(btr_search_sys->hash_tables[i]);

		btr_search_sys->hash_tables[i] =
			ib_create((hash_size / btr_ahi_parts),
				  LATCH_ID_HASH_TABLE_MUTEX,
				  0, MEM_HEAP_FOR_BTR_SEARCH);

#if defined UNIV_AHI_DEBUG || defined UNIV_DEBUG
		btr_search_sys->hash_tables[i]->adaptive = TRUE;
#endif /* UNIV_AHI_DEBUG || UNIV_DEBUG */
	}

	/* Step-3: Unlock all search latches from exclusive mode. */
	btr_search_x_unlock_all();
}

/** Frees the adaptive search system at a database shutdown. */
void
btr_search_sys_free()
{
	if (btr_search_sys == NULL) {
		ut_ad(btr_search_latches == NULL);
		return;
	}

	ut_ad(btr_search_latches != NULL);

	/* Step-1: Release the hash tables. */
	for (ulint i = 0; i < btr_ahi_parts; ++i) {

		mem_heap_free(btr_search_sys->hash_tables[i]->heap);
		hash_table_free(btr_search_sys->hash_tables[i]);

	}

	ut_free(btr_search_sys->hash_tables);
	ut_free(btr_search_sys);
	btr_search_sys = NULL;

	/* Step-2: Release all allocates latches. */
	for (ulint i = 0; i < btr_ahi_parts; ++i) {

		rw_lock_free(btr_search_latches[i]);
		ut_free(btr_search_latches[i]);
	}

	ut_free(btr_search_latches);
	btr_search_latches = NULL;
}

/** Set index->ref_count = 0 on all indexes of a table.
@param[in,out]	table	table handler */
static
void
btr_search_disable_ref_count(
	dict_table_t*	table)
{
	dict_index_t*	index;

	ut_ad(mutex_own(&dict_sys->mutex));

	for (index = table->first_index();
	     index != NULL;
	     index = index->next()) {

		ut_ad(rw_lock_own(btr_get_search_latch(index), RW_LOCK_X));

		index->search_info->ref_count = 0;
	}
}

/** Disable the adaptive hash search system and empty the index.
@param[in]	need_mutex	need to acquire dict_sys->mutex */
void
btr_search_disable(
	bool	need_mutex)
{
	dict_table_t*	table;

	if (need_mutex) {
		mutex_enter(&dict_sys->mutex);
	}

	ut_ad(mutex_own(&dict_sys->mutex));
	btr_search_x_lock_all();

	if (!btr_search_enabled) {
		if (need_mutex) {
			mutex_exit(&dict_sys->mutex);
		}

		btr_search_x_unlock_all();
		return;
	}

	btr_search_enabled = false;

	/* Clear the index->search_info->ref_count of every index in
	the data dictionary cache. */
	for (table = UT_LIST_GET_FIRST(dict_sys->table_LRU); table;
	     table = UT_LIST_GET_NEXT(table_LRU, table)) {

		btr_search_disable_ref_count(table);
	}

	for (table = UT_LIST_GET_FIRST(dict_sys->table_non_LRU); table;
	     table = UT_LIST_GET_NEXT(table_LRU, table)) {

		btr_search_disable_ref_count(table);
	}

	if (need_mutex) {
		mutex_exit(&dict_sys->mutex);
	}

	/* Set all block->index = NULL. */
	buf_pool_clear_hash_index();

	/* Clear the adaptive hash index. */
	for (ulint i = 0; i < btr_ahi_parts; ++i) {
		hash_table_clear(btr_search_sys->hash_tables[i]);
		mem_heap_empty(btr_search_sys->hash_tables[i]->heap);
	}

	btr_search_x_unlock_all();
}

/** Enable the adaptive hash search system. */
void
btr_search_enable()
{
	os_rmb;
	if (srv_buf_pool_old_size != srv_buf_pool_size)
		return;

	btr_search_x_lock_all();
	btr_search_enabled = true;
	btr_search_x_unlock_all();
}

/** Creates and initializes a search info struct.
@param[in]	heap		heap where created.
@return own: search info struct */
btr_search_t*
btr_search_info_create(mem_heap_t* heap)
{
	btr_search_t*	info;

	info = (btr_search_t*) mem_heap_alloc(heap, sizeof(btr_search_t));

	ut_d(info->magic_n = BTR_SEARCH_MAGIC_N);

	info->ref_count = 0;
	info->root_guess = NULL;
	info->withdraw_clock = 0;

	info->hash_analysis = 0;
	info->n_hash_potential = 0;

	info->last_hash_succ = FALSE;

#ifdef UNIV_SEARCH_PERF_STAT
	info->n_hash_succ = 0;
	info->n_hash_fail = 0;
	info->n_patt_succ = 0;
	info->n_searches = 0;
#endif /* UNIV_SEARCH_PERF_STAT */

	/* Set some sensible values */
	info->n_fields = 1;
	info->n_bytes = 0;

	info->left_side = TRUE;

	return(info);
}

/** Returns the value of ref_count. The value is protected by latch.
@param[in]	info		search info
@param[in]	index		index identifier
@return ref_count value. */
ulint
btr_search_info_get_ref_count(
	const btr_search_t*	info,
	const dict_index_t*	index)
{
	ulint ret = 0;

	if (!btr_search_enabled) {
		return(ret);
	}

	ut_ad(info);

	ut_ad(!rw_lock_own(btr_get_search_latch(index), RW_LOCK_S));
	ut_ad(!rw_lock_own(btr_get_search_latch(index), RW_LOCK_X));

	btr_search_s_lock(index);
	ret = info->ref_count;
	btr_search_s_unlock(index);

	return(ret);
}

/** Updates the search info of an index about hash successes. NOTE that info
is NOT protected by any semaphore, to save CPU time! Do not assume its fields
are consistent.
@param[in,out]	info	search info
@param[in]	cursor	cursor which was just positioned */
static
void
btr_search_info_update_hash(
	btr_search_t*	info,
	btr_cur_t*	cursor)
{
	dict_index_t*	index = cursor->index;
	ulint		n_unique;
	int		cmp;

	ut_ad(!rw_lock_own(btr_get_search_latch(index), RW_LOCK_S));
	ut_ad(!rw_lock_own(btr_get_search_latch(index), RW_LOCK_X));

	if (dict_index_is_ibuf(index)) {
		/* So many deletes are performed on an insert buffer tree
		that we do not consider a hash index useful on it: */

		return;
	}

	n_unique = dict_index_get_n_unique_in_tree(index);

	if (info->n_hash_potential == 0) {

		goto set_new_recomm;
	}

	/* Test if the search would have succeeded using the recommended
	hash prefix */

	if (info->n_fields >= n_unique && cursor->up_match >= n_unique) {
increment_potential:
		info->n_hash_potential++;

		return;
	}

	cmp = ut_pair_cmp(info->n_fields, info->n_bytes,
			  cursor->low_match, cursor->low_bytes);

	if (info->left_side ? cmp <= 0 : cmp > 0) {

		goto set_new_recomm;
	}

	cmp = ut_pair_cmp(info->n_fields, info->n_bytes,
			  cursor->up_match, cursor->up_bytes);

	if (info->left_side ? cmp <= 0 : cmp > 0) {

		goto increment_potential;
	}

set_new_recomm:
	/* We have to set a new recommendation; skip the hash analysis
	for a while to avoid unnecessary CPU time usage when there is no
	chance for success */

	info->hash_analysis = 0;

	cmp = ut_pair_cmp(cursor->up_match, cursor->up_bytes,
			  cursor->low_match, cursor->low_bytes);
	if (cmp == 0) {
		info->n_hash_potential = 0;

		/* For extra safety, we set some sensible values here */

		info->n_fields = 1;
		info->n_bytes = 0;

		info->left_side = TRUE;

	} else if (cmp > 0) {
		info->n_hash_potential = 1;

		if (cursor->up_match >= n_unique) {

			info->n_fields = n_unique;
			info->n_bytes = 0;

		} else if (cursor->low_match < cursor->up_match) {

			info->n_fields = cursor->low_match + 1;
			info->n_bytes = 0;
		} else {
			info->n_fields = cursor->low_match;
			info->n_bytes = cursor->low_bytes + 1;
		}

		info->left_side = TRUE;
	} else {
		info->n_hash_potential = 1;

		if (cursor->low_match >= n_unique) {

			info->n_fields = n_unique;
			info->n_bytes = 0;
		} else if (cursor->low_match > cursor->up_match) {

			info->n_fields = cursor->up_match + 1;
			info->n_bytes = 0;
		} else {
			info->n_fields = cursor->up_match;
			info->n_bytes = cursor->up_bytes + 1;
		}

		info->left_side = FALSE;
	}
}

/** Update the block search info on hash successes. NOTE that info and
block->n_hash_helps, n_fields, n_bytes, left_side are NOT protected by any
semaphore, to save CPU time! Do not assume the fields are consistent.
@return TRUE if building a (new) hash index on the block is recommended
@param[in,out]	info	search info
@param[in,out]	block	buffer block
@param[in]	cursor	cursor */
static
ibool
btr_search_update_block_hash_info(
	btr_search_t*		info,
	buf_block_t*		block,
	const btr_cur_t*	cursor)
{
	ut_ad(!rw_lock_own(btr_get_search_latch(cursor->index), RW_LOCK_S));
	ut_ad(!rw_lock_own(btr_get_search_latch(cursor->index), RW_LOCK_X));
	ut_ad(rw_lock_own(&block->lock, RW_LOCK_S)
	      || rw_lock_own(&block->lock, RW_LOCK_X));

	info->last_hash_succ = FALSE;

	ut_a(buf_block_state_valid(block));
	ut_ad(info->magic_n == BTR_SEARCH_MAGIC_N);

	if ((block->n_hash_helps > 0)
	    && (info->n_hash_potential > 0)
	    && (block->n_fields == info->n_fields)
	    && (block->n_bytes == info->n_bytes)
	    && (block->left_side == info->left_side)) {

		if ((block->index)
		    && (block->curr_n_fields == info->n_fields)
		    && (block->curr_n_bytes == info->n_bytes)
		    && (block->curr_left_side == info->left_side)) {

			/* The search would presumably have succeeded using
			the hash index */

			info->last_hash_succ = TRUE;
		}

		block->n_hash_helps++;
	} else {
		block->n_hash_helps = 1;
		block->n_fields = info->n_fields;
		block->n_bytes = info->n_bytes;
		block->left_side = info->left_side;
	}

#ifdef UNIV_DEBUG
	if (cursor->index->table->does_not_fit_in_memory) {
		block->n_hash_helps = 0;
	}
#endif /* UNIV_DEBUG */

	if ((block->n_hash_helps > page_get_n_recs(block->frame)
	     / BTR_SEARCH_PAGE_BUILD_LIMIT)
	    && (info->n_hash_potential >= BTR_SEARCH_BUILD_LIMIT)) {

		if ((!block->index)
		    || (block->n_hash_helps
			> 2 * page_get_n_recs(block->frame))
		    || (block->n_fields != block->curr_n_fields)
		    || (block->n_bytes != block->curr_n_bytes)
		    || (block->left_side != block->curr_left_side)) {

			/* Build a new hash index on the page */

			return(TRUE);
		}
	}

	return(FALSE);
}

/** Updates a hash node reference when it has been unsuccessfully used in a
search which could have succeeded with the used hash parameters. This can
happen because when building a hash index for a page, we do not check
what happens at page boundaries, and therefore there can be misleading
hash nodes. Also, collisions in the fold value can lead to misleading
references. This function lazily fixes these imperfections in the hash
index.
@param[in]	info	search info
@param[in]	block	buffer block where cursor positioned
@param[in]	cursor	cursor */
static
void
btr_search_update_hash_ref(
	const btr_search_t*	info,
	buf_block_t*		block,
	const btr_cur_t*	cursor)
{
	dict_index_t*	index;
	ulint		fold;
	const rec_t*	rec;

	ut_ad(cursor->flag == BTR_CUR_HASH_FAIL);
	ut_ad(rw_lock_own(btr_get_search_latch(cursor->index), RW_LOCK_X));
	ut_ad(rw_lock_own(&(block->lock), RW_LOCK_S)
	      || rw_lock_own(&(block->lock), RW_LOCK_X));
	ut_ad(page_align(btr_cur_get_rec(cursor))
	      == buf_block_get_frame(block));
	assert_block_ahi_valid(block);

	index = block->index;

	if (!index) {

		return;
	}

	ut_ad(block->page.id.space() == index->space);
	ut_a(index == cursor->index);
	ut_a(!dict_index_is_ibuf(index));

	if ((info->n_hash_potential > 0)
	    && (block->curr_n_fields == info->n_fields)
	    && (block->curr_n_bytes == info->n_bytes)
	    && (block->curr_left_side == info->left_side)) {
		mem_heap_t*	heap		= NULL;
		ulint		offsets_[REC_OFFS_NORMAL_SIZE];
		rec_offs_init(offsets_);

		rec = btr_cur_get_rec(cursor);

		if (!page_rec_is_user_rec(rec)) {

			return;
		}

		fold = rec_fold(rec,
				rec_get_offsets(rec, index, offsets_,
						ULINT_UNDEFINED, &heap),
				block->curr_n_fields,
				block->curr_n_bytes,
				btr_search_fold_index_id(
					index->space, index->id));
		if (UNIV_LIKELY_NULL(heap)) {
			mem_heap_free(heap);
		}
		ut_ad(rw_lock_own(btr_get_search_latch(index), RW_LOCK_X));

		ha_insert_for_fold(btr_get_search_table(index), fold,
				   block, rec);

		MONITOR_INC(MONITOR_ADAPTIVE_HASH_ROW_ADDED);
	}
}

/** Updates the search info.
@param[in,out]	info	search info
@param[in]	cursor	cursor which was just positioned */
void
btr_search_info_update_slow(
	btr_search_t*	info,
	btr_cur_t*	cursor)
{
	buf_block_t*	block;
	ibool		build_index;

	ut_ad(!rw_lock_own(btr_get_search_latch(cursor->index), RW_LOCK_S));
	ut_ad(!rw_lock_own(btr_get_search_latch(cursor->index), RW_LOCK_X));

	block = btr_cur_get_block(cursor);

	/* NOTE that the following two function calls do NOT protect
	info or block->n_fields etc. with any semaphore, to save CPU time!
	We cannot assume the fields are consistent when we return from
	those functions! */

	btr_search_info_update_hash(info, cursor);

	build_index = btr_search_update_block_hash_info(info, block, cursor);

	if (build_index || (cursor->flag == BTR_CUR_HASH_FAIL)) {

		btr_search_check_free_space_in_heap(cursor->index);
	}

	if (cursor->flag == BTR_CUR_HASH_FAIL) {
		/* Update the hash node reference, if appropriate */

#ifdef UNIV_SEARCH_PERF_STAT
		btr_search_n_hash_fail++;
#endif /* UNIV_SEARCH_PERF_STAT */

		btr_search_x_lock(cursor->index);

		btr_search_update_hash_ref(info, block, cursor);

		btr_search_x_unlock(cursor->index);
	}

	if (build_index) {
		/* Note that since we did not protect block->n_fields etc.
		with any semaphore, the values can be inconsistent. We have
		to check inside the function call that they make sense. */
		btr_search_build_page_hash_index(cursor->index, block,
						 block->n_fields,
						 block->n_bytes,
						 block->left_side);
	}
}

/** Checks if a guessed position for a tree cursor is right. Note that if
mode is PAGE_CUR_LE, which is used in inserts, and the function returns
TRUE, then cursor->up_match and cursor->low_match both have sensible values.
@param[in,out]	cursor		guess cursor position
@param[in]	can_only_compare_to_cursor_rec
				if we do not have a latch on the page of cursor,
				but a latch corresponding search system, then
				ONLY the columns of the record UNDER the cursor
				are protected, not the next or previous record
				in the chain: we cannot look at the next or
				previous record to check our guess!
@param[in]	tuple		data tuple
@param[in]	mode		PAGE_CUR_L, PAGE_CUR_LE, PAGE_CUR_G, PAGE_CUR_GE
@param[in]	mtr		mini transaction
@return TRUE if success */
static
ibool
btr_search_check_guess(
	btr_cur_t*	cursor,
	ibool		can_only_compare_to_cursor_rec,
	const dtuple_t*	tuple,
	ulint		mode,
	mtr_t*		mtr)
{
	rec_t*		rec;
	ulint		n_unique;
	ulint		match;
	int		cmp;
	mem_heap_t*	heap		= NULL;
	ulint		offsets_[REC_OFFS_NORMAL_SIZE];
	ulint*		offsets		= offsets_;
	ibool		success		= FALSE;
	rec_offs_init(offsets_);

	n_unique = dict_index_get_n_unique_in_tree(cursor->index);

	rec = btr_cur_get_rec(cursor);

	ut_ad(page_rec_is_user_rec(rec));

	match = 0;

	offsets = rec_get_offsets(rec, cursor->index, offsets,
				  n_unique, &heap);
	cmp = cmp_dtuple_rec_with_match(tuple, rec, cursor->index, offsets,
					&match);

	if (mode == PAGE_CUR_GE) {
		if (cmp > 0) {
			goto exit_func;
		}

		cursor->up_match = match;

		if (match >= n_unique) {
			success = TRUE;
			goto exit_func;
		}
	} else if (mode == PAGE_CUR_LE) {
		if (cmp < 0) {
			goto exit_func;
		}

		cursor->low_match = match;

	} else if (mode == PAGE_CUR_G) {
		if (cmp >= 0) {
			goto exit_func;
		}
	} else if (mode == PAGE_CUR_L) {
		if (cmp <= 0) {
			goto exit_func;
		}
	}

	if (can_only_compare_to_cursor_rec) {
		/* Since we could not determine if our guess is right just by
		looking at the record under the cursor, return FALSE */
		goto exit_func;
	}

	match = 0;

	if ((mode == PAGE_CUR_G) || (mode == PAGE_CUR_GE)) {
		rec_t*	prev_rec;

		ut_ad(!page_rec_is_infimum(rec));

		prev_rec = page_rec_get_prev(rec);

		if (page_rec_is_infimum(prev_rec)) {
			success = btr_page_get_prev(page_align(prev_rec), mtr)
				== FIL_NULL;

			goto exit_func;
		}

		offsets = rec_get_offsets(prev_rec, cursor->index, offsets,
					  n_unique, &heap);
		cmp = cmp_dtuple_rec_with_match(
			tuple, prev_rec, cursor->index, offsets, &match);
		if (mode == PAGE_CUR_GE) {
			success = cmp > 0;
		} else {
			success = cmp >= 0;
		}

		goto exit_func;
	} else {
		rec_t*	next_rec;

		ut_ad(!page_rec_is_supremum(rec));

		next_rec = page_rec_get_next(rec);

		if (page_rec_is_supremum(next_rec)) {
			if (btr_page_get_next(page_align(next_rec), mtr)
			    == FIL_NULL) {

				cursor->up_match = 0;
				success = TRUE;
			}

			goto exit_func;
		}

		offsets = rec_get_offsets(next_rec, cursor->index, offsets,
					  n_unique, &heap);
		cmp = cmp_dtuple_rec_with_match(
			tuple, next_rec, cursor->index, offsets, &match);
		if (mode == PAGE_CUR_LE) {
			success = cmp < 0;
			cursor->up_match = match;
		} else {
			success = cmp <= 0;
		}
	}
exit_func:
	if (UNIV_LIKELY_NULL(heap)) {
		mem_heap_free(heap);
	}
	return(success);
}

static
void
btr_search_failure(btr_search_t* info, btr_cur_t* cursor)
{
	cursor->flag = BTR_CUR_HASH_FAIL;

#ifdef UNIV_SEARCH_PERF_STAT
	++info->n_hash_fail;

	if (info->n_hash_succ > 0) {
		--info->n_hash_succ;
	}
#endif /* UNIV_SEARCH_PERF_STAT */

	info->last_hash_succ = FALSE;
}

/** Tries to guess the right search position based on the hash search info
of the index. Note that if mode is PAGE_CUR_LE, which is used in inserts,
and the function returns TRUE, then cursor->up_match and cursor->low_match
both have sensible values.
@param[in,out]	index		index
@param[in,out]	info		index search info
@param[in]	tuple		logical record
@param[in]	mode		PAGE_CUR_L, ....
@param[in]	latch_mode	BTR_SEARCH_LEAF, ...;
				NOTE that only if has_search_latch is 0, we will
				have a latch set on the cursor page, otherwise
				we assume the caller uses his search latch
				to protect the record!
@param[out]	cursor		tree cursor
@param[in]	has_search_latch
				latch mode the caller currently has on
				search system: RW_S/X_LATCH or 0
@param[in]	mtr		mini transaction
@return TRUE if succeeded */
ibool
btr_search_guess_on_hash(
	dict_index_t*	index,
	btr_search_t*	info,
	const dtuple_t*	tuple,
	ulint		mode,
	ulint		latch_mode,
	btr_cur_t*	cursor,
	ulint		has_search_latch,
	mtr_t*		mtr)
{
	const rec_t*	rec;
	ulint		fold;
#ifdef notdefined
	btr_cur_t	cursor2;
	btr_pcur_t	pcur;
#endif

	if (!btr_search_enabled) {
		return(FALSE);
	}

	ut_ad(index && info && tuple && cursor && mtr);
	ut_ad(!dict_index_is_ibuf(index));
	ut_ad((latch_mode == BTR_SEARCH_LEAF)
	      || (latch_mode == BTR_MODIFY_LEAF));

	/* Not supported for spatial index */
	ut_ad(!dict_index_is_spatial(index));

	/* Note that, for efficiency, the struct info may not be protected by
	any latch here! */

	if (info->n_hash_potential == 0) {

		return(FALSE);
	}

	cursor->n_fields = info->n_fields;
	cursor->n_bytes = info->n_bytes;

	if (dtuple_get_n_fields(tuple) < btr_search_get_n_fields(cursor)) {

		return(FALSE);
	}

#ifdef UNIV_SEARCH_PERF_STAT
	info->n_hash_succ++;
#endif
	fold = dtuple_fold(tuple, cursor->n_fields, cursor->n_bytes,
			   btr_search_fold_index_id(index->space, index->id));

	cursor->fold = fold;
	cursor->flag = BTR_CUR_HASH;

	if (!has_search_latch) {
		btr_search_s_lock(index);

		if (!btr_search_enabled) {
			btr_search_s_unlock(index);

			btr_search_failure(info, cursor);

			return(FALSE);
		}
	}

	ut_ad(rw_lock_get_writer(btr_get_search_latch(index)) != RW_LOCK_X);
	ut_ad(rw_lock_get_reader_count(btr_get_search_latch(index)) > 0);

	rec = (rec_t*) ha_search_and_get_data(
			btr_get_search_table(index), fold);

	if (rec == NULL) {

		if (!has_search_latch) {
			btr_search_s_unlock(index);
		}

		btr_search_failure(info, cursor);

		return(FALSE);
	}

	buf_block_t*	block = buf_block_from_ahi(rec);

	if (!has_search_latch) {

		if (!buf_page_get_known_nowait(
			latch_mode, block, BUF_MAKE_YOUNG,
			__FILE__, __LINE__, mtr)) {

			if (!has_search_latch) {
				btr_search_s_unlock(index);
			}

			btr_search_failure(info, cursor);

			return(FALSE);
		}

		btr_search_s_unlock(index);

		buf_block_dbg_add_level(block, SYNC_TREE_NODE_FROM_HASH);
	}

	if (buf_block_get_state(block) != BUF_BLOCK_FILE_PAGE) {

		ut_ad(buf_block_get_state(block) == BUF_BLOCK_REMOVE_HASH);

		if (!has_search_latch) {

			btr_leaf_page_release(block, latch_mode, mtr);
		}

		btr_search_failure(info, cursor);

		return(FALSE);
	}

	ut_ad(page_rec_is_user_rec(rec));

	btr_cur_position(index, (rec_t*) rec, block, cursor);

	/* Check the validity of the guess within the page */

	/* If we only have the latch on search system, not on the
	page, it only protects the columns of the record the cursor
	is positioned on. We cannot look at the next of the previous
	record to determine if our guess for the cursor position is
	right. */
	if (index->space != block->page.id.space()
	    || index->id != btr_page_get_index_id(block->frame)
	    || !btr_search_check_guess(cursor,
				       has_search_latch,
				       tuple, mode, mtr)) {

		if (!has_search_latch) {
			btr_leaf_page_release(block, latch_mode, mtr);
		}

		btr_search_failure(info, cursor);

		return(FALSE);
	}

	if (info->n_hash_potential < BTR_SEARCH_BUILD_LIMIT + 5) {

		info->n_hash_potential++;
	}

#ifdef notdefined
	/* These lines of code can be used in a debug version to check
	the correctness of the searched cursor position: */

	info->last_hash_succ = FALSE;

	/* Currently, does not work if the following fails: */
	ut_ad(!has_search_latch);

	btr_leaf_page_release(block, latch_mode, mtr);

	btr_cur_search_to_nth_level(
		index, 0, tuple, mode, latch_mode, &cursor2, 0, mtr);

	if (mode == PAGE_CUR_GE
	    && page_rec_is_supremum(btr_cur_get_rec(&cursor2))) {

		/* If mode is PAGE_CUR_GE, then the binary search
		in the index tree may actually take us to the supremum
		of the previous page */

		info->last_hash_succ = FALSE;

		btr_pcur_open_on_user_rec(
			index, tuple, mode, latch_mode, &pcur, mtr);

		ut_ad(btr_pcur_get_rec(&pcur) == btr_cur_get_rec(cursor));
	} else {
		ut_ad(btr_cur_get_rec(&cursor2) == btr_cur_get_rec(cursor));
	}

	/* NOTE that it is theoretically possible that the above assertions
	fail if the page of the cursor gets removed from the buffer pool
	meanwhile! Thus it might not be a bug. */
#endif
	info->last_hash_succ = TRUE;

#ifdef UNIV_SEARCH_PERF_STAT
	btr_search_n_succ++;
#endif
	if (!has_search_latch && buf_page_peek_if_too_old(&block->page)) {

		buf_page_make_young(&block->page);
	}

	/* Increment the page get statistics though we did not really
	fix the page: for user info only */

	{
		buf_pool_t*	buf_pool = buf_pool_from_bpage(&block->page);

		++buf_pool->stat.n_page_gets;
	}

	return(TRUE);
}

/** Drop any adaptive hash index entries that point to an index page.
@param[in,out]	block	block containing index page, s- or x-latched, or an
			index page for which we know that
			block->buf_fix_count == 0 or it is an index page which
			has already been removed from the buf_pool->page_hash
			i.e.: it is in state BUF_BLOCK_REMOVE_HASH */
void
btr_search_drop_page_hash_index(buf_block_t* block)
{
	ulint			n_fields;
	ulint			n_bytes;
	const page_t*		page;
	const rec_t*		rec;
	ulint			fold;
	ulint			prev_fold;
	ulint			n_cached;
	ulint			n_recs;
	ulint*			folds;
	ulint			i;
	mem_heap_t*		heap;
	const dict_index_t*	index;
	ulint*			offsets;
	rw_lock_t*		latch;
	btr_search_t*		info;

retry:
	/* Do a dirty check on block->index, return if the block is
	not in the adaptive hash index. */
	index = block->index;
	/* This debug check uses a dirty read that could theoretically cause
	false positives while buf_pool_clear_hash_index() is executing. */
	assert_block_ahi_valid(block);

	if (index == NULL) {
		return;
	}

	ut_ad(block->page.buf_fix_count == 0
	      || buf_block_get_state(block) == BUF_BLOCK_REMOVE_HASH
	      || rw_lock_own(&block->lock, RW_LOCK_S)
	      || rw_lock_own(&block->lock, RW_LOCK_X));

	/* We must not dereference index here, because it could be freed
	if (index->table->n_ref_count == 0 && !mutex_own(&dict_sys->mutex)).
	Determine the ahi_slot based on the block contents. */

	const space_index_t	index_id
		= btr_page_get_index_id(block->frame);
	const ulint		ahi_slot
		= ut_fold_ulint_pair(static_cast<ulint>(index_id),
				     static_cast<ulint>(block->page.id.space()))
		% btr_ahi_parts;
	latch = btr_search_latches[ahi_slot];

	ut_ad(!btr_search_own_any(RW_LOCK_S));
	ut_ad(!btr_search_own_any(RW_LOCK_X));

	rw_lock_s_lock(latch);
	assert_block_ahi_valid(block);

	if (block->index == NULL) {
		rw_lock_s_unlock(latch);
		return;
	}

	/* The index associated with a block must remain the
	same, because we are holding block->lock or the block is
	not accessible by other threads (BUF_BLOCK_REMOVE_HASH),
	or the index is not accessible to other threads
	(buf_fix_count == 0 when DROP TABLE or similar is executing
	buf_LRU_drop_page_hash_for_tablespace()). */
	ut_a(index == block->index);
	ut_ad(!index->disable_ahi);
	ut_ad(btr_search_enabled);

	ut_ad(block->page.id.space() == index->space);
	ut_a(index_id == index->id);
	ut_a(!dict_index_is_ibuf(index));
#ifdef UNIV_DEBUG
	switch (dict_index_get_online_status(index)) {
	case ONLINE_INDEX_CREATION:
		/* The index is being created (bulk loaded). */
	case ONLINE_INDEX_COMPLETE:
		/* The index has been published. */
	case ONLINE_INDEX_ABORTED:
		/* Either the index creation was aborted due to an
		error observed by InnoDB (in which case there should
		not be any adaptive hash index entries), or it was
		completed and then flagged aborted in
		rollback_inplace_alter_table(). */
		break;
	case ONLINE_INDEX_ABORTED_DROPPED:
		/* The index should have been dropped from the tablespace
		already, and the adaptive hash index entries should have
		been dropped as well. */
		ut_error;
	}
#endif /* UNIV_DEBUG */

	n_fields = block->curr_n_fields;
	n_bytes = block->curr_n_bytes;

	/* NOTE: The AHI fields of block must not be accessed after
	releasing search latch, as the index page might only be s-latched! */

	rw_lock_s_unlock(latch);

	ut_a(n_fields > 0 || n_bytes > 0);

	page = block->frame;
	n_recs = page_get_n_recs(page);

	/* Calculate and cache fold values into an array for fast deletion
	from the hash index */

	folds = (ulint*) ut_malloc_nokey(n_recs * sizeof(ulint));

	n_cached = 0;

	rec = page_get_infimum_rec(page);
	rec = page_rec_get_next_low(rec, page_is_comp(page));

	const ulint	index_fold = btr_search_fold_index_id(
		block->page.id.space(), index_id);

	prev_fold = 0;

	heap = NULL;
	offsets = NULL;

	while (!page_rec_is_supremum(rec)) {
		offsets = rec_get_offsets(
			rec, index, offsets,
			btr_search_get_n_fields(n_fields, n_bytes), &heap);
		fold = rec_fold(rec, offsets, n_fields, n_bytes, index_fold);

		if (fold == prev_fold && prev_fold != 0) {

			goto next_rec;
		}

		/* Remove all hash nodes pointing to this page from the
		hash chain */

		folds[n_cached] = fold;
		n_cached++;
next_rec:
		rec = page_rec_get_next_low(rec, page_rec_is_comp(rec));
		prev_fold = fold;
	}

	if (UNIV_LIKELY_NULL(heap)) {
		mem_heap_free(heap);
	}

	rw_lock_x_lock(latch);

	if (UNIV_UNLIKELY(!block->index)) {
		/* Someone else has meanwhile dropped the hash index */

		goto cleanup;
	}

	ut_a(block->index == index);

	if (block->curr_n_fields != n_fields
	    || block->curr_n_bytes != n_bytes) {

		/* Someone else has meanwhile built a new hash index on the
		page, with different parameters */

		rw_lock_x_unlock(latch);

		ut_free(folds);
		goto retry;
	}

	for (i = 0; i < n_cached; i++) {

		ha_remove_all_nodes_to_page(
			btr_search_sys->hash_tables[ahi_slot],
			folds[i], page);
	}

	info = btr_search_get_info(block->index);
	ut_a(info->ref_count > 0);
	info->ref_count--;

	block->index = NULL;

	MONITOR_INC(MONITOR_ADAPTIVE_HASH_PAGE_REMOVED);
	MONITOR_INC_VALUE(MONITOR_ADAPTIVE_HASH_ROW_REMOVED, n_cached);

cleanup:
	assert_block_ahi_valid(block);
	rw_lock_x_unlock(latch);

	ut_free(folds);
}

/** Drop any adaptive hash index entries that may point to an index
page that may be in the buffer pool, when a page is evicted from the
buffer pool or freed in a file segment.
@param[in]	page_id		page id
@param[in]	page_size	page size */
void
btr_search_drop_page_hash_when_freed(
	const page_id_t&	page_id,
	const page_size_t&	page_size)
{
	buf_block_t*	block;
	mtr_t		mtr;

	ut_d(export_vars.innodb_ahi_drop_lookups++);

	mtr_start(&mtr);

	/* If the caller has a latch on the page, then the caller must
	have a x-latch on the page and it must have already dropped
	the hash index for the page. Because of the x-latch that we
	are possibly holding, we cannot s-latch the page, but must
	(recursively) x-latch it, even though we are only reading. */

	block = buf_page_get_gen(page_id, page_size, RW_X_LATCH, NULL,
				 BUF_PEEK_IF_IN_POOL, __FILE__, __LINE__,
				 &mtr);

	if (block) {

		/* If AHI is still valid, page can't be in free state.
		AHI is dropped when page is freed. */
		ut_ad(!block->page.file_page_was_freed);

		buf_block_dbg_add_level(block, SYNC_TREE_NODE_FROM_HASH);

		dict_index_t*	index = block->index;
		if (index != NULL) {
			/* In all our callers, the table handle should
			be open, or we should be in the process of
			dropping the table (preventing eviction). */
			ut_ad(index->table->n_ref_count > 0
			      || mutex_own(&dict_sys->mutex));
			btr_search_drop_page_hash_index(block);
		}
	}

	mtr_commit(&mtr);
}

<<<<<<< HEAD
/** Drop any adaptive hash index entries for a index.
@param[in,out]	index	to drop AHI entries for this index */
void
btr_search_drop_index(dict_index_t* index)
{
	if (index->disable_ahi) {
		return;
	}

	ut_ad(index->is_committed());

	dict_table_t*		table = index->table;
	static constexpr unsigned DROP_BATCH = 1024;
	page_id_t*		drop =
		new
		(mem_heap_alloc(table->heap, sizeof(page_id_t[DROP_BATCH])))
		page_id_t[DROP_BATCH];
	const page_size_t	page_size(dict_table_page_size(table));

	for (;;) {
		if (index->search_info->ref_count == 0) {
=======
/** Drop any adaptive hash index entries for a table.
@param[in,out]	table	to drop indexes of this table */
void
btr_drop_ahi_for_table(dict_table_t* table)
{
	const ulint     len = UT_LIST_GET_LEN(table->indexes);

	if (len == 0) {
	return;
	}

	const dict_index_t*	indexes[MAX_INDEXES];
	static constexpr unsigned DROP_BATCH = 1024;

	page_id_t		drop[DROP_BATCH];
	const page_size_t	page_size(dict_table_page_size(table));

	for (;;) {
		ulint			ref_count	= 0;
		const dict_index_t**	end		= indexes;

		for (dict_index_t* index = table->first_index();
		     index != nullptr; index = index->next()) {
			if (ulint n_refs = index->search_info->ref_count) {
				ut_ad(!index->disable_ahi);
				ut_ad(index->is_committed());
				ref_count += n_refs;
				ut_ad(indexes + len > end);
				*end++ = index;
			}
		}

		ut_ad((indexes == end) == (ref_count == 0));

		if (ref_count == 0) {
>>>>>>> 7cecc90f
			return;
		}

		for (ulint i = 0; i < srv_buf_pool_instances; ++i) {
<<<<<<< HEAD
			unsigned	n_drop = 0;
			buf_pool_t*	buf_pool = buf_pool_from_array(i);
			mutex_enter(&buf_pool->LRU_list_mutex);
			const buf_page_t*	prev;

			for (const buf_page_t* bpage
				= UT_LIST_GET_LAST(buf_pool->LRU);
=======
			unsigned n_drop = 0;

			buf_pool_t*     buf_pool = buf_pool_from_array(i);
			mutex_enter(&buf_pool->LRU_list_mutex);
			const buf_page_t* prev;

			for (const buf_page_t* bpage
				     = UT_LIST_GET_LAST(buf_pool->LRU);
>>>>>>> 7cecc90f
			     bpage != nullptr; bpage = prev) {
				prev = UT_LIST_GET_PREV(LRU, bpage);

				ut_a(buf_page_in_file(bpage));

				if (buf_page_get_state(bpage)
				    != BUF_BLOCK_FILE_PAGE
				    || bpage->io_fix != BUF_IO_NONE
				    || bpage->buf_fix_count > 0) {
					continue;
				}

<<<<<<< HEAD
				const dict_index_t* found_index =
					reinterpret_cast<const buf_block_t*>(
						bpage)->index;
				if (found_index == index) {
=======
				const dict_index_t* index
					= reinterpret_cast<const buf_block_t*>(
						bpage)->index;
				if (index == nullptr) {
					continue;
				}

				if (std::search_n(indexes, end, 1, index)
				    != end) {
>>>>>>> 7cecc90f
					drop[n_drop].copy_from(bpage->id);
					if (++n_drop == DROP_BATCH) {
						break;
					}
				}
			}

			mutex_exit(&buf_pool->LRU_list_mutex);

			for (unsigned i = 0; i < n_drop; ++i) {
				btr_search_drop_page_hash_when_freed(
					drop[i], page_size);
			}
		}
	}
}

<<<<<<< HEAD
/** Drop any adaptive hash index entries for a table.
@param[in,out]	table	to drop indexes of this table */
void
btr_search_drop_table(dict_table_t* table)
{
        const ulint     len = UT_LIST_GET_LEN(table->indexes);
        if (len == 0) {
                return;
        }

        const dict_index_t**    indexes = static_cast<const dict_index_t**>(
                mem_heap_alloc(table->heap, len * sizeof *indexes));
        static constexpr unsigned DROP_BATCH = 1024;
        page_id_t		drop[DROP_BATCH];
	const page_size_t	page_size(dict_table_page_size(table));

        for (;;) {
                ulint                   ref_count       = 0;
                const dict_index_t**    end             = indexes;

                for (dict_index_t* index = table->first_index();
                     index != NULL; index = index->next()) {
                        if (ulint n_refs = index->search_info->ref_count) {
                                ut_ad(!index->disable_ahi);
                                ut_ad(index->is_committed());
                                ref_count += n_refs;
                                ut_ad(indexes + len > end);
                                *end++ = index;
                        }
                }

                ut_ad((indexes == end) == (ref_count == 0));

                if (ref_count == 0) {
                        return;
                }

                for (ulint i = 0; i < srv_buf_pool_instances; ++i) {
                        unsigned n_drop = 0;

                        buf_pool_t*     buf_pool = buf_pool_from_array(i);
                        mutex_enter(&buf_pool->LRU_list_mutex);
                        const buf_page_t* prev;

                        for (const buf_page_t* bpage
                                     = UT_LIST_GET_LAST(buf_pool->LRU);
                             bpage != nullptr; bpage = prev) {
                                prev = UT_LIST_GET_PREV(LRU, bpage);

                                ut_a(buf_page_in_file(bpage));

                                if (buf_page_get_state(bpage)
                                    != BUF_BLOCK_FILE_PAGE
                                    || bpage->io_fix != BUF_IO_NONE
                                    || bpage->buf_fix_count > 0) {
                                        continue;
                                }

                                const dict_index_t* index
                                        = reinterpret_cast<const buf_block_t*>(
                                                bpage)->index;
                                if (index == nullptr) {
                                        continue;
                                }

                                if (std::search_n(indexes, end, 1, index)
                                    != end) {
                                        drop[n_drop].copy_from(bpage->id);
                                        if (++n_drop == DROP_BATCH) {
                                                break;
                                        }
                                }
                        }

                        mutex_exit(&buf_pool->LRU_list_mutex);

                        for (unsigned i = 0; i < n_drop; ++i) {
                                btr_search_drop_page_hash_when_freed(
					drop[i], page_size);
                        }
                }
        }
}

=======
>>>>>>> 7cecc90f
/** Build a hash index on a page with the given parameters. If the page already
has a hash index with different parameters, the old hash index is removed.
If index is non-NULL, this function checks if n_fields and n_bytes are
sensible, and does not build a hash index if not.
@param[in,out]	index		index for which to build.
@param[in,out]	block		index page, s-/x- latched.
@param[in]	n_fields	hash this many full fields
@param[in]	n_bytes		hash this many bytes of the next field
@param[in]	left_side	hash for searches from left side */
static
void
btr_search_build_page_hash_index(
	dict_index_t*	index,
	buf_block_t*	block,
	ulint		n_fields,
	ulint		n_bytes,
	ibool		left_side)
{
	hash_table_t*	table;
	page_t*		page;
	rec_t*		rec;
	rec_t*		next_rec;
	ulint		fold;
	ulint		next_fold;
	ulint		n_cached;
	ulint		n_recs;
	ulint*		folds;
	rec_t**		recs;
	ulint		i;
	mem_heap_t*	heap		= NULL;
	ulint		offsets_[REC_OFFS_NORMAL_SIZE];
	ulint*		offsets		= offsets_;

	if (index->disable_ahi || !btr_search_enabled) {
		return;
	}

	rec_offs_init(offsets_);
	ut_ad(index);
	ut_ad(block->page.id.space() == index->space);
	ut_a(!dict_index_is_ibuf(index));

	ut_ad(!rw_lock_own(btr_get_search_latch(index), RW_LOCK_X));
	ut_ad(rw_lock_own(&(block->lock), RW_LOCK_S)
	      || rw_lock_own(&(block->lock), RW_LOCK_X));

	btr_search_s_lock(index);

	table = btr_get_search_table(index);
	page = buf_block_get_frame(block);

	if (block->index && ((block->curr_n_fields != n_fields)
			     || (block->curr_n_bytes != n_bytes)
			     || (block->curr_left_side != left_side))) {

		btr_search_s_unlock(index);

		btr_search_drop_page_hash_index(block);
	} else {
		btr_search_s_unlock(index);
	}

	/* Check that the values for hash index build are sensible */

	if (n_fields == 0 && n_bytes == 0) {

		return;
	}

	if (dict_index_get_n_unique_in_tree(index)
	    < btr_search_get_n_fields(n_fields, n_bytes)) {
		return;
	}

	n_recs = page_get_n_recs(page);

	if (n_recs == 0) {

		return;
	}

	/* Calculate and cache fold values and corresponding records into
	an array for fast insertion to the hash index */

	folds = (ulint*) ut_malloc_nokey(n_recs * sizeof(ulint));
	recs = (rec_t**) ut_malloc_nokey(n_recs * sizeof(rec_t*));

	n_cached = 0;

	ut_a(index->id == btr_page_get_index_id(page));

	rec = page_rec_get_next(page_get_infimum_rec(page));

	offsets = rec_get_offsets(
		rec, index, offsets,
		btr_search_get_n_fields(n_fields, n_bytes),
		&heap);
	ut_ad(page_rec_is_supremum(rec)
	      || n_fields + (n_bytes > 0) == rec_offs_n_fields(offsets));

	const ulint	index_fold = btr_search_fold_index_id(
		block->page.id.space(), index->id);

	fold = rec_fold(rec, offsets, n_fields, n_bytes, index_fold);

	if (left_side) {

		folds[n_cached] = fold;
		recs[n_cached] = rec;
		n_cached++;
	}

	for (;;) {
		next_rec = page_rec_get_next(rec);

		if (page_rec_is_supremum(next_rec)) {

			if (!left_side) {

				folds[n_cached] = fold;
				recs[n_cached] = rec;
				n_cached++;
			}

			break;
		}

		offsets = rec_get_offsets(
			next_rec, index, offsets,
			btr_search_get_n_fields(n_fields, n_bytes), &heap);
		next_fold = rec_fold(next_rec, offsets, n_fields, n_bytes,
				     index_fold);

		if (fold != next_fold) {
			/* Insert an entry into the hash index */

			if (left_side) {

				folds[n_cached] = next_fold;
				recs[n_cached] = next_rec;
				n_cached++;
			} else {
				folds[n_cached] = fold;
				recs[n_cached] = rec;
				n_cached++;
			}
		}

		rec = next_rec;
		fold = next_fold;
	}

	btr_search_check_free_space_in_heap(index);

	btr_search_x_lock(index);

	if (!btr_search_enabled) {
		goto exit_func;
	}

	if (block->index && ((block->curr_n_fields != n_fields)
			     || (block->curr_n_bytes != n_bytes)
			     || (block->curr_left_side != left_side))) {
		goto exit_func;
	}

	/* This counter is decremented every time we drop page
	hash index entries and is incremented here. Since we can
	rebuild hash index for a page that is already hashed, we
	have to take care not to increment the counter in that
	case. */
	if (!block->index) {
		assert_block_ahi_empty(block);
		index->search_info->ref_count++;
	}

	block->n_hash_helps = 0;

	block->curr_n_fields = n_fields;
	block->curr_n_bytes = n_bytes;
	block->curr_left_side = left_side;
	block->index = index;

	for (i = 0; i < n_cached; i++) {

		ha_insert_for_fold(table, folds[i], block, recs[i]);
	}

	MONITOR_INC(MONITOR_ADAPTIVE_HASH_PAGE_ADDED);
	MONITOR_INC_VALUE(MONITOR_ADAPTIVE_HASH_ROW_ADDED, n_cached);
exit_func:
	assert_block_ahi_valid(block);
	btr_search_x_unlock(index);

	ut_free(folds);
	ut_free(recs);
	if (UNIV_LIKELY_NULL(heap)) {
		mem_heap_free(heap);
	}
}

/** Moves or deletes hash entries for moved records. If new_page is already
hashed, then the hash index for page, if any, is dropped. If new_page is not
hashed, and page is hashed, then a new hash index is built to new_page with the
same parameters as page (this often happens when a page is split).
@param[in,out]	new_block	records are copied to this page.
@param[in,out]	block		index page from which record are copied, and the
				copied records will be deleted from this page.
@param[in,out]	index		record descriptor */
void
btr_search_move_or_delete_hash_entries(
	buf_block_t*	new_block,
	buf_block_t*	block,
	dict_index_t*	index)
{
	/* AHI is disabled for intrinsic table as it depends on index-id
	which is dynamically assigned for intrinsic table indexes and not
	through a centralized index generator. */
	if (index->disable_ahi || !btr_search_enabled) {
		return;
	}

	ut_ad(!index->table->is_intrinsic());

	ut_ad(rw_lock_own(&(block->lock), RW_LOCK_X));
	ut_ad(rw_lock_own(&(new_block->lock), RW_LOCK_X));

	btr_search_s_lock(index);

	ut_a(!new_block->index || new_block->index == index);
	ut_a(!block->index || block->index == index);
	ut_a(!(new_block->index || block->index)
	     || !dict_index_is_ibuf(index));
	assert_block_ahi_valid(block);
	assert_block_ahi_valid(new_block);

	if (new_block->index) {

		btr_search_s_unlock(index);

		btr_search_drop_page_hash_index(block);

		return;
	}

	if (block->index) {
		ulint	n_fields = block->curr_n_fields;
		ulint	n_bytes = block->curr_n_bytes;
		ibool	left_side = block->curr_left_side;

		new_block->n_fields = block->curr_n_fields;
		new_block->n_bytes = block->curr_n_bytes;
		new_block->left_side = left_side;

		btr_search_s_unlock(index);

		ut_a(n_fields > 0 || n_bytes > 0);

		btr_search_build_page_hash_index(
			index, new_block, n_fields, n_bytes, left_side);
		ut_ad(n_fields == block->curr_n_fields);
		ut_ad(n_bytes == block->curr_n_bytes);
		ut_ad(left_side == block->curr_left_side);
		return;
	}

	btr_search_s_unlock(index);
}

/** Updates the page hash index when a single record is deleted from a page.
@param[in]	cursor	cursor which was positioned on the record to delete
			using btr_cur_search_, the record is not yet deleted.*/
void
btr_search_update_hash_on_delete(btr_cur_t* cursor)
{
	hash_table_t*	table;
	buf_block_t*	block;
	const rec_t*	rec;
	ulint		fold;
	dict_index_t*	index;
	ulint		offsets_[REC_OFFS_NORMAL_SIZE];
	mem_heap_t*	heap		= NULL;
	rec_offs_init(offsets_);

	if (cursor->index->disable_ahi || !btr_search_enabled) {
		return;
	}

	block = btr_cur_get_block(cursor);

	ut_ad(rw_lock_own(&(block->lock), RW_LOCK_X));

	assert_block_ahi_valid(block);
	index = block->index;

	if (!index) {

		return;
	}

	ut_ad(block->page.id.space() == index->space);
	ut_a(index == cursor->index);
	ut_a(block->curr_n_fields > 0 || block->curr_n_bytes > 0);
	ut_a(!dict_index_is_ibuf(index));

	table = btr_get_search_table(index);

	rec = btr_cur_get_rec(cursor);

	fold = rec_fold(rec, rec_get_offsets(rec, index, offsets_,
					     ULINT_UNDEFINED, &heap),
			block->curr_n_fields, block->curr_n_bytes,
			btr_search_fold_index_id(index->space, index->id));
	if (UNIV_LIKELY_NULL(heap)) {
		mem_heap_free(heap);
	}

	btr_search_x_lock(index);
	assert_block_ahi_valid(block);

	if (block->index) {
		ut_a(block->index == index);

		if (ha_search_and_delete_if_found(table, fold, rec)) {
			MONITOR_INC(MONITOR_ADAPTIVE_HASH_ROW_REMOVED);
		} else {
			MONITOR_INC(
				MONITOR_ADAPTIVE_HASH_ROW_REMOVE_NOT_FOUND);
		}

		assert_block_ahi_valid(block);
	}

	btr_search_x_unlock(index);
}

/** Updates the page hash index when a single record is inserted on a page.
@param[in]	cursor	cursor which was positioned to the place to insert
			using btr_cur_search_, and the new record has been
			inserted next to the cursor. */
void
btr_search_update_hash_node_on_insert(btr_cur_t* cursor)
{
	hash_table_t*	table;
	buf_block_t*	block;
	dict_index_t*	index;
	rec_t*		rec;

	if (cursor->index->disable_ahi || !btr_search_enabled) {
		return;
	}

	rec = btr_cur_get_rec(cursor);

	block = btr_cur_get_block(cursor);

	ut_ad(rw_lock_own(&(block->lock), RW_LOCK_X));

	index = block->index;

	if (!index) {

		return;
	}

	ut_a(cursor->index == index);
	ut_a(!dict_index_is_ibuf(index));

	btr_search_x_lock(index);

	if (!block->index) {

		goto func_exit;
	}

	ut_a(block->index == index);

	if ((cursor->flag == BTR_CUR_HASH)
	    && (cursor->n_fields == block->curr_n_fields)
	    && (cursor->n_bytes == block->curr_n_bytes)
	    && !block->curr_left_side) {

		table = btr_get_search_table(index);

		if (ha_search_and_update_if_found(
			table, cursor->fold, rec, block,
			page_rec_get_next(rec))) {
			MONITOR_INC(MONITOR_ADAPTIVE_HASH_ROW_UPDATED);
		}

func_exit:
		assert_block_ahi_valid(block);
		btr_search_x_unlock(index);
	} else {
		btr_search_x_unlock(index);

		btr_search_update_hash_on_insert(cursor);
	}
}

/** Updates the page hash index when a single record is inserted on a page.
@param[in,out]	cursor		cursor which was positioned to the
				place to insert using btr_cur_search_...,
				and the new record has been inserted next
				to the cursor */
void
btr_search_update_hash_on_insert(btr_cur_t* cursor)
{
	hash_table_t*	table;
	buf_block_t*	block;
	dict_index_t*	index;
	const rec_t*	rec;
	const rec_t*	ins_rec;
	const rec_t*	next_rec;
	ulint		fold;
	ulint		ins_fold;
	ulint		next_fold = 0; /* remove warning (??? bug ???) */
	ulint		n_fields;
	ulint		n_bytes;
	ibool		left_side;
	ibool		locked		= FALSE;
	mem_heap_t*	heap		= NULL;
	ulint		offsets_[REC_OFFS_NORMAL_SIZE];
	ulint*		offsets		= offsets_;
	rec_offs_init(offsets_);

	if (cursor->index->disable_ahi || !btr_search_enabled) {
		return;
	}

	block = btr_cur_get_block(cursor);

	ut_ad(rw_lock_own(&(block->lock), RW_LOCK_X));
	assert_block_ahi_valid(block);

	index = block->index;

	if (!index) {

		return;
	}

	ut_ad(block->page.id.space() == index->space);
	btr_search_check_free_space_in_heap(index);

	table = btr_get_search_table(index);

	rec = btr_cur_get_rec(cursor);

	ut_a(!index->disable_ahi);
	ut_a(index == cursor->index);
	ut_a(!dict_index_is_ibuf(index));

	n_fields = block->curr_n_fields;
	n_bytes = block->curr_n_bytes;
	left_side = block->curr_left_side;

	ins_rec = page_rec_get_next_const(rec);
	next_rec = page_rec_get_next_const(ins_rec);

	const ulint	index_fold	= btr_search_fold_index_id(
		index->space, index->id);
	const ulint	n_offs		= btr_search_get_n_fields(
		n_fields, n_bytes);

	offsets = rec_get_offsets(ins_rec, index, offsets,
				  n_offs, &heap);
	ins_fold = rec_fold(ins_rec, offsets, n_fields, n_bytes, index_fold);

	if (!page_rec_is_supremum(next_rec)) {
		offsets = rec_get_offsets(
			next_rec, index, offsets, n_offs, &heap);
		next_fold = rec_fold(next_rec, offsets, n_fields, n_bytes,
				     index_fold);
	}

	if (!page_rec_is_infimum(rec)) {
		offsets = rec_get_offsets(rec, index, offsets, n_offs, &heap);
		fold = rec_fold(rec, offsets, n_fields, n_bytes, index_fold);
	} else {
		if (left_side) {

			btr_search_x_lock(index);

			locked = TRUE;

			if (!btr_search_enabled) {
				goto function_exit;
			}

			ha_insert_for_fold(table, ins_fold, block, ins_rec);
		}

		goto check_next_rec;
	}

	if (fold != ins_fold) {

		if (!locked) {

			btr_search_x_lock(index);

			locked = TRUE;

			if (!btr_search_enabled) {
				goto function_exit;
			}
		}

		if (!left_side) {
			ha_insert_for_fold(table, fold, block, rec);
		} else {
			ha_insert_for_fold(table, ins_fold, block, ins_rec);
		}
	}

check_next_rec:
	if (page_rec_is_supremum(next_rec)) {

		if (!left_side) {

			if (!locked) {
				btr_search_x_lock(index);

				locked = TRUE;

				if (!btr_search_enabled) {
					goto function_exit;
				}
			}

			ha_insert_for_fold(table, ins_fold, block, ins_rec);
		}

		goto function_exit;
	}

	if (ins_fold != next_fold) {

		if (!locked) {

			btr_search_x_lock(index);

			locked = TRUE;

			if (!btr_search_enabled) {
				goto function_exit;
			}
		}

		if (!left_side) {
			ha_insert_for_fold(table, ins_fold, block, ins_rec);
		} else {
			ha_insert_for_fold(table, next_fold, block, next_rec);
		}
	}

function_exit:
	if (UNIV_LIKELY_NULL(heap)) {
		mem_heap_free(heap);
	}
	if (locked) {
		btr_search_x_unlock(index);
	}
}

#if defined UNIV_AHI_DEBUG || defined UNIV_DEBUG

/** Validates the search system for given hash table.
@param[in]	hash_table_id	hash table to validate
@return TRUE if ok */
static
ibool
btr_search_hash_table_validate(ulint hash_table_id)
{
	ha_node_t*	node;
	ibool		ok		= TRUE;
	ulint		i;
	ulint		cell_count;
	mem_heap_t*	heap		= NULL;
	ulint		offsets_[REC_OFFS_NORMAL_SIZE];
	ulint*		offsets		= offsets_;

	if (!btr_search_enabled) {
		return(TRUE);
	}

	/* How many cells to check before temporarily releasing
	search latches. */
	ulint		chunk_size = 10000;

	rec_offs_init(offsets_);

	btr_search_x_lock_all();

	cell_count = hash_get_n_cells(
			btr_search_sys->hash_tables[hash_table_id]);

	for (i = 0; i < cell_count; i++) {
		/* We release search latches every once in a while to
		give other queries a chance to run. */
		if ((i != 0) && ((i % chunk_size) == 0)) {

			btr_search_x_unlock_all();
			os_thread_yield();
			btr_search_x_lock_all();

			ulint	curr_cell_count = hash_get_n_cells(
				btr_search_sys->hash_tables[hash_table_id]);

			if (cell_count != curr_cell_count) {

				cell_count = curr_cell_count;

				if (i >= cell_count) {
					break;
				}
			}
		}

		node = (ha_node_t*) hash_get_nth_cell(
			btr_search_sys->hash_tables[hash_table_id], i)->node;

		for (; node != NULL; node = node->next) {
			buf_block_t*		block
				= buf_block_from_ahi((byte*) node->data);
			const buf_block_t*	hash_block;
			buf_pool_t*		buf_pool;

			buf_pool = buf_pool_from_bpage((buf_page_t*) block);
			/* Prevent BUF_BLOCK_FILE_PAGE -> BUF_BLOCK_REMOVE_HASH
			transition until we lock the block mutex */
			mutex_enter(&buf_pool->LRU_list_mutex);

			if (UNIV_LIKELY(buf_block_get_state(block)
					== BUF_BLOCK_FILE_PAGE)) {

				/* The space and offset are only valid
				for file blocks.  It is possible that
				the block is being freed
				(BUF_BLOCK_REMOVE_HASH, see the
				assertion and the comment below) */
				hash_block = buf_block_hash_get(
					buf_pool,
					block->page.id);
			} else {
				hash_block = NULL;
			}

			if (hash_block) {
				ut_a(hash_block == block);
			} else {
				/* When a block is being freed,
				buf_LRU_free_page() first
				removes the block from
				buf_pool->page_hash by calling
				buf_LRU_block_remove_hashed_page().
				After that, it invokes
				buf_LRU_block_remove_hashed() to
				remove the block from
				btr_search_sys->hash_tables[i]. */

				ut_a(buf_block_get_state(block)
				     == BUF_BLOCK_REMOVE_HASH);
			}

			mutex_enter(&block->mutex);
			mutex_exit(&buf_pool->LRU_list_mutex);

			ut_a(!dict_index_is_ibuf(block->index));
			ut_ad(block->page.id.space() == block->index->space);

			index_id_t	page_index_id(
				block->page.id.space(),
				btr_page_get_index_id(block->frame));

			offsets = rec_get_offsets(
				node->data, block->index, offsets,
				btr_search_get_n_fields(block->curr_n_fields,
							block->curr_n_bytes),
				&heap);

			const ulint	fold = rec_fold(
				node->data, offsets,
				block->curr_n_fields,
				block->curr_n_bytes,
				btr_search_fold_index_id(page_index_id));

			if (node->fold != fold) {
				const page_t*	page = block->frame;

				ok = FALSE;

				ib::error() << "Error in an adaptive hash"
					<< " index pointer to page "
					<< page_id_t(page_get_space_id(page),
						     page_get_page_no(page))
					<< ", ptr mem address "
					<< reinterpret_cast<const void*>(
						node->data)
					<< ", index id " << page_index_id
					<< ", node fold " << node->fold
					<< ", rec fold " << fold;

				fputs("InnoDB: Record ", stderr);
				rec_print_new(stderr, node->data, offsets);
				fprintf(stderr, "\nInnoDB: on that page."
					" Page mem address %p, is hashed %p,"
					" n fields %lu\n"
					"InnoDB: side %lu\n",
					(void*) page, (void*) block->index,
					(ulong) block->curr_n_fields,
					(ulong) block->curr_left_side);
				ut_ad(0);
			}

			mutex_exit(&block->mutex);
		}
	}

	for (i = 0; i < cell_count; i += chunk_size) {
		/* We release search latches every once in a while to
		give other queries a chance to run. */
		if (i != 0) {

			btr_search_x_unlock_all();
			os_thread_yield();
			btr_search_x_lock_all();

			ulint	curr_cell_count = hash_get_n_cells(
				btr_search_sys->hash_tables[hash_table_id]);

			if (cell_count != curr_cell_count) {

				cell_count = curr_cell_count;

				if (i >= cell_count) {
					break;
				}
			}
		}

		ulint end_index = ut_min(i + chunk_size - 1, cell_count - 1);

		if (!ha_validate(btr_search_sys->hash_tables[hash_table_id],
				 i, end_index)) {
			ok = FALSE;
		}
	}

	btr_search_x_unlock_all();

	if (UNIV_LIKELY_NULL(heap)) {
		mem_heap_free(heap);
	}

	return(ok);
}

/** Validate the search system.
@return true if ok. */
bool
btr_search_validate()
{
	for (ulint i = 0; i < btr_ahi_parts; ++i) {
		if (!btr_search_hash_table_validate(i)) {
			return(false);
		}
	}

	return(true);
}

#endif /* defined UNIV_AHI_DEBUG || defined UNIV_DEBUG */<|MERGE_RESOLUTION|>--- conflicted
+++ resolved
@@ -1425,29 +1425,6 @@
 	mtr_commit(&mtr);
 }
 
-<<<<<<< HEAD
-/** Drop any adaptive hash index entries for a index.
-@param[in,out]	index	to drop AHI entries for this index */
-void
-btr_search_drop_index(dict_index_t* index)
-{
-	if (index->disable_ahi) {
-		return;
-	}
-
-	ut_ad(index->is_committed());
-
-	dict_table_t*		table = index->table;
-	static constexpr unsigned DROP_BATCH = 1024;
-	page_id_t*		drop =
-		new
-		(mem_heap_alloc(table->heap, sizeof(page_id_t[DROP_BATCH])))
-		page_id_t[DROP_BATCH];
-	const page_size_t	page_size(dict_table_page_size(table));
-
-	for (;;) {
-		if (index->search_info->ref_count == 0) {
-=======
 /** Drop any adaptive hash index entries for a table.
 @param[in,out]	table	to drop indexes of this table */
 void
@@ -1483,20 +1460,10 @@
 		ut_ad((indexes == end) == (ref_count == 0));
 
 		if (ref_count == 0) {
->>>>>>> 7cecc90f
 			return;
 		}
 
 		for (ulint i = 0; i < srv_buf_pool_instances; ++i) {
-<<<<<<< HEAD
-			unsigned	n_drop = 0;
-			buf_pool_t*	buf_pool = buf_pool_from_array(i);
-			mutex_enter(&buf_pool->LRU_list_mutex);
-			const buf_page_t*	prev;
-
-			for (const buf_page_t* bpage
-				= UT_LIST_GET_LAST(buf_pool->LRU);
-=======
 			unsigned n_drop = 0;
 
 			buf_pool_t*     buf_pool = buf_pool_from_array(i);
@@ -1505,7 +1472,6 @@
 
 			for (const buf_page_t* bpage
 				     = UT_LIST_GET_LAST(buf_pool->LRU);
->>>>>>> 7cecc90f
 			     bpage != nullptr; bpage = prev) {
 				prev = UT_LIST_GET_PREV(LRU, bpage);
 
@@ -1518,12 +1484,6 @@
 					continue;
 				}
 
-<<<<<<< HEAD
-				const dict_index_t* found_index =
-					reinterpret_cast<const buf_block_t*>(
-						bpage)->index;
-				if (found_index == index) {
-=======
 				const dict_index_t* index
 					= reinterpret_cast<const buf_block_t*>(
 						bpage)->index;
@@ -1533,7 +1493,6 @@
 
 				if (std::search_n(indexes, end, 1, index)
 				    != end) {
->>>>>>> 7cecc90f
 					drop[n_drop].copy_from(bpage->id);
 					if (++n_drop == DROP_BATCH) {
 						break;
@@ -1551,93 +1510,6 @@
 	}
 }
 
-<<<<<<< HEAD
-/** Drop any adaptive hash index entries for a table.
-@param[in,out]	table	to drop indexes of this table */
-void
-btr_search_drop_table(dict_table_t* table)
-{
-        const ulint     len = UT_LIST_GET_LEN(table->indexes);
-        if (len == 0) {
-                return;
-        }
-
-        const dict_index_t**    indexes = static_cast<const dict_index_t**>(
-                mem_heap_alloc(table->heap, len * sizeof *indexes));
-        static constexpr unsigned DROP_BATCH = 1024;
-        page_id_t		drop[DROP_BATCH];
-	const page_size_t	page_size(dict_table_page_size(table));
-
-        for (;;) {
-                ulint                   ref_count       = 0;
-                const dict_index_t**    end             = indexes;
-
-                for (dict_index_t* index = table->first_index();
-                     index != NULL; index = index->next()) {
-                        if (ulint n_refs = index->search_info->ref_count) {
-                                ut_ad(!index->disable_ahi);
-                                ut_ad(index->is_committed());
-                                ref_count += n_refs;
-                                ut_ad(indexes + len > end);
-                                *end++ = index;
-                        }
-                }
-
-                ut_ad((indexes == end) == (ref_count == 0));
-
-                if (ref_count == 0) {
-                        return;
-                }
-
-                for (ulint i = 0; i < srv_buf_pool_instances; ++i) {
-                        unsigned n_drop = 0;
-
-                        buf_pool_t*     buf_pool = buf_pool_from_array(i);
-                        mutex_enter(&buf_pool->LRU_list_mutex);
-                        const buf_page_t* prev;
-
-                        for (const buf_page_t* bpage
-                                     = UT_LIST_GET_LAST(buf_pool->LRU);
-                             bpage != nullptr; bpage = prev) {
-                                prev = UT_LIST_GET_PREV(LRU, bpage);
-
-                                ut_a(buf_page_in_file(bpage));
-
-                                if (buf_page_get_state(bpage)
-                                    != BUF_BLOCK_FILE_PAGE
-                                    || bpage->io_fix != BUF_IO_NONE
-                                    || bpage->buf_fix_count > 0) {
-                                        continue;
-                                }
-
-                                const dict_index_t* index
-                                        = reinterpret_cast<const buf_block_t*>(
-                                                bpage)->index;
-                                if (index == nullptr) {
-                                        continue;
-                                }
-
-                                if (std::search_n(indexes, end, 1, index)
-                                    != end) {
-                                        drop[n_drop].copy_from(bpage->id);
-                                        if (++n_drop == DROP_BATCH) {
-                                                break;
-                                        }
-                                }
-                        }
-
-                        mutex_exit(&buf_pool->LRU_list_mutex);
-
-                        for (unsigned i = 0; i < n_drop; ++i) {
-                                btr_search_drop_page_hash_when_freed(
-					drop[i], page_size);
-                        }
-                }
-        }
-}
-
-=======
->>>>>>> 7cecc90f
 /** Build a hash index on a page with the given parameters. If the page already
 has a hash index with different parameters, the old hash index is removed.
 If index is non-NULL, this function checks if n_fields and n_bytes are
