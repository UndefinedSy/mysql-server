/*****************************************************************************

Copyright (c) 1995, 2014, Oracle and/or its affiliates. All Rights Reserved.
Copyright (c) 2008, Google Inc.

Portions of this file contain modifications contributed and copyrighted by
Google, Inc. Those modifications are gratefully acknowledged and are described
briefly in the InnoDB documentation. The contributions by Google are
incorporated with their permission, and subject to the conditions contained in
the file COPYING.Google.

This program is free software; you can redistribute it and/or modify it under
the terms of the GNU General Public License as published by the Free Software
Foundation; version 2 of the License.

This program is distributed in the hope that it will be useful, but WITHOUT
ANY WARRANTY; without even the implied warranty of MERCHANTABILITY or FITNESS
FOR A PARTICULAR PURPOSE. See the GNU General Public License for more details.

You should have received a copy of the GNU General Public License along with
this program; if not, write to the Free Software Foundation, Inc.,
51 Franklin Street, Suite 500, Boston, MA 02110-1335 USA

*****************************************************************************/

/**************************************************//**
@file buf/buf0buf.cc
The database buffer buf_pool

Created 11/5/1995 Heikki Tuuri
*******************************************************/

#include "ha_prototypes.h"

#include "buf0buf.h"

#ifdef UNIV_NONINL
#include "buf0buf.ic"
#endif

#ifdef UNIV_INNOCHECKSUM
#include "string.h"
#include "mach0data.h"
#endif /* UNIV_INNOCHECKSUM */
#ifndef UNIV_INNOCHECKSUM
#include "mem0mem.h"
#include "btr0btr.h"
#include "fil0fil.h"
#ifndef UNIV_HOTBACKUP
#include "buf0buddy.h"
#include "lock0lock.h"
#include "sync0rw.h"
#include "btr0sea.h"
#include "ibuf0ibuf.h"
#include "trx0undo.h"
#include "log0log.h"
#endif /* !UNIV_HOTBACKUP */
#include "srv0srv.h"
#include "dict0dict.h"
#include "log0recv.h"
#include "srv0mon.h"
#endif /* !UNIV_INNOCHECKSUM */
#include "page0zip.h"
#include "buf0checksum.h"
#include "sync0sync.h"

#include <new>

/*
		IMPLEMENTATION OF THE BUFFER POOL
		=================================

Performance improvement:
------------------------
Thread scheduling in NT may be so slow that the OS wait mechanism should
not be used even in waiting for disk reads to complete.
Rather, we should put waiting query threads to the queue of
waiting jobs, and let the OS thread do something useful while the i/o
is processed. In this way we could remove most OS thread switches in
an i/o-intensive benchmark like TPC-C.

A possibility is to put a user space thread library between the database
and NT. User space thread libraries might be very fast.

SQL Server 7.0 can be configured to use 'fibers' which are lightweight
threads in NT. These should be studied.

		Buffer frames and blocks
		------------------------
Following the terminology of Gray and Reuter, we call the memory
blocks where file pages are loaded buffer frames. For each buffer
frame there is a control block, or shortly, a block, in the buffer
control array. The control info which does not need to be stored
in the file along with the file page, resides in the control block.

		Buffer pool struct
		------------------
The buffer buf_pool contains a single mutex which protects all the
control data structures of the buf_pool. The content of a buffer frame is
protected by a separate read-write lock in its control block, though.
These locks can be locked and unlocked without owning the buf_pool->mutex.
The OS events in the buf_pool struct can be waited for without owning the
buf_pool->mutex.

The buf_pool->mutex is a hot-spot in main memory, causing a lot of
memory bus traffic on multiprocessor systems when processors
alternately access the mutex. On our Pentium, the mutex is accessed
maybe every 10 microseconds. We gave up the solution to have mutexes
for each control block, for instance, because it seemed to be
complicated.

A solution to reduce mutex contention of the buf_pool->mutex is to
create a separate mutex for the page hash table. On Pentium,
accessing the hash table takes 2 microseconds, about half
of the total buf_pool->mutex hold time.

		Control blocks
		--------------

The control block contains, for instance, the bufferfix count
which is incremented when a thread wants a file page to be fixed
in a buffer frame. The bufferfix operation does not lock the
contents of the frame, however. For this purpose, the control
block contains a read-write lock.

The buffer frames have to be aligned so that the start memory
address of a frame is divisible by the universal page size, which
is a power of two.

We intend to make the buffer buf_pool size on-line reconfigurable,
that is, the buf_pool size can be changed without closing the database.
Then the database administarator may adjust it to be bigger
at night, for example. The control block array must
contain enough control blocks for the maximum buffer buf_pool size
which is used in the particular database.
If the buf_pool size is cut, we exploit the virtual memory mechanism of
the OS, and just refrain from using frames at high addresses. Then the OS
can swap them to disk.

The control blocks containing file pages are put to a hash table
according to the file address of the page.
We could speed up the access to an individual page by using
"pointer swizzling": we could replace the page references on
non-leaf index pages by direct pointers to the page, if it exists
in the buf_pool. We could make a separate hash table where we could
chain all the page references in non-leaf pages residing in the buf_pool,
using the page reference as the hash key,
and at the time of reading of a page update the pointers accordingly.
Drawbacks of this solution are added complexity and,
possibly, extra space required on non-leaf pages for memory pointers.
A simpler solution is just to speed up the hash table mechanism
in the database, using tables whose size is a power of 2.

		Lists of blocks
		---------------

There are several lists of control blocks.

The free list (buf_pool->free) contains blocks which are currently not
used.

The common LRU list contains all the blocks holding a file page
except those for which the bufferfix count is non-zero.
The pages are in the LRU list roughly in the order of the last
access to the page, so that the oldest pages are at the end of the
list. We also keep a pointer to near the end of the LRU list,
which we can use when we want to artificially age a page in the
buf_pool. This is used if we know that some page is not needed
again for some time: we insert the block right after the pointer,
causing it to be replaced sooner than would normally be the case.
Currently this aging mechanism is used for read-ahead mechanism
of pages, and it can also be used when there is a scan of a full
table which cannot fit in the memory. Putting the pages near the
end of the LRU list, we make sure that most of the buf_pool stays
in the main memory, undisturbed.

The unzip_LRU list contains a subset of the common LRU list.  The
blocks on the unzip_LRU list hold a compressed file page and the
corresponding uncompressed page frame.  A block is in unzip_LRU if and
only if the predicate buf_page_belongs_to_unzip_LRU(&block->page)
holds.  The blocks in unzip_LRU will be in same order as they are in
the common LRU list.  That is, each manipulation of the common LRU
list will result in the same manipulation of the unzip_LRU list.

The chain of modified blocks (buf_pool->flush_list) contains the blocks
holding file pages that have been modified in the memory
but not written to disk yet. The block with the oldest modification
which has not yet been written to disk is at the end of the chain.
The access to this list is protected by buf_pool->flush_list_mutex.

The chain of unmodified compressed blocks (buf_pool->zip_clean)
contains the control blocks (buf_page_t) of those compressed pages
that are not in buf_pool->flush_list and for which no uncompressed
page has been allocated in the buffer pool.  The control blocks for
uncompressed pages are accessible via buf_block_t objects that are
reachable via buf_pool->chunks[].

The chains of free memory blocks (buf_pool->zip_free[]) are used by
the buddy allocator (buf0buddy.cc) to keep track of currently unused
memory blocks of size sizeof(buf_page_t)..UNIV_PAGE_SIZE / 2.  These
blocks are inside the UNIV_PAGE_SIZE-sized memory blocks of type
BUF_BLOCK_MEMORY that the buddy allocator requests from the buffer
pool.  The buddy allocator is solely used for allocating control
blocks for compressed pages (buf_page_t) and compressed page frames.

		Loading a file page
		-------------------

First, a victim block for replacement has to be found in the
buf_pool. It is taken from the free list or searched for from the
end of the LRU-list. An exclusive lock is reserved for the frame,
the io_fix field is set in the block fixing the block in buf_pool,
and the io-operation for loading the page is queued. The io-handler thread
releases the X-lock on the frame and resets the io_fix field
when the io operation completes.

A thread may request the above operation using the function
buf_page_get(). It may then continue to request a lock on the frame.
The lock is granted when the io-handler releases the x-lock.

		Read-ahead
		----------

The read-ahead mechanism is intended to be intelligent and
isolated from the semantically higher levels of the database
index management. From the higher level we only need the
information if a file page has a natural successor or
predecessor page. On the leaf level of a B-tree index,
these are the next and previous pages in the natural
order of the pages.

Let us first explain the read-ahead mechanism when the leafs
of a B-tree are scanned in an ascending or descending order.
When a read page is the first time referenced in the buf_pool,
the buffer manager checks if it is at the border of a so-called
linear read-ahead area. The tablespace is divided into these
areas of size 64 blocks, for example. So if the page is at the
border of such an area, the read-ahead mechanism checks if
all the other blocks in the area have been accessed in an
ascending or descending order. If this is the case, the system
looks at the natural successor or predecessor of the page,
checks if that is at the border of another area, and in this case
issues read-requests for all the pages in that area. Maybe
we could relax the condition that all the pages in the area
have to be accessed: if data is deleted from a table, there may
appear holes of unused pages in the area.

A different read-ahead mechanism is used when there appears
to be a random access pattern to a file.
If a new page is referenced in the buf_pool, and several pages
of its random access area (for instance, 32 consecutive pages
in a tablespace) have recently been referenced, we may predict
that the whole area may be needed in the near future, and issue
the read requests for the whole area.
*/

#if (!(defined(UNIV_HOTBACKUP) || defined(UNIV_INNOCHECKSUM)))
/** Value in microseconds */
static const int WAIT_FOR_READ	= 100;
/** Number of attemtps made to read in a page in the buffer pool */
static const ulint BUF_PAGE_READ_MAX_RETRIES = 100;

/** The buffer pools of the database */
buf_pool_t*	buf_pool_ptr;

#if defined UNIV_DEBUG || defined UNIV_BUF_DEBUG
/** This is used to insert validation operations in execution
in the debug version */
static ulint	buf_dbg_counter	= 0;
#endif /* UNIV_DEBUG || UNIV_BUF_DEBUG */

#if defined UNIV_PFS_MUTEX || defined UNIV_PFS_RWLOCK
# ifndef PFS_SKIP_BUFFER_MUTEX_RWLOCK

/* Buffer block mutexes and rwlocks can be registered
in one group rather than individually. If PFS_GROUP_BUFFER_SYNC
is defined, register buffer block mutex and rwlock
in one group after their initialization. */
#  define PFS_GROUP_BUFFER_SYNC

/* This define caps the number of mutexes/rwlocks can
be registered with performance schema. Developers can
modify this define if necessary. Please note, this would
be effective only if PFS_GROUP_BUFFER_SYNC is defined. */
#  define PFS_MAX_BUFFER_MUTEX_LOCK_REGISTER	ULINT_MAX

# endif /* !PFS_SKIP_BUFFER_MUTEX_RWLOCK */
#endif /* UNIV_PFS_MUTEX || UNIV_PFS_RWLOCK */

/** Macro to determine whether the read of write counter is used depending
on the io_type */
#define MONITOR_RW_COUNTER(io_type, counter)		\
	((io_type == BUF_IO_READ)			\
	 ? (counter##_READ)				\
	 : (counter##_WRITTEN))

/********************************************************************//**
Gets the smallest oldest_modification lsn for any page in the pool. Returns
zero if all modified pages have been flushed to disk.
@return oldest modification in pool, zero if none */

lsn_t
buf_pool_get_oldest_modification(void)
/*==================================*/
{
	lsn_t		lsn = 0;
	lsn_t		oldest_lsn = 0;

	/* When we traverse all the flush lists we don't want another
	thread to add a dirty page to any flush list. */
	log_flush_order_mutex_enter();

	for (ulint i = 0; i < srv_buf_pool_instances; i++) {
		buf_pool_t*	buf_pool;

		buf_pool = buf_pool_from_array(i);

		buf_flush_list_mutex_enter(buf_pool);

		buf_page_t*	bpage;

		bpage = UT_LIST_GET_LAST(buf_pool->flush_list);

		if (bpage != NULL) {
			ut_ad(bpage->in_flush_list);
			lsn = bpage->oldest_modification;
		}

		buf_flush_list_mutex_exit(buf_pool);

		if (!oldest_lsn || oldest_lsn > lsn) {
			oldest_lsn = lsn;
		}
	}

	log_flush_order_mutex_exit();

	/* The returned answer may be out of date: the flush_list can
	change after the mutex has been released. */

	return(oldest_lsn);
}

/********************************************************************//**
Get total buffer pool statistics. */

void
buf_get_total_list_len(
/*===================*/
	ulint*		LRU_len,	/*!< out: length of all LRU lists */
	ulint*		free_len,	/*!< out: length of all free lists */
	ulint*		flush_list_len)	/*!< out: length of all flush lists */
{
	ulint		i;

	*LRU_len = 0;
	*free_len = 0;
	*flush_list_len = 0;

	for (i = 0; i < srv_buf_pool_instances; i++) {
		buf_pool_t*	buf_pool;

		buf_pool = buf_pool_from_array(i);

		*LRU_len += UT_LIST_GET_LEN(buf_pool->LRU);
		*free_len += UT_LIST_GET_LEN(buf_pool->free);
		*flush_list_len += UT_LIST_GET_LEN(buf_pool->flush_list);
	}
}

/********************************************************************//**
Get total list size in bytes from all buffer pools. */

void
buf_get_total_list_size_in_bytes(
/*=============================*/
	buf_pools_list_size_t*	buf_pools_list_size)	/*!< out: list sizes
							in all buffer pools */
{
	ut_ad(buf_pools_list_size);
	memset(buf_pools_list_size, 0, sizeof(*buf_pools_list_size));

	for (ulint i = 0; i < srv_buf_pool_instances; i++) {
		buf_pool_t*	buf_pool;

		buf_pool = buf_pool_from_array(i);
		/* We don't need mutex protection since this is
		for statistics purpose */
		buf_pools_list_size->LRU_bytes += buf_pool->stat.LRU_bytes;
		buf_pools_list_size->unzip_LRU_bytes +=
			UT_LIST_GET_LEN(buf_pool->unzip_LRU) * UNIV_PAGE_SIZE;
		buf_pools_list_size->flush_list_bytes +=
			buf_pool->stat.flush_list_bytes;
	}
}

/********************************************************************//**
Get total buffer pool statistics. */

void
buf_get_total_stat(
/*===============*/
	buf_pool_stat_t*	tot_stat)	/*!< out: buffer pool stats */
{
	ulint			i;

	memset(tot_stat, 0, sizeof(*tot_stat));

	for (i = 0; i < srv_buf_pool_instances; i++) {
		buf_pool_stat_t*buf_stat;
		buf_pool_t*	buf_pool;

		buf_pool = buf_pool_from_array(i);

		buf_stat = &buf_pool->stat;
		tot_stat->n_page_gets += buf_stat->n_page_gets;
		tot_stat->n_pages_read += buf_stat->n_pages_read;
		tot_stat->n_pages_written += buf_stat->n_pages_written;
		tot_stat->n_pages_created += buf_stat->n_pages_created;
		tot_stat->n_ra_pages_read_rnd += buf_stat->n_ra_pages_read_rnd;
		tot_stat->n_ra_pages_read += buf_stat->n_ra_pages_read;
		tot_stat->n_ra_pages_evicted += buf_stat->n_ra_pages_evicted;
		tot_stat->n_pages_made_young += buf_stat->n_pages_made_young;

		tot_stat->n_pages_not_made_young +=
			buf_stat->n_pages_not_made_young;
	}
}

/********************************************************************//**
Allocates a buffer block.
@return own: the allocated block, in state BUF_BLOCK_MEMORY */

buf_block_t*
buf_block_alloc(
/*============*/
	buf_pool_t*	buf_pool)	/*!< in/out: buffer pool instance,
					or NULL for round-robin selection
					of the buffer pool */
{
	buf_block_t*	block;
	ulint		index;
	static ulint	buf_pool_index;

	if (buf_pool == NULL) {
		/* We are allocating memory from any buffer pool, ensure
		we spread the grace on all buffer pool instances. */
		index = buf_pool_index++ % srv_buf_pool_instances;
		buf_pool = buf_pool_from_array(index);
	}

	block = buf_LRU_get_free_block(buf_pool);

	buf_block_set_state(block, BUF_BLOCK_MEMORY);

	return(block);
}
#endif /* !UNIV_HOTBACKUP && !UNIV_INNOCHECKSUM */

/********************************************************************//**
Checks if a page is corrupt.
@return TRUE if corrupted */

ibool
buf_page_is_corrupted(
/*==================*/
	bool		check_lsn,	/*!< in: true if we need to check
					and complain about the LSN */
	const byte*	read_buf,	/*!< in: a database page */
	ulint		zip_size	/*!< in: size of compressed page;
					0 for uncompressed pages */
#ifdef UNIV_INNOCHECKSUM
	/* these variables are used only for innochecksum tool. */
	,ullint		page_no,	/*!< in: page number of
					given read_buf */
	bool		strict_check,	/*!< in: true if strict-check
					option is enable */
	bool		is_log_enabled,	/*!< in: true if log option is
					enabled */
	FILE*		log_file	/*!< in: file pointer to log_file */
#endif /* UNIV_INNOCHECKSUM */
)
{
	ulint		checksum_field1;
	ulint		checksum_field2;
	ibool		crc32_inited = FALSE;
	ib_uint32_t	crc32 = ULINT32_UNDEFINED;

	if (!zip_size
	    && memcmp(read_buf + FIL_PAGE_LSN + 4,
		      read_buf + UNIV_PAGE_SIZE
		      - FIL_PAGE_END_LSN_OLD_CHKSUM + 4, 4)) {

		/* Stored log sequence numbers at the start and the end
		of page do not match */

		return(TRUE);
	}

#if !defined(UNIV_HOTBACKUP) && !defined(UNIV_INNOCHECKSUM)
	if (check_lsn && recv_lsn_checks_on) {
		lsn_t	current_lsn;

		/* Since we are going to reset the page LSN during the import
		phase it makes no sense to spam the log with error messages. */

		if (log_peek_lsn(&current_lsn)
		    && current_lsn
		    < mach_read_from_8(read_buf + FIL_PAGE_LSN)) {

			ib_logf(IB_LOG_LEVEL_ERROR,
				"Page %lu log sequence number"
				" " LSN_PF
				" is in the future! Current system"
				" log sequence number " LSN_PF ".",
				(ulong) mach_read_from_4(
					read_buf + FIL_PAGE_OFFSET),
				(lsn_t) mach_read_from_8(
					read_buf + FIL_PAGE_LSN),
				current_lsn);
			ib_logf(IB_LOG_LEVEL_ERROR,
				"Your database may be corrupt or"
				" you may have copied the InnoDB"
				" tablespace but not the InnoDB"
				" log files. %s",
				FORCE_RECOVERY_MSG);

		}
	}
#endif /* !UNIV_HOTBACKUP && !UNIV_INNOCHECKSUM */

	/* Check whether the checksum fields have correct values */

	if (srv_checksum_algorithm == SRV_CHECKSUM_ALGORITHM_NONE) {
		return(FALSE);
	}

	if (zip_size) {
#ifdef UNIV_INNOCHECKSUM
		return(!page_zip_verify_checksum(read_buf, zip_size,
						page_no, strict_check,
						is_log_enabled, log_file));
#else
		return(!page_zip_verify_checksum(read_buf, zip_size));
#endif /* UNIV_INNOCHECKSUM */
	}

	checksum_field1 = mach_read_from_4(
		read_buf + FIL_PAGE_SPACE_OR_CHKSUM);

	checksum_field2 = mach_read_from_4(
		read_buf + UNIV_PAGE_SIZE - FIL_PAGE_END_LSN_OLD_CHKSUM);

	/* declare empty pages non-corrupted */
	if (checksum_field1 == 0 && checksum_field2 == 0
	    && mach_read_from_4(read_buf + FIL_PAGE_LSN) == 0) {
		/* make sure that the page is really empty */

#ifdef UNIV_INNOCHECKSUM
		ulint i;

		for (i = 0; i < UNIV_PAGE_SIZE; i++) {
			if (read_buf[i] != 0)
				break;
		}
		if (i >= UNIV_PAGE_SIZE) {
			if (is_log_enabled) {
				fprintf(log_file, "Page::%llu is empty and"
					" uncorrupted\n", page_no);
			}
			return(FALSE);
		}
#else
		for (ulint i = 0; i < UNIV_PAGE_SIZE; i++) {
			if (read_buf[i] != 0) {
				return(TRUE);
			}
		}

		return(FALSE);
#endif /* UNIV_INNOCHECKSUM */

	}

	switch ((srv_checksum_algorithm_t) srv_checksum_algorithm) {
	case SRV_CHECKSUM_ALGORITHM_STRICT_CRC32:

		crc32 = buf_calc_page_crc32(read_buf);
#ifdef UNIV_INNOCHECKSUM
		if (is_log_enabled) {
			fprintf(log_file, "page::%llu; crc32 calculated = %u;"
				" recorded checksum field1 = %lu recorded"
				" checksum field2 =%lu\n", page_no, crc32,
				checksum_field1, checksum_field2);
		}
#endif /* UNIV_INNOCHECKSUM */

		return(checksum_field1 != crc32 || checksum_field2 != crc32);

	case SRV_CHECKSUM_ALGORITHM_STRICT_INNODB:
#ifdef UNIV_INNOCHECKSUM
		if (is_log_enabled) {
			fprintf(log_file, "page::%llu; old style:calculated ="
				" %lu; recorded checksum = %lu\n",
				page_no, buf_calc_page_old_checksum(read_buf),
				checksum_field2);
			fprintf(log_file, "page::%llu; new style: calculated ="
				" %lu; recorded checksum  = %lu\n",
				page_no, buf_calc_page_new_checksum(read_buf),
				checksum_field1);
		}
#endif /* UNIV_INNOCHECKSUM */

		return(checksum_field1
		       != buf_calc_page_new_checksum(read_buf)
		       || checksum_field2
		       != buf_calc_page_old_checksum(read_buf));

	case SRV_CHECKSUM_ALGORITHM_STRICT_NONE:
#ifdef UNIV_INNOCHECKSUM
		if (is_log_enabled) {
			fprintf(log_file,
				"page::%llu; none checksum: calculated"
				" = %lu; recorded checksum_field1 = %lu"
				" recorded checksum_field2 = %lu\n",
				page_no, BUF_NO_CHECKSUM_MAGIC,
				checksum_field1, checksum_field2);
		}
#endif /* UNIV_INNOCHECKSUM */

		return(checksum_field1 != BUF_NO_CHECKSUM_MAGIC
		       || checksum_field2 != BUF_NO_CHECKSUM_MAGIC);

	case SRV_CHECKSUM_ALGORITHM_CRC32:
	case SRV_CHECKSUM_ALGORITHM_INNODB:
		/* There are 3 valid formulas for
		checksum_field2 (old checksum field):

		1. Very old versions of InnoDB only stored 8 byte lsn to the
		start and the end of the page.

		2. InnoDB versions before MySQL 5.6.3 store the old formula
		checksum (buf_calc_page_old_checksum()).

		3. InnoDB versions 5.6.3 and newer with
		innodb_checksum_algorithm=strict_crc32|crc32 store CRC32. */

		/* since innodb_checksum_algorithm is not strict_* allow
		any of the algos to match for the old field */

		if (checksum_field2
		    != mach_read_from_4(read_buf + FIL_PAGE_LSN)
		    && checksum_field2 != BUF_NO_CHECKSUM_MAGIC) {

			/* The checksum does not match any of the
			fast to check. First check the selected algorithm
			for writing checksums because we assume that the
			chance of it matching is higher. */

			if (srv_checksum_algorithm
			    == SRV_CHECKSUM_ALGORITHM_CRC32) {

				crc32 = buf_calc_page_crc32(read_buf);
				crc32_inited = TRUE;

				if (checksum_field2 != crc32
				    && checksum_field2
				    != buf_calc_page_old_checksum(read_buf)) {

					return(TRUE);
				}
			} else {
				ut_ad(srv_checksum_algorithm
				     == SRV_CHECKSUM_ALGORITHM_INNODB);
#ifdef UNIV_INNOCHECKSUM
				if (is_log_enabled) {
					fprintf(log_file, "page::%llu; old"
						" style : calculated = %lu;"
						" recorded = %lu\n", page_no,
						buf_calc_page_old_checksum(
							read_buf),
						checksum_field2);
				}
#endif /* UNIV_INNOCHECKSUM */
				if (checksum_field2
				    != buf_calc_page_old_checksum(read_buf)) {

					crc32 = buf_calc_page_crc32(read_buf);
					crc32_inited = TRUE;

					if (checksum_field2 != crc32) {
#ifdef UNIV_INNOCHECKSUM
						if (is_log_enabled) {
							fprintf(log_file, "Fail"
								"; page %llu"
								" invalid (fails"
								" old style"
								" checksum)\n",
								page_no);
						}
#endif /* UNIV_INNOCHECKSUM */
						return(TRUE);
					}
				}
			}
		}

		/* old field is fine, check the new field */

		/* InnoDB versions < 4.0.14 and < 4.1.1 stored the space id
		(always equal to 0), to FIL_PAGE_SPACE_OR_CHKSUM */

		if (checksum_field1 != 0
		    && checksum_field1 != BUF_NO_CHECKSUM_MAGIC) {

			/* The checksum does not match any of the
			fast to check. First check the selected algorithm
			for writing checksums because we assume that the
			chance of it matching is higher. */

			if (srv_checksum_algorithm
			    == SRV_CHECKSUM_ALGORITHM_CRC32) {

				if (!crc32_inited) {
					crc32 = buf_calc_page_crc32(read_buf);
					crc32_inited = TRUE;
				}

				if (checksum_field1 != crc32
				    && checksum_field1
				    != buf_calc_page_new_checksum(read_buf)) {

					return(TRUE);
				}
			} else {
				ut_ad(srv_checksum_algorithm
				     == SRV_CHECKSUM_ALGORITHM_INNODB);
#ifdef UNIV_INNOCHECKSUM
				if (is_log_enabled) {
					fprintf(log_file, "page::%llu; new"
						" style: calculated = %lu; crc32"
						" = %u; recorded = %lu\n",
						page_no,
						buf_calc_page_new_checksum(
							read_buf),
						buf_calc_page_crc32(read_buf),
						checksum_field1);
				}
#endif /* UNIV_INNOCHECKSUM */
				if (checksum_field1
				    != buf_calc_page_new_checksum(read_buf)) {

					if (!crc32_inited) {
						crc32 = buf_calc_page_crc32(
							read_buf);
						crc32_inited = TRUE;
					}

					if (checksum_field1 != crc32) {
#ifdef UNIV_INNOCHECKSUM
					if (is_log_enabled) {
						fprintf(log_file,"Fail;"
							" page %llu"
							" invalid (fails"
							" innodb and"
							" crc32 checksum\n",
							page_no);
					}
#endif /* UNIV_INNOCHECKSUM */

						return(TRUE);
					}
				}
			}
		}

#ifdef UNIV_INNOCHECKSUM
		if (is_log_enabled
			&& (checksum_field1 == BUF_NO_CHECKSUM_MAGIC
			|| checksum_field2 == BUF_NO_CHECKSUM_MAGIC)) {

			fprintf(log_file, "page::%llu; old style:"
				" calculated = %lu; recorded ="
				" %lu\n", page_no,
				buf_calc_page_old_checksum(read_buf),
				checksum_field2);
			fprintf(log_file, "page::%llu; new style:"
				" calculated = %lu; crc32 = %u;"
				" recorded = %lu\n", page_no,
				buf_calc_page_new_checksum(read_buf),
				buf_calc_page_crc32(read_buf),
				checksum_field1);
		}
#endif /* UNIV_INNOCHECKSUM */

		/* If CRC32 is stored in at least one of the fields, then the
		other field must also be CRC32 */
		if (crc32_inited
		    && ((checksum_field1 == crc32
			 && checksum_field2 != crc32)
			|| (checksum_field1 != crc32
			    && checksum_field2 == crc32))) {
#ifdef UNIV_INNOCHECKSUM
			if (is_log_enabled) {
				fprintf(log_file, "Fail; page %llu invalid"
					" (fails crc32 checksum)\n",page_no);
			}
#endif /* UNIV_INNOCHECKSUM */

			return(TRUE);
		}

		break;
	case SRV_CHECKSUM_ALGORITHM_NONE:
		/* should have returned FALSE earlier */
		ut_error;
	/* no default so the compiler will emit a warning if new enum
	is added and not handled here */
	}

	DBUG_EXECUTE_IF("buf_page_is_corrupt_failure", return(TRUE); );

	return(FALSE);
}

#ifndef UNIV_INNOCHECKSUM
/********************************************************************//**
Prints a page to stderr. */

void
buf_page_print(
/*===========*/
	const byte*	read_buf,	/*!< in: a database page */
	ulint		zip_size,	/*!< in: compressed page size, or
					0 for uncompressed pages */
	ulint		flags)		/*!< in: 0 or
					BUF_PAGE_PRINT_NO_CRASH or
					BUF_PAGE_PRINT_NO_FULL */

{
#ifndef UNIV_HOTBACKUP
	dict_index_t*	index;
#endif /* !UNIV_HOTBACKUP */
	ulint		size = zip_size;

	if (!size) {
		size = UNIV_PAGE_SIZE;
	}

	if (!(flags & BUF_PAGE_PRINT_NO_FULL)) {
		ib_logf(IB_LOG_LEVEL_INFO,
			"Page dump in ascii and hex"
			" (%lu bytes):", (ulong) size);
		ut_print_buf(stderr, read_buf, size);
		fputs("\nInnoDB: End of page dump\n", stderr);
	}

	if (zip_size) {
		/* Print compressed page. */
		ib_logf(IB_LOG_LEVEL_INFO,
			"Compressed page type (" ULINTPF "); stored checksum in"
			" field1 " ULINTPF "; calculated checksums for field1:"
			" %s " UINT32PF ", %s " UINT32PF ", %s " UINT32PF ";"
			" page LSN " LSN_PF "; page number (if stored to page"
			" already) " ULINTPF "; space id (if stored to page"
			" already) " ULINTPF "",
			fil_page_get_type(read_buf),
			mach_read_from_4(read_buf + FIL_PAGE_SPACE_OR_CHKSUM),
			buf_checksum_algorithm_name(
				SRV_CHECKSUM_ALGORITHM_CRC32),
			page_zip_calc_checksum(read_buf, zip_size,
				SRV_CHECKSUM_ALGORITHM_CRC32),
			buf_checksum_algorithm_name(
				SRV_CHECKSUM_ALGORITHM_INNODB),
			page_zip_calc_checksum(read_buf, zip_size,
				SRV_CHECKSUM_ALGORITHM_INNODB),
			buf_checksum_algorithm_name(
				SRV_CHECKSUM_ALGORITHM_NONE),
			page_zip_calc_checksum(read_buf, zip_size,
				SRV_CHECKSUM_ALGORITHM_NONE),
			mach_read_from_8(read_buf + FIL_PAGE_LSN),
			mach_read_from_4(read_buf + FIL_PAGE_OFFSET),
			mach_read_from_4(read_buf
					 + FIL_PAGE_ARCH_LOG_NO_OR_SPACE_ID));
	} else {
		ib_logf(IB_LOG_LEVEL_INFO,
			"Uncompressed page, stored checksum in"
			" field1 " ULINTPF ", calculated checksums for field1:"
			" %s " UINT32PF ", %s " ULINTPF ", %s " ULINTPF ","
			" stored checksum in field2 " ULINTPF ", calculated"
			" checksums for field2: %s " UINT32PF ", %s " ULINTPF ""
			" , %s " ULINTPF ",  page LSN " ULINTPF " " ULINTPF ","
			" low 4 bytes of LSN at page end " ULINTPF ","
			" page number (if stored to page already) " ULINTPF ","
			" space id (if created with >= MySQL-4.1.1"
			" and stored already) %lu",
			mach_read_from_4(read_buf + FIL_PAGE_SPACE_OR_CHKSUM),
			buf_checksum_algorithm_name(SRV_CHECKSUM_ALGORITHM_CRC32),
			buf_calc_page_crc32(read_buf),
			buf_checksum_algorithm_name(SRV_CHECKSUM_ALGORITHM_INNODB),
			buf_calc_page_new_checksum(read_buf),
			buf_checksum_algorithm_name(SRV_CHECKSUM_ALGORITHM_NONE),
			BUF_NO_CHECKSUM_MAGIC,

			mach_read_from_4(read_buf + UNIV_PAGE_SIZE
					 - FIL_PAGE_END_LSN_OLD_CHKSUM),
			buf_checksum_algorithm_name(SRV_CHECKSUM_ALGORITHM_CRC32),
			buf_calc_page_crc32(read_buf),
			buf_checksum_algorithm_name(SRV_CHECKSUM_ALGORITHM_INNODB),
			buf_calc_page_old_checksum(read_buf),
			buf_checksum_algorithm_name(SRV_CHECKSUM_ALGORITHM_NONE),
			BUF_NO_CHECKSUM_MAGIC,

			mach_read_from_4(read_buf + FIL_PAGE_LSN),
			mach_read_from_4(read_buf + FIL_PAGE_LSN + 4),
			mach_read_from_4(read_buf + UNIV_PAGE_SIZE
					 - FIL_PAGE_END_LSN_OLD_CHKSUM + 4),
			mach_read_from_4(read_buf + FIL_PAGE_OFFSET),
			mach_read_from_4(read_buf
					 + FIL_PAGE_ARCH_LOG_NO_OR_SPACE_ID));
	}

#ifndef UNIV_HOTBACKUP
	if (mach_read_from_2(read_buf + TRX_UNDO_PAGE_HDR + TRX_UNDO_PAGE_TYPE)
	    == TRX_UNDO_INSERT) {
		fprintf(stderr,
			"InnoDB: Page may be an insert undo log page\n");
	} else if (mach_read_from_2(read_buf + TRX_UNDO_PAGE_HDR
				    + TRX_UNDO_PAGE_TYPE)
		   == TRX_UNDO_UPDATE) {
		fprintf(stderr,
			"InnoDB: Page may be an update undo log page\n");
	}
#endif /* !UNIV_HOTBACKUP */

	switch (fil_page_get_type(read_buf)) {
		index_id_t	index_id;
	case FIL_PAGE_INDEX:
		index_id = btr_page_get_index_id(read_buf);
		fprintf(stderr,
			"InnoDB: Page may be an index page where"
			" index id is %llu\n",
			(ullint) index_id);
#ifndef UNIV_HOTBACKUP
		index = dict_index_find_on_id_low(index_id);
		if (index) {
			fputs("InnoDB: (", stderr);
			dict_index_name_print(stderr, NULL, index);
			fputs(")\n", stderr);
		}
#endif /* !UNIV_HOTBACKUP */
		break;
	case FIL_PAGE_INODE:
		fputs("InnoDB: Page may be an 'inode' page\n", stderr);
		break;
	case FIL_PAGE_IBUF_FREE_LIST:
		fputs("InnoDB: Page may be an insert buffer free list page\n",
		      stderr);
		break;
	case FIL_PAGE_TYPE_ALLOCATED:
		fputs("InnoDB: Page may be a freshly allocated page\n",
		      stderr);
		break;
	case FIL_PAGE_IBUF_BITMAP:
		fputs("InnoDB: Page may be an insert buffer bitmap page\n",
		      stderr);
		break;
	case FIL_PAGE_TYPE_SYS:
		fputs("InnoDB: Page may be a system page\n",
		      stderr);
		break;
	case FIL_PAGE_TYPE_TRX_SYS:
		fputs("InnoDB: Page may be a transaction system page\n",
		      stderr);
		break;
	case FIL_PAGE_TYPE_FSP_HDR:
		fputs("InnoDB: Page may be a file space header page\n",
		      stderr);
		break;
	case FIL_PAGE_TYPE_XDES:
		fputs("InnoDB: Page may be an extent descriptor page\n",
		      stderr);
		break;
	case FIL_PAGE_TYPE_BLOB:
		fputs("InnoDB: Page may be a BLOB page\n",
		      stderr);
		break;
	case FIL_PAGE_TYPE_ZBLOB:
	case FIL_PAGE_TYPE_ZBLOB2:
		fputs("InnoDB: Page may be a compressed BLOB page\n",
		      stderr);
		break;
	}

	ut_ad(flags & BUF_PAGE_PRINT_NO_CRASH);
}

#ifndef UNIV_HOTBACKUP

# ifdef PFS_GROUP_BUFFER_SYNC
extern mysql_pfs_key_t	buffer_block_mutex_key;

/********************************************************************//**
This function registers mutexes and rwlocks in buffer blocks with
performance schema. If PFS_MAX_BUFFER_MUTEX_LOCK_REGISTER is
defined to be a value less than chunk->size, then only mutexes
and rwlocks in the first PFS_MAX_BUFFER_MUTEX_LOCK_REGISTER
blocks are registered. */
static
void
pfs_register_buffer_block(
/*======================*/
	buf_chunk_t*	chunk)		/*!< in/out: chunk of buffers */
{
	buf_block_t*    block;
	ulint		num_to_register;

	block = chunk->blocks;

	num_to_register = ut_min(
		chunk->size, PFS_MAX_BUFFER_MUTEX_LOCK_REGISTER);

	for (ulint i = 0; i < num_to_register; i++) {
#  ifdef UNIV_PFS_MUTEX
		BPageMutex*	mutex;

		mutex = &block->mutex;
		mutex->pfs_add(buffer_block_mutex_key);
#  endif /* UNIV_PFS_MUTEX */

		rw_lock_t*	rwlock;

#  ifdef UNIV_PFS_RWLOCK
		rwlock = &block->lock;
		ut_a(!rwlock->pfs_psi);
		rwlock->pfs_psi = (PSI_server)
			? PSI_server->init_rwlock(buf_block_lock_key, rwlock)
			: NULL;

#   ifdef UNIV_SYNC_DEBUG
		rwlock = &block->debug_latch;
		ut_a(!rwlock->pfs_psi);
		rwlock->pfs_psi = (PSI_server)
			? PSI_server->init_rwlock(buf_block_debug_latch_key,
						  rwlock)
			: NULL;
#   endif /* UNIV_SYNC_DEBUG */

#  endif /* UNIV_PFS_RWLOCK */
		block++;
	}
}
# endif /* PFS_GROUP_BUFFER_SYNC */

/********************************************************************//**
Initializes a buffer control block when the buf_pool is created. */
static
void
buf_block_init(
/*===========*/
	buf_pool_t*	buf_pool,	/*!< in: buffer pool instance */
	buf_block_t*	block,		/*!< in: pointer to control block */
	byte*		frame)		/*!< in: pointer to buffer frame */
{
	UNIV_MEM_DESC(frame, UNIV_PAGE_SIZE);

	block->frame = frame;

	block->page.buf_pool_index = buf_pool_index(buf_pool);
	block->page.state = BUF_BLOCK_NOT_USED;
	block->page.buf_fix_count = 0;
	block->page.io_fix = BUF_IO_NONE;

	block->modify_clock = 0;

#if defined UNIV_DEBUG_FILE_ACCESSES || defined UNIV_DEBUG
	block->page.file_page_was_freed = FALSE;
#endif /* UNIV_DEBUG_FILE_ACCESSES || UNIV_DEBUG */

	block->check_index_page_at_flush = FALSE;
	block->index = NULL;

#ifdef UNIV_DEBUG
	block->page.in_page_hash = FALSE;
	block->page.in_zip_hash = FALSE;
	block->page.in_flush_list = FALSE;
	block->page.in_free_list = FALSE;
	block->page.in_LRU_list = FALSE;
	block->in_unzip_LRU_list = FALSE;
#endif /* UNIV_DEBUG */
#if defined UNIV_AHI_DEBUG || defined UNIV_DEBUG
	block->n_pointers = 0;
#endif /* UNIV_AHI_DEBUG || UNIV_DEBUG */
	page_zip_des_init(&block->page.zip);

	mutex_create("buf_block_mutex", &block->mutex);

#if defined PFS_SKIP_BUFFER_MUTEX_RWLOCK || defined PFS_GROUP_BUFFER_SYNC
	/* If PFS_SKIP_BUFFER_MUTEX_RWLOCK is defined, skip registration
	of buffer block rwlock with performance schema.

	If PFS_GROUP_BUFFER_SYNC is defined, skip the registration
	since buffer block rwlock will be registered later in
	pfs_register_buffer_block(). */

	rw_lock_create(PFS_NOT_INSTRUMENTED, &block->lock, SYNC_LEVEL_VARYING);

# ifdef UNIV_SYNC_DEBUG
	rw_lock_create(
		PFS_NOT_INSTRUMENTED,
		&block->debug_latch, SYNC_NO_ORDER_CHECK);
# endif /* UNIV_SYNC_DEBUG */

#else /* PFS_SKIP_BUFFER_MUTEX_RWLOCK || PFS_GROUP_BUFFER_SYNC */

	rw_lock_create(buf_block_lock_key, &block->lock, SYNC_LEVEL_VARYING);

# ifdef UNIV_SYNC_DEBUG

	rw_lock_create(buf_block_debug_latch_key,
		       &block->debug_latch, SYNC_NO_ORDER_CHECK);
# endif /* UNIV_SYNC_DEBUG */

#endif /* PFS_SKIP_BUFFER_MUTEX_RWLOCK || PFS_GROUP_BUFFER_SYNC */

	ut_ad(rw_lock_validate(&(block->lock)));
}

/********************************************************************//**
Allocates a chunk of buffer frames.
@return chunk, or NULL on failure */
static
buf_chunk_t*
buf_chunk_init(
/*===========*/
	buf_pool_t*	buf_pool,	/*!< in: buffer pool instance */
	buf_chunk_t*	chunk,		/*!< out: chunk of buffers */
	ulint		mem_size)	/*!< in: requested size in bytes */
{
	buf_block_t*	block;
	byte*		frame;
	ulint		i;

	/* Round down to a multiple of page size,
	although it already should be. */
	mem_size = ut_2pow_round(mem_size, UNIV_PAGE_SIZE);
	/* Reserve space for the block descriptors. */
	mem_size += ut_2pow_round((mem_size / UNIV_PAGE_SIZE) * (sizeof *block)
				  + (UNIV_PAGE_SIZE - 1), UNIV_PAGE_SIZE);

	chunk->mem_size = mem_size;
	chunk->mem = os_mem_alloc_large(&chunk->mem_size);

	if (UNIV_UNLIKELY(chunk->mem == NULL)) {

		return(NULL);
	}

	/* Allocate the block descriptors from
	the start of the memory block. */
	chunk->blocks = (buf_block_t*) chunk->mem;

	/* Align a pointer to the first frame.  Note that when
	os_large_page_size is smaller than UNIV_PAGE_SIZE,
	we may allocate one fewer block than requested.  When
	it is bigger, we may allocate more blocks than requested. */

	frame = (byte*) ut_align(chunk->mem, UNIV_PAGE_SIZE);
	chunk->size = chunk->mem_size / UNIV_PAGE_SIZE
		- (frame != chunk->mem);

	/* Subtract the space needed for block descriptors. */
	{
		ulint	size = chunk->size;

		while (frame < (byte*) (chunk->blocks + size)) {
			frame += UNIV_PAGE_SIZE;
			size--;
		}

		chunk->size = size;
	}

	/* Init block structs and assign frames for them. Then we
	assign the frames to the first blocks (we already mapped the
	memory above). */

	block = chunk->blocks;

	for (i = chunk->size; i--; ) {

		buf_block_init(buf_pool, block, frame);
		UNIV_MEM_INVALID(block->frame, UNIV_PAGE_SIZE);

		/* Add the block to the free list */
		UT_LIST_ADD_LAST(buf_pool->free, &block->page);

		ut_d(block->page.in_free_list = TRUE);
		ut_ad(buf_pool_from_block(block) == buf_pool);

		block++;
		frame += UNIV_PAGE_SIZE;
	}

#ifdef PFS_GROUP_BUFFER_SYNC
	pfs_register_buffer_block(chunk);
#endif /* PFS_GROUP_BUFFER_SYNC */
	return(chunk);
}

#ifdef UNIV_DEBUG
/*********************************************************************//**
Finds a block in the given buffer chunk that points to a
given compressed page.
@return buffer block pointing to the compressed page, or NULL */
static
buf_block_t*
buf_chunk_contains_zip(
/*===================*/
	buf_chunk_t*	chunk,	/*!< in: chunk being checked */
	const void*	data)	/*!< in: pointer to compressed page */
{
	buf_block_t*	block;
	ulint		i;

	block = chunk->blocks;

	for (i = chunk->size; i--; block++) {
		if (block->page.zip.data == data) {

			return(block);
		}
	}

	return(NULL);
}

/*********************************************************************//**
Finds a block in the buffer pool that points to a
given compressed page.
@return buffer block pointing to the compressed page, or NULL */

buf_block_t*
buf_pool_contains_zip(
/*==================*/
	buf_pool_t*	buf_pool,	/*!< in: buffer pool instance */
	const void*	data)		/*!< in: pointer to compressed page */
{
	ulint		n;
	buf_chunk_t*	chunk = buf_pool->chunks;

	ut_ad(buf_pool);
	ut_ad(buf_pool_mutex_own(buf_pool));
	for (n = buf_pool->n_chunks; n--; chunk++) {

		buf_block_t* block = buf_chunk_contains_zip(chunk, data);

		if (block) {
			return(block);
		}
	}

	return(NULL);
}
#endif /* UNIV_DEBUG */

/*********************************************************************//**
Checks that all file pages in the buffer chunk are in a replaceable state.
@return address of a non-free block, or NULL if all freed */
static
const buf_block_t*
buf_chunk_not_freed(
/*================*/
	buf_chunk_t*	chunk)	/*!< in: chunk being checked */
{
	buf_block_t*	block;
	ulint		i;

	block = chunk->blocks;

	for (i = chunk->size; i--; block++) {
		ibool	ready;

		switch (buf_block_get_state(block)) {
		case BUF_BLOCK_POOL_WATCH:
		case BUF_BLOCK_ZIP_PAGE:
		case BUF_BLOCK_ZIP_DIRTY:
			/* The uncompressed buffer pool should never
			contain compressed block descriptors. */
			ut_error;
			break;
		case BUF_BLOCK_NOT_USED:
		case BUF_BLOCK_READY_FOR_USE:
		case BUF_BLOCK_MEMORY:
		case BUF_BLOCK_REMOVE_HASH:
			/* Skip blocks that are not being used for
			file pages. */
			break;
		case BUF_BLOCK_FILE_PAGE:
			buf_page_mutex_enter(block);
			ready = buf_flush_ready_for_replace(&block->page);
			buf_page_mutex_exit(block);

			if (!ready) {

				return(block);
			}

			break;
		}
	}

	return(NULL);
}

/********************************************************************//**
Set buffer pool size variables after resizing it */
static
void
buf_pool_set_sizes(void)
/*====================*/
{
	ulint	i;
	ulint	curr_size = 0;

	buf_pool_mutex_enter_all();

	for (i = 0; i < srv_buf_pool_instances; i++) {
		buf_pool_t*	buf_pool;

		buf_pool = buf_pool_from_array(i);
		curr_size += buf_pool->curr_pool_size;
	}

	srv_buf_pool_curr_size = curr_size;
	srv_buf_pool_old_size = srv_buf_pool_size;

	buf_pool_mutex_exit_all();
}

/********************************************************************//**
Initialize a buffer pool instance.
@return DB_SUCCESS if all goes well. */

ulint
buf_pool_init_instance(
/*===================*/
	buf_pool_t*	buf_pool,	/*!< in: buffer pool instance */
	ulint		buf_pool_size,	/*!< in: size in bytes */
	ulint		instance_no)	/*!< in: id of the instance */
{
	ulint		i;
	buf_chunk_t*	chunk;

	/* 1. Initialize general fields
	------------------------------- */
	mutex_create("buf_pool", &buf_pool->mutex);

	mutex_create("buf_pool_zip", &buf_pool->zip_mutex);

	buf_pool_mutex_enter(buf_pool);

	if (buf_pool_size > 0) {
		buf_pool->n_chunks = 1;

		buf_pool->chunks = chunk =
			(buf_chunk_t*) ut_zalloc(sizeof *chunk);

		UT_LIST_INIT(buf_pool->LRU, &buf_page_t::LRU);
		UT_LIST_INIT(buf_pool->free, &buf_page_t::list);
		UT_LIST_INIT(buf_pool->flush_list, &buf_page_t::list);
		UT_LIST_INIT(buf_pool->unzip_LRU, &buf_block_t::unzip_LRU);

#if defined UNIV_DEBUG || defined UNIV_BUF_DEBUG
		UT_LIST_INIT(buf_pool->zip_clean, &buf_page_t::list);
#endif /* UNIV_DEBUG || UNIV_BUF_DEBUG */

		for (i = 0; i < UT_ARR_SIZE(buf_pool->zip_free); ++i) {
			UT_LIST_INIT(
				buf_pool->zip_free[i], &buf_buddy_free_t::list);
		}

		if (!buf_chunk_init(buf_pool, chunk, buf_pool_size)) {
			ut_free(chunk);
			ut_free(buf_pool);

			buf_pool_mutex_exit(buf_pool);

			return(DB_ERROR);
		}

		buf_pool->instance_no = instance_no;
		buf_pool->curr_size = chunk->size;
		buf_pool->read_ahead_area
			= ut_min(64, ut_2_power_up(buf_pool->curr_size / 32));
		buf_pool->curr_pool_size = buf_pool->curr_size * UNIV_PAGE_SIZE;

		/* Number of locks protecting page_hash must be a
		power of two */
<<<<<<< HEAD
		srv_n_page_hash_locks =
			(ulong) ut_2_power_up((ulint) srv_n_page_hash_locks);
=======
		srv_n_page_hash_locks = static_cast<ulong>(
				 ut_2_power_up(srv_n_page_hash_locks));
>>>>>>> b7095272
		ut_a(srv_n_page_hash_locks != 0);
		ut_a(srv_n_page_hash_locks <= MAX_PAGE_HASH_LOCKS);

		buf_pool->page_hash = ib_create(
			2 * buf_pool->curr_size, "hash_table_rw_lock",
			srv_n_page_hash_locks, MEM_HEAP_FOR_PAGE_HASH);

		buf_pool->zip_hash = hash_create(2 * buf_pool->curr_size);

		buf_pool->last_printout_time = ut_time();
	}
	/* 2. Initialize flushing fields
	-------------------------------- */

	mutex_create("flush_list", &buf_pool->flush_list_mutex);

	for (i = BUF_FLUSH_LRU; i < BUF_FLUSH_N_TYPES; i++) {
		buf_pool->no_flush[i] = os_event_create(0);
	}

	buf_pool->watch = (buf_page_t*) ut_zalloc(
		sizeof(*buf_pool->watch) * BUF_POOL_WATCH_SIZE);

	/* All fields are initialized by ut_zalloc(). */

	buf_pool->try_LRU_scan = TRUE;

	/* Initialize the hazard pointer for flush_list batches */
	new(&buf_pool->flush_hp)
		FlushHp(buf_pool, &buf_pool->flush_list_mutex);

	/* Initialize the hazard pointer for LRU batches */
	new(&buf_pool->lru_hp) LRUHp(buf_pool, &buf_pool->mutex);

	/* Initialize the iterator for LRU scan search */
	new(&buf_pool->lru_scan_itr) LRUItr(buf_pool, &buf_pool->mutex);

	/* Initialize the iterator for single page scan search */
	new(&buf_pool->single_scan_itr) LRUItr(buf_pool, &buf_pool->mutex);

	buf_pool_mutex_exit(buf_pool);

	return(DB_SUCCESS);
}

/********************************************************************//**
free one buffer pool instance */
static
void
buf_pool_free_instance(
/*===================*/
	buf_pool_t*	buf_pool)	/* in,own: buffer pool instance
					to free */
{
	buf_chunk_t*	chunk;
	buf_chunk_t*	chunks;
	buf_page_t*	bpage;
	buf_page_t*	prev_bpage = 0;

	mutex_free(&buf_pool->mutex);
	mutex_free(&buf_pool->zip_mutex);
	mutex_free(&buf_pool->flush_list_mutex);

	for (bpage = UT_LIST_GET_LAST(buf_pool->LRU);
	     bpage != NULL;
	     bpage = prev_bpage) {

		prev_bpage = UT_LIST_GET_PREV(LRU, bpage);
		buf_page_state	state = buf_page_get_state(bpage);

		ut_ad(buf_page_in_file(bpage));
		ut_ad(bpage->in_LRU_list);

		if (state != BUF_BLOCK_FILE_PAGE) {
			/* We must not have any dirty block except
			when doing a fast shutdown. */
			ut_ad(state == BUF_BLOCK_ZIP_PAGE
			      || srv_fast_shutdown == 2);
			buf_page_free_descriptor(bpage);
		}
	}

	ut_free(buf_pool->watch);
	buf_pool->watch = NULL;

	chunks = buf_pool->chunks;
	chunk = chunks + buf_pool->n_chunks;

	while (--chunk >= chunks) {
		buf_block_t*	block = chunk->blocks;

		for (ulint i = chunk->size; i--; block++) {
			mutex_free(&block->mutex);
			rw_lock_free(&block->lock);
#ifdef UNIV_SYNC_DEBUG
			rw_lock_free(&block->debug_latch);
# endif /* UNIV_SYNC_DEBUG */
		}

		os_mem_free_large(chunk->mem, chunk->mem_size);
	}

	for (ulint i = BUF_FLUSH_LRU; i < BUF_FLUSH_N_TYPES; ++i) {
		os_event_destroy(buf_pool->no_flush[i]);
	}

	ut_free(buf_pool->chunks);
	ha_clear(buf_pool->page_hash);
	hash_table_free(buf_pool->page_hash);
	hash_table_free(buf_pool->zip_hash);
}

/********************************************************************//**
Creates the buffer pool.
@return DB_SUCCESS if success, DB_ERROR if not enough memory or error */

dberr_t
buf_pool_init(
/*==========*/
	ulint	total_size,	/*!< in: size of the total pool in bytes */
	ulint	n_instances)	/*!< in: number of instances */
{
	ulint		i;
	const ulint	size	= total_size / n_instances;

	ut_ad(n_instances > 0);
	ut_ad(n_instances <= MAX_BUFFER_POOLS);
	ut_ad(n_instances == srv_buf_pool_instances);

	buf_pool_ptr = (buf_pool_t*) ut_zalloc(
		n_instances * sizeof *buf_pool_ptr);

	for (i = 0; i < n_instances; i++) {
		buf_pool_t*	ptr	= &buf_pool_ptr[i];

		if (buf_pool_init_instance(ptr, size, i) != DB_SUCCESS) {

			/* Free all the instances created so far. */
			buf_pool_free(i);

			return(DB_ERROR);
		}
	}

	buf_pool_set_sizes();
	buf_LRU_old_ratio_update(100 * 3/ 8, FALSE);

	btr_search_sys_create(buf_pool_get_curr_size() / sizeof(void*) / 64);

	return(DB_SUCCESS);
}

/********************************************************************//**
Frees the buffer pool at shutdown.  This must not be invoked before
freeing all mutexes. */

void
buf_pool_free(
/*==========*/
	ulint	n_instances)	/*!< in: numbere of instances to free */
{
	for (ulint i = 0; i < n_instances; i++) {
		buf_pool_free_instance(buf_pool_from_array(i));
	}

	ut_free(buf_pool_ptr);
	buf_pool_ptr = NULL;
}

/********************************************************************//**
Clears the adaptive hash index on all pages in the buffer pool. */

void
buf_pool_clear_hash_index(void)
/*===========================*/
{
	ulint	p;

#ifdef UNIV_SYNC_DEBUG
	ut_ad(rw_lock_own(&btr_search_latch, RW_LOCK_X));
#endif /* UNIV_SYNC_DEBUG */
	ut_ad(!btr_search_enabled);

	for (p = 0; p < srv_buf_pool_instances; p++) {
		buf_pool_t*	buf_pool = buf_pool_from_array(p);
		buf_chunk_t*	chunks	= buf_pool->chunks;
		buf_chunk_t*	chunk	= chunks + buf_pool->n_chunks;

		while (--chunk >= chunks) {
			buf_block_t*	block	= chunk->blocks;
			ulint		i	= chunk->size;

			for (; i--; block++) {
				dict_index_t*	index	= block->index;

				/* We can set block->index = NULL
				when we have an x-latch on btr_search_latch;
				see the comment in buf0buf.h */

				if (!index) {
					/* Not hashed */
					continue;
				}

				block->index = NULL;
# if defined UNIV_AHI_DEBUG || defined UNIV_DEBUG
				block->n_pointers = 0;
# endif /* UNIV_AHI_DEBUG || UNIV_DEBUG */
			}
		}
	}
}

/********************************************************************//**
Relocate a buffer control block.  Relocates the block on the LRU list
and in buf_pool->page_hash.  Does not relocate bpage->list.
The caller must take care of relocating bpage->list. */
static
void
buf_relocate(
/*=========*/
	buf_page_t*	bpage,	/*!< in/out: control block being relocated;
				buf_page_get_state(bpage) must be
				BUF_BLOCK_ZIP_DIRTY or BUF_BLOCK_ZIP_PAGE */
	buf_page_t*	dpage)	/*!< in/out: destination control block */
{
	buf_page_t*	b;
	ulint		fold;
	buf_pool_t*	buf_pool = buf_pool_from_bpage(bpage);

	fold = buf_page_address_fold(bpage->space, bpage->offset);

	ut_ad(buf_pool_mutex_own(buf_pool));
	ut_ad(buf_page_hash_lock_held_x(buf_pool, bpage));
	ut_ad(mutex_own(buf_page_get_mutex(bpage)));
	ut_a(buf_page_get_io_fix(bpage) == BUF_IO_NONE);
	ut_a(bpage->buf_fix_count == 0);
	ut_ad(bpage->in_LRU_list);
	ut_ad(!bpage->in_zip_hash);
	ut_ad(bpage->in_page_hash);
	ut_ad(bpage == buf_page_hash_get_low(buf_pool,
					     bpage->space,
					     bpage->offset,
					     fold));

	ut_ad(!buf_pool_watch_is_sentinel(buf_pool, bpage));
#ifdef UNIV_DEBUG
	switch (buf_page_get_state(bpage)) {
	case BUF_BLOCK_POOL_WATCH:
	case BUF_BLOCK_NOT_USED:
	case BUF_BLOCK_READY_FOR_USE:
	case BUF_BLOCK_FILE_PAGE:
	case BUF_BLOCK_MEMORY:
	case BUF_BLOCK_REMOVE_HASH:
		ut_error;
	case BUF_BLOCK_ZIP_DIRTY:
	case BUF_BLOCK_ZIP_PAGE:
		break;
	}
#endif /* UNIV_DEBUG */

	memcpy(dpage, bpage, sizeof *dpage);

	/* Important that we adjust the hazard pointer before
	removing bpage from LRU list. */
	buf_LRU_adjust_hp(buf_pool, bpage);

	ut_d(bpage->in_LRU_list = FALSE);
	ut_d(bpage->in_page_hash = FALSE);

	/* relocate buf_pool->LRU */
	b = UT_LIST_GET_PREV(LRU, bpage);
	UT_LIST_REMOVE(buf_pool->LRU, bpage);

	if (b != NULL) {
		UT_LIST_INSERT_AFTER(buf_pool->LRU, b, dpage);
	} else {
		UT_LIST_ADD_FIRST(buf_pool->LRU, dpage);
	}

	if (UNIV_UNLIKELY(buf_pool->LRU_old == bpage)) {
		buf_pool->LRU_old = dpage;
#ifdef UNIV_LRU_DEBUG
		/* buf_pool->LRU_old must be the first item in the LRU list
		whose "old" flag is set. */
		ut_a(buf_pool->LRU_old->old);
		ut_a(!UT_LIST_GET_PREV(LRU, buf_pool->LRU_old)
		     || !UT_LIST_GET_PREV(LRU, buf_pool->LRU_old)->old);
		ut_a(!UT_LIST_GET_NEXT(LRU, buf_pool->LRU_old)
		     || UT_LIST_GET_NEXT(LRU, buf_pool->LRU_old)->old);
	} else {
		/* Check that the "old" flag is consistent in
		the block and its neighbours. */
		buf_page_set_old(dpage, buf_page_is_old(dpage));
#endif /* UNIV_LRU_DEBUG */
	}

        ut_d(UT_LIST_VALIDATE(buf_pool->LRU, CheckInLRUList()));

	/* relocate buf_pool->page_hash */
	HASH_DELETE(buf_page_t, hash, buf_pool->page_hash, fold, bpage);
	HASH_INSERT(buf_page_t, hash, buf_pool->page_hash, fold, dpage);
}

/** Hazard Pointer implementation. */

/** Set current value
@param bpage	buffer block to be set as hp */
void
HazardPointer::set(buf_page_t* bpage)
{
	ut_ad(mutex_own(m_mutex));
	ut_ad(!bpage || buf_pool_from_bpage(bpage) == m_buf_pool);
	ut_ad(!bpage || buf_page_in_file(bpage));

	m_hp = bpage;
}

/** Checks if a bpage is the hp
@param bpage    buffer block to be compared
@return true if it is hp */

bool
HazardPointer::is_hp(const buf_page_t* bpage)
{
	ut_ad(mutex_own(m_mutex));
	ut_ad(!m_hp || buf_pool_from_bpage(m_hp) == m_buf_pool);
	ut_ad(!bpage || buf_pool_from_bpage(bpage) == m_buf_pool);

	return(bpage == m_hp);
}

/** Adjust the value of hp. This happens when some other thread working
on the same list attempts to remove the hp from the list.
@param bpage	buffer block to be compared */

void
FlushHp::adjust(const buf_page_t* bpage)
{
	ut_ad(bpage != NULL);

	/** We only support reverse traversal for now. */
	if (is_hp(bpage)) {
		m_hp = UT_LIST_GET_PREV(list, m_hp);
	}

	ut_ad(!m_hp || m_hp->in_flush_list);
}

/** Adjust the value of hp. This happens when some other thread working
on the same list attempts to remove the hp from the list.
@param bpage	buffer block to be compared */

void
LRUHp::adjust(const buf_page_t* bpage)
{
	ut_ad(bpage);

	/** We only support reverse traversal for now. */
	if (is_hp(bpage)) {
		m_hp = UT_LIST_GET_PREV(LRU, m_hp);
	}

	ut_ad(!m_hp || m_hp->in_LRU_list);
}

/** Selects from where to start a scan. If we have scanned too deep into
the LRU list it resets the value to the tail of the LRU list.
@return buf_page_t from where to start scan. */

buf_page_t*
LRUItr::start()
{
	ut_ad(mutex_own(m_mutex));

	if (!m_hp || m_hp->old) {
		m_hp = UT_LIST_GET_LAST(m_buf_pool->LRU);
	}

	return(m_hp);
}

/********************************************************************//**
Determine if a block is a sentinel for a buffer pool watch.
@return TRUE if a sentinel for a buffer pool watch, FALSE if not */

ibool
buf_pool_watch_is_sentinel(
/*=======================*/
	buf_pool_t*		buf_pool,	/*!< buffer pool instance */
	const buf_page_t*	bpage)		/*!< in: block */
{
	/* We must also own the appropriate hash lock. */
	ut_ad(buf_page_hash_lock_held_s_or_x(buf_pool, bpage));
	ut_ad(buf_page_in_file(bpage));

	if (bpage < &buf_pool->watch[0]
	    || bpage >= &buf_pool->watch[BUF_POOL_WATCH_SIZE]) {

		ut_ad(buf_page_get_state(bpage) != BUF_BLOCK_ZIP_PAGE
		      || bpage->zip.data != NULL);

		return(FALSE);
	}

	ut_ad(buf_page_get_state(bpage) == BUF_BLOCK_ZIP_PAGE);
	ut_ad(!bpage->in_zip_hash);
	ut_ad(bpage->in_page_hash);
	ut_ad(bpage->zip.data == NULL);
	ut_ad(bpage->buf_fix_count > 0);
	return(TRUE);
}

/****************************************************************//**
Add watch for the given page to be read in. Caller must have
appropriate hash_lock for the bpage. This function may release the
hash_lock and reacquire it.
@return NULL if watch set, block if the page is in the buffer pool */

buf_page_t*
buf_pool_watch_set(
/*===============*/
	ulint	space,	/*!< in: space id */
	ulint	offset,	/*!< in: page number */
	ulint	fold)	/*!< in: buf_page_address_fold(space, offset) */
{
	buf_page_t*	bpage;
	ulint		i;
	buf_pool_t*	buf_pool = buf_pool_get(space, offset);
	rw_lock_t*	hash_lock;

	hash_lock = buf_page_hash_lock_get(buf_pool, fold);

#ifdef UNIV_SYNC_DEBUG
	ut_ad(rw_lock_own(hash_lock, RW_LOCK_X));
#endif /* UNIV_SYNC_DEBUG */

	bpage = buf_page_hash_get_low(buf_pool, space, offset, fold);

	if (bpage != NULL) {
page_found:
		if (!buf_pool_watch_is_sentinel(buf_pool, bpage)) {
			/* The page was loaded meanwhile. */
			return(bpage);
		}

		/* Add to an existing watch. */
#ifdef PAGE_ATOMIC_REF_COUNT
		os_atomic_increment_uint32(&bpage->buf_fix_count, 1);
#else
		++bpage->buf_fix_count;
#endif /* PAGE_ATOMIC_REF_COUNT */
		return(NULL);
	}

	/* From this point this function becomes fairly heavy in terms
	of latching. We acquire the buf_pool mutex as well as all the
	hash_locks. buf_pool mutex is needed because any changes to
	the page_hash must be covered by it and hash_locks are needed
	because we don't want to read any stale information in
	buf_pool->watch[]. However, it is not in the critical code path
	as this function will be called only by the purge thread. */


	/* To obey latching order first release the hash_lock. */
	rw_lock_x_unlock(hash_lock);

	buf_pool_mutex_enter(buf_pool);
	hash_lock_x_all(buf_pool->page_hash);

	/* We have to recheck that the page
	was not loaded or a watch set by some other
	purge thread. This is because of the small
	time window between when we release the
	hash_lock to acquire buf_pool mutex above. */

	bpage = buf_page_hash_get_low(buf_pool, space, offset, fold);
	if (UNIV_LIKELY_NULL(bpage)) {
		buf_pool_mutex_exit(buf_pool);
		hash_unlock_x_all_but(buf_pool->page_hash, hash_lock);
		goto page_found;
	}

	for (i = 0; i < BUF_POOL_WATCH_SIZE; i++) {
		bpage = &buf_pool->watch[i];

		ut_ad(bpage->access_time == 0);
		ut_ad(bpage->newest_modification == 0);
		ut_ad(bpage->oldest_modification == 0);
		ut_ad(bpage->zip.data == NULL);
		ut_ad(!bpage->in_zip_hash);

		switch (bpage->state) {
		case BUF_BLOCK_POOL_WATCH:
			ut_ad(!bpage->in_page_hash);
			ut_ad(bpage->buf_fix_count == 0);

			/* bpage is pointing to buf_pool->watch[],
			which is protected by buf_pool->mutex.
			Normally, buf_page_t objects are protected by
			buf_block_t::mutex or buf_pool->zip_mutex or both. */

			bpage->state = BUF_BLOCK_ZIP_PAGE;
<<<<<<< HEAD
			bpage->space = ib_uint32_t(space);
			bpage->offset = ib_uint32_t(offset);
=======
			bpage->space = static_cast<ib_uint32_t>(space);
			bpage->offset = static_cast<ib_uint32_t>(offset);
>>>>>>> b7095272
			bpage->buf_fix_count = 1;

			ut_d(bpage->in_page_hash = TRUE);
			HASH_INSERT(buf_page_t, hash, buf_pool->page_hash,
				    fold, bpage);

			buf_pool_mutex_exit(buf_pool);
			/* Once the sentinel is in the page_hash we can
			safely release all locks except just the
			relevant hash_lock */
			hash_unlock_x_all_but(buf_pool->page_hash,
						hash_lock);

			return(NULL);
		case BUF_BLOCK_ZIP_PAGE:
			ut_ad(bpage->in_page_hash);
			ut_ad(bpage->buf_fix_count > 0);
			break;
		default:
			ut_error;
		}
	}

	/* Allocation failed.  Either the maximum number of purge
	threads should never exceed BUF_POOL_WATCH_SIZE, or this code
	should be modified to return a special non-NULL value and the
	caller should purge the record directly. */
	ut_error;

	/* Fix compiler warning */
	return(NULL);
}

/****************************************************************//**
Remove the sentinel block for the watch before replacing it with a real block.
buf_page_watch_clear() or buf_page_watch_occurred() will notice that
the block has been replaced with the real block.
@return reference count, to be added to the replacement block */
static
void
buf_pool_watch_remove(
/*==================*/
	buf_pool_t*	buf_pool,	/*!< buffer pool instance */
	ulint		fold,		/*!< in: buf_page_address_fold(
					space, offset) */
	buf_page_t*	watch)		/*!< in/out: sentinel for watch */
{
#ifdef UNIV_SYNC_DEBUG
	/* We must also own the appropriate hash_bucket mutex. */
	rw_lock_t* hash_lock = buf_page_hash_lock_get(buf_pool, fold);
	ut_ad(rw_lock_own(hash_lock, RW_LOCK_X));
#endif /* UNIV_SYNC_DEBUG */

	ut_ad(buf_pool_mutex_own(buf_pool));

	HASH_DELETE(buf_page_t, hash, buf_pool->page_hash, fold, watch);
	ut_d(watch->in_page_hash = FALSE);
	watch->buf_fix_count = 0;
	watch->state = BUF_BLOCK_POOL_WATCH;
}

/****************************************************************//**
Stop watching if the page has been read in.
buf_pool_watch_set(space,offset) must have returned NULL before. */

void
buf_pool_watch_unset(
/*=================*/
	ulint	space,	/*!< in: space id */
	ulint	offset)	/*!< in: page number */
{
	buf_page_t*	bpage;
	buf_pool_t*	buf_pool = buf_pool_get(space, offset);
	ulint		fold = buf_page_address_fold(space, offset);
	rw_lock_t*	hash_lock = buf_page_hash_lock_get(buf_pool, fold);

	/* We only need to have buf_pool mutex in case where we end
	up calling buf_pool_watch_remove but to obey latching order
	we acquire it here before acquiring hash_lock. This should
	not cause too much grief as this function is only ever
	called from the purge thread. */
	buf_pool_mutex_enter(buf_pool);

	rw_lock_x_lock(hash_lock);

	/* The page must exist because buf_pool_watch_set()
	increments buf_fix_count. */
	bpage = buf_page_hash_get_low(buf_pool, space, offset, fold);

	if (!buf_pool_watch_is_sentinel(buf_pool, bpage)) {

		buf_block_unfix(reinterpret_cast<buf_block_t*>(bpage));
	} else {
		ut_a(bpage->buf_fix_count > 0);

#ifdef PAGE_ATOMIC_REF_COUNT
		os_atomic_decrement_uint32(&bpage->buf_fix_count, 1);
#else
		--bpage->buf_fix_count;
#endif /* PAGE_ATOMIC_REF_COUNT */

		if (bpage->buf_fix_count == 0) {
			buf_pool_watch_remove(buf_pool, fold, bpage);
		}
	}

	buf_pool_mutex_exit(buf_pool);
	rw_lock_x_unlock(hash_lock);
}

/****************************************************************//**
Check if the page has been read in.
This may only be called after buf_pool_watch_set(space,offset)
has returned NULL and before invoking buf_pool_watch_unset(space,offset).
@return FALSE if the given page was not read in, TRUE if it was */

ibool
buf_pool_watch_occurred(
/*====================*/
	ulint	space,	/*!< in: space id */
	ulint	offset)	/*!< in: page number */
{
	ibool		ret;
	buf_page_t*	bpage;
	buf_pool_t*	buf_pool = buf_pool_get(space, offset);
	ulint		fold	= buf_page_address_fold(space, offset);
	rw_lock_t*	hash_lock = buf_page_hash_lock_get(buf_pool,
							     fold);

	rw_lock_s_lock(hash_lock);

	/* The page must exist because buf_pool_watch_set()
	increments buf_fix_count. */
	bpage = buf_page_hash_get_low(buf_pool, space, offset, fold);

	ret = !buf_pool_watch_is_sentinel(buf_pool, bpage);
	rw_lock_s_unlock(hash_lock);

	return(ret);
}

/********************************************************************//**
Moves a page to the start of the buffer pool LRU list. This high-level
function can be used to prevent an important page from slipping out of
the buffer pool. */

void
buf_page_make_young(
/*================*/
	buf_page_t*	bpage)	/*!< in: buffer block of a file page */
{
	buf_pool_t*	buf_pool = buf_pool_from_bpage(bpage);

	buf_pool_mutex_enter(buf_pool);

	ut_a(buf_page_in_file(bpage));

	buf_LRU_make_block_young(bpage);

	buf_pool_mutex_exit(buf_pool);
}

/********************************************************************//**
Moves a page to the start of the buffer pool LRU list if it is too old.
This high-level function can be used to prevent an important page from
slipping out of the buffer pool. */
static
void
buf_page_make_young_if_needed(
/*==========================*/
	buf_page_t*	bpage)		/*!< in/out: buffer block of a
					file page */
{
#ifdef UNIV_DEBUG
	buf_pool_t*	buf_pool = buf_pool_from_bpage(bpage);
	ut_ad(!buf_pool_mutex_own(buf_pool));
#endif /* UNIV_DEBUG */
	ut_a(buf_page_in_file(bpage));

	if (buf_page_peek_if_too_old(bpage)) {
		buf_page_make_young(bpage);
	}
}

/********************************************************************//**
Resets the check_index_page_at_flush field of a page if found in the buffer
pool. */

void
buf_reset_check_index_page_at_flush(
/*================================*/
	ulint	space,	/*!< in: space id */
	ulint	offset)	/*!< in: page number */
{
	buf_block_t*	block;
	buf_pool_t*	buf_pool = buf_pool_get(space, offset);

	buf_pool_mutex_enter(buf_pool);

	block = (buf_block_t*) buf_page_hash_get(buf_pool, space, offset);

	if (block && buf_block_get_state(block) == BUF_BLOCK_FILE_PAGE) {
		ut_ad(!buf_pool_watch_is_sentinel(buf_pool, &block->page));
		block->check_index_page_at_flush = FALSE;
	}

	buf_pool_mutex_exit(buf_pool);
}

#if defined UNIV_DEBUG_FILE_ACCESSES || defined UNIV_DEBUG
/********************************************************************//**
Sets file_page_was_freed TRUE if the page is found in the buffer pool.
This function should be called when we free a file page and want the
debug version to check that it is not accessed any more unless
reallocated.
@return control block if found in page hash table, otherwise NULL */

buf_page_t*
buf_page_set_file_page_was_freed(
/*=============================*/
	ulint	space,	/*!< in: space id */
	ulint	offset)	/*!< in: page number */
{
	buf_page_t*	bpage;
	buf_pool_t*	buf_pool = buf_pool_get(space, offset);
	rw_lock_t*	hash_lock;

	bpage = buf_page_hash_get_s_locked(buf_pool, space, offset,
					   &hash_lock);

	if (bpage) {
		BPageMutex*	block_mutex = buf_page_get_mutex(bpage);
		ut_ad(!buf_pool_watch_is_sentinel(buf_pool, bpage));
		mutex_enter(block_mutex);
		rw_lock_s_unlock(hash_lock);
		/* bpage->file_page_was_freed can already hold
		when this code is invoked from dict_drop_index_tree_step() */
		bpage->file_page_was_freed = TRUE;
		mutex_exit(block_mutex);
	}

	return(bpage);
}

/********************************************************************//**
Sets file_page_was_freed FALSE if the page is found in the buffer pool.
This function should be called when we free a file page and want the
debug version to check that it is not accessed any more unless
reallocated.
@return control block if found in page hash table, otherwise NULL */

buf_page_t*
buf_page_reset_file_page_was_freed(
/*===============================*/
	ulint	space,	/*!< in: space id */
	ulint	offset)	/*!< in: page number */
{
	buf_page_t*	bpage;
	buf_pool_t*	buf_pool = buf_pool_get(space, offset);
	rw_lock_t*	hash_lock;

	bpage = buf_page_hash_get_s_locked(buf_pool, space, offset,
					   &hash_lock);
	if (bpage) {
		BPageMutex*	block_mutex = buf_page_get_mutex(bpage);
		ut_ad(!buf_pool_watch_is_sentinel(buf_pool, bpage));
		mutex_enter(block_mutex);
		rw_lock_s_unlock(hash_lock);
		bpage->file_page_was_freed = FALSE;
		mutex_exit(block_mutex);
	}

	return(bpage);
}
#endif /* UNIV_DEBUG_FILE_ACCESSES || UNIV_DEBUG */

/********************************************************************//**
Attempts to discard the uncompressed frame of a compressed page. The
caller should not be holding any mutexes when this function is called.
@return TRUE if successful, FALSE otherwise. */
static
void
buf_block_try_discard_uncompressed(
/*===============================*/
	ulint		space,	/*!< in: space id */
	ulint		offset)	/*!< in: page number */
{
	buf_page_t*	bpage;
	buf_pool_t*	buf_pool = buf_pool_get(space, offset);

	/* Since we need to acquire buf_pool mutex to discard
	the uncompressed frame and because page_hash mutex resides
	below buf_pool mutex in sync ordering therefore we must
	first release the page_hash mutex. This means that the
	block in question can move out of page_hash. Therefore
	we need to check again if the block is still in page_hash. */
	buf_pool_mutex_enter(buf_pool);

	bpage = buf_page_hash_get(buf_pool, space, offset);

	if (bpage) {
		buf_LRU_free_page(bpage, false);
	}

	buf_pool_mutex_exit(buf_pool);
}

/********************************************************************//**
Get read access to a compressed page (usually of type
FIL_PAGE_TYPE_ZBLOB or FIL_PAGE_TYPE_ZBLOB2).
The page must be released with buf_page_release_zip().
NOTE: the page is not protected by any latch.  Mutual exclusion has to
be implemented at a higher level.  In other words, all possible
accesses to a given page through this function must be protected by
the same set of mutexes or latches.
@return pointer to the block */

buf_page_t*
buf_page_get_zip(
/*=============*/
	ulint		space,	/*!< in: space id */
	ulint		zip_size,/*!< in: compressed page size */
	ulint		offset)	/*!< in: page number */
{
	buf_page_t*	bpage;
	BPageMutex*	block_mutex;
	rw_lock_t*	hash_lock;
	ibool		discard_attempted = FALSE;
	ibool		must_read;
	buf_pool_t*	buf_pool = buf_pool_get(space, offset);

	buf_pool->stat.n_page_gets++;

	for (;;) {
lookup:

		/* The following call will also grab the page_hash
		mutex if the page is found. */
		bpage = buf_page_hash_get_s_locked(buf_pool, space,
						offset, &hash_lock);
		if (bpage) {
			ut_ad(!buf_pool_watch_is_sentinel(buf_pool, bpage));
			break;
		}

		/* Page not in buf_pool: needs to be read from file */

		ut_ad(!hash_lock);
		buf_read_page(space, zip_size, offset);

#if defined UNIV_DEBUG || defined UNIV_BUF_DEBUG
		ut_a(++buf_dbg_counter % 5771 || buf_validate());
#endif /* UNIV_DEBUG || UNIV_BUF_DEBUG */
	}

	ut_ad(buf_page_hash_lock_held_s(buf_pool, bpage));

	if (!bpage->zip.data) {
		/* There is no compressed page. */
err_exit:
		rw_lock_s_unlock(hash_lock);
		return(NULL);
	}

	ut_ad(!buf_pool_watch_is_sentinel(buf_pool, bpage));

	switch (buf_page_get_state(bpage)) {
	case BUF_BLOCK_POOL_WATCH:
	case BUF_BLOCK_NOT_USED:
	case BUF_BLOCK_READY_FOR_USE:
	case BUF_BLOCK_MEMORY:
	case BUF_BLOCK_REMOVE_HASH:
		ut_error;

	case BUF_BLOCK_ZIP_PAGE:
	case BUF_BLOCK_ZIP_DIRTY:
		block_mutex = &buf_pool->zip_mutex;
		mutex_enter(block_mutex);
#ifdef PAGE_ATOMIC_REF_COUNT
		os_atomic_increment_uint32(&bpage->buf_fix_count, 1);
#else
		++bpage->buf_fix_count;
#endif /* PAGE_ATOMIC_REF_COUNT */
		goto got_block;
	case BUF_BLOCK_FILE_PAGE:
		/* Discard the uncompressed page frame if possible. */
		if (!discard_attempted) {
			rw_lock_s_unlock(hash_lock);
			buf_block_try_discard_uncompressed(space, offset);
			discard_attempted = TRUE;
			goto lookup;
		}

		block_mutex = &((buf_block_t*) bpage)->mutex;

		mutex_enter(block_mutex);

		buf_block_buf_fix_inc((buf_block_t*) bpage, __FILE__, __LINE__);
		goto got_block;
	}

	ut_error;
	goto err_exit;

got_block:
	must_read = buf_page_get_io_fix(bpage) == BUF_IO_READ;

	rw_lock_s_unlock(hash_lock);
#if defined UNIV_DEBUG_FILE_ACCESSES || defined UNIV_DEBUG
	ut_a(!bpage->file_page_was_freed);
#endif /* defined UNIV_DEBUG_FILE_ACCESSES || defined UNIV_DEBUG */

	buf_page_set_accessed(bpage);

	mutex_exit(block_mutex);

	buf_page_make_young_if_needed(bpage);

#if defined UNIV_DEBUG || defined UNIV_BUF_DEBUG
	ut_a(++buf_dbg_counter % 5771 || buf_validate());
	ut_a(bpage->buf_fix_count > 0);
	ut_a(buf_page_in_file(bpage));
#endif /* UNIV_DEBUG || UNIV_BUF_DEBUG */

	if (must_read) {
		/* Let us wait until the read operation
		completes */

		for (;;) {
			enum buf_io_fix	io_fix;

			mutex_enter(block_mutex);
			io_fix = buf_page_get_io_fix(bpage);
			mutex_exit(block_mutex);

			if (io_fix == BUF_IO_READ) {

				os_thread_sleep(WAIT_FOR_READ);
			} else {
				break;
			}
		}
	}

#ifdef UNIV_IBUF_COUNT_DEBUG
	ut_a(ibuf_count_get(buf_page_get_space(bpage),
			    buf_page_get_page_no(bpage)) == 0);
#endif
	return(bpage);
}

/********************************************************************//**
Initialize some fields of a control block. */
UNIV_INLINE
void
buf_block_init_low(
/*===============*/
	buf_block_t*	block)	/*!< in: block to init */
{
	block->check_index_page_at_flush = FALSE;
	block->index		= NULL;

	block->n_hash_helps	= 0;
	block->n_fields		= 1;
	block->left_side	= TRUE;
}
#endif /* !UNIV_HOTBACKUP */

/********************************************************************//**
Decompress a block.
@return TRUE if successful */

ibool
buf_zip_decompress(
/*===============*/
	buf_block_t*	block,	/*!< in/out: block */
	ibool		check)	/*!< in: TRUE=verify the page checksum */
{
	const byte*	frame = block->page.zip.data;
	ulint		size = page_zip_get_size(&block->page.zip);

	ut_ad(buf_block_get_zip_size(block));
	ut_a(buf_block_get_space(block) != 0);

	if (UNIV_UNLIKELY(check && !page_zip_verify_checksum(frame, size))) {

		ib_logf(IB_LOG_LEVEL_ERROR,
			"Compressed page checksum mismatch"
			" (space %u page %u): stored: %lu, crc32:"
			" " UINT32PF " innodb: " UINT32PF ", none: " UINT32PF,
			block->page.space, block->page.offset,
			mach_read_from_4(frame + FIL_PAGE_SPACE_OR_CHKSUM),
			page_zip_calc_checksum(frame, size,
					       SRV_CHECKSUM_ALGORITHM_CRC32),
			page_zip_calc_checksum(frame, size,
					       SRV_CHECKSUM_ALGORITHM_INNODB),
			page_zip_calc_checksum(frame, size,
					       SRV_CHECKSUM_ALGORITHM_NONE));
		return(FALSE);
	}

	switch (fil_page_get_type(frame)) {
	case FIL_PAGE_INDEX:
		if (page_zip_decompress(&block->page.zip,
					block->frame, TRUE)) {
			return(TRUE);
		}

		ib_logf(IB_LOG_LEVEL_ERROR,
			"Unable to decompress space %lu page %lu",
			(ulong) block->page.space,
			(ulong) block->page.offset);
		return(FALSE);

	case FIL_PAGE_TYPE_ALLOCATED:
	case FIL_PAGE_INODE:
	case FIL_PAGE_IBUF_BITMAP:
	case FIL_PAGE_TYPE_FSP_HDR:
	case FIL_PAGE_TYPE_XDES:
	case FIL_PAGE_TYPE_ZBLOB:
	case FIL_PAGE_TYPE_ZBLOB2:
		/* Copy to uncompressed storage. */
		memcpy(block->frame, frame,
		       buf_block_get_zip_size(block));
		return(TRUE);
	}

	ib_logf(IB_LOG_LEVEL_ERROR,
		"Unknown compressed page type %lu",
		fil_page_get_type(frame));
	return(FALSE);
}

#ifndef UNIV_HOTBACKUP
/*******************************************************************//**
Gets the block to whose frame the pointer is pointing to if found
in this buffer pool instance.
@return pointer to block */

buf_block_t*
buf_block_align_instance(
/*=====================*/
 	buf_pool_t*	buf_pool,	/*!< in: buffer in which the block
					resides */
	const byte*	ptr)		/*!< in: pointer to a frame */
{
	buf_chunk_t*	chunk;
	ulint		i;

	/* TODO: protect buf_pool->chunks with a mutex (it will
	currently remain constant after buf_pool_init()) */
	for (chunk = buf_pool->chunks, i = buf_pool->n_chunks; i--; chunk++) {
		ulint	offs;

		if (UNIV_UNLIKELY(ptr < chunk->blocks->frame)) {

			continue;
		}
		/* else */

		offs = ptr - chunk->blocks->frame;

		offs >>= UNIV_PAGE_SIZE_SHIFT;

		if (UNIV_LIKELY(offs < chunk->size)) {
			buf_block_t*	block = &chunk->blocks[offs];

			/* The function buf_chunk_init() invokes
			buf_block_init() so that block[n].frame ==
			block->frame + n * UNIV_PAGE_SIZE.  Check it. */
			ut_ad(block->frame == page_align(ptr));
#ifdef UNIV_DEBUG
			/* A thread that updates these fields must
			hold buf_pool->mutex and block->mutex.  Acquire
			only the latter. */
			buf_page_mutex_enter(block);

			switch (buf_block_get_state(block)) {
			case BUF_BLOCK_POOL_WATCH:
			case BUF_BLOCK_ZIP_PAGE:
			case BUF_BLOCK_ZIP_DIRTY:
				/* These types should only be used in
				the compressed buffer pool, whose
				memory is allocated from
				buf_pool->chunks, in UNIV_PAGE_SIZE
				blocks flagged as BUF_BLOCK_MEMORY. */
				ut_error;
				break;
			case BUF_BLOCK_NOT_USED:
			case BUF_BLOCK_READY_FOR_USE:
			case BUF_BLOCK_MEMORY:
				/* Some data structures contain
				"guess" pointers to file pages.  The
				file pages may have been freed and
				reused.  Do not complain. */
				break;
			case BUF_BLOCK_REMOVE_HASH:
				/* buf_LRU_block_remove_hashed_page()
				will overwrite the FIL_PAGE_OFFSET and
				FIL_PAGE_ARCH_LOG_NO_OR_SPACE_ID with
				0xff and set the state to
				BUF_BLOCK_REMOVE_HASH. */
				ut_ad(page_get_space_id(page_align(ptr))
				      == 0xffffffff);
				ut_ad(page_get_page_no(page_align(ptr))
				      == 0xffffffff);
				break;
			case BUF_BLOCK_FILE_PAGE:
				ut_ad(block->page.space
				      == page_get_space_id(page_align(ptr)));
				ut_ad(block->page.offset
				      == page_get_page_no(page_align(ptr)));
				break;
			}

			buf_page_mutex_exit(block);
#endif /* UNIV_DEBUG */

			return(block);
		}
	}

	return(NULL);
}

/*******************************************************************//**
Gets the block to whose frame the pointer is pointing to.
@return pointer to block, never NULL */

buf_block_t*
buf_block_align(
/*============*/
	const byte*	ptr)	/*!< in: pointer to a frame */
{
	ulint		i;

	for (i = 0; i < srv_buf_pool_instances; i++) {
		buf_block_t*	block;

		block = buf_block_align_instance(
			buf_pool_from_array(i), ptr);
		if (block) {
			return(block);
		}
	}

	/* The block should always be found. */
	ut_error;
	return(NULL);
}

/********************************************************************//**
Find out if a pointer belongs to a buf_block_t. It can be a pointer to
the buf_block_t itself or a member of it. This functions checks one of
the buffer pool instances.
@return TRUE if ptr belongs to a buf_block_t struct */
static
ibool
buf_pointer_is_block_field_instance(
/*================================*/
	buf_pool_t*	buf_pool,	/*!< in: buffer pool instance */
	const void*	ptr)		/*!< in: pointer not dereferenced */
{
	const buf_chunk_t*		chunk	= buf_pool->chunks;
	const buf_chunk_t* const	echunk	= chunk + buf_pool->n_chunks;

	/* TODO: protect buf_pool->chunks with a mutex (it will
	currently remain constant after buf_pool_init()) */
	while (chunk < echunk) {
		if (ptr >= (void*) chunk->blocks
		    && ptr < (void*) (chunk->blocks + chunk->size)) {

			return(TRUE);
		}

		chunk++;
	}

	return(FALSE);
}

/********************************************************************//**
Find out if a pointer belongs to a buf_block_t. It can be a pointer to
the buf_block_t itself or a member of it
@return TRUE if ptr belongs to a buf_block_t struct */

ibool
buf_pointer_is_block_field(
/*=======================*/
	const void*	ptr)	/*!< in: pointer not dereferenced */
{
	ulint	i;

	for (i = 0; i < srv_buf_pool_instances; i++) {
		ibool	found;

		found = buf_pointer_is_block_field_instance(
			buf_pool_from_array(i), ptr);
		if (found) {
			return(TRUE);
		}
	}

	return(FALSE);
}

/********************************************************************//**
Find out if a buffer block was created by buf_chunk_init().
@return TRUE if "block" has been added to buf_pool->free by buf_chunk_init() */
static
ibool
buf_block_is_uncompressed(
/*======================*/
	buf_pool_t*		buf_pool,	/*!< in: buffer pool instance */
	const buf_block_t*	block)		/*!< in: pointer to block,
						not dereferenced */
{
	if ((((ulint) block) % sizeof *block) != 0) {
		/* The pointer should be aligned. */
		return(FALSE);
	}

	return(buf_pointer_is_block_field_instance(buf_pool, (void*) block));
}

#if defined UNIV_DEBUG || defined UNIV_IBUF_DEBUG
/********************************************************************//**
Return true if probe is enabled.
@return true if probe enabled. */
static
bool
buf_debug_execute_is_force_flush()
/*==============================*/
{
	DBUG_EXECUTE_IF("ib_buf_force_flush", return(true); );

	/* This is used during queisce testing, we want to ensure maximum
	buffering by the change buffer. */

	if (srv_ibuf_disable_background_merge) {
		return(true);
	}

	return(false);
}
#endif /* UNIV_DEBUG || UNIV_IBUF_DEBUG */

/** Wait for the block to be read in.
@param[in]	block	The block to check */
static
void
buf_wait_for_read(
	buf_block_t*	block)
{
	/* Note: For the PAGE_ATOMIC_REF_COUNT case:

	We are using the block->lock to check for IO state (and a dirty read).
	We set the IO_READ state under the protection of the hash_lock
	(and block->mutex). This is safe because another thread can only
	access the block (and check for IO state) after the block has been
	added to the page hashtable. */

	if (buf_block_get_io_fix(block) == BUF_IO_READ) {

		/* Wait until the read operation completes */

		BPageMutex*	mutex = buf_page_get_mutex(&block->page);

		for (;;) {
			buf_io_fix	io_fix;

			mutex_enter(mutex);

			io_fix = buf_block_get_io_fix(block);

			mutex_exit(mutex);

			if (io_fix == BUF_IO_READ) {
				/* Wait by temporaly s-latch */
				rw_lock_s_lock(&block->lock);
				rw_lock_s_unlock(&block->lock);
			} else {
				break;
			}
		}
	}
}

/********************************************************************//**
This is the general function used to get access to a database page.
@return pointer to the block or NULL */

buf_block_t*
buf_page_get_gen(
/*=============*/
	ulint		space,	/*!< in: space id */
	ulint		zip_size,/*!< in: compressed page size in bytes
				or 0 for uncompressed pages */
	ulint		offset,	/*!< in: page number */
	ulint		rw_latch,/*!< in: RW_S_LATCH, RW_X_LATCH, RW_NO_LATCH */
	buf_block_t*	guess,	/*!< in: guessed block or NULL */
	ulint		mode,	/*!< in: BUF_GET, BUF_GET_IF_IN_POOL,
				BUF_PEEK_IF_IN_POOL, BUF_GET_NO_LATCH, or
				BUF_GET_IF_IN_POOL_OR_WATCH */
	const char*	file,	/*!< in: file name */
	ulint		line,	/*!< in: line where called */
	mtr_t*		mtr)	/*!< in: mini-transaction */
{
	buf_block_t*	block;
	ulint		fold;
	unsigned	access_time;
	rw_lock_t*	hash_lock;
	buf_block_t*	fix_block;
	ulint		retries = 0;
	BPageMutex*	fix_mutex = NULL;
	buf_pool_t*	buf_pool = buf_pool_get(space, offset);

	ut_ad(mtr->is_active());
	ut_ad((rw_latch == RW_S_LATCH)
	      || (rw_latch == RW_X_LATCH)
	      || (rw_latch == RW_SX_LATCH)
	      || (rw_latch == RW_NO_LATCH));
#ifdef UNIV_DEBUG
	switch (mode) {
	case BUF_GET_NO_LATCH:
		ut_ad(rw_latch == RW_NO_LATCH);
		break;
	case BUF_GET:
	case BUF_GET_IF_IN_POOL:
	case BUF_PEEK_IF_IN_POOL:
	case BUF_GET_IF_IN_POOL_OR_WATCH:
	case BUF_GET_POSSIBLY_FREED:
		break;
	default:
		ut_error;
	}
#endif /* UNIV_DEBUG */
	ut_ad(zip_size == fil_space_get_zip_size(space));
	ut_ad(ut_is_2pow(zip_size));
	ut_ad(!ibuf_inside(mtr)
	      || ibuf_page_low(space, zip_size, offset,
			       FALSE, file, line, NULL));
	buf_pool->stat.n_page_gets++;
	fold = buf_page_address_fold(space, offset);
	hash_lock = buf_page_hash_lock_get(buf_pool, fold);
loop:
	block = guess;

	rw_lock_s_lock(hash_lock);

	if (block != NULL) {

		/* If the guess is a compressed page descriptor that
		has been allocated by buf_page_alloc_descriptor(),
		it may have been freed by buf_relocate(). */

		if (!buf_block_is_uncompressed(buf_pool, block)
		    || offset != block->page.offset
		    || space != block->page.space
		    || buf_block_get_state(block) != BUF_BLOCK_FILE_PAGE) {

			/* Our guess was bogus or things have changed
			since. */
			block = guess = NULL;
		} else {
			ut_ad(!block->page.in_zip_hash);
		}
	}

	if (block == NULL) {
		block = (buf_block_t*) buf_page_hash_get_low(
			buf_pool, space, offset, fold);
	}

	if (!block || buf_pool_watch_is_sentinel(buf_pool, &block->page)) {
		rw_lock_s_unlock(hash_lock);
		block = NULL;
	}

	if (block == NULL) {
		/* Page not in buf_pool: needs to be read from file */

		if (mode == BUF_GET_IF_IN_POOL_OR_WATCH) {
			rw_lock_x_lock(hash_lock);
			block = (buf_block_t*) buf_pool_watch_set(
				space, offset, fold);

			if (block) {
				/* We can release hash_lock after we
				increment the fix count to make
				sure that no state change takes place. */
				fix_block = block;
				buf_block_fix(fix_block);

				/* Now safe to release page_hash mutex */
				rw_lock_x_unlock(hash_lock);
				goto got_block;
			}

			rw_lock_x_unlock(hash_lock);
		}

		if (mode == BUF_GET_IF_IN_POOL
		    || mode == BUF_PEEK_IF_IN_POOL
		    || mode == BUF_GET_IF_IN_POOL_OR_WATCH) {
#ifdef UNIV_SYNC_DEBUG
			ut_ad(!rw_lock_own(hash_lock, RW_LOCK_X));
			ut_ad(!rw_lock_own(hash_lock, RW_LOCK_S));
#endif /* UNIV_SYNC_DEBUG */
			return(NULL);
		}

		if (buf_read_page(space, zip_size, offset)) {
			buf_read_ahead_random(space, zip_size, offset,
					      ibuf_inside(mtr));

			retries = 0;
		} else if (retries < BUF_PAGE_READ_MAX_RETRIES) {
			++retries;
			DBUG_EXECUTE_IF(
				"innodb_page_corruption_retries",
				retries = BUF_PAGE_READ_MAX_RETRIES;
			);
		} else {
			ib_logf(IB_LOG_LEVEL_FATAL,
				"Unable to read tablespace %lu page no %lu"
				" into the buffer pool after %lu attempts."
				" The most probable cause of this error may"
				" be that the table has been corrupted."
				" %s Aborting...",
				space, offset, BUF_PAGE_READ_MAX_RETRIES,
				FORCE_RECOVERY_MSG);
		}

#if defined UNIV_DEBUG || defined UNIV_BUF_DEBUG
		ut_a(++buf_dbg_counter % 5771 || buf_validate());
#endif /* UNIV_DEBUG || UNIV_BUF_DEBUG */
		goto loop;
	} else {
		fix_block = block;
	}

	buf_block_fix(fix_block);

	/* Now safe to release page_hash mutex */
	rw_lock_s_unlock(hash_lock);

got_block:

	fix_mutex = buf_page_get_mutex(&fix_block->page);

	ut_ad(page_zip_get_size(&block->page.zip) == zip_size);

	if (mode == BUF_GET_IF_IN_POOL || mode == BUF_PEEK_IF_IN_POOL) {

		bool	must_read;

		{
			buf_page_t*	fix_page = &fix_block->page;

			mutex_enter(fix_mutex);

			buf_io_fix	io_fix = buf_page_get_io_fix(fix_page);

			must_read = (io_fix == BUF_IO_READ);

			mutex_exit(fix_mutex);
		}

		if (must_read) {
			/* The page is being read to buffer pool,
			but we cannot wait around for the read to
			complete. */
			buf_block_unfix(fix_block);

			return(NULL);
		}
	}

	switch (buf_block_get_state(fix_block)) {
		buf_page_t*	bpage;

	case BUF_BLOCK_FILE_PAGE:
		break;

	case BUF_BLOCK_ZIP_PAGE:
	case BUF_BLOCK_ZIP_DIRTY:
		if (mode == BUF_PEEK_IF_IN_POOL) {
			/* This mode is only used for dropping an
			adaptive hash index.  There cannot be an
			adaptive hash index for a compressed-only
			page, so do not bother decompressing the page. */
			buf_block_unfix(fix_block);

			return(NULL);
		}

		bpage = &block->page;

		/* Note: We have already buffer fixed this block. */
		if (bpage->buf_fix_count > 1
		    || buf_page_get_io_fix(bpage) != BUF_IO_NONE) {

			/* This condition often occurs when the buffer
			is not buffer-fixed, but I/O-fixed by
			buf_page_init_for_read(). */
			buf_block_unfix(fix_block);

			/* The block is buffer-fixed or I/O-fixed.
			Try again later. */
			os_thread_sleep(WAIT_FOR_READ);

			goto loop;
		}

		/* Buffer-fix the block so that it cannot be evicted
		or relocated while we are attempting to allocate an
		uncompressed page. */

		block = buf_LRU_get_free_block(buf_pool);

		buf_pool_mutex_enter(buf_pool);

		rw_lock_x_lock(hash_lock);

		/* Buffer-fixing prevents the page_hash from changing. */
		ut_ad(bpage == buf_page_hash_get_low(
			      buf_pool, space, offset, fold));

		buf_page_mutex_enter(block);
		mutex_enter(&buf_pool->zip_mutex);

		ut_ad(fix_block->page.buf_fix_count > 0);

#ifdef PAGE_ATOMIC_REF_COUNT
		os_atomic_decrement_uint32(&fix_block->page.buf_fix_count, 1);
#else
		--fix_block->page.buf_fix_count;
#endif /* PAGE_ATOMIC_REF_COUNT */

		fix_block = block;

		if (bpage->buf_fix_count > 0
		    || buf_page_get_io_fix(bpage) != BUF_IO_NONE) {

			mutex_exit(&buf_pool->zip_mutex);
			/* The block was buffer-fixed or I/O-fixed while
			buf_pool->mutex was not held by this thread.
			Free the block that was allocated and retry.
			This should be extremely unlikely, for example,
			if buf_page_get_zip() was invoked. */

			buf_LRU_block_free_non_file_page(block);
			buf_pool_mutex_exit(buf_pool);
			rw_lock_x_unlock(hash_lock);
			buf_page_mutex_exit(block);

			/* Try again */
			goto loop;
		}

		/* Move the compressed page from bpage to block,
		and uncompress it. */

		/* Note: this is the uncompressed block and it is not
		accessible by other threads yet because it is not in
		any list or hash table */
		buf_relocate(bpage, &block->page);

		buf_block_init_low(block);

		/* Set after relocate(). */
		block->page.buf_fix_count = 1;

		block->lock_hash_val = lock_rec_hash(space, offset);

		UNIV_MEM_DESC(&block->page.zip.data,
			      page_zip_get_size(&block->page.zip));

		if (buf_page_get_state(&block->page) == BUF_BLOCK_ZIP_PAGE) {
#if defined UNIV_DEBUG || defined UNIV_BUF_DEBUG
			UT_LIST_REMOVE(buf_pool->zip_clean, &block->page);
#endif /* UNIV_DEBUG || UNIV_BUF_DEBUG */
			ut_ad(!block->page.in_flush_list);
		} else {
			/* Relocate buf_pool->flush_list. */
			buf_flush_relocate_on_flush_list(bpage, &block->page);
		}

		/* Buffer-fix, I/O-fix, and X-latch the block
		for the duration of the decompression.
		Also add the block to the unzip_LRU list. */
		block->page.state = BUF_BLOCK_FILE_PAGE;

		/* Insert at the front of unzip_LRU list */
		buf_unzip_LRU_add_block(block, FALSE);

		buf_block_set_io_fix(block, BUF_IO_READ);
		rw_lock_x_lock_inline(&block->lock, 0, file, line);

		UNIV_MEM_INVALID(bpage, sizeof *bpage);

		rw_lock_x_unlock(hash_lock);
		buf_pool->n_pend_unzip++;
		buf_pool_mutex_exit(buf_pool);

		access_time = buf_page_is_accessed(&block->page);

		buf_page_mutex_exit(block);
		mutex_exit(&buf_pool->zip_mutex);

		buf_page_free_descriptor(bpage);

		/* Decompress the page while not holding
		buf_pool->mutex or block->mutex. */

		/* Page checksum verification is already done when
		the page is read from disk. Hence page checksum
		verification is not necessary when decompressing the page. */
		{
			bool	success = buf_zip_decompress(block, FALSE);
			ut_a(success);
		}

		if (!recv_no_ibuf_operations) {
			if (access_time) {
#ifdef UNIV_IBUF_COUNT_DEBUG
				ut_a(ibuf_count_get(space, offset) == 0);
#endif /* UNIV_IBUF_COUNT_DEBUG */
			} else {
				ibuf_merge_or_delete_for_page(
					block, space, offset, zip_size, TRUE);
			}
		}

		buf_pool_mutex_enter(buf_pool);

		buf_page_mutex_enter(fix_block);

		buf_block_set_io_fix(fix_block, BUF_IO_NONE);

		buf_page_mutex_exit(fix_block);

		--buf_pool->n_pend_unzip;

		buf_pool_mutex_exit(buf_pool);

		rw_lock_x_unlock(&block->lock);

		break;

	case BUF_BLOCK_POOL_WATCH:
	case BUF_BLOCK_NOT_USED:
	case BUF_BLOCK_READY_FOR_USE:
	case BUF_BLOCK_MEMORY:
	case BUF_BLOCK_REMOVE_HASH:
		ut_error;
		break;
	}

	ut_ad(block == fix_block);
	ut_ad(fix_block->page.buf_fix_count > 0);

#ifdef UNIV_SYNC_DEBUG
	ut_ad(!rw_lock_own(hash_lock, RW_LOCK_X));
	ut_ad(!rw_lock_own(hash_lock, RW_LOCK_S));
#endif /* UNIV_SYNC_DEBUG */

	ut_ad(buf_block_get_state(fix_block) == BUF_BLOCK_FILE_PAGE);

#if UNIV_WORD_SIZE == 4
	/* On 32-bit systems, there is no padding in buf_page_t.  On
	other systems, Valgrind could complain about uninitialized pad
	bytes. */
	UNIV_MEM_ASSERT_RW(&fix_block->page, sizeof fix_block->page);
#endif
#if defined UNIV_DEBUG || defined UNIV_IBUF_DEBUG

	if ((mode == BUF_GET_IF_IN_POOL || mode == BUF_GET_IF_IN_POOL_OR_WATCH)
	    && (ibuf_debug || buf_debug_execute_is_force_flush())) {

		/* Try to evict the block from the buffer pool, to use the
		insert buffer (change buffer) as much as possible. */

		buf_pool_mutex_enter(buf_pool);

		buf_block_unfix(fix_block);

		/* Now we are only holding the buf_pool->mutex,
		not block->mutex or hash_lock. Blocks cannot be
		relocated or enter or exit the buf_pool while we
		are holding the buf_pool->mutex. */

		if (buf_LRU_free_page(&fix_block->page, true)) {

			buf_pool_mutex_exit(buf_pool);

			rw_lock_x_lock(hash_lock);

			if (mode == BUF_GET_IF_IN_POOL_OR_WATCH) {
				/* Set the watch, as it would have
				been set if the page were not in the
				buffer pool in the first place. */
				block = (buf_block_t*) buf_pool_watch_set(
					space, offset, fold);
			} else {
				block = (buf_block_t*) buf_page_hash_get_low(
					buf_pool, space, offset, fold);
			}

			rw_lock_x_unlock(hash_lock);

			if (block != NULL) {
				/* Either the page has been read in or
				a watch was set on that in the window
				where we released the buf_pool::mutex
				and before we acquire the hash_lock
				above. Try again. */
				guess = block;

				goto loop;
			}

			ib_logf(IB_LOG_LEVEL_INFO,
				"innodb_change_buffering_debug evict %u %u",
				(unsigned) space, (unsigned) offset);

			return(NULL);
		}

		buf_page_mutex_enter(fix_block);

		if (buf_flush_page_try(buf_pool, fix_block)) {

			ib_logf(IB_LOG_LEVEL_INFO,
				"innodb_change_buffering_debug flush %u %u",
				(unsigned) space, (unsigned) offset);

			guess = fix_block;

			goto loop;
		}

		buf_page_mutex_exit(fix_block);

		buf_block_fix(fix_block);

		/* Failed to evict the page; change it directly */

		buf_pool_mutex_exit(buf_pool);
	}
#endif /* UNIV_DEBUG || UNIV_IBUF_DEBUG */

	ut_ad(fix_block->page.buf_fix_count > 0);

#ifdef UNIV_SYNC_DEBUG
	/* We have already buffer fixed the page, and we are committed to
	returning this page to the caller. Register for debugging. */
	{
		ibool	ret;
		ret = rw_lock_s_lock_nowait(&fix_block->debug_latch, file, line);
		ut_a(ret);
	}
#endif /* UNIV_SYNC_DEBUG */

#if defined UNIV_DEBUG_FILE_ACCESSES || defined UNIV_DEBUG
	ut_a(mode == BUF_GET_POSSIBLY_FREED
	     || !fix_block->page.file_page_was_freed);
#endif

	/* Check if this is the first access to the page */
	access_time = buf_page_is_accessed(&fix_block->page);

	/* This is a heuristic and we don't care about ordering issues. */
	if (access_time == 0) {
		buf_page_mutex_enter(fix_block);

		buf_page_set_accessed(&fix_block->page);

		buf_page_mutex_exit(fix_block);
	}

	if (mode != BUF_PEEK_IF_IN_POOL) {
		buf_page_make_young_if_needed(&fix_block->page);
	}

#if defined UNIV_DEBUG || defined UNIV_BUF_DEBUG
	ut_a(++buf_dbg_counter % 5771 || buf_validate());
	ut_a(buf_block_get_state(fix_block) == BUF_BLOCK_FILE_PAGE);
#endif /* UNIV_DEBUG || UNIV_BUF_DEBUG */

#ifdef PAGE_ATOMIC_REF_COUNT
	/* We have to wait here because the IO_READ state was set
	under the protection of the hash_lock and not the block->mutex
	and block->lock. */
	buf_wait_for_read(fix_block);
#endif /* PAGE_ATOMIC_REF_COUNT */

	mtr_memo_type_t	fix_type;

	switch (rw_latch) {
	case RW_NO_LATCH:

#ifndef PAGE_ATOMIC_REF_COUNT
		buf_wait_for_read(fix_block);
#endif /* !PAGE_ATOMIC_REF_COUNT */

		fix_type = MTR_MEMO_BUF_FIX;
		break;

	case RW_S_LATCH:
		rw_lock_s_lock_inline(&fix_block->lock, 0, file, line);

		fix_type = MTR_MEMO_PAGE_S_FIX;
		break;

	case RW_SX_LATCH:
		rw_lock_sx_lock_inline(&fix_block->lock, 0, file, line);

		fix_type = MTR_MEMO_PAGE_SX_FIX;
		break;

	default:
		ut_ad(rw_latch == RW_X_LATCH);
		rw_lock_x_lock_inline(&fix_block->lock, 0, file, line);

		fix_type = MTR_MEMO_PAGE_X_FIX;
		break;
	}

	mtr_memo_push(mtr, fix_block, fix_type);

	if (mode != BUF_PEEK_IF_IN_POOL && !access_time) {
		/* In the case of a first access, try to apply linear
		read-ahead */

		buf_read_ahead_linear(
			space, zip_size, offset, ibuf_inside(mtr));
	}

#ifdef UNIV_IBUF_COUNT_DEBUG
	ut_a(ibuf_count_get(buf_block_get_space(fix_block),
			    buf_block_get_page_no(fix_block)) == 0);
#endif
#ifdef UNIV_SYNC_DEBUG
	ut_ad(!rw_lock_own(hash_lock, RW_LOCK_X));
	ut_ad(!rw_lock_own(hash_lock, RW_LOCK_S));
#endif /* UNIV_SYNC_DEBUG */
	return(fix_block);
}

/********************************************************************//**
This is the general function used to get optimistic access to a database
page.
@return TRUE if success */

ibool
buf_page_optimistic_get(
/*====================*/
	ulint		rw_latch,/*!< in: RW_S_LATCH, RW_X_LATCH */
	buf_block_t*	block,	/*!< in: guessed buffer block */
	ib_uint64_t	modify_clock,/*!< in: modify clock value */
	const char*	file,	/*!< in: file name */
	ulint		line,	/*!< in: line where called */
	mtr_t*		mtr)	/*!< in: mini-transaction */
{
	buf_pool_t*	buf_pool;
	unsigned	access_time;
	ibool		success;

	ut_ad(block);
	ut_ad(mtr);
	ut_ad(mtr->is_active());
	ut_ad((rw_latch == RW_S_LATCH) || (rw_latch == RW_X_LATCH));

	buf_page_mutex_enter(block);

	if (UNIV_UNLIKELY(buf_block_get_state(block) != BUF_BLOCK_FILE_PAGE)) {

		buf_page_mutex_exit(block);

		return(FALSE);
	}

	buf_block_buf_fix_inc(block, file, line);

	access_time = buf_page_is_accessed(&block->page);

	buf_page_set_accessed(&block->page);

	buf_page_mutex_exit(block);

	buf_page_make_young_if_needed(&block->page);

	ut_ad(!ibuf_inside(mtr)
	      || ibuf_page(buf_block_get_space(block),
			   buf_block_get_zip_size(block),
			   buf_block_get_page_no(block), NULL));

	mtr_memo_type_t	fix_type;

	switch (rw_latch) {
	case RW_S_LATCH:
		success = rw_lock_s_lock_nowait(&block->lock, file, line);

		fix_type = MTR_MEMO_PAGE_S_FIX;
		break;
	case RW_X_LATCH:
		success = rw_lock_x_lock_func_nowait_inline(
			&block->lock, file, line);

		fix_type = MTR_MEMO_PAGE_X_FIX;
		break;
	default:
		ut_error; /* RW_SX_LATCH is not implemented yet */
	}

	if (!success) {
		buf_page_mutex_enter(block);
		buf_block_buf_fix_dec(block);
		buf_page_mutex_exit(block);

		return(FALSE);
	}

	if (modify_clock != block->modify_clock) {

		buf_block_dbg_add_level(block, SYNC_NO_ORDER_CHECK);

		if (rw_latch == RW_S_LATCH) {
			rw_lock_s_unlock(&block->lock);
		} else {
			rw_lock_x_unlock(&block->lock);
		}

		buf_page_mutex_enter(block);
		buf_block_buf_fix_dec(block);
		buf_page_mutex_exit(block);

		return(FALSE);
	}

	mtr_memo_push(mtr, block, fix_type);

#if defined UNIV_DEBUG || defined UNIV_BUF_DEBUG
	ut_a(++buf_dbg_counter % 5771 || buf_validate());
	ut_a(block->page.buf_fix_count > 0);
	ut_a(buf_block_get_state(block) == BUF_BLOCK_FILE_PAGE);
#endif /* UNIV_DEBUG || UNIV_BUF_DEBUG */

#if defined UNIV_DEBUG_FILE_ACCESSES || defined UNIV_DEBUG
	buf_page_mutex_enter(block);
	ut_a(!block->page.file_page_was_freed);
	buf_page_mutex_exit(block);
#endif /* defined UNIV_DEBUG_FILE_ACCESSES || defined UNIV_DEBUG */

	if (!access_time) {
		/* In the case of a first access, try to apply linear
		read-ahead */

		buf_read_ahead_linear(buf_block_get_space(block),
				      buf_block_get_zip_size(block),
				      buf_block_get_page_no(block),
				      ibuf_inside(mtr));
	}

#ifdef UNIV_IBUF_COUNT_DEBUG
	ut_a(ibuf_count_get(buf_block_get_space(block),
			    buf_block_get_page_no(block)) == 0);
#endif
	buf_pool = buf_pool_from_block(block);
	buf_pool->stat.n_page_gets++;

	return(TRUE);
}

/********************************************************************//**
This is used to get access to a known database page, when no waiting can be
done. For example, if a search in an adaptive hash index leads us to this
frame.
@return TRUE if success */

ibool
buf_page_get_known_nowait(
/*======================*/
	ulint		rw_latch,/*!< in: RW_S_LATCH, RW_X_LATCH */
	buf_block_t*	block,	/*!< in: the known page */
	ulint		mode,	/*!< in: BUF_MAKE_YOUNG or BUF_KEEP_OLD */
	const char*	file,	/*!< in: file name */
	ulint		line,	/*!< in: line where called */
	mtr_t*		mtr)	/*!< in: mini-transaction */
{
	buf_pool_t*	buf_pool;
	ibool		success;

	ut_ad(mtr->is_active());
	ut_ad((rw_latch == RW_S_LATCH) || (rw_latch == RW_X_LATCH));

	buf_page_mutex_enter(block);

	if (buf_block_get_state(block) == BUF_BLOCK_REMOVE_HASH) {
		/* Another thread is just freeing the block from the LRU list
		of the buffer pool: do not try to access this page; this
		attempt to access the page can only come through the hash
		index because when the buffer block state is ..._REMOVE_HASH,
		we have already removed it from the page address hash table
		of the buffer pool. */

		buf_page_mutex_exit(block);

		return(FALSE);
	}

	ut_a(buf_block_get_state(block) == BUF_BLOCK_FILE_PAGE);

	buf_block_buf_fix_inc(block, file, line);

	buf_page_set_accessed(&block->page);

	buf_page_mutex_exit(block);

	buf_pool = buf_pool_from_block(block);

	if (mode == BUF_MAKE_YOUNG) {
		buf_page_make_young_if_needed(&block->page);
	}

	ut_ad(!ibuf_inside(mtr) || mode == BUF_KEEP_OLD);

	mtr_memo_type_t	fix_type;

	switch (rw_latch) {
	case RW_S_LATCH:
		success = rw_lock_s_lock_nowait(&block->lock, file, line);
		fix_type = MTR_MEMO_PAGE_S_FIX;
		break;
	case RW_X_LATCH:
		success = rw_lock_x_lock_func_nowait_inline(
			&block->lock, file, line);

		fix_type = MTR_MEMO_PAGE_X_FIX;
		break;
	default:
		ut_error; /* RW_SX_LATCH is not implemented yet */
	}

	if (!success) {
		buf_page_mutex_enter(block);
		buf_block_buf_fix_dec(block);
		buf_page_mutex_exit(block);

		return(FALSE);
	}

	mtr_memo_push(mtr, block, fix_type);

#if defined UNIV_DEBUG || defined UNIV_BUF_DEBUG
	ut_a(++buf_dbg_counter % 5771 || buf_validate());
	ut_a(block->page.buf_fix_count > 0);
	ut_a(buf_block_get_state(block) == BUF_BLOCK_FILE_PAGE);
#endif /* UNIV_DEBUG || UNIV_BUF_DEBUG */
#if defined UNIV_DEBUG_FILE_ACCESSES || defined UNIV_DEBUG
	if (mode != BUF_KEEP_OLD) {
		/* If mode == BUF_KEEP_OLD, we are executing an I/O
		completion routine.  Avoid a bogus assertion failure
		when ibuf_merge_or_delete_for_page() is processing a
		page that was just freed due to DROP INDEX, or
		deleting a record from SYS_INDEXES. This check will be
		skipped in recv_recover_page() as well. */

		buf_page_mutex_enter(block);
		ut_a(!block->page.file_page_was_freed);
		buf_page_mutex_exit(block);
	}
#endif

#ifdef UNIV_IBUF_COUNT_DEBUG
	ut_a((mode == BUF_KEEP_OLD)
	     || (ibuf_count_get(buf_block_get_space(block),
				buf_block_get_page_no(block)) == 0));
#endif
	buf_pool->stat.n_page_gets++;

	return(TRUE);
}

/*******************************************************************//**
Given a tablespace id and page number tries to get that page. If the
page is not in the buffer pool it is not loaded and NULL is returned.
Suitable for using when holding the lock_sys_t::mutex.
@return pointer to a page or NULL */

const buf_block_t*
buf_page_try_get_func(
/*==================*/
	ulint		space_id,/*!< in: tablespace id */
	ulint		page_no,/*!< in: page number */
	const char*	file,	/*!< in: file name */
	ulint		line,	/*!< in: line where called */
	mtr_t*		mtr)	/*!< in: mini-transaction */
{
	buf_block_t*	block;
	ibool		success;
	buf_pool_t*	buf_pool = buf_pool_get(space_id, page_no);
	rw_lock_t*	hash_lock;

	ut_ad(mtr);
	ut_ad(mtr->is_active());

	block = buf_block_hash_get_s_locked(buf_pool, space_id,
					    page_no, &hash_lock);

	if (!block || buf_block_get_state(block) != BUF_BLOCK_FILE_PAGE) {
		if (block) {
			rw_lock_s_unlock(hash_lock);
		}
		return(NULL);
	}

	ut_ad(!buf_pool_watch_is_sentinel(buf_pool, &block->page));

	buf_page_mutex_enter(block);
	rw_lock_s_unlock(hash_lock);

#if defined UNIV_DEBUG || defined UNIV_BUF_DEBUG
	ut_a(buf_block_get_state(block) == BUF_BLOCK_FILE_PAGE);
	ut_a(buf_block_get_space(block) == space_id);
	ut_a(buf_block_get_page_no(block) == page_no);
#endif /* UNIV_DEBUG || UNIV_BUF_DEBUG */

	buf_block_buf_fix_inc(block, file, line);
	buf_page_mutex_exit(block);

	mtr_memo_type_t	fix_type = MTR_MEMO_PAGE_S_FIX;
	success = rw_lock_s_lock_nowait(&block->lock, file, line);

	if (!success) {
		/* Let us try to get an X-latch. If the current thread
		is holding an X-latch on the page, we cannot get an
		S-latch. */

		fix_type = MTR_MEMO_PAGE_X_FIX;
		success = rw_lock_x_lock_func_nowait_inline(&block->lock,
							    file, line);
	}

	if (!success) {
		buf_page_mutex_enter(block);
		buf_block_buf_fix_dec(block);
		buf_page_mutex_exit(block);

		return(NULL);
	}

	mtr_memo_push(mtr, block, fix_type);
#if defined UNIV_DEBUG || defined UNIV_BUF_DEBUG
	ut_a(++buf_dbg_counter % 5771 || buf_validate());
	ut_a(block->page.buf_fix_count > 0);
	ut_a(buf_block_get_state(block) == BUF_BLOCK_FILE_PAGE);
#endif /* UNIV_DEBUG || UNIV_BUF_DEBUG */
#if defined UNIV_DEBUG_FILE_ACCESSES || defined UNIV_DEBUG
	buf_page_mutex_enter(block);
	ut_a(!block->page.file_page_was_freed);
	buf_page_mutex_exit(block);
#endif /* UNIV_DEBUG_FILE_ACCESSES || UNIV_DEBUG */
	buf_block_dbg_add_level(block, SYNC_NO_ORDER_CHECK);

	buf_pool->stat.n_page_gets++;

#ifdef UNIV_IBUF_COUNT_DEBUG
	ut_a(ibuf_count_get(buf_block_get_space(block),
			    buf_block_get_page_no(block)) == 0);
#endif

	return(block);
}

/********************************************************************//**
Initialize some fields of a control block. */
UNIV_INLINE
void
buf_page_init_low(
/*==============*/
	buf_page_t*	bpage)	/*!< in: block to init */
{
	bpage->flush_type = BUF_FLUSH_LRU;
	bpage->io_fix = BUF_IO_NONE;
	bpage->buf_fix_count = 0;
	bpage->freed_page_clock = 0;
	bpage->access_time = 0;
	bpage->newest_modification = 0;
	bpage->oldest_modification = 0;
	HASH_INVALIDATE(bpage, hash);
#if defined UNIV_DEBUG_FILE_ACCESSES || defined UNIV_DEBUG
	bpage->file_page_was_freed = FALSE;
#endif /* UNIV_DEBUG_FILE_ACCESSES || UNIV_DEBUG */
}

/********************************************************************//**
Inits a page to the buffer buf_pool. */
static __attribute__((nonnull))
void
buf_page_init(
/*==========*/
	buf_pool_t*	buf_pool,/*!< in/out: buffer pool */
	ulint		space,	/*!< in: space id */
	ulint		offset,	/*!< in: offset of the page within space
				in units of a page */
	ulint		fold,	/*!< in: buf_page_address_fold(space,offset) */
	ulint		zip_size,/*!< in: compressed page size, or 0 */
	buf_block_t*	block)	/*!< in/out: block to init */
{
	buf_page_t*	hash_page;

	ut_ad(buf_pool == buf_pool_get(space, offset));
	ut_ad(buf_pool_mutex_own(buf_pool));

	ut_ad(buf_page_mutex_own(block));
	ut_a(buf_block_get_state(block) != BUF_BLOCK_FILE_PAGE);

#ifdef UNIV_SYNC_DEBUG
	ut_ad(rw_lock_own(buf_page_hash_lock_get(buf_pool, fold),
			  RW_LOCK_X));
#endif /* UNIV_SYNC_DEBUG */

	/* Set the state of the block */
	buf_block_set_file_page(block, space, offset);

#ifdef UNIV_DEBUG_VALGRIND
	if (!space) {
		/* Silence valid Valgrind warnings about uninitialized
		data being written to data files.  There are some unused
		bytes on some pages that InnoDB does not initialize. */
		UNIV_MEM_VALID(block->frame, UNIV_PAGE_SIZE);
	}
#endif /* UNIV_DEBUG_VALGRIND */

	buf_block_init_low(block);

	block->lock_hash_val = lock_rec_hash(space, offset);

	buf_page_init_low(&block->page);

	/* Insert into the hash table of file pages */

	hash_page = buf_page_hash_get_low(buf_pool, space, offset, fold);

	if (hash_page == NULL) {
		/* Block not found in hash table */
	} else if (buf_pool_watch_is_sentinel(buf_pool, hash_page)) {
		/* Preserve the reference count. */
		ib_uint32_t	buf_fix_count = hash_page->buf_fix_count;

		ut_a(buf_fix_count > 0);

#ifdef PAGE_ATOMIC_REF_COUNT
		os_atomic_increment_uint32(
			&block->page.buf_fix_count, buf_fix_count);
#else
		block->page.buf_fix_count += ulint(buf_fix_count);
#endif /* PAGE_ATOMIC_REF_COUNT */

		buf_pool_watch_remove(buf_pool, fold, hash_page);
	} else {
		ib_logf(IB_LOG_LEVEL_ERROR,
			"Page %lu %lu already found in the hash table: %p, %p",
			(ulong) space,
			(ulong) offset,
			(const void*) hash_page, (const void*) block);
#if defined UNIV_DEBUG || defined UNIV_BUF_DEBUG
		buf_page_mutex_exit(block);
		buf_pool_mutex_exit(buf_pool);
		buf_print();
		buf_LRU_print();
		buf_validate();
		buf_LRU_validate();
#endif /* UNIV_DEBUG || UNIV_BUF_DEBUG */
		ut_error;
	}

	ut_ad(!block->page.in_zip_hash);
	ut_ad(!block->page.in_page_hash);
	ut_d(block->page.in_page_hash = TRUE);

	HASH_INSERT(buf_page_t, hash, buf_pool->page_hash, fold, &block->page);

	if (zip_size) {
		page_zip_set_size(&block->page.zip, zip_size);
	}
}

/********************************************************************//**
Function which inits a page for read to the buffer buf_pool. If the page is
(1) already in buf_pool, or
(2) if we specify to read only ibuf pages and the page is not an ibuf page, or
(3) if the space is deleted or being deleted,
then this function does nothing.
Sets the io_fix flag to BUF_IO_READ and sets a non-recursive exclusive lock
on the buffer frame. The io-handler must take care that the flag is cleared
and the lock released later.
@return pointer to the block or NULL */

buf_page_t*
buf_page_init_for_read(
/*===================*/
	dberr_t*	err,	/*!< out: DB_SUCCESS or DB_TABLESPACE_DELETED */
	ulint		mode,	/*!< in: BUF_READ_IBUF_PAGES_ONLY, ... */
	ulint		space,	/*!< in: space id */
	ulint		zip_size,/*!< in: compressed page size, or 0 */
	ibool		unzip,	/*!< in: TRUE=request uncompressed page */
	ib_int64_t	tablespace_version,
				/*!< in: prevents reading from a wrong
				version of the tablespace in case we have done
				DISCARD + IMPORT */
	ulint		offset)	/*!< in: page number */
{
	buf_block_t*	block;
	buf_page_t*	bpage	= NULL;
	buf_page_t*	watch_page;
	rw_lock_t*	hash_lock;
	mtr_t		mtr;
	ulint		fold;
	ibool		lru	= FALSE;
	void*		data;
	buf_pool_t*	buf_pool = buf_pool_get(space, offset);

	ut_ad(buf_pool);

	*err = DB_SUCCESS;

	if (mode == BUF_READ_IBUF_PAGES_ONLY) {
		/* It is a read-ahead within an ibuf routine */

		ut_ad(!ibuf_bitmap_page(zip_size, offset));

		ibuf_mtr_start(&mtr);

		if (!recv_no_ibuf_operations
		    && !ibuf_page(space, zip_size, offset, &mtr)) {

			ibuf_mtr_commit(&mtr);

			return(NULL);
		}
	} else {
		ut_ad(mode == BUF_READ_ANY_PAGE);
	}

	if (zip_size && !unzip && !recv_recovery_is_on()) {
		block = NULL;
	} else {
		block = buf_LRU_get_free_block(buf_pool);
		ut_ad(block);
		ut_ad(buf_pool_from_block(block) == buf_pool);
	}

	fold = buf_page_address_fold(space, offset);
	hash_lock = buf_page_hash_lock_get(buf_pool, fold);

	buf_pool_mutex_enter(buf_pool);
	rw_lock_x_lock(hash_lock);

	watch_page = buf_page_hash_get_low(buf_pool, space, offset, fold);
	if (watch_page && !buf_pool_watch_is_sentinel(buf_pool, watch_page)) {
		/* The page is already in the buffer pool. */
		watch_page = NULL;
err_exit:
		rw_lock_x_unlock(hash_lock);
		if (block) {
			buf_page_mutex_enter(block);
			buf_LRU_block_free_non_file_page(block);
			buf_page_mutex_exit(block);
		}

		bpage = NULL;
		goto func_exit;
	}

	if (fil_tablespace_deleted_or_being_deleted_in_mem(
		    space, tablespace_version)) {
		/* The page belongs to a space which has been
		deleted or is being deleted. */
		*err = DB_TABLESPACE_DELETED;

		goto err_exit;
	}

	if (block) {
		bpage = &block->page;

		buf_page_mutex_enter(block);

		ut_ad(buf_pool_from_bpage(bpage) == buf_pool);

		buf_page_init(buf_pool, space, offset, fold, zip_size, block);

#ifdef PAGE_ATOMIC_REF_COUNT
		/* Note: We are using the hash_lock for protection. This is
		safe because no other thread can lookup the block from the
		page hashtable yet. */

		buf_page_set_io_fix(bpage, BUF_IO_READ);
#endif /* PAGE_ATOMIC_REF_COUNT */

		rw_lock_x_unlock(hash_lock);

		/* The block must be put to the LRU list, to the old blocks */
		buf_LRU_add_block(bpage, TRUE/* to old blocks */);

		/* We set a pass-type x-lock on the frame because then
		the same thread which called for the read operation
		(and is running now at this point of code) can wait
		for the read to complete by waiting for the x-lock on
		the frame; if the x-lock were recursive, the same
		thread would illegally get the x-lock before the page
		read is completed.  The x-lock is cleared by the
		io-handler thread. */

		rw_lock_x_lock_gen(&block->lock, BUF_IO_READ);

#ifndef PAGE_ATOMIC_REF_COUNT
		buf_page_set_io_fix(bpage, BUF_IO_READ);
#endif /* !PAGE_ATOMIC_REF_COUNT */

		if (zip_size) {
			/* buf_pool->mutex may be released and
			reacquired by buf_buddy_alloc().  Thus, we
			must release block->mutex in order not to
			break the latching order in the reacquisition
			of buf_pool->mutex.  We also must defer this
			operation until after the block descriptor has
			been added to buf_pool->LRU and
			buf_pool->page_hash. */
			buf_page_mutex_exit(block);
			data = buf_buddy_alloc(buf_pool, zip_size, &lru);
			buf_page_mutex_enter(block);
			block->page.zip.data = (page_zip_t*) data;

			/* To maintain the invariant
			block->in_unzip_LRU_list
			== buf_page_belongs_to_unzip_LRU(&block->page)
			we have to add this block to unzip_LRU
			after block->page.zip.data is set. */
			ut_ad(buf_page_belongs_to_unzip_LRU(&block->page));
			buf_unzip_LRU_add_block(block, TRUE);
		}

		buf_page_mutex_exit(block);
	} else {
		rw_lock_x_unlock(hash_lock);

		/* The compressed page must be allocated before the
		control block (bpage), in order to avoid the
		invocation of buf_buddy_relocate_block() on
		uninitialized data. */
		data = buf_buddy_alloc(buf_pool, zip_size, &lru);

		rw_lock_x_lock(hash_lock);

		/* If buf_buddy_alloc() allocated storage from the LRU list,
		it released and reacquired buf_pool->mutex.  Thus, we must
		check the page_hash again, as it may have been modified. */
		if (UNIV_UNLIKELY(lru)) {

			watch_page = buf_page_hash_get_low(
				buf_pool, space, offset, fold);

			if (UNIV_UNLIKELY(watch_page
			    && !buf_pool_watch_is_sentinel(buf_pool,
							   watch_page))) {

				/* The block was added by some other thread. */
				rw_lock_x_unlock(hash_lock);
				watch_page = NULL;
				buf_buddy_free(buf_pool, data, zip_size);

				bpage = NULL;
				goto func_exit;
			}
		}

		bpage = buf_page_alloc_descriptor();

		/* Initialize the buf_pool pointer. */
		bpage->buf_pool_index = buf_pool_index(buf_pool);

		page_zip_des_init(&bpage->zip);
		page_zip_set_size(&bpage->zip, zip_size);
		bpage->zip.data = (page_zip_t*) data;

		mutex_enter(&buf_pool->zip_mutex);
		UNIV_MEM_DESC(bpage->zip.data,
			      page_zip_get_size(&bpage->zip));

		buf_page_init_low(bpage);

		bpage->state	= BUF_BLOCK_ZIP_PAGE;
<<<<<<< HEAD
		bpage->space	= ib_uint32_t(space);
		bpage->offset	= ib_uint32_t(offset);
=======
		bpage->space	= static_cast<ib_uint32_t>(space);
		bpage->offset	= static_cast<ib_uint32_t>(offset);
>>>>>>> b7095272

#ifdef UNIV_DEBUG
		bpage->in_page_hash = FALSE;
		bpage->in_zip_hash = FALSE;
		bpage->in_flush_list = FALSE;
		bpage->in_free_list = FALSE;
		bpage->in_LRU_list = FALSE;
#endif /* UNIV_DEBUG */

		ut_d(bpage->in_page_hash = TRUE);

		if (watch_page != NULL) {

			/* Preserve the reference count. */
			ib_uint32_t	buf_fix_count;

			buf_fix_count = watch_page->buf_fix_count;

			ut_a(buf_fix_count > 0);

#ifdef PAGE_ATOMIC_REF_COUNT
			os_atomic_increment_uint32(
				&bpage->buf_fix_count, buf_fix_count);
#else
			bpage->buf_fix_count += buf_fix_count;
#endif /* PAGE_ATOMIC_REF_COUNT */

			ut_ad(buf_pool_watch_is_sentinel(buf_pool, watch_page));
			buf_pool_watch_remove(buf_pool, fold, watch_page);
		}

		HASH_INSERT(buf_page_t, hash, buf_pool->page_hash, fold,
			    bpage);

		rw_lock_x_unlock(hash_lock);

		/* The block must be put to the LRU list, to the old blocks.
		The zip_size is already set into the page zip */
		buf_LRU_add_block(bpage, TRUE/* to old blocks */);
#if defined UNIV_DEBUG || defined UNIV_BUF_DEBUG
		buf_LRU_insert_zip_clean(bpage);
#endif /* UNIV_DEBUG || UNIV_BUF_DEBUG */

		buf_page_set_io_fix(bpage, BUF_IO_READ);

		mutex_exit(&buf_pool->zip_mutex);
	}

	buf_pool->n_pend_reads++;
func_exit:
	buf_pool_mutex_exit(buf_pool);

	if (mode == BUF_READ_IBUF_PAGES_ONLY) {

		ibuf_mtr_commit(&mtr);
	}


#ifdef UNIV_SYNC_DEBUG
	ut_ad(!rw_lock_own(hash_lock, RW_LOCK_X));
	ut_ad(!rw_lock_own(hash_lock, RW_LOCK_S));
#endif /* UNIV_SYNC_DEBUG */

	ut_ad(!bpage || buf_page_in_file(bpage));
	return(bpage);
}

/********************************************************************//**
Initializes a page to the buffer buf_pool. The page is usually not read
from a file even if it cannot be found in the buffer buf_pool. This is one
of the functions which perform to a block a state transition NOT_USED =>
FILE_PAGE (the other is buf_page_get_gen).
@return pointer to the block, page bufferfixed */

buf_block_t*
buf_page_create(
/*============*/
	ulint	space,	/*!< in: space id */
	ulint	offset,	/*!< in: offset of the page within space in units of
			a page */
	ulint	zip_size,/*!< in: compressed page size, or 0 */
	mtr_t*	mtr)	/*!< in: mini-transaction handle */
{
	buf_frame_t*	frame;
	buf_block_t*	block;
	ulint		fold;
	buf_block_t*	free_block	= NULL;
	buf_pool_t*	buf_pool	= buf_pool_get(space, offset);
	rw_lock_t*	hash_lock;

	ut_ad(mtr->is_active());
	ut_ad(space || !zip_size);

	free_block = buf_LRU_get_free_block(buf_pool);

	fold = buf_page_address_fold(space, offset);
	hash_lock = buf_page_hash_lock_get(buf_pool, fold);

	buf_pool_mutex_enter(buf_pool);
	rw_lock_x_lock(hash_lock);

	block = (buf_block_t*) buf_page_hash_get_low(
		buf_pool, space, offset, fold);

	if (block
	    && buf_page_in_file(&block->page)
	    && !buf_pool_watch_is_sentinel(buf_pool, &block->page)) {
#ifdef UNIV_IBUF_COUNT_DEBUG
		ut_a(ibuf_count_get(space, offset) == 0);
#endif
#if defined UNIV_DEBUG_FILE_ACCESSES || defined UNIV_DEBUG
		block->page.file_page_was_freed = FALSE;
#endif /* UNIV_DEBUG_FILE_ACCESSES || UNIV_DEBUG */

		/* Page can be found in buf_pool */
		buf_pool_mutex_exit(buf_pool);
		rw_lock_x_unlock(hash_lock);

		buf_block_free(free_block);

		return(buf_page_get_with_no_latch(space, zip_size,
						  offset, mtr));
	}

	/* If we get here, the page was not in buf_pool: init it there */

	DBUG_PRINT("ib_buf", ("create page %u:%u",
			      unsigned(space), unsigned(offset)));

	block = free_block;

	buf_page_mutex_enter(block);

	buf_page_init(buf_pool, space, offset, fold, zip_size, block);

	rw_lock_x_unlock(hash_lock);

	/* The block must be put to the LRU list */
	buf_LRU_add_block(&block->page, FALSE);

	buf_block_buf_fix_inc(block, __FILE__, __LINE__);
	buf_pool->stat.n_pages_created++;

	if (zip_size) {
		void*	data;
		ibool	lru;

		/* Prevent race conditions during buf_buddy_alloc(),
		which may release and reacquire buf_pool->mutex,
		by IO-fixing and X-latching the block. */

		buf_page_set_io_fix(&block->page, BUF_IO_READ);
		rw_lock_x_lock(&block->lock);

		buf_page_mutex_exit(block);
		/* buf_pool->mutex may be released and reacquired by
		buf_buddy_alloc().  Thus, we must release block->mutex
		in order not to break the latching order in
		the reacquisition of buf_pool->mutex.  We also must
		defer this operation until after the block descriptor
		has been added to buf_pool->LRU and buf_pool->page_hash. */
		data = buf_buddy_alloc(buf_pool, zip_size, &lru);
		buf_page_mutex_enter(block);
		block->page.zip.data = (page_zip_t*) data;

		/* To maintain the invariant
		block->in_unzip_LRU_list
		== buf_page_belongs_to_unzip_LRU(&block->page)
		we have to add this block to unzip_LRU after
		block->page.zip.data is set. */
		ut_ad(buf_page_belongs_to_unzip_LRU(&block->page));
		buf_unzip_LRU_add_block(block, FALSE);

		buf_page_set_io_fix(&block->page, BUF_IO_NONE);
		rw_lock_x_unlock(&block->lock);
	}

	buf_pool_mutex_exit(buf_pool);

	mtr_memo_push(mtr, block, MTR_MEMO_BUF_FIX);

	buf_page_set_accessed(&block->page);

	buf_page_mutex_exit(block);

	/* Delete possible entries for the page from the insert buffer:
	such can exist if the page belonged to an index which was dropped */
	ibuf_merge_or_delete_for_page(NULL, space, offset, zip_size, TRUE);

	frame = block->frame;

	memset(frame + FIL_PAGE_PREV, 0xff, 4);
	memset(frame + FIL_PAGE_NEXT, 0xff, 4);
	mach_write_to_2(frame + FIL_PAGE_TYPE, FIL_PAGE_TYPE_ALLOCATED);

	/* Reset to zero the file flush lsn field in the page; if the first
	page of an ibdata file is 'created' in this function into the buffer
	pool then we lose the original contents of the file flush lsn stamp.
	Then InnoDB could in a crash recovery print a big, false, corruption
	warning if the stamp contains an lsn bigger than the ib_logfile lsn. */

	memset(frame + FIL_PAGE_FILE_FLUSH_LSN, 0, 8);

#if defined UNIV_DEBUG || defined UNIV_BUF_DEBUG
	ut_a(++buf_dbg_counter % 5771 || buf_validate());
#endif /* UNIV_DEBUG || UNIV_BUF_DEBUG */
#ifdef UNIV_IBUF_COUNT_DEBUG
	ut_a(ibuf_count_get(buf_block_get_space(block),
			    buf_block_get_page_no(block)) == 0);
#endif
	return(block);
}

/********************************************************************//**
Monitor the buffer page read/write activity, and increment corresponding
counter value if MONITOR_MODULE_BUF_PAGE (module_buf_page) module is
enabled. */
static
void
buf_page_monitor(
/*=============*/
	const buf_page_t*	bpage,	/*!< in: pointer to the block */
	enum buf_io_fix		io_type)/*!< in: io_fix types */
{
	const byte*	frame;
	monitor_id_t	counter;

	/* If the counter module is not turned on, just return */
	if (!MONITOR_IS_ON(MONITOR_MODULE_BUF_PAGE)) {
		return;
	}

	ut_a(io_type == BUF_IO_READ || io_type == BUF_IO_WRITE);

	frame = bpage->zip.data
		? bpage->zip.data
		: ((buf_block_t*) bpage)->frame;

	switch (fil_page_get_type(frame)) {
		ulint	level;

	case FIL_PAGE_INDEX:
		level = btr_page_get_level_low(frame);

		/* Check if it is an index page for insert buffer */
		if (btr_page_get_index_id(frame)
		    == (index_id_t)(DICT_IBUF_ID_MIN + IBUF_SPACE_ID)) {
			if (level == 0) {
				counter = MONITOR_RW_COUNTER(
					io_type, MONITOR_INDEX_IBUF_LEAF_PAGE);
			} else {
				counter = MONITOR_RW_COUNTER(
					io_type,
					MONITOR_INDEX_IBUF_NON_LEAF_PAGE);
			}
		} else {
			if (level == 0) {
				counter = MONITOR_RW_COUNTER(
					io_type, MONITOR_INDEX_LEAF_PAGE);
			} else {
				counter = MONITOR_RW_COUNTER(
					io_type, MONITOR_INDEX_NON_LEAF_PAGE);
			}
		}
		break;

        case FIL_PAGE_UNDO_LOG:
		counter = MONITOR_RW_COUNTER(io_type, MONITOR_UNDO_LOG_PAGE);
		break;

        case FIL_PAGE_INODE:
		counter = MONITOR_RW_COUNTER(io_type, MONITOR_INODE_PAGE);
		break;

        case FIL_PAGE_IBUF_FREE_LIST:
		counter = MONITOR_RW_COUNTER(io_type,
					     MONITOR_IBUF_FREELIST_PAGE);
		break;

        case FIL_PAGE_IBUF_BITMAP:
		counter = MONITOR_RW_COUNTER(io_type,
					     MONITOR_IBUF_BITMAP_PAGE);
		break;

        case FIL_PAGE_TYPE_SYS:
		counter = MONITOR_RW_COUNTER(io_type, MONITOR_SYSTEM_PAGE);
		break;

        case FIL_PAGE_TYPE_TRX_SYS:
		counter = MONITOR_RW_COUNTER(io_type, MONITOR_TRX_SYSTEM_PAGE);
		break;

        case FIL_PAGE_TYPE_FSP_HDR:
		counter = MONITOR_RW_COUNTER(io_type, MONITOR_FSP_HDR_PAGE);
		break;

        case FIL_PAGE_TYPE_XDES:
		counter = MONITOR_RW_COUNTER(io_type, MONITOR_XDES_PAGE);
		break;

        case FIL_PAGE_TYPE_BLOB:
		counter = MONITOR_RW_COUNTER(io_type, MONITOR_BLOB_PAGE);
		break;

        case FIL_PAGE_TYPE_ZBLOB:
		counter = MONITOR_RW_COUNTER(io_type, MONITOR_ZBLOB_PAGE);
		break;

        case FIL_PAGE_TYPE_ZBLOB2:
		counter = MONITOR_RW_COUNTER(io_type, MONITOR_ZBLOB2_PAGE);
		break;

	default:
		counter = MONITOR_RW_COUNTER(io_type, MONITOR_OTHER_PAGE);
	}

	MONITOR_INC_NOCHECK(counter);
}

/********************************************************************//**
Mark a table with the specified space pointed by bpage->space corrupted.
Also remove the bpage from LRU list.
@return TRUE if successful */
static
ibool
buf_mark_space_corrupt(
/*===================*/
	buf_page_t*	bpage)	/*!< in: pointer to the block in question */
{
	buf_pool_t*	buf_pool = buf_pool_from_bpage(bpage);
	const ibool	uncompressed = (buf_page_get_state(bpage)
					== BUF_BLOCK_FILE_PAGE);
	ulint		space = bpage->space;
	ibool		ret = TRUE;

	/* First unfix and release lock on the bpage */
	buf_pool_mutex_enter(buf_pool);
	mutex_enter(buf_page_get_mutex(bpage));
	ut_ad(buf_page_get_io_fix(bpage) == BUF_IO_READ);
	ut_ad(bpage->buf_fix_count == 0);

	/* Set BUF_IO_NONE before we remove the block from LRU list */
	buf_page_set_io_fix(bpage, BUF_IO_NONE);

	if (uncompressed) {
		rw_lock_x_unlock_gen(
			&((buf_block_t*) bpage)->lock,
			BUF_IO_READ);
	}

	mutex_exit(buf_page_get_mutex(bpage));

	/* Find the table with specified space id, and mark it corrupted */
	if (dict_set_corrupted_by_space(space)) {
		buf_LRU_free_one_page(bpage);
	} else {
		ret = FALSE;
	}

	ut_ad(buf_pool->n_pend_reads > 0);
	buf_pool->n_pend_reads--;

	buf_pool_mutex_exit(buf_pool);

	return(ret);
}

/********************************************************************//**
Completes an asynchronous read or write request of a file page to or from
the buffer pool.
@return true if successful */

bool
buf_page_io_complete(
/*=================*/
	buf_page_t*	bpage,	/*!< in: pointer to the block in question */
	bool		evict)	/*!< in: whether or not to evict the page
				from LRU list. */

{
	enum buf_io_fix	io_type;
	buf_pool_t*	buf_pool = buf_pool_from_bpage(bpage);
	const ibool	uncompressed = (buf_page_get_state(bpage)
					== BUF_BLOCK_FILE_PAGE);

	ut_a(buf_page_in_file(bpage));

	/* We do not need protect io_fix here by mutex to read
	it because this is the only function where we can change the value
	from BUF_IO_READ or BUF_IO_WRITE to some other value, and our code
	ensures that this is the only thread that handles the i/o for this
	block. */

	io_type = buf_page_get_io_fix(bpage);
	ut_ad(io_type == BUF_IO_READ || io_type == BUF_IO_WRITE);

	if (io_type == BUF_IO_READ) {
		ulint	read_page_no;
		ulint	read_space_id;
		byte*	frame;

		if (buf_page_get_zip_size(bpage)) {
			frame = bpage->zip.data;
			buf_pool->n_pend_unzip++;
			if (uncompressed
			    && !buf_zip_decompress((buf_block_t*) bpage,
						   FALSE)) {

				buf_pool->n_pend_unzip--;
				goto corrupt;
			}
			buf_pool->n_pend_unzip--;
		} else {
			ut_a(uncompressed);
			frame = ((buf_block_t*) bpage)->frame;
		}

		/* If this page is not uninitialized and not in the
		doublewrite buffer, then the page number and space id
		should be the same as in block. */
		read_page_no = mach_read_from_4(frame + FIL_PAGE_OFFSET);
		read_space_id = mach_read_from_4(
			frame + FIL_PAGE_ARCH_LOG_NO_OR_SPACE_ID);

		if (bpage->space == TRX_SYS_SPACE
		    && buf_dblwr_page_inside(bpage->offset)) {

			ib_logf(IB_LOG_LEVEL_ERROR,
				"Reading page %lu, which is in the"
				" doublewrite buffer!",
				(ulong) bpage->offset);
		} else if (!read_space_id && !read_page_no) {
			/* This is likely an uninitialized page. */
		} else if ((bpage->space
			    && bpage->space != read_space_id)
			   || bpage->offset != read_page_no) {
			/* We did not compare space_id to read_space_id
			if bpage->space == 0, because the field on the
			page may contain garbage in MySQL < 4.1.1,
			which only supported bpage->space == 0. */

			ib_logf(IB_LOG_LEVEL_ERROR,
				"Space id and page no stored in the page,"
				" read in are %lu:%lu, should be %lu:%lu!",
				(ulong) read_space_id, (ulong) read_page_no,
				(ulong) bpage->space,
				(ulong) bpage->offset);
		}

		/* From version 3.23.38 up we store the page checksum
		to the 4 first bytes of the page end lsn field */

		if (buf_page_is_corrupted(true, frame,
					  buf_page_get_zip_size(bpage))) {

			/* Not a real corruption if it was triggered by
			error injection */
			DBUG_EXECUTE_IF("buf_page_is_corrupt_failure",
				if (bpage->space > TRX_SYS_SPACE
				    && buf_mark_space_corrupt(bpage)) {
					ib_logf(IB_LOG_LEVEL_INFO,
						"Simulated page corruption");
					return(true);
				}
				goto page_not_corrupt;
				;);
corrupt:
			ib_logf(IB_LOG_LEVEL_ERROR,
				"Database page corruption on disk"
				" or a failed file read of page %lu."
				" You may have to recover from a backup.",
				(ulong) bpage->offset);
			buf_page_print(frame, buf_page_get_zip_size(bpage),
				       BUF_PAGE_PRINT_NO_CRASH);
			ib_logf(IB_LOG_LEVEL_ERROR,
				"Database page corruption on disk"
				" or a failed file read of page %lu."
				" You may have to recover from a backup.",
				(ulong) bpage->offset);
			ib_logf(IB_LOG_LEVEL_INFO,
				"It is also possible that your operating"
				" system has corrupted its own file cache and"
				" rebooting your computer removes the error."
				" If the corrupt page is an index page."
				" You can also try to fix the corruption"
				" by dumping, dropping, and reimporting"
				" the corrupt table. You can use CHECK"
				" TABLE to scan your table for corruption. %s",
				FORCE_RECOVERY_MSG);

			if (srv_force_recovery < SRV_FORCE_IGNORE_CORRUPT) {
				/* If page space id is larger than TRX_SYS_SPACE
				(0), we will attempt to mark the corresponding
				table as corrupted instead of crashing server */
				if (bpage->space > TRX_SYS_SPACE
				    && buf_mark_space_corrupt(bpage)) {
					return(false);
				} else {
					ib_logf(IB_LOG_LEVEL_FATAL,
						"Aborting because of a"
						" corrupt database page.");
				}
			}
		}

		DBUG_EXECUTE_IF("buf_page_is_corrupt_failure",
				page_not_corrupt:  bpage = bpage; );

		if (recv_recovery_is_on()) {
			/* Pages must be uncompressed for crash recovery. */
			ut_a(uncompressed);
			recv_recover_page(TRUE, (buf_block_t*) bpage);
		}

		/* If space is being truncated then avoid ibuf operation.
		During re-init we have already freed ibuf entries. */
		if (uncompressed
		    && !recv_no_ibuf_operations
		    && !srv_is_tablespace_truncated(bpage->space)) {

			ibuf_merge_or_delete_for_page(
				(buf_block_t*) bpage, bpage->space,
				bpage->offset, buf_page_get_zip_size(bpage),
				TRUE);
		}
	}

	buf_pool_mutex_enter(buf_pool);
	mutex_enter(buf_page_get_mutex(bpage));

#ifdef UNIV_IBUF_COUNT_DEBUG
	if (io_type == BUF_IO_WRITE || uncompressed) {
		/* For BUF_IO_READ of compressed-only blocks, the
		buffered operations will be merged by buf_page_get_gen()
		after the block has been uncompressed. */
		ut_a(ibuf_count_get(bpage->space, bpage->offset) == 0);
	}
#endif
	/* Because this thread which does the unlocking is not the same that
	did the locking, we use a pass value != 0 in unlock, which simply
	removes the newest lock debug record, without checking the thread
	id. */

	buf_page_set_io_fix(bpage, BUF_IO_NONE);
	buf_page_monitor(bpage, io_type);

	switch (io_type) {
	case BUF_IO_READ:
		/* NOTE that the call to ibuf may have moved the ownership of
		the x-latch to this OS thread: do not let this confuse you in
		debugging! */

		ut_ad(buf_pool->n_pend_reads > 0);
		buf_pool->n_pend_reads--;
		buf_pool->stat.n_pages_read++;

		if (uncompressed) {
			rw_lock_x_unlock_gen(&((buf_block_t*) bpage)->lock,
					     BUF_IO_READ);
		}

		mutex_exit(buf_page_get_mutex(bpage));

		break;

	case BUF_IO_WRITE:
		/* Write means a flush operation: call the completion
		routine in the flush system */

		buf_flush_write_complete(bpage);

		if (uncompressed) {
			rw_lock_sx_unlock_gen(&((buf_block_t*) bpage)->lock,
					      BUF_IO_WRITE);
		}

		buf_pool->stat.n_pages_written++;

		/* We decide whether or not to evict the page from the
		LRU list based on the flush_type.
		* BUF_FLUSH_LIST: don't evict
		* BUF_FLUSH_LRU: always evict
		* BUF_FLUSH_SINGLE_PAGE: eviction preference is passed
		by the caller explicitly. */
		if (buf_page_get_flush_type(bpage) == BUF_FLUSH_LRU) {
			evict = true;
		}

		if (evict) {
			mutex_exit(buf_page_get_mutex(bpage));
			buf_LRU_free_page(bpage, true);
		} else {
			mutex_exit(buf_page_get_mutex(bpage));
		}

		break;

	default:
		ut_error;
	}


	DBUG_PRINT("ib_buf", ("%s page %u:%u",
			      io_type == BUF_IO_READ ? "read" : "wrote",
			      bpage->space, bpage->offset));

	buf_pool_mutex_exit(buf_pool);

	return(true);
}

/*********************************************************************//**
Asserts that all file pages in the buffer are in a replaceable state.
@return TRUE */
static
ibool
buf_all_freed_instance(
/*===================*/
	buf_pool_t*	buf_pool)	/*!< in: buffer pool instancce */
{
	ulint		i;
	buf_chunk_t*	chunk;

	ut_ad(buf_pool);

	buf_pool_mutex_enter(buf_pool);

	chunk = buf_pool->chunks;

	for (i = buf_pool->n_chunks; i--; chunk++) {

		const buf_block_t* block = buf_chunk_not_freed(chunk);

		if (UNIV_LIKELY_NULL(block)) {
			ib_logf(IB_LOG_LEVEL_FATAL,
				"Page %lu %lu still fixed or dirty",
				(ulong) block->page.space,
				(ulong) block->page.offset);
		}
	}

	buf_pool_mutex_exit(buf_pool);

	return(TRUE);
}

/*********************************************************************//**
Invalidates file pages in one buffer pool instance */
static
void
buf_pool_invalidate_instance(
/*=========================*/
	buf_pool_t*	buf_pool)	/*!< in: buffer pool instance */
{
	ulint		i;

	buf_pool_mutex_enter(buf_pool);

	for (i = BUF_FLUSH_LRU; i < BUF_FLUSH_N_TYPES; i++) {

		/* As this function is called during startup and
		during redo application phase during recovery, InnoDB
		is single threaded (apart from IO helper threads) at
		this stage. No new write batch can be in intialization
		stage at this point. */
		ut_ad(buf_pool->init_flush[i] == FALSE);

		/* However, it is possible that a write batch that has
		been posted earlier is still not complete. For buffer
		pool invalidation to proceed we must ensure there is NO
		write activity happening. */
		if (buf_pool->n_flush[i] > 0) {
			buf_flush_t	type = static_cast<buf_flush_t>(i);

			buf_pool_mutex_exit(buf_pool);
			buf_flush_wait_batch_end(buf_pool, type);
			buf_pool_mutex_enter(buf_pool);
		}
	}

	buf_pool_mutex_exit(buf_pool);

	ut_ad(buf_all_freed_instance(buf_pool));

	buf_pool_mutex_enter(buf_pool);

	while (buf_LRU_scan_and_free_block(buf_pool, true)) {
	}

	ut_ad(UT_LIST_GET_LEN(buf_pool->LRU) == 0);
	ut_ad(UT_LIST_GET_LEN(buf_pool->unzip_LRU) == 0);

	buf_pool->freed_page_clock = 0;
	buf_pool->LRU_old = NULL;
	buf_pool->LRU_old_len = 0;

	memset(&buf_pool->stat, 0x00, sizeof(buf_pool->stat));
	buf_refresh_io_stats(buf_pool);

	buf_pool_mutex_exit(buf_pool);
}

/*********************************************************************//**
Invalidates the file pages in the buffer pool when an archive recovery is
completed. All the file pages buffered must be in a replaceable state when
this function is called: not latched and not modified. */

void
buf_pool_invalidate(void)
/*=====================*/
{
	ulint   i;

	for (i = 0; i < srv_buf_pool_instances; i++) {
		buf_pool_invalidate_instance(buf_pool_from_array(i));
	}
}

#if defined UNIV_DEBUG || defined UNIV_BUF_DEBUG
/*********************************************************************//**
Validates data in one buffer pool instance
@return TRUE */
static
ibool
buf_pool_validate_instance(
/*=======================*/
	buf_pool_t*	buf_pool)	/*!< in: buffer pool instance */
{
	buf_page_t*	b;
	buf_chunk_t*	chunk;
	ulint		i;
	ulint		n_lru_flush	= 0;
	ulint		n_page_flush	= 0;
	ulint		n_list_flush	= 0;
	ulint		n_lru		= 0;
	ulint		n_flush		= 0;
	ulint		n_free		= 0;
	ulint		n_zip		= 0;
	ulint		fold		= 0;
	ulint		space		= 0;
	ulint		offset		= 0;

	ut_ad(buf_pool);

	buf_pool_mutex_enter(buf_pool);
	hash_lock_x_all(buf_pool->page_hash);

	chunk = buf_pool->chunks;

	/* Check the uncompressed blocks. */

	for (i = buf_pool->n_chunks; i--; chunk++) {

		ulint		j;
		buf_block_t*	block = chunk->blocks;

		for (j = chunk->size; j--; block++) {

			buf_page_mutex_enter(block);

			switch (buf_block_get_state(block)) {
			case BUF_BLOCK_POOL_WATCH:
			case BUF_BLOCK_ZIP_PAGE:
			case BUF_BLOCK_ZIP_DIRTY:
				/* These should only occur on
				zip_clean, zip_free[], or flush_list. */
				ut_error;
				break;

			case BUF_BLOCK_FILE_PAGE:
				space = buf_block_get_space(block);
				offset = buf_block_get_page_no(block);
				fold = buf_page_address_fold(space, offset);
				ut_a(buf_page_hash_get_low(buf_pool,
							   space,
							   offset,
							   fold)
				     == &block->page);

#ifdef UNIV_IBUF_COUNT_DEBUG
				ut_a(buf_page_get_io_fix(&block->page)
				     == BUF_IO_READ
				     || !ibuf_count_get(buf_block_get_space(
								block),
							buf_block_get_page_no(
								block)));
#endif
				switch (buf_page_get_io_fix(&block->page)) {
				case BUF_IO_NONE:
					break;

				case BUF_IO_WRITE:
					switch (buf_page_get_flush_type(
							&block->page)) {
					case BUF_FLUSH_LRU:
						n_lru_flush++;
						goto assert_s_latched;
					case BUF_FLUSH_SINGLE_PAGE:
						n_page_flush++;
assert_s_latched:
						ut_a(rw_lock_is_locked(
							     &block->lock,
								     RW_LOCK_S)
						     || rw_lock_is_locked(
								&block->lock,
								RW_LOCK_SX));
						break;
					case BUF_FLUSH_LIST:
						n_list_flush++;
						break;
					default:
						ut_error;
					}

					break;

				case BUF_IO_READ:

					ut_a(rw_lock_is_locked(&block->lock,
							       RW_LOCK_X));
					break;

				case BUF_IO_PIN:
					break;
				}

				n_lru++;
				break;

			case BUF_BLOCK_NOT_USED:
				n_free++;
				break;

			case BUF_BLOCK_READY_FOR_USE:
			case BUF_BLOCK_MEMORY:
			case BUF_BLOCK_REMOVE_HASH:
				/* do nothing */
				break;
			}

			buf_page_mutex_exit(block);
		}
	}

	mutex_enter(&buf_pool->zip_mutex);

	/* Check clean compressed-only blocks. */

	for (b = UT_LIST_GET_FIRST(buf_pool->zip_clean); b;
	     b = UT_LIST_GET_NEXT(list, b)) {
		ut_a(buf_page_get_state(b) == BUF_BLOCK_ZIP_PAGE);
		switch (buf_page_get_io_fix(b)) {
		case BUF_IO_NONE:
		case BUF_IO_PIN:
			/* All clean blocks should be I/O-unfixed. */
			break;
		case BUF_IO_READ:
			/* In buf_LRU_free_page(), we temporarily set
			b->io_fix = BUF_IO_READ for a newly allocated
			control block in order to prevent
			buf_page_get_gen() from decompressing the block. */
			break;
		default:
			ut_error;
			break;
		}

		/* It is OK to read oldest_modification here because
		we have acquired buf_pool->zip_mutex above which acts
		as the 'block->mutex' for these bpages. */
		ut_a(!b->oldest_modification);
		fold = buf_page_address_fold(b->space, b->offset);
		ut_a(buf_page_hash_get_low(buf_pool, b->space, b->offset,
					   fold) == b);
		n_lru++;
		n_zip++;
	}

	/* Check dirty blocks. */

	buf_flush_list_mutex_enter(buf_pool);
	for (b = UT_LIST_GET_FIRST(buf_pool->flush_list); b;
	     b = UT_LIST_GET_NEXT(list, b)) {
		ut_ad(b->in_flush_list);
		ut_a(b->oldest_modification);
		n_flush++;

		switch (buf_page_get_state(b)) {
		case BUF_BLOCK_ZIP_DIRTY:
			n_lru++;
			n_zip++;
			switch (buf_page_get_io_fix(b)) {
			case BUF_IO_NONE:
			case BUF_IO_READ:
			case BUF_IO_PIN:
				break;
			case BUF_IO_WRITE:
				switch (buf_page_get_flush_type(b)) {
				case BUF_FLUSH_LRU:
					n_lru_flush++;
					break;
				case BUF_FLUSH_SINGLE_PAGE:
					n_page_flush++;
					break;
				case BUF_FLUSH_LIST:
					n_list_flush++;
					break;
				default:
					ut_error;
				}
				break;
			}
			break;
		case BUF_BLOCK_FILE_PAGE:
			/* uncompressed page */
			break;
		case BUF_BLOCK_POOL_WATCH:
		case BUF_BLOCK_ZIP_PAGE:
		case BUF_BLOCK_NOT_USED:
		case BUF_BLOCK_READY_FOR_USE:
		case BUF_BLOCK_MEMORY:
		case BUF_BLOCK_REMOVE_HASH:
			ut_error;
			break;
		}
		fold = buf_page_address_fold(b->space, b->offset);
		ut_a(buf_page_hash_get_low(buf_pool, b->space, b->offset,
					   fold) == b);
	}

	ut_a(UT_LIST_GET_LEN(buf_pool->flush_list) == n_flush);

	hash_unlock_x_all(buf_pool->page_hash);
	buf_flush_list_mutex_exit(buf_pool);

	mutex_exit(&buf_pool->zip_mutex);

	if (n_lru + n_free > buf_pool->curr_size + n_zip) {
		ib_logf(IB_LOG_LEVEL_FATAL,
			"n_LRU %lu, n_free %lu, pool %lu zip %lu"
			" Aborting...",
			(ulong) n_lru, (ulong) n_free,
			(ulong) buf_pool->curr_size, (ulong) n_zip);
	}

	ut_a(UT_LIST_GET_LEN(buf_pool->LRU) == n_lru);
	if (UT_LIST_GET_LEN(buf_pool->free) != n_free) {
		ib_logf(IB_LOG_LEVEL_FATAL,
			"Free list len %lu, free blocks %lu  Aborting...",
			(ulong) UT_LIST_GET_LEN(buf_pool->free),
			(ulong) n_free);
	}

	ut_a(buf_pool->n_flush[BUF_FLUSH_LIST] == n_list_flush);
	ut_a(buf_pool->n_flush[BUF_FLUSH_LRU] == n_lru_flush);
	ut_a(buf_pool->n_flush[BUF_FLUSH_SINGLE_PAGE] == n_page_flush);

	buf_pool_mutex_exit(buf_pool);

	ut_a(buf_LRU_validate());
	ut_a(buf_flush_validate(buf_pool));

	return(TRUE);
}

/*********************************************************************//**
Validates the buffer buf_pool data structure.
@return TRUE */

ibool
buf_validate(void)
/*==============*/
{
	ulint	i;

	for (i = 0; i < srv_buf_pool_instances; i++) {
		buf_pool_t*	buf_pool;

		buf_pool = buf_pool_from_array(i);

		buf_pool_validate_instance(buf_pool);
	}
	return(TRUE);
}

#endif /* UNIV_DEBUG || UNIV_BUF_DEBUG */

#if defined UNIV_DEBUG_PRINT || defined UNIV_DEBUG || defined UNIV_BUF_DEBUG
/*********************************************************************//**
Prints info of the buffer buf_pool data structure for one instance. */
static
void
buf_print_instance(
/*===============*/
	buf_pool_t*	buf_pool)
{
	index_id_t*	index_ids;
	ulint*		counts;
	ulint		size;
	ulint		i;
	ulint		j;
	index_id_t	id;
	ulint		n_found;
	buf_chunk_t*	chunk;
	dict_index_t*	index;

	ut_ad(buf_pool);

	size = buf_pool->curr_size;

	index_ids = static_cast<index_id_t*>(
		ut_malloc(size * sizeof *index_ids));

	counts = static_cast<ulint*>(ut_malloc(sizeof(ulint) * size));

	buf_pool_mutex_enter(buf_pool);
	buf_flush_list_mutex_enter(buf_pool);

	ib_logf(IB_LOG_LEVEL_INFO,
		"buf_pool size %lu, database pages %lu,"
		" free pages %lu, modified database pages %lu,"
		" n pending decompressions %lu, n pending reads %lu,"
		" n pending flush LRU %lu list %lu single page %lu,"
		" pages made young %lu, not young %lu,"
		" pages read %lu, created %lu, written %lu",
		(ulong) size,
		(ulong) UT_LIST_GET_LEN(buf_pool->LRU),
		(ulong) UT_LIST_GET_LEN(buf_pool->free),
		(ulong) UT_LIST_GET_LEN(buf_pool->flush_list),
		(ulong) buf_pool->n_pend_unzip,
		(ulong) buf_pool->n_pend_reads,
		(ulong) buf_pool->n_flush[BUF_FLUSH_LRU],
		(ulong) buf_pool->n_flush[BUF_FLUSH_LIST],
		(ulong) buf_pool->n_flush[BUF_FLUSH_SINGLE_PAGE],
		(ulong) buf_pool->stat.n_pages_made_young,
		(ulong) buf_pool->stat.n_pages_not_made_young,
		(ulong) buf_pool->stat.n_pages_read,
		(ulong) buf_pool->stat.n_pages_created,
		(ulong) buf_pool->stat.n_pages_written);

	buf_flush_list_mutex_exit(buf_pool);

	/* Count the number of blocks belonging to each index in the buffer */

	n_found = 0;

	chunk = buf_pool->chunks;

	for (i = buf_pool->n_chunks; i--; chunk++) {
		buf_block_t*	block		= chunk->blocks;
		ulint		n_blocks	= chunk->size;

		for (; n_blocks--; block++) {
			const buf_frame_t* frame = block->frame;

			if (fil_page_get_type(frame) == FIL_PAGE_INDEX) {

				id = btr_page_get_index_id(frame);

				/* Look for the id in the index_ids array */
				j = 0;

				while (j < n_found) {

					if (index_ids[j] == id) {
						counts[j]++;

						break;
					}
					j++;
				}

				if (j == n_found) {
					n_found++;
					index_ids[j] = id;
					counts[j] = 1;
				}
			}
		}
	}

	buf_pool_mutex_exit(buf_pool);

	for (i = 0; i < n_found; i++) {
		index = dict_index_get_if_in_cache(index_ids[i]);

		if (!index) {
			ib_logf(IB_LOG_LEVEL_INFO,
				"Block count for index %llu in buffer is"
				" about %lu",
				(ullint) index_ids[i],
				(ulong) counts[i]);
		} else {
			ib_logf(IB_LOG_LEVEL_INFO,
				"Block count for index %llu in buffer is"
				" about %lu, index %s of table %s",
				(ullint) index_ids[i],
				(ulong) counts[i],
				ut_get_name(NULL, FALSE, index->name).c_str(),
				ut_get_name(NULL, TRUE, index->table_name).c_str());
		}
	}

	ut_free(index_ids);
	ut_free(counts);

	ut_a(buf_pool_validate_instance(buf_pool));
}

/*********************************************************************//**
Prints info of the buffer buf_pool data structure. */

void
buf_print(void)
/*===========*/
{
	ulint   i;

	for (i = 0; i < srv_buf_pool_instances; i++) {
		buf_pool_t*	buf_pool;

		buf_pool = buf_pool_from_array(i);
		buf_print_instance(buf_pool);
	}
}
#endif /* UNIV_DEBUG_PRINT || UNIV_DEBUG || UNIV_BUF_DEBUG */

#ifdef UNIV_DEBUG
/*********************************************************************//**
Returns the number of latched pages in the buffer pool.
@return number of latched pages */

ulint
buf_get_latched_pages_number_instance(
/*==================================*/
	buf_pool_t*	buf_pool)	/*!< in: buffer pool instance */
{
	buf_page_t*	b;
	ulint		i;
	buf_chunk_t*	chunk;
	ulint		fixed_pages_number = 0;

	buf_pool_mutex_enter(buf_pool);

	chunk = buf_pool->chunks;

	for (i = buf_pool->n_chunks; i--; chunk++) {
		buf_block_t*	block;
		ulint		j;

		block = chunk->blocks;

		for (j = chunk->size; j--; block++) {
			if (buf_block_get_state(block)
			    != BUF_BLOCK_FILE_PAGE) {

				continue;
			}

			buf_page_mutex_enter(block);

			if (block->page.buf_fix_count != 0
			    || buf_page_get_io_fix(&block->page)
			    != BUF_IO_NONE) {
				fixed_pages_number++;
			}

			buf_page_mutex_exit(block);
		}
	}

	mutex_enter(&buf_pool->zip_mutex);

	/* Traverse the lists of clean and dirty compressed-only blocks. */

	for (b = UT_LIST_GET_FIRST(buf_pool->zip_clean); b;
	     b = UT_LIST_GET_NEXT(list, b)) {
		ut_a(buf_page_get_state(b) == BUF_BLOCK_ZIP_PAGE);
		ut_a(buf_page_get_io_fix(b) != BUF_IO_WRITE);

		if (b->buf_fix_count != 0
		    || buf_page_get_io_fix(b) != BUF_IO_NONE) {
			fixed_pages_number++;
		}
	}

	buf_flush_list_mutex_enter(buf_pool);
	for (b = UT_LIST_GET_FIRST(buf_pool->flush_list); b;
	     b = UT_LIST_GET_NEXT(list, b)) {
		ut_ad(b->in_flush_list);

		switch (buf_page_get_state(b)) {
		case BUF_BLOCK_ZIP_DIRTY:
			if (b->buf_fix_count != 0
			    || buf_page_get_io_fix(b) != BUF_IO_NONE) {
				fixed_pages_number++;
			}
			break;
		case BUF_BLOCK_FILE_PAGE:
			/* uncompressed page */
			break;
		case BUF_BLOCK_POOL_WATCH:
		case BUF_BLOCK_ZIP_PAGE:
		case BUF_BLOCK_NOT_USED:
		case BUF_BLOCK_READY_FOR_USE:
		case BUF_BLOCK_MEMORY:
		case BUF_BLOCK_REMOVE_HASH:
			ut_error;
			break;
		}
	}

	buf_flush_list_mutex_exit(buf_pool);
	mutex_exit(&buf_pool->zip_mutex);
	buf_pool_mutex_exit(buf_pool);

	return(fixed_pages_number);
}

/*********************************************************************//**
Returns the number of latched pages in all the buffer pools.
@return number of latched pages */

ulint
buf_get_latched_pages_number(void)
/*==============================*/
{
	ulint	i;
	ulint	total_latched_pages = 0;

	for (i = 0; i < srv_buf_pool_instances; i++) {
		buf_pool_t*	buf_pool;

		buf_pool = buf_pool_from_array(i);

		total_latched_pages += buf_get_latched_pages_number_instance(
			buf_pool);
	}

	return(total_latched_pages);
}

#endif /* UNIV_DEBUG */

/*********************************************************************//**
Returns the number of pending buf pool read ios.
@return number of pending read I/O operations */

ulint
buf_get_n_pending_read_ios(void)
/*============================*/
{
	ulint	pend_ios = 0;

	for (ulint i = 0; i < srv_buf_pool_instances; i++) {
		pend_ios += buf_pool_from_array(i)->n_pend_reads;
	}

	return(pend_ios);
}

/*********************************************************************//**
Returns the ratio in percents of modified pages in the buffer pool /
database pages in the buffer pool.
@return modified page percentage ratio */

ulint
buf_get_modified_ratio_pct(void)
/*============================*/
{
	ulint		ratio;
	ulint		lru_len = 0;
	ulint		free_len = 0;
	ulint		flush_list_len = 0;

	buf_get_total_list_len(&lru_len, &free_len, &flush_list_len);

	ratio = (100 * flush_list_len) / (1 + lru_len + free_len);

	/* 1 + is there to avoid division by zero */

	return(ratio);
}

/*******************************************************************//**
Aggregates a pool stats information with the total buffer pool stats  */
static
void
buf_stats_aggregate_pool_info(
/*==========================*/
	buf_pool_info_t*	total_info,	/*!< in/out: the buffer pool
						info to store aggregated
						result */
	const buf_pool_info_t*	pool_info)	/*!< in: individual buffer pool
						stats info */
{
	ut_a(total_info && pool_info);

	/* Nothing to copy if total_info is the same as pool_info */
	if (total_info == pool_info) {
		return;
	}

	total_info->pool_size += pool_info->pool_size;
	total_info->lru_len += pool_info->lru_len;
	total_info->old_lru_len += pool_info->old_lru_len;
	total_info->free_list_len += pool_info->free_list_len;
	total_info->flush_list_len += pool_info->flush_list_len;
	total_info->n_pend_unzip += pool_info->n_pend_unzip;
	total_info->n_pend_reads += pool_info->n_pend_reads;
	total_info->n_pending_flush_lru += pool_info->n_pending_flush_lru;
	total_info->n_pending_flush_list += pool_info->n_pending_flush_list;
	total_info->n_pages_made_young += pool_info->n_pages_made_young;
	total_info->n_pages_not_made_young += pool_info->n_pages_not_made_young;
	total_info->n_pages_read += pool_info->n_pages_read;
	total_info->n_pages_created += pool_info->n_pages_created;
	total_info->n_pages_written += pool_info->n_pages_written;
	total_info->n_page_gets += pool_info->n_page_gets;
	total_info->n_ra_pages_read_rnd += pool_info->n_ra_pages_read_rnd;
	total_info->n_ra_pages_read += pool_info->n_ra_pages_read;
	total_info->n_ra_pages_evicted += pool_info->n_ra_pages_evicted;
	total_info->page_made_young_rate += pool_info->page_made_young_rate;
	total_info->page_not_made_young_rate +=
		pool_info->page_not_made_young_rate;
	total_info->pages_read_rate += pool_info->pages_read_rate;
	total_info->pages_created_rate += pool_info->pages_created_rate;
	total_info->pages_written_rate += pool_info->pages_written_rate;
	total_info->n_page_get_delta += pool_info->n_page_get_delta;
	total_info->page_read_delta += pool_info->page_read_delta;
	total_info->young_making_delta += pool_info->young_making_delta;
	total_info->not_young_making_delta += pool_info->not_young_making_delta;
	total_info->pages_readahead_rnd_rate += pool_info->pages_readahead_rnd_rate;
	total_info->pages_readahead_rate += pool_info->pages_readahead_rate;
	total_info->pages_evicted_rate += pool_info->pages_evicted_rate;
	total_info->unzip_lru_len += pool_info->unzip_lru_len;
	total_info->io_sum += pool_info->io_sum;
	total_info->io_cur += pool_info->io_cur;
	total_info->unzip_sum += pool_info->unzip_sum;
	total_info->unzip_cur += pool_info->unzip_cur;
}
/*******************************************************************//**
Collect buffer pool stats information for a buffer pool. Also
record aggregated stats if there are more than one buffer pool
in the server */

void
buf_stats_get_pool_info(
/*====================*/
	buf_pool_t*		buf_pool,	/*!< in: buffer pool */
	ulint			pool_id,	/*!< in: buffer pool ID */
	buf_pool_info_t*	all_pool_info)	/*!< in/out: buffer pool info
						to fill */
{
	buf_pool_info_t*        pool_info;
	time_t			current_time;
	double			time_elapsed;

	/* Find appropriate pool_info to store stats for this buffer pool */
	pool_info = &all_pool_info[pool_id];

	buf_pool_mutex_enter(buf_pool);
	buf_flush_list_mutex_enter(buf_pool);

	pool_info->pool_unique_id = pool_id;

	pool_info->pool_size = buf_pool->curr_size;

	pool_info->lru_len = UT_LIST_GET_LEN(buf_pool->LRU);

	pool_info->old_lru_len = buf_pool->LRU_old_len;

	pool_info->free_list_len = UT_LIST_GET_LEN(buf_pool->free);

	pool_info->flush_list_len = UT_LIST_GET_LEN(buf_pool->flush_list);

	pool_info->n_pend_unzip = UT_LIST_GET_LEN(buf_pool->unzip_LRU);

	pool_info->n_pend_reads = buf_pool->n_pend_reads;

	pool_info->n_pending_flush_lru =
		 (buf_pool->n_flush[BUF_FLUSH_LRU]
		  + buf_pool->init_flush[BUF_FLUSH_LRU]);

	pool_info->n_pending_flush_list =
		 (buf_pool->n_flush[BUF_FLUSH_LIST]
		  + buf_pool->init_flush[BUF_FLUSH_LIST]);

	pool_info->n_pending_flush_single_page =
		 (buf_pool->n_flush[BUF_FLUSH_SINGLE_PAGE]
		  + buf_pool->init_flush[BUF_FLUSH_SINGLE_PAGE]);

	buf_flush_list_mutex_exit(buf_pool);

	current_time = time(NULL);
	time_elapsed = 0.001 + difftime(current_time,
					buf_pool->last_printout_time);

	pool_info->n_pages_made_young = buf_pool->stat.n_pages_made_young;

	pool_info->n_pages_not_made_young =
		buf_pool->stat.n_pages_not_made_young;

	pool_info->n_pages_read = buf_pool->stat.n_pages_read;

	pool_info->n_pages_created = buf_pool->stat.n_pages_created;

	pool_info->n_pages_written = buf_pool->stat.n_pages_written;

	pool_info->n_page_gets = buf_pool->stat.n_page_gets;

	pool_info->n_ra_pages_read_rnd = buf_pool->stat.n_ra_pages_read_rnd;
	pool_info->n_ra_pages_read = buf_pool->stat.n_ra_pages_read;

	pool_info->n_ra_pages_evicted = buf_pool->stat.n_ra_pages_evicted;

	pool_info->page_made_young_rate =
		 (buf_pool->stat.n_pages_made_young
		  - buf_pool->old_stat.n_pages_made_young) / time_elapsed;

	pool_info->page_not_made_young_rate =
		 (buf_pool->stat.n_pages_not_made_young
		  - buf_pool->old_stat.n_pages_not_made_young) / time_elapsed;

	pool_info->pages_read_rate =
		(buf_pool->stat.n_pages_read
		  - buf_pool->old_stat.n_pages_read) / time_elapsed;

	pool_info->pages_created_rate =
		(buf_pool->stat.n_pages_created
		 - buf_pool->old_stat.n_pages_created) / time_elapsed;

	pool_info->pages_written_rate =
		(buf_pool->stat.n_pages_written
		 - buf_pool->old_stat.n_pages_written) / time_elapsed;

	pool_info->n_page_get_delta = buf_pool->stat.n_page_gets
				      - buf_pool->old_stat.n_page_gets;

	if (pool_info->n_page_get_delta) {
		pool_info->page_read_delta = buf_pool->stat.n_pages_read
					     - buf_pool->old_stat.n_pages_read;

		pool_info->young_making_delta =
			buf_pool->stat.n_pages_made_young
			- buf_pool->old_stat.n_pages_made_young;

		pool_info->not_young_making_delta =
			buf_pool->stat.n_pages_not_made_young
			- buf_pool->old_stat.n_pages_not_made_young;
	}
	pool_info->pages_readahead_rnd_rate =
		 (buf_pool->stat.n_ra_pages_read_rnd
		  - buf_pool->old_stat.n_ra_pages_read_rnd) / time_elapsed;


	pool_info->pages_readahead_rate =
		 (buf_pool->stat.n_ra_pages_read
		  - buf_pool->old_stat.n_ra_pages_read) / time_elapsed;

	pool_info->pages_evicted_rate =
		(buf_pool->stat.n_ra_pages_evicted
		 - buf_pool->old_stat.n_ra_pages_evicted) / time_elapsed;

	pool_info->unzip_lru_len = UT_LIST_GET_LEN(buf_pool->unzip_LRU);

	pool_info->io_sum = buf_LRU_stat_sum.io;

	pool_info->io_cur = buf_LRU_stat_cur.io;

	pool_info->unzip_sum = buf_LRU_stat_sum.unzip;

	pool_info->unzip_cur = buf_LRU_stat_cur.unzip;

	buf_refresh_io_stats(buf_pool);
	buf_pool_mutex_exit(buf_pool);
}

/*********************************************************************//**
Prints info of the buffer i/o. */

void
buf_print_io_instance(
/*==================*/
	buf_pool_info_t*pool_info,	/*!< in: buffer pool info */
	FILE*		file)		/*!< in/out: buffer where to print */
{
	ut_ad(pool_info);

	fprintf(file,
		"Buffer pool size   %lu\n"
		"Free buffers       %lu\n"
		"Database pages     %lu\n"
		"Old database pages %lu\n"
		"Modified db pages  %lu\n"
		"Pending reads %lu\n"
		"Pending writes: LRU %lu, flush list %lu, single page %lu\n",
		pool_info->pool_size,
		pool_info->free_list_len,
		pool_info->lru_len,
		pool_info->old_lru_len,
		pool_info->flush_list_len,
		pool_info->n_pend_reads,
		pool_info->n_pending_flush_lru,
		pool_info->n_pending_flush_list,
		pool_info->n_pending_flush_single_page);

	fprintf(file,
		"Pages made young %lu, not young %lu\n"
		"%.2f youngs/s, %.2f non-youngs/s\n"
		"Pages read %lu, created %lu, written %lu\n"
		"%.2f reads/s, %.2f creates/s, %.2f writes/s\n",
		pool_info->n_pages_made_young,
		pool_info->n_pages_not_made_young,
		pool_info->page_made_young_rate,
		pool_info->page_not_made_young_rate,
		pool_info->n_pages_read,
		pool_info->n_pages_created,
		pool_info->n_pages_written,
		pool_info->pages_read_rate,
		pool_info->pages_created_rate,
		pool_info->pages_written_rate);

	if (pool_info->n_page_get_delta) {
		fprintf(file,
			"Buffer pool hit rate %lu / 1000,"
			" young-making rate %lu / 1000 not %lu / 1000\n",
			(ulong) (1000 - (1000 * pool_info->page_read_delta
					 / pool_info->n_page_get_delta)),
			(ulong) (1000 * pool_info->young_making_delta
				 / pool_info->n_page_get_delta),
			(ulong) (1000 * pool_info->not_young_making_delta
				 / pool_info->n_page_get_delta));
	} else {
		fputs("No buffer pool page gets since the last printout\n",
		      file);
	}

	/* Statistics about read ahead algorithm */
	fprintf(file, "Pages read ahead %.2f/s,"
		" evicted without access %.2f/s,"
		" Random read ahead %.2f/s\n",

		pool_info->pages_readahead_rate,
		pool_info->pages_evicted_rate,
		pool_info->pages_readahead_rnd_rate);

	/* Print some values to help us with visualizing what is
	happening with LRU eviction. */
	fprintf(file,
		"LRU len: %lu, unzip_LRU len: %lu\n"
		"I/O sum[%lu]:cur[%lu], unzip sum[%lu]:cur[%lu]\n",
		pool_info->lru_len, pool_info->unzip_lru_len,
		pool_info->io_sum, pool_info->io_cur,
		pool_info->unzip_sum, pool_info->unzip_cur);
}

/*********************************************************************//**
Prints info of the buffer i/o. */

void
buf_print_io(
/*=========*/
	FILE*	file)	/*!< in/out: buffer where to print */
{
	ulint			i;
	buf_pool_info_t*	pool_info;
	buf_pool_info_t*	pool_info_total;

	/* If srv_buf_pool_instances is greater than 1, allocate
	one extra buf_pool_info_t, the last one stores
	aggregated/total values from all pools */
	if (srv_buf_pool_instances > 1) {
		pool_info = (buf_pool_info_t*) ut_zalloc((
			srv_buf_pool_instances + 1) * sizeof *pool_info);

		pool_info_total = &pool_info[srv_buf_pool_instances];
	} else {
		ut_a(srv_buf_pool_instances == 1);

		pool_info_total = pool_info =
			static_cast<buf_pool_info_t*>(
				ut_zalloc(sizeof *pool_info));
	}

	for (i = 0; i < srv_buf_pool_instances; i++) {
		buf_pool_t*	buf_pool;

		buf_pool = buf_pool_from_array(i);

		/* Fetch individual buffer pool info and calculate
		aggregated stats along the way */
		buf_stats_get_pool_info(buf_pool, i, pool_info);

		/* If we have more than one buffer pool, store
		the aggregated stats  */
		if (srv_buf_pool_instances > 1) {
			buf_stats_aggregate_pool_info(pool_info_total,
						      &pool_info[i]);
		}
	}

	/* Print the aggreate buffer pool info */
	buf_print_io_instance(pool_info_total, file);

	/* If there are more than one buffer pool, print each individual pool
	info */
	if (srv_buf_pool_instances > 1) {
		fputs("----------------------\n"
		"INDIVIDUAL BUFFER POOL INFO\n"
		"----------------------\n", file);

		for (i = 0; i < srv_buf_pool_instances; i++) {
			fprintf(file, "---BUFFER POOL %lu\n", i);
			buf_print_io_instance(&pool_info[i], file);
		}
	}

	ut_free(pool_info);
}

/**********************************************************************//**
Refreshes the statistics used to print per-second averages. */

void
buf_refresh_io_stats(
/*=================*/
	buf_pool_t*	buf_pool)	/*!< in: buffer pool instance */
{
	buf_pool->last_printout_time = ut_time();
	buf_pool->old_stat = buf_pool->stat;
}

/**********************************************************************//**
Refreshes the statistics used to print per-second averages. */

void
buf_refresh_io_stats_all(void)
/*==========================*/
{
	for (ulint i = 0; i < srv_buf_pool_instances; i++) {
		buf_pool_t*	buf_pool;

		buf_pool = buf_pool_from_array(i);

		buf_refresh_io_stats(buf_pool);
	}
}

/**********************************************************************//**
Check if all pages in all buffer pools are in a replacable state.
@return FALSE if not */

ibool
buf_all_freed(void)
/*===============*/
{
	for (ulint i = 0; i < srv_buf_pool_instances; i++) {
		buf_pool_t*	buf_pool;

		buf_pool = buf_pool_from_array(i);

		if (!buf_all_freed_instance(buf_pool)) {
			return(FALSE);
		}
	}

	return(TRUE);
}

/*********************************************************************//**
Checks that there currently are no pending i/o-operations for the buffer
pool.
@return number of pending i/o */

ulint
buf_pool_check_no_pending_io(void)
/*==============================*/
{
	ulint		i;
	ulint		pending_io = 0;

	buf_pool_mutex_enter_all();

	for (i = 0; i < srv_buf_pool_instances; i++) {
		const buf_pool_t*	buf_pool;

		buf_pool = buf_pool_from_array(i);

		pending_io += buf_pool->n_pend_reads
			      + buf_pool->n_flush[BUF_FLUSH_LRU]
			      + buf_pool->n_flush[BUF_FLUSH_SINGLE_PAGE]
			      + buf_pool->n_flush[BUF_FLUSH_LIST];

	}

	buf_pool_mutex_exit_all();

	return(pending_io);
}

#if 0
Code currently not used
/*********************************************************************//**
Gets the current length of the free list of buffer blocks.
@return length of the free list */

ulint
buf_get_free_list_len(void)
/*=======================*/
{
	ulint	len;

	buf_pool_mutex_enter(buf_pool);

	len = UT_LIST_GET_LEN(buf_pool->free);

	buf_pool_mutex_exit(buf_pool);

	return(len);
}
#endif

#else /* !UNIV_HOTBACKUP */
/********************************************************************//**
Inits a page to the buffer buf_pool, for use in ibbackup --restore. */

void
buf_page_init_for_backup_restore(
/*=============================*/
	ulint		space,	/*!< in: space id */
	ulint		offset,	/*!< in: offset of the page within space
				in units of a page */
	ulint		zip_size,/*!< in: compressed page size in bytes
				or 0 for uncompressed pages */
	buf_block_t*	block)	/*!< in: block to init */
{
	block->page.state	= BUF_BLOCK_FILE_PAGE;
	block->page.space	= space;
	block->page.offset	= offset;

	page_zip_des_init(&block->page.zip);

	/* We assume that block->page.data has been allocated
	with zip_size == UNIV_PAGE_SIZE. */
	ut_ad(zip_size <= UNIV_ZIP_SIZE_MAX);
	ut_ad(ut_is_2pow(zip_size));
	page_zip_set_size(&block->page.zip, zip_size);
	if (zip_size) {
		block->page.zip.data = block->frame + UNIV_PAGE_SIZE;
	}
}
#endif /* !UNIV_HOTBACKUP */
#endif /* !UNIV_INNOCHECKSUM */<|MERGE_RESOLUTION|>--- conflicted
+++ resolved
@@ -1397,13 +1397,8 @@
 
 		/* Number of locks protecting page_hash must be a
 		power of two */
-<<<<<<< HEAD
-		srv_n_page_hash_locks =
-			(ulong) ut_2_power_up((ulint) srv_n_page_hash_locks);
-=======
 		srv_n_page_hash_locks = static_cast<ulong>(
-				 ut_2_power_up(srv_n_page_hash_locks));
->>>>>>> b7095272
+			 ut_2_power_up(srv_n_page_hash_locks));
 		ut_a(srv_n_page_hash_locks != 0);
 		ut_a(srv_n_page_hash_locks <= MAX_PAGE_HASH_LOCKS);
 
@@ -1907,13 +1902,8 @@
 			buf_block_t::mutex or buf_pool->zip_mutex or both. */
 
 			bpage->state = BUF_BLOCK_ZIP_PAGE;
-<<<<<<< HEAD
-			bpage->space = ib_uint32_t(space);
-			bpage->offset = ib_uint32_t(offset);
-=======
 			bpage->space = static_cast<ib_uint32_t>(space);
 			bpage->offset = static_cast<ib_uint32_t>(offset);
->>>>>>> b7095272
 			bpage->buf_fix_count = 1;
 
 			ut_d(bpage->in_page_hash = TRUE);
@@ -3911,13 +3901,8 @@
 		buf_page_init_low(bpage);
 
 		bpage->state	= BUF_BLOCK_ZIP_PAGE;
-<<<<<<< HEAD
-		bpage->space	= ib_uint32_t(space);
-		bpage->offset	= ib_uint32_t(offset);
-=======
 		bpage->space	= static_cast<ib_uint32_t>(space);
 		bpage->offset	= static_cast<ib_uint32_t>(offset);
->>>>>>> b7095272
 
 #ifdef UNIV_DEBUG
 		bpage->in_page_hash = FALSE;
