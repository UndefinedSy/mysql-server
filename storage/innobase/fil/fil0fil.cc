/*****************************************************************************

Copyright (c) 1995, 2017, Oracle and/or its affiliates. All Rights Reserved.

This program is free software; you can redistribute it and/or modify it under
the terms of the GNU General Public License as published by the Free Software
Foundation; version 2 of the License.

This program is distributed in the hope that it will be useful, but WITHOUT
ANY WARRANTY; without even the implied warranty of MERCHANTABILITY or FITNESS
FOR A PARTICULAR PURPOSE. See the GNU General Public License for more details.

You should have received a copy of the GNU General Public License along with
this program; if not, write to the Free Software Foundation, Inc.,
51 Franklin Street, Suite 500, Boston, MA 02110-1335 USA

*****************************************************************************/

/** @file fil/fil0fil.cc
The tablespace memory cache */

#include "my_config.h"

#include <errno.h>
#include <fcntl.h>
#include <sys/types.h>

#include "btr0btr.h"
#include "buf0buf.h"
#include "buf0flu.h"
#include "dict0boot.h"
#include "dict0dict.h"
#include "dict0dd.h"
#include "fsp0file.h"
#include "fsp0fsp.h"
#include "fsp0space.h"
#include "fsp0sysspace.h"
#include "ha_prototypes.h"
#include "hash0hash.h"
#include "log0recv.h"
#include "mach0data.h"
#include "mem0mem.h"
#include "mtr0log.h"
#include "my_dbug.h"
#include "my_inttypes.h"
#include "os0file.h"
#include "page0zip.h"
#include "row0mysql.h"
#include "srv0start.h"
#include "trx0purge.h"
#include "clone0api.h"

#ifndef UNIV_HOTBACKUP
# include "buf0lru.h"
# include "ibuf0ibuf.h"
# include "os0event.h"
# include "sync0sync.h"
#else /* !UNIV_HOTBACKUP */
# include "log0log.h"
# include "srv0srv.h"
#endif /* !UNIV_HOTBACKUP */
#include "os0thread-create.h"

#include "current_thd.h"
#include "ha_prototypes.h"

#include <fstream>
#include <list>
#include <array>
#include <mutex>
#include <tuple>
#include <thread>
#include <functional>
#include <unordered_map>

using Dirs = std::vector<std::string>;
using Space_id_set = std::set<space_id_t>;

#if defined(__SUNPRO_CC)
char*	Fil_path::SEPARATOR = "\\/";
char*	Fil_path::DOT_SLASH = "./";
char*	Fil_path::DOT_DOT_SLASH = "../";
#endif /* defined(__SUNPRO_CC) */

/** Used for collecting the data in boot_tablespaces() */
namespace dd_fil {

	enum {
		/** DD Object ID */
		OBJECT_ID,

		/** InnoDB tablspace ID */
		SPACE_ID,

		/** DD/InnoDB tablespace name */
		SPACE_NAME,

		/** Path in DD tablespace */
		OLD_PATH,

		/** Path where it was found during the scan. */
		NEW_PATH
	};

	using Moved = std::tuple<
		dd::Object_id, space_id_t,
		std::string, std::string, std::string>;

	using Tablespaces = std::vector<Moved>;
}

/* uint16_t is the index into Tablespace_dirs::m_dirs */
using Scanned_files = std::vector<std::pair<uint16_t, std::string>>;

#ifdef UNIV_PFS_IO
mysql_pfs_key_t  innodb_tablespace_open_file_key;
#endif /* UNIV_PFS_IO */

/** System tablespace. */
fil_space_t*	fil_space_t::s_sys_space;

/** Redo log tablespace */
fil_space_t*	fil_space_t::s_redo_space;

/*
		IMPLEMENTATION OF THE TABLESPACE MEMORY CACHE
		=============================================

The tablespace cache is responsible for providing fast read/write access to
tablespaces and logs of the database. File creation and deletion is done
in other modules which know more of the logic of the operation, however.

Only the system  tablespace consists of a list  of files. The size of these
files does not have to be divisible by the database block size, because
we may just leave the last incomplete block unused. When a new file is
appended to the tablespace, the maximum size of the file is also specified.
At the moment, we think that it is best to extend the file to its maximum
size already at the creation of the file, because then we can avoid dynamically
extending the file when more space is needed for the tablespace.

Non system tablespaces contain only a single file.

A block's position in the tablespace is specified with a 32-bit unsigned
integer. The files in the list  are thought to be catenated, and the block
corresponding to an address n is the nth block in the catenated file (where
the first block is named the 0th block, and the incomplete block fragments
at the end of files are not taken into account). A tablespace can be extended
by appending a new file at the end of the list.

Our tablespace concept is similar to the one of Oracle.

To have fast access to a tablespace or a log file, we put the data structures
to a hash table. Each tablespace and log file is given an unique 32-bit
identifier, its tablespace ID.

Some operating systems do not support many open files at the same time,
Therefore, we put the open files in an LRU-list. If we need to open another
file, we may close the file at the end of the LRU-list. When an I/O-operation
is pending on a file, the file cannot be closed. We take the file nodes with
pending I/O-operations out of the LRU-list and keep a count of pending
operations. When an operation completes, we decrement the count and return
the file to the LRU-list if the count drops to zero.

The data structure (Fil_shard) that keeps track of the tablespace ID to
fil_space_t* mapping are hashed on the tablespace ID. The tablespace name to
fil_space_t* mapping is stored in the same shard. A shard tracks the flushing
and open state of a file. When we run out open file handles, we use a ticketing
system to serialize the file open, see Fil_shard::reserve_open_slot() and
Fil_shard::release_open_slot().

When updating the global/shared data in Fil_system acquire the mutexes of
all shards in ascending order. The shard mutex covers the fil_space_t data
members as noted in the fil_space_t and fil_node_t definition. */

/** This tablespace name is used internally during recovery to open a
general tablespace before the data dictionary are recovered and available. */
const char general_space_name[] = "innodb_general";

/** Reference to the server data directory. */
Fil_path	MySQL_datadir_path;

/** Sentinel value to check for "NULL" Fil_path. */
Fil_path	Fil_path::s_null_path;

/** Common InnoDB file extentions */
const char* dot_ext[] = { "", ".ibd", ".cfg", ".cfp" };

/** The number of fsyncs done to the log */
ulint	fil_n_log_flushes			= 0;

/** Number of pending redo log flushes */
ulint	fil_n_pending_log_flushes		= 0;

/** Number of pending tablespace flushes */
ulint	fil_n_pending_tablespace_flushes	= 0;

/** Number of files currently open */
ulint	fil_n_file_opened			= 0;

enum fil_load_status {
	/** The tablespace file(s) were found and valid. */
	FIL_LOAD_OK,

	/** The name no longer matches space_id */
	FIL_LOAD_ID_CHANGED,

	/** The file(s) were not found */
	FIL_LOAD_NOT_FOUND,

	/** The file(s) were not valid */
	FIL_LOAD_INVALID,

	/** The tablespace file ID in the first page doesn't match
	expected value. */
	FIL_LOAD_MISMATCH
};

/** File operations for tablespace */
enum fil_operation_t {

	/** delete a single-table tablespace */
	FIL_OPERATION_DELETE,

	/** close a single-table tablespace */
	FIL_OPERATION_CLOSE
};

/** The null file address */
fil_addr_t	fil_addr_null = {FIL_NULL, 0};

/** Maximum number of threads to use for scanning data files. */
static const size_t	MAX_SCAN_THREADS = 8;

/** Maximum number of shards supported. */
static const size_t	MAX_SHARDS = 64;

/** The redo log is in its own shard. */
static const size_t	REDO_SHARD = MAX_SHARDS - 1;

/** Number of undo shards to reserve. */
static const size_t	UNDO_SHARDS = 4;

/** The UNDO logs have their own shards (4). */
static const size_t	UNDO_SHARDS_START = REDO_SHARD - (UNDO_SHARDS + 1);

/** Maximum pages to check for valid space ID during start up. */
static const size_t	MAX_PAGES_TO_CHECK = 4;

/** Sentinel for empty open slot. */
static const size_t	EMPTY_OPEN_SLOT = std::numeric_limits<size_t>::max();

/** We want to store the line number from where it was called. */
#define mutex_acquire()	acquire(__LINE__)

/** Hash a NUL terminated 'string' */
struct Char_Ptr_Hash {

	/** Hashing function
	@param[in]	ptr		NUL terminated string to hash
	@return the hash */
	size_t operator()(const char* ptr) const
	{
		return(ut_fold_string(ptr));
	}
};

/** Compare two 'strings' */
struct Char_Ptr_Compare {

	/** Compare two NUL terminated strings
	@param[in]	lhs		Left hand side
	@param[in]	rhs		Right hand side
	@return true if the contents match */
	bool operator()(const char* lhs, const char* rhs) const
	{
		return(strcmp(lhs, rhs) == 0);
	}
};

/** Tablespace files disovered during startup. */
class Tablespace_files {
public:
	using Names = std::vector<std::string, ut_allocator<std::string>>;
	using Paths = std::unordered_map<space_id_t, Names>;

	/** Default constructor
	@param[in]	dir		Directory that the files are under */
	explicit Tablespace_files(const std::string& dir);

	/** Add a space ID to filename mapping.
	@param[in]	space_id	Tablespace ID
	@param[in]	name		File name.
	@return number of files that map to the space ID */
	size_t add(space_id_t space_id, const std::string& name)
		MY_ATTRIBUTE((warn_unused_result));

	/** Get the file names that map to a space ID
	@param[in]	space_id	Tablespace ID
	@return the filenames that map to space id */
	Names* find(space_id_t space_id)
		MY_ATTRIBUTE((warn_unused_result))
	{
		ut_ad(space_id != TRX_SYS_SPACE);

		if (dict_sys_t::is_reserved(space_id)
		    && space_id != dict_sys_t::s_space_id) {

			auto	it = m_undo_paths.find(space_id);

			if (it != m_undo_paths.end()) {
				return(&it->second);
			}

		} else {

			auto	it = m_ibd_paths.find(space_id);

			if (it != m_ibd_paths.end()) {
				return(&it->second);
			}
		}

		return(nullptr);
	}

	/** Remove the entry for the space ID.
	@param[in]	space_id	Tablespace ID mapping to remove
	@return true if erase successful */
	bool erase(space_id_t space_id)
		MY_ATTRIBUTE((warn_unused_result))
	{
		ut_ad(space_id != TRX_SYS_SPACE);

		if (dict_sys_t::is_reserved(space_id)
		    && space_id != dict_sys_t::s_space_id) {

			auto	n_erased = m_undo_paths.erase(space_id);

			return(n_erased == 1);
		} else {
			auto	n_erased = m_ibd_paths.erase(space_id);

			return(n_erased == 1);
		}

		return(false);
	}

	/** Clear all the tablespace data. */
	void clear()
	{
		m_ibd_paths.clear();
		m_undo_paths.clear();
	}

	/** @return m_dir */
	const Fil_path& root() const
	{
		return(m_dir);
	}

	/** @return the directory path specified by the user. */
	const std::string& path() const
	{
		return(m_dir.path());
	}

	/** @return the real path of the directory searched. */
	const std::string& real_path() const
	{
		return(m_dir.abs_path());
	}

private:
	/* Note:  The file names in m_ibd_paths and m_undo_paths are relative
	to m_real_path. */

	/** Mapping from tablespace ID to data filenames */
<<<<<<< HEAD
	Paths			m_ibd_paths;

	/** Mapping from tablespace ID to Undo files */
	Paths			m_undo_paths;

	/** Top level directory where the above files were found. */
	const Fil_path		m_dir;
=======
	Paths		m_ibd_paths;

	/** Mapping from tablespace ID to Undo files */
	Paths		m_undo_paths;

	/** Top level directory where the above files were found. */
	const Fil_path	m_dir;
>>>>>>> 08398b21
};

/** Directories scanned during startup and the files discovered. */
class Tablespace_dirs {
public:
	using Result = std::pair<std::string, Tablespace_files::Names*>;

	/** Constructor */
	Tablespace_dirs() : m_dirs(), m_checked() { }

	/** Discover tablespaces by reading the header from .ibd files.
	@param[in]	in_directories	Directories to scan
	@return DB_SUCCESS if all goes well */
	dberr_t scan(const std::string& in_directories)
		MY_ATTRIBUTE((warn_unused_result));

	/** Clear all the tablespace file data but leave the list of
	scanned directories in place. */
	void clear()
	{
		for (auto& dir : m_dirs) {
			dir.clear();
		}

		m_checked = 0;
	}

	/** Erase a space ID to filename mapping.
	@param[in]	space_id	Tablespace ID to erase
	@return true if successful */
	bool erase(space_id_t space_id)
		MY_ATTRIBUTE((warn_unused_result))
	{
		for (auto& dir : m_dirs) {

			if (dir.erase(space_id)) {

				return(true);
			}
		}

		return(false);
	}

	/* Find the first matching space ID -> name mapping.
	@param[in]	space_id	Tablespace ID
	@return directory searched and pointer to names that map to the
		tablespace ID */
	Result find(space_id_t space_id)
		MY_ATTRIBUTE((warn_unused_result))
	{
		for (auto& dir : m_dirs) {

			const auto	names = dir.find(space_id);

			if (names != nullptr) {
				return(Result{dir.path(), names});
			}
		}

		return(Result{"", nullptr});
	}

	/** @return the directory that contains path */
	const Fil_path& contains(const std::string& path) const
		MY_ATTRIBUTE((warn_unused_result))
	{
		Fil_path	file{path};

		for (const auto& dir : m_dirs) {
			const auto&	root = dir.root().abs_path();

			if (dir.root().is_ancestor(file)
			    || root.compare(file.abs_path()) == 0) {

				return(dir.root());
			}
		}

		return(Fil_path::null());
	}

	/** Get the list of directories that InnoDB knows about.
	@return the list of directories 'dir1;dir2;....;dirN' */
	std::string get_dirs() const
	{
		std::string	dirs;

		ut_ad(!m_dirs.empty());

		for (const auto& dir : m_dirs) {

			dirs.append(dir.root());
			dirs.push_back(FIL_PATH_SEPARATOR);
		}

		dirs.pop_back();

		ut_ad(!dirs.empty());

		return(dirs);
	}

private:
	/** Print the duplicate filenames for a tablespce ID to the log
	@param[in]	duplicates	Duplicate tablespace IDs*/
	void print_duplicates(const Space_id_set&  duplicates);

	/** first=dir path from the user, second=files found under first. */
	using Scanned = std::vector<Tablespace_files>;

	/** Tokenize a path specification. Convert relative paths to
	absolute paths. Check if the paths are valid and filter out
	invalid or unreadable directories.  Sort and filter out duplicates
	from dirs.
	@param[in]	str		Path specification to tokenize
	@param[in]	delimiters	Delimiters */
	void tokenize_paths(
		const std::string&	str,
		const std::string&	delimiters);

	using Const_iter = Scanned_files::const_iterator;

	/** Check for duplicate tablespace IDs.
	@param[in]	start		Start of slice
	@param[in]	end		End of slice
	@param[in]	thread_id	Thread ID
	@param[in,out]	mutex		Mutex protecting the global state
	@param[in,out]	unique		To check for duplciates
	@param[in,out]	duplicates	Duplicate space IDs found */
	void duplicate_check(
		const Const_iter&	start,
		const Const_iter&	end,
		size_t			thread_id,
		std::mutex*		mutex,
		Space_id_set*		unique,
		Space_id_set*		duplicates);

private:
	/** Directories scanned and the files discovered under them. */
	Scanned			m_dirs;

	/** Number of files checked. */
	std::atomic_size_t	m_checked;
};

/** Determine if user has explicitly disabled fsync(). */
#ifndef _WIN32
# define fil_buffering_disabled(s)					\
	((s)->purpose == FIL_TYPE_TABLESPACE				\
	 && srv_unix_file_flush_method == SRV_UNIX_O_DIRECT_NO_FSYNC)
#else /* _WIN32 */
# define fil_buffering_disabled(s)	(0)
#endif /* _WIN32 */

class Fil_shard {

	using File_list = UT_LIST_BASE_NODE_T(fil_node_t);
	using Space_list = UT_LIST_BASE_NODE_T(fil_space_t);
	using Spaces = std::unordered_map<space_id_t, fil_space_t*>;

	using Names = std::unordered_map<
		const char*, fil_space_t*, Char_Ptr_Hash, Char_Ptr_Compare>;

public:
	/** Constructor
	@param[in]	shard_id	Shard ID  */
	explicit Fil_shard(size_t shard_id);

	/** Destructor */
	~Fil_shard()
	{
		mutex_destroy(&m_mutex);

		ut_a(UT_LIST_GET_LEN(m_LRU) == 0);
		ut_a(UT_LIST_GET_LEN(m_unflushed_spaces) == 0);
	}

	/** @return the shard ID */
	size_t id() const
	{
		return(m_id);
	}

#ifndef UNIV_HOTBACKUP

	/** Acquire the mutex.
	@param[in]	line	Line number from where it was called */
	void acquire(int line) const
	{
		m_mutex.enter(
			srv_n_spin_wait_rounds, srv_spin_wait_delay,
			__FILE__, line);
	}

	/** Release the mutex. */
	void mutex_release() const
	{
		mutex_exit(&m_mutex);
	}

# ifdef UNIV_DEBUG
	/** @return true if the mutex is owned. */
	bool mutex_owned() const
	{
		return(mutex_own(&m_mutex));
	}
# endif /* UNIV_DEBUG */

	/** Mutex protecting this shard. */

	mutable ib_mutex_t	m_mutex;

#endif /* !UNIV_HOTBACKUP */

	/** Fetch the fil_space_t instance that maps to space_id.
	@param[in]	space_id	Tablespace ID to lookup
	@return tablespace instance or nullptr if not found. */
	fil_space_t* get_space_by_id(space_id_t space_id) const
		MY_ATTRIBUTE((warn_unused_result))
	{
		ut_ad(m_id == REDO_SHARD || mutex_owned());

		auto	it = m_spaces.find(space_id);

		if (it == m_spaces.end()) {
			return(nullptr);
		}

		ut_ad(it->second->magic_n == FIL_SPACE_MAGIC_N);

		return(it->second);
	}

	/** Fetch the fil_space_t instance that maps to the name.
	@param[in]	name		Tablespace name to lookup
	@return tablespace instance or nullptr if not found. */
	fil_space_t* get_space_by_name(const char* name) const
		MY_ATTRIBUTE((warn_unused_result))
	{
		ut_ad(mutex_owned());

		auto	it = m_names.find(name);

		if (it == m_names.end()) {
			return(nullptr);
		}

		ut_ad(it->second->magic_n == FIL_SPACE_MAGIC_N);

		return(it->second);
	}

	/** Tries to close a file in the shard LRU list.
	The caller must hold the Fil_shard::m_mutex.
	@param[in] print_info		if true, prints information
					why it cannot close a file
	@return true if success, false if should retry later */
	bool close_files_in_LRU(bool print_info)
		MY_ATTRIBUTE((warn_unused_result));

	/** Remove the file node from the LRU list.
	@param[in,out]	file		File for the tablespace */
	void remove_from_LRU(fil_node_t* file);

	/** Add the file node to the LRU list if required.
	@param[in,out]	file		File for the tablespace */
	void file_opened(fil_node_t* file);

	/** Open all the system files.
	@param[in]	max_n_open	Max files that can be opened.
	@param[in]	n_open		Current number of open files */
	void open_system_tablespaces(size_t max_n_open, size_t* n_open);

	/** Close a tablespace file.
	@param[in,out]	file		Tablespace file to close
	@param[in]	LRU_close	true if called from LRU close */
	void close_file(fil_node_t* file, bool LRU_close);

	/** Close a tablespace file based on tablespace ID.
	@param[in]	space_id	Tablespace ID
	@return false if space_id was not found. */
	bool close_file(space_id_t space_id);

	/** Prepare to free a file object from a tablespace
	memory cache.
	@param[in,out]	file	Tablespace file
	@param[in]	space	tablespace */
	void file_close_to_free(fil_node_t* file, fil_space_t* space);

	/** Close log files.
	@param[in]	free_all	If set then free all */
	void close_log_files(bool free_all);

	/** Close all open files. */
	void close_all_files();

	/** Detach a space object from the tablespace memory cache.
	Closes the tablespace files but does not delete them.
	There must not be any pending I/O's or flushes on the files.
	@param[in,out]	space		tablespace */
	void space_detach(fil_space_t* space);

	/** Delete the instance that maps to space_id
	@param[in]	space_id	Tablespace ID to delete */
	void space_delete(space_id_t space_id)
	{
		ut_ad(mutex_owned());

		auto	it = m_spaces.find(space_id);

		if (it != m_spaces.end()) {
			m_names.erase(it->second->name);
			m_spaces.erase(it);
		}
	}

	/** Frees a space object from the tablespace memory cache.
	Closes a tablespaces' files but does not delete them.
	There must not be any pending I/O's or flushes on the files.
	@param[in]	space_id	Tablespace ID
	@return fil_space_t instance on success or nullptr */
	fil_space_t* space_free(space_id_t space_id)
		MY_ATTRIBUTE((warn_unused_result));

	/** Map the space ID and name to the tablespace instance.
	@param[in]	space		Tablespace instance */
	void space_add(fil_space_t* space);

	/** Prepare to free a file. Remove from the unflushed list
	if there are no pending flushes.
	@param[in,out]	file		File instance to free */
	void prepare_to_free_file(fil_node_t* file);

	/** If the tablespace is on the unflushed list and there
	are no pending flushed then remove from the unflushed list.
	@param[in,out]	space		Tablespace to remove*/
	void remove_from_unflushed_list(fil_space_t* space);

	/** Updates the data structures when an I/O operation
	finishes. Updates the pending I/O's field in the file
	appropriately.
	@param[in]	file		Tablespace file
	@param[in]	type		Marks the file as modified
					if type == WRITE */
	void complete_io(fil_node_t* file, const IORequest& type);

	/** Prepares a file for I/O. Opens the file if it is closed.
	Updates the pending I/O's field in the file and the system
	appropriately. Takes the file off the LRU list if it is in
	the LRU list.
	@param[in]	file		Tablespace file for IO
	@param[in]	extend		true if file is being extended
	@return false if the file can't be opened, otherwise true */
	bool prepare_file_for_io(fil_node_t* file, bool extend)
		MY_ATTRIBUTE((warn_unused_result));

	/** Reserves the mutex and tries to make sure we can
	open at least one file while holding it. This should be called
	before calling prepare_file_for_io(), because that function
	may need to open a file.
	@param[in]	space_id	Tablespace ID
	@param[out]	space		Tablespace instance
	@return true if a slot was reserved. */
	bool mutex_acquire_and_get_space(
		space_id_t	space_id,
		fil_space_t*&	space)
		MY_ATTRIBUTE((warn_unused_result));

	/** Remap the tablespace to the new name.
	@param[in]	space		Tablespace instance with old name
	@param[in]	new_name	New tablespace name */
	void update_space_name_map(fil_space_t* space, const char* new_name);

	/** Flush the redo log writes to disk, possibly cached by the OS. */
	void flush_file_redo();

	/** Collect the tablespace IDs of unflushed tablespaces in space_ids.
	@param[in]	purpose		FIL_TYPE_TABLESPACE or FIL_TYPE_LOG,
					can be ORred */
	void flush_file_spaces(uint8_t purpose);

	/** Try to extend a tablespace if it is smaller than the specified size.
	@param[in,out]	space		tablespace
	@param[in]	size		desired size in pages
	@return whether the tablespace is at least as big as requested */
	bool space_extend(fil_space_t* space, page_no_t size)
		MY_ATTRIBUTE((warn_unused_result));

	/** Flushes to disk possible writes cached by the OS. If the space does
	not exist or is being dropped, does not do anything.
	@param[in]	space_id	File space ID (this can be a group of
					log files or a tablespace of the
					database) */
	void space_flush(space_id_t space_id);

	/** Open a file of a tablespace.
	The caller must own the fil_system mutex.
	@param[in,out]	file		Tablespace file
	@param[in]	extend		true if the file is being extended
	@return false if the file can't be opened, otherwise true */
	bool open_file(fil_node_t* file, bool extend)
		MY_ATTRIBUTE((warn_unused_result));

	/** Checks if all the file nodes in a space are flushed.
	The caller must hold all fil_system mutexes.
	@param[in]	space		Tablespace to check
	@return true if all are flushed */
	bool space_is_flushed(const fil_space_t* space)
		MY_ATTRIBUTE((warn_unused_result));

	/** Open each file of a tablespace if not already open.
	@param[in]	space_id	tablespace identifier
	@retval	true	if all file nodes were opened
	@retval	false	on failure */
	bool space_open(space_id_t space_id)
		MY_ATTRIBUTE((warn_unused_result));

	/** Opens the files associated with a tablespace and returns a
	pointer to the fil_space_t that is in the memory cache associated
	with a space id.
	@param[in]	space_id	Get the tablespace instance or this ID
	@return file_space_t pointer, nullptr if space not found */
	fil_space_t* space_load(space_id_t space_id)
		MY_ATTRIBUTE((warn_unused_result));

	/** Check pending operations on a tablespace.
	@param[in]	space_id	Tablespace ID
	@param[in]	operation	File operation
	@param[out]	space		tablespace instance in memory
	@param[out]	path		tablespace path
	@return DB_SUCCESS or DB_TABLESPACE_NOT_FOUND. */
	dberr_t space_check_pending_operations(
		space_id_t	space_id,
		fil_operation_t	operation,
		fil_space_t**	space,
		char**		path) const
		MY_ATTRIBUTE((warn_unused_result));

	/** Rename a single-table tablespace.
	The tablespace must exist in the memory cache.
	@param[in]	space_id	Tablespace ID
	@param[in]	old_path	Old file name
	@param[in]	new_name	New tablespace  name in the schema/space
	@param[in]	new_path_in	New file name, or nullptr if it
					is located in the normal data directory
	@return true if success */
	bool space_rename(
		space_id_t	space_id,
		const char*	old_path,
		const char*	new_name,
		const char*	new_path_in)
		MY_ATTRIBUTE((warn_unused_result));

	/** Deletes an IBD tablespace, either general or single-table.
	The tablespace must be cached in the memory cache. This will delete the
	datafile, fil_space_t & fil_node_t entries from the file_system_t cache.
	@param[in]	space_id	Tablespace ID
	@param[in]	buf_remove	Specify the action to take on the pages
					for this table in the buffer pool.
	@return DB_SUCCESS, DB_TABLESPCE_NOT_FOUND or DB_IO_ERROR */
	dberr_t space_delete(
		space_id_t	space_id,
		buf_remove_t	buf_remove)
		MY_ATTRIBUTE((warn_unused_result));

	/** Truncate the tablespace to needed size.
	@param[in]	space_id	Tablespace ID to truncate
	@param[in]	size_in_pages	Truncate size.
	@return true if truncate was successful. */
	bool space_truncate(space_id_t space_id, page_no_t size_in_pages)
		MY_ATTRIBUTE((warn_unused_result));

	/** Create a space memory object and put it to the fil_system hash
	table. The tablespace name is independent from the tablespace file-name.
	Error messages are issued to the server log.
	@param[in]	name		Tablespace name
	@param[in]	space_id	Tablespace ID
	@param[in]	flags		Tablespace flags
	@param[in]	purpose		Tablespace purpose
	@return pointer to created tablespace
	@retval nullptr on failure (such as when the same tablespace exists) */
	fil_space_t* space_create(
		const char*	name,
		space_id_t	space_id,
		ulint		flags,
		fil_type_t	purpose)
		MY_ATTRIBUTE((warn_unused_result));

	/** Returns true if a matching tablespace exists in the InnoDB
<<<<<<< HEAD
	tablespace memory cache. Note that if we have not done a crash
	recovery at the database startup, there may be many tablespaces
	which are not yet in the memory cache.
=======
	tablespace memory cache.
>>>>>>> 08398b21
	@param[in]	space_id	Tablespace ID
	@param[in]	name		Tablespace name used in space_create().
	@param[in]	print_err	Print detailed error information to the
					error log if a matching tablespace is
					not found from memory.
	@param[in]	adjust_space	Whether to adjust space id on mismatch
	@param[in]	heap			Heap memory
	@param[in]	table_id		table id
	@return true if a matching tablespace exists in the memory cache */
	bool space_check_exists(
		space_id_t	space_id,
		const char*	name,
		bool		print_err,
		bool		adjust_space,
		mem_heap_t*	heap,
		table_id_t	table_id)
		MY_ATTRIBUTE((warn_unused_result));

	/** Read or write log file data synchronously.
	@param[in]	type		IO context
	@param[in]	page_id		page id
	@param[in]	page_size	page size
	@param[in]	byte_offset	remainder of offset in bytes; in AIO
					this must be divisible by the OS block
					size
	@param[in]	len		how many bytes to read or write; this
					must not cross a file boundary; in AIO
					this must be a block size multiple
	@param[in,out]	buf		buffer where to store read data or
					from where to write
	@return error code
	@retval DB_SUCCESS on success */
	dberr_t do_redo_io(
		const IORequest&	type,
		const page_id_t&	page_id,
		const page_size_t&	page_size,
		ulint			byte_offset,
		ulint			len,
		void*			buf)
		MY_ATTRIBUTE((warn_unused_result));

	/** Read or write data. This operation could be asynchronous (aio).
	@param[in]	type		IO context
	@param[in]	sync		whether synchronous aio is desired
	@param[in]	page_id		page id
	@param[in]	page_size	page size
	@param[in]	byte_offset	remainder of offset in bytes; in AIO
					this must be divisible by the OS
					block size
	@param[in]	len		how many bytes to read or write;
					this must not cross a file boundary;
					in AIO this must be a block size
					multiple
	@param[in,out]	buf		buffer where to store read data
					or from where to write; in AIO
					this must be appropriately aligned
	@param[in]	message		message for AIO handler if !sync,
					else ignored
	@return error code
	@retval DB_SUCCESS on success
	@retval DB_TABLESPACE_DELETED if the tablespace does not exist */
	dberr_t do_io(
		const IORequest&	type,
		bool			sync,
		const page_id_t&	page_id,
		const page_size_t&	page_size,
		ulint			byte_offset,
		ulint			len,
		void*			buf,
		void*			message)
		MY_ATTRIBUTE((warn_unused_result));

	/** Iterate through all persistent tablespace files
	(FIL_TYPE_TABLESPACE) returning the nodes via callback function cbk.
	@param[in]	include_log	include log files, if true
	@param[in]	f		Callback
	@return any error returned by the callback function. */
	dberr_t iterate(bool include_log, Fil_iterator::Function& f)
		MY_ATTRIBUTE((warn_unused_result));

	/** Open an ibd tablespace and add it to the InnoDB data structures.
	This is similar to fil_ibd_open() except that it is used while
	processing the redo and DDL log, so the data dictionary is not
	available and very little validation is done. The tablespace name
	is extracted from the dbname/tablename.ibd portion of the filename,
	which assumes that the file is a file-per-table tablespace. Any name
	will do for now. General tablespace names will be read from the
	dictionary after it has been recovered. The tablespace flags are read
	at this time from the first page of the file in validate_for_recovery().
	@param[in]	space_id	tablespace ID
	@param[in]	path		path/to/databasename/tablename.ibd
	@param[out]	space		the tablespace, or nullptr on error
	@return status of the operation */
	fil_load_status ibd_open_for_recovery(
		space_id_t		space_id,
		const std::string&	path,
		fil_space_t*&		space)
		MY_ATTRIBUTE((warn_unused_result));

	/** Attach a file to a tablespace
	@param[in]	name		file name of a file that is not open
	@param[in]	size		file size in entire database blocks
	@param[in,out]	space		tablespace from fil_space_create()
	@param[in]	is_raw		true if this is a raw device
					or partition
	@param[in]	punch_hole	true if supported for this file
	@param[in]	atomic_write	true if the file has atomic write
					enabled
	@param[in]	max_pages	maximum number of pages in file
	@return pointer to the file name
	@retval nullptr if error */
	fil_node_t* create_node(
		const char*	name,
		page_no_t	size,
		fil_space_t*	space,
		bool		is_raw,
		bool		punch_hole,
		bool		atomic_write,
		page_no_t	max_pages = PAGE_NO_MAX)
		MY_ATTRIBUTE((warn_unused_result));

#ifdef UNIV_DEBUG
	/** Validate a shard. */
	void validate() const;
#endif /* UNIV_DEBUG */

	/** Free a tablespace object on which fil_space_detach() was invoked.
	There must not be any pending i/o's or flushes on the files.
	@param[in,out]	space		tablespace */
	static void space_free_low(fil_space_t*& space);

	/** Wait for an empty slot to reserve for opening a file.
	@return true on success. */
	static bool reserve_open_slot(size_t shard_id)
		MY_ATTRIBUTE((warn_unused_result));

	/** Release the slot reserved for opening a file.
	@param[in]	shard_id	ID of shard relasing the slot */
	static void release_open_slot(size_t shard_id);

	/** We are going to do a rename file and want to stop new I/O
	for a while.
	@param[in,out]	space		Tablespace for which we want to
					wait for IO to stop */
	static void wait_for_io_to_stop(fil_space_t* space);

private:

	/** We keep log files and system tablespace files always open; this is
	important in preventing deadlocks in this module, as a page read
	completion often performs another read from the insert buffer. The
	insert buffer is in tablespace TRX_SYS_SPACE, and we cannot end up
	waiting in this function.
	@param[in]	space_id	Tablespace ID to look up
	@return tablespace instance */
	fil_space_t* get_reserved_space(space_id_t space_id)
		MY_ATTRIBUTE((warn_unused_result));

	/** Prepare for truncating a single-table tablespace.
	1) Check pending operations on a tablespace;
	2) Remove all insert buffer entries for the tablespace;
	@param[in]	space_id	Tablespace ID
	@return DB_SUCCESS or error */
	dberr_t space_prepare_for_truncate(space_id_t space_id)
		MY_ATTRIBUTE((warn_unused_result));

	/** Note that a write IO has completed.
	@param[in,out]	file		File on which a write was
					completed */
	void write_completed(fil_node_t* file);

	/** If the tablespace is not on the unflushed list, add it.
	@param[in,out]	space		Tablespace to add */
	void add_to_unflushed_list(fil_space_t* space);

	/** Check for pending operations.
	@param[in]	space	tablespace
	@param[in]	count	number of attempts so far
	@return 0 if no pending operations else count + 1. */
	ulint space_check_pending_operations(
		fil_space_t*	space,
		ulint		count) const
		MY_ATTRIBUTE((warn_unused_result));

	/** Check for pending IO.
	@param[in]	operation	File operation
	@param[in,out]	space		Tablespace to check
	@param[out]	file		File in space list
	@param[in]	count		number of attempts so far
	@return 0 if no pending else count + 1. */
	ulint check_pending_io(
		fil_operation_t	operation,
		fil_space_t*	space,
		fil_node_t**	file,
		ulint		count) const
		MY_ATTRIBUTE((warn_unused_result));

	/** Flushes to disk possible writes cached by the OS. */
	void redo_space_flush();

	/** Get the AIO mode.
	@param[in]	req_type	IO request type
	@param[in]	sync		true if Synchronous IO
	return the AIO mode */
	static AIO_mode get_AIO_mode(const IORequest& req_type, bool sync)
		MY_ATTRIBUTE((warn_unused_result));

	/** Get the file name for IO and the local offset within that file.
	@param[in]	req_type	IO context
	@param[in,out]	space		Tablespace for IO
	@param[in,out]	page_no		The relative page number in the file
	@param[out]	file		File node
	@return DB_SUCCESS or error code */
	static dberr_t get_file_for_io(
		const IORequest&	req_type,
		fil_space_t*		space,
		page_no_t*		page_no,
		fil_node_t*&		file)
		MY_ATTRIBUTE((warn_unused_result));
private:

	/** Fil_shard ID */

	const size_t		m_id;

	/** Tablespace instances hashed on the space id */

	Spaces			m_spaces;

	/** Tablespace instances hashed on the space name */

	Names			m_names;

	/** Base node for the LRU list of the most recently used open
	files with no pending I/O's; if we start an I/O on the file,
	we first remove it from this list, and return it to the start
	of the list when the I/O ends; log files and the system
	tablespace are not put to this list: they are opened after
	the startup, and kept open until shutdown */

	File_list		m_LRU;

	/** Base node for the list of those tablespaces whose files
	contain unflushed writes; those spaces have at least one file
	where modification_counter > flush_counter */

	Space_list		m_unflushed_spaces;

	/** When we write to a file we increment this by one */

	int64_t			m_modification_counter;

	/** Number of files currently open */

	static std::atomic_size_t	s_n_open;

	/** ID of shard that has reserved the open slot. */

	static std::atomic_size_t	s_open_slot;

	// Disable copying
	Fil_shard(Fil_shard&&) = delete;
	Fil_shard(const Fil_shard&) = delete;
	Fil_shard& operator=(const Fil_shard&) = delete;

	friend class Fil_system;
};

/** The tablespace memory cache; also the totality of logs (the log
data space) is stored here; below we talk about tablespaces, but also
the ib_logfiles form a 'space' and it is handled here */
class Fil_system {
public:

	using Fil_shards = std::vector<Fil_shard*>;

	/** Constructor.
	@param[in]	n_shards	Number of shards to create
	@param[in]	max_open	Maximum number of open files */
	Fil_system(size_t n_shards, size_t max_open);

	/** Destructor */
	~Fil_system();

	/** Fetch the file names opened for a space_id during recovery.
	@param[in]	space_id	Tablespace ID to lookup
	@return pair of top level directory scanned and names that map
		to space_id or nullptr if not found for names */
	Tablespace_dirs::Result get_scanned_files(space_id_t space_id)
		MY_ATTRIBUTE((warn_unused_result))
	{
		return(m_dirs.find(space_id));
	}

	/** Fetch the file name opened for a space_id during recovery
	from the file map.
	@param[in]	space_id	Undo tablespace ID
	@return Full path to the file name that was opened, empty string
		if space ID not found. */
	std::string find(space_id_t space_id)
		MY_ATTRIBUTE((warn_unused_result))
	{
		auto	result = get_scanned_files(space_id);

		if (result.second != nullptr) {
			return(result.first + result.second->front());
		}

		return("");
	}

	/** Erase a tablespace ID and its mapping from the scanned files.
	@param[in]	space_id	Tablespace ID to erase
	@return true if successful */
	bool erase(space_id_t space_id)
		MY_ATTRIBUTE((warn_unused_result))
	{
		return(m_dirs.erase(space_id));
	}

	/** Get the top level directory where this filename was found.
	@param[in]	path		Path to look for.
	@return the top level directory under which this file was found. */
	const std::string& get_root(const std::string& path) const
		MY_ATTRIBUTE((warn_unused_result));

	/** Update the DD if any files were moved to a new location.
	Free the Tablespace_files instance.
	@param[in]	read_only_mode	true if InnoDB is started in
					read only mode.
	@return DB_SUCCESS if all OK */
	dberr_t prepare_open_for_business(bool read_only_mode)
		MY_ATTRIBUTE((warn_unused_result));

	/** Flush the redo log writes to disk, possibly cached by the OS. */
	void flush_file_redo();

	/** Flush to disk the writes in file spaces of the given type
	possibly cached by the OS.
	@param[in]	purpose		FIL_TYPE_TABLESPACE or FIL_TYPE_LOG,
					can be ORred */
	void flush_file_spaces(uint8_t purpose);

	/** Fetch the fil_space_t instance that maps to the name.
	@param[in]	name		Tablespace name to lookup
	@return tablespace instance or nullptr if not found. */
	fil_space_t* get_space_by_name(const char* name)
		MY_ATTRIBUTE((warn_unused_result))
	{
		for (auto shard : m_shards) {

			shard->mutex_acquire();

			auto	space = shard->get_space_by_name(name);

			shard->mutex_release();

			if (space != nullptr) {

				return(space);
			}
		}

		return(nullptr);
	}

	/** Check a space ID against the maximum known tablespace ID.
	@param[in]	space_id	Tablespace ID to check
	@return true if it is > than maximum known tablespace ID. */
	bool is_greater_than_max_id(space_id_t space_id) const
		MY_ATTRIBUTE((warn_unused_result))
	{
		ut_ad(mutex_owned_all());

		return(space_id > m_max_assigned_id);
	}

	/** Update the maximum known tablespace ID.
	@param[in]	space		Tablespace instance */
	void set_maximum_space_id(const fil_space_t* space)
	{
		ut_ad(mutex_owned_all());

		if (!m_space_id_reuse_warned) {

			m_space_id_reuse_warned = true;

			ib::warn()
				<< "Allocated tablespace ID " << space->id
				<< " for " << space->name << ", old maximum"
				<< " was " << m_max_assigned_id;
		}

		m_max_assigned_id = space->id;
	}

	/** Update the maximim known space ID if it's smaller than max_id.
	@param[in]	space_id		Value to set if it's greater */
	void update_maximum_space_id(space_id_t space_id)
	{
		mutex_acquire_all();

		if (is_greater_than_max_id(space_id)){

			m_max_assigned_id = space_id;
		}

		mutex_release_all();
	}

	/** Assigns a new space id for a new single-table tablespace. This
	works simply by incrementing the global counter. If 4 billion ids
	is not enough, we may need to recycle ids.
	@param[out]	space_id	Set this to the new tablespace ID
	@return true if assigned, false if not */
	bool assign_new_space_id(space_id_t* space_id)
		MY_ATTRIBUTE((warn_unused_result));

	/** Tries to close a file in all the LRU lists.
	The caller must hold the mutex.
	@param[in] print_info		if true, prints information why it
					cannot close a file
	@return true if success, false if should retry later */
	bool close_file_in_all_LRU(bool print_info)
		MY_ATTRIBUTE((warn_unused_result));

	/** Opens all log files and system tablespace data files in
	all shards. */
	void open_all_system_tablespaces();

	/** Close all open files in a shard
	@param[in,out]	shard		Close files of this shard */
	void close_files_in_a_shard(Fil_shard* shard);

	/** Close all open files. */
	void close_all_files();

	/** Close all the log files in all shards.
	@param[in]	free_all	If set then free all instances */
	void close_all_log_files(bool free_all);

	/** Iterate through all persistent tablespace files
	(FIL_TYPE_TABLESPACE) returning the nodes via callback function cbk.
	@param[in]	include_log	Include log files, if true
	@param[in]	f		Callback
	@return any error returned by the callback function. */
	dberr_t iterate(bool include_log, Fil_iterator::Function& f)
		MY_ATTRIBUTE((warn_unused_result));

	/** Rotate the tablespace keys by new master key.
	@param[in,out]	shard		Rotate the keys in this shard
	@return true if the re-encrypt succeeds */
	bool encryption_rotate_in_a_shard(Fil_shard* shard);

	/** Rotate the tablespace keys by new master key.
	@return true if the re-encrypt succeeds */
	bool encryption_rotate_all()
		MY_ATTRIBUTE((warn_unused_result));

	/** Detach a space object from the tablespace memory cache.
	Closes the tablespace files but does not delete them.
	There must not be any pending I/O's or flushes on the files.
	@param[in,out]	space		tablespace */
	void space_detach(fil_space_t* space);

	/** @return the maximum assigned ID so far */
	space_id_t get_max_space_id() const
	{
		return(m_max_assigned_id);
	}

	/** Lookup the tablespace ID.
	@param[in]	space_id	Tablespace ID to lookup
	@return true if the space ID is known. */
	bool lookup_for_recovery(space_id_t space_id)
		MY_ATTRIBUTE((warn_unused_result));

	/** Open a tablespace that has a redo log record to apply.
	@param[in]	space_id		Tablespace ID
	@return true if the open was successful */
	bool open_for_recovery(space_id_t space_id)
		MY_ATTRIBUTE((warn_unused_result));

	/** This function should be called after recovery has completed.
	Check for tablespace files for which we did not see any MLOG_FILE_DELETE
	or MLOG_FILE_RENAME record. These could not be recovered.
	@return true if there were some filenames missing for which we had to
		ignore redo log records during the apply phase */
	bool check_missing_tablespaces()
		MY_ATTRIBUTE((warn_unused_result));

	/** Note that a file has been relocated.
	@param[in]	object_id	Server DD tablespace ID
	@param[in]	space_id	InnoDB tablespace ID
	@param[in]	space_name	Tablespace name
	@param[in]	old_path	Path to the old location
	@param[in]	new_path	Path scanned from disk */
	void moved(
		dd::Object_id		object_id,
		space_id_t		space_id,
		const char*		space_name,
		const std::string&	old_path,
		const std::string&	new_path)
	{
		auto	tuple = std::make_tuple(
			object_id, space_id, space_name, old_path, new_path);

		m_moved.push_back(tuple);
	}

	/** Check if a path is known to InnoDB.
	@param[in]	path		Path to check
	@return true if path is known to InnoDB */
	bool check_path(const std::string& path) const
	{
		const auto&	dir = m_dirs.contains(path);

		return(dir != Fil_path::null());
	}

	/** Get the list of directories that InnoDB knows about.
	@return the list of directories 'dir1;dir2;....;dirN' */
	std::string get_dirs() const
	{
		return(m_dirs.get_dirs());
	}

	/** Determines if a file belongs to the least-recently-used list.
	@param[in]	space		Tablespace to check
	@return true if the file belongs to fil_system->m_LRU mutex. */
	static bool space_belongs_in_LRU(const fil_space_t* space)
		MY_ATTRIBUTE((warn_unused_result));

	/** Scan the directories to build the tablespace ID to file name
	mapping table. */
	dberr_t scan(const std::string& directories)
	{
		return(m_dirs.scan(directories));
	}

	/** Get the tablespace ID from an .ibd and/or an undo tablespace.
	If the ID is == 0 on the first page then check for at least
	MAX_PAGES_TO_CHECK  pages with the same tablespace ID. Do a Light
	weight check before trying with DataFile::find_space_id().
	@param[in]	filename	File name to check
	@return ULINT32_UNDEFINED if not found, otherwise the space ID */
	static space_id_t get_tablespace_id(
		const std::string&	filename)
		MY_ATTRIBUTE((warn_unused_result));

#ifdef UNIV_DEBUG
	/** Checks the consistency of the tablespace cache.
	@return true if ok */
	bool validate() const
		MY_ATTRIBUTE((warn_unused_result));
#endif /* UNIV_DEBUG */

#ifndef UNIV_HOTBACKUP

	/** Fil_shard by space ID.
	@param[in]	space_id	Tablespace ID
	@return reference to the shard */
	Fil_shard*	shard_by_id(space_id_t space_id) const
		MY_ATTRIBUTE((warn_unused_result))
	{
		if (space_id == dict_sys_t::s_log_space_first_id) {

			return(m_shards[REDO_SHARD]);

		} else if (fsp_is_undo_tablespace(space_id)) {

			const size_t	limit = space_id % UNDO_SHARDS;

			return(m_shards[UNDO_SHARDS_START + limit]);
		}

		ut_ad(m_shards.size() == MAX_SHARDS);

		return(m_shards[space_id % UNDO_SHARDS_START]);
	}

	/** Acquire mutex by space ID.
	@param[in]	space_id	Tablespace ID */
	void mutex_acquire_by_id(space_id_t space_id)
	{
		auto	shard = shard_by_id(space_id);

		shard->mutex_acquire();
	}

	/** Release mutex by space ID.
	@param[in]	space_id	Tablespace ID */
	void mutex_release_by_id(space_id_t space_id)
	{
		auto	shard = shard_by_id(space_id);

		shard->mutex_release();
	}

	/** Acquire all the mutexes. */
	void mutex_acquire_all() const
	{
		for (auto shard : m_shards) {
			shard->mutex_acquire();
		}
	}

	/** Release all the mutexes. */
	void mutex_release_all() const
	{
		for (auto shard : m_shards) {
			shard->mutex_release();
		}
	}

# ifdef UNIV_DEBUG

	/** Check if all mutexes are owned
	@return true if all owned. */
	bool mutex_owned_all() const
		MY_ATTRIBUTE((warn_unused_result))
	{
		for (const auto shard: m_shards) {
			ut_ad(shard->mutex_owned());
		}

		return(true);
	}

	/** Check if mutex is owned by space ID
	@param[in]	space_id	Tablespace ID
	@return true if mutex is owned. */
	bool mutex_owned_by_id(space_id_t space_id) const
		MY_ATTRIBUTE((warn_unused_result))
	{
		const auto	shard = shard_by_id(space_id);

		return(shard->mutex_owned());
	}

# endif /* UNIV_DEBUG */
	/** The mutex protecting the cache related to shard split
	by space id */
#else
	/** Extends all tablespaces to the size stored in the space header.
	During the mysqlbackup --apply-log phase we extended the spaces
	on-demand so that log records could be applied, but that may have
	left spaces still too small compared to the size stored in the space
	header. */
	void extend_tablespaes_to_stored_len();
#endif /* !UNIV_HOTBACKUP */

	/** Rename a tablespace by its name only
	@param[in]	old_name	old tablespace name
	@param[in]	new_name	new tablespace name
	@return DB_SUCCESS on success */
	dberr_t rename_tablespace_name(
		const char*	old_name,
		const char*	new_name)
		MY_ATTRIBUTE((warn_unused_result));

	/** Free the data structures required for recovery. */
	void free_scanned_files()
	{
		m_dirs.clear();
	}

private:
	/** Open an ibd tablespace and add it to the InnoDB data structures.
	This is similar to fil_ibd_open() except that it is used while
	processing the redo log, so the data dictionary is not available
	and very little validation is done. The tablespace name is extracted
	from the dbname/tablename.ibd portion of the filename, which assumes
	that the file is a file-per-table tablespace.  Any name will do for
	now.  General tablespace names will be read from the dictionary after
	it has been recovered.  The tablespace flags are read at this time
	from the first page of the file in validate_for_recovery().
	@param[in]	space_id	tablespace ID
	@param[in]	path		path/to/databasename/tablename.ibd
	@param[out]	space		the tablespace, or nullptr on error
	@return status of the operation */
	fil_load_status ibd_open_for_recovery(
		space_id_t		space_id,
		const std::string&	path,
		fil_space_t*&		space)
		MY_ATTRIBUTE((warn_unused_result));
private:
	/** Fil_shards managed */
	Fil_shards		m_shards;

	/** n_open is not allowed to exceed this */
	const size_t		m_max_n_open;

	/** Maximum space id in the existing tables, or assigned during
	the time mysqld has been up; at an InnoDB startup we scan the
	data dictionary and set here the maximum of the space id's of
	the tables there */
	space_id_t		m_max_assigned_id;

	/** true if fil_space_create() has issued a warning about
	potential space_id reuse */
	bool			m_space_id_reuse_warned;

	/** List of tablespaces that have been relocated. We need to
	update the DD when it is safe to do so. */
	dd_fil::Tablespaces	m_moved;

	/** Tablespace directories scanned at startup */
	Tablespace_dirs		m_dirs;

	// Disable copying
	Fil_system(Fil_system&&) = delete;
	Fil_system(const Fil_system&) = delete;
	Fil_system& operator=(const Fil_system&) = delete;

	friend class Fil_shard;
};

/** The tablespace memory cache. This variable is nullptr before the module is
initialized. */
static Fil_system*	fil_system = nullptr;

/** Total number of open files. */
std::atomic_size_t	Fil_shard::s_n_open;

/** Slot reserved for opening a file. */
std::atomic_size_t	Fil_shard::s_open_slot;

#ifdef UNIV_HOTBACKUP
static ulint	srv_data_read;
static ulint	srv_data_written;
#endif /* UNIV_HOTBACKUP */

/** Replay a file rename operation if possible.
@param[in]	page_id		Space ID and first page number in the file
@param[in]	old_name	old file name
@param[in]	new_name	new file name
@return	whether the operation was successfully applied (the name did not exist,
or new_name did not exist and name was successfully renamed to new_name)  */
static
bool
fil_op_replay_rename(
	const page_id_t&	page_id,
	const std::string&	old_name,
	const std::string&	new_name)
	MY_ATTRIBUTE((warn_unused_result));

#ifdef UNIV_DEBUG
/** Try fil_validate() every this many times */
static const size_t	FIL_VALIDATE_SKIP = 17;
/** Checks the consistency of the tablespace cache some of the time.
@return true if ok or the check was skipped */
static
bool
fil_validate_skip()
{
	/** The fil_validate() call skip counter. Use a signed type
	because of the race condition below. */
	static int fil_validate_count = FIL_VALIDATE_SKIP;

	/* There is a race condition below, but it does not matter,
	because this call is only for heuristic purposes. We want to
	reduce the call frequency of the costly fil_validate() check
	in debug builds. */
	--fil_validate_count;

	if (fil_validate_count > 0) {
		return(true);
	}

	fil_validate_count = FIL_VALIDATE_SKIP;
	return(fil_validate());
}

/** Validate a shard */
void
Fil_shard::validate() const
{
	mutex_acquire();

	size_t	n_open = 0;

	for (auto elem : m_spaces) {

		page_no_t	size = 0;
		auto		space = elem.second;

		for (const auto& file : space->files) {

			ut_a(file.is_open || !file.n_pending);

			if (file.is_open) {
				++n_open;
			}

			size += file.size;
		}

		ut_a(space->size == size);
	}

	UT_LIST_CHECK(m_LRU);

	for (auto file  = UT_LIST_GET_FIRST(m_LRU);
	     file != nullptr;
	     file = UT_LIST_GET_NEXT(LRU, file)) {

		ut_a(file->is_open);
		ut_a(file->n_pending == 0);
		ut_a(fil_system->space_belongs_in_LRU(file->space));
	}

	mutex_release();
}

/** Checks the consistency of the tablespace cache.
@return true if ok */
bool
Fil_system::validate() const
{
	for (const auto shard : m_shards) {

		shard->validate();
	}

	return(true);
}
/** Checks the consistency of the tablespace cache.
@return true if ok */
bool
fil_validate()
{
	return(fil_system->validate());
}
#endif /* UNIV_DEBUG */

/** Constructor.
@param[in]	n_shards	Number of shards to create
@param[in]	max_open	Maximum number of open files */
Fil_system::Fil_system(size_t n_shards, size_t max_open)
	:
	m_shards(),
	m_max_n_open(max_open),
	m_max_assigned_id(),
	m_space_id_reuse_warned()
{
	ut_ad(Fil_shard::s_open_slot == 0);
	Fil_shard::s_open_slot = EMPTY_OPEN_SLOT;

	for (size_t i = 0; i < n_shards; ++i) {

		auto	shard = UT_NEW_NOKEY(Fil_shard(i));

		m_shards.push_back(shard);
	}
}

/** Destructor */
Fil_system::~Fil_system()
{
	ut_ad(Fil_shard::s_open_slot == EMPTY_OPEN_SLOT);

	Fil_shard::s_open_slot = 0;

	for (auto shard : m_shards) {

		UT_DELETE(shard);
	}

	m_shards.clear();
}

/** Determines if a file belongs to the least-recently-used list.
@param[in]	space		Tablespace to check
@return true if the file belongs to m_LRU. */
bool
Fil_system::space_belongs_in_LRU(const fil_space_t* space)
{
	switch (space->purpose) {
	case FIL_TYPE_TEMPORARY:
	case FIL_TYPE_LOG:
		return(false);

	case FIL_TYPE_TABLESPACE:
		return(fsp_is_ibd_tablespace(space->id));

	case FIL_TYPE_IMPORT:
		return(true);
	}

	ut_ad(0);
	return(false);
}

/** Constructor
@param[in]	shard_id	Shard ID  */
Fil_shard::Fil_shard(size_t shard_id)
	:
	m_id(shard_id),
	m_spaces(),
	m_names(),
	m_modification_counter()
{
	mutex_create(LATCH_ID_FIL_SHARD, &m_mutex);

	UT_LIST_INIT(m_LRU, &fil_node_t::LRU);

	UT_LIST_INIT(m_unflushed_spaces, &fil_space_t::unflushed_spaces);
}

/** Wait for an empty slot to reserve for opening a file.
@return true on success. */
bool
Fil_shard::reserve_open_slot(size_t shard_id)
{
	size_t	expected = EMPTY_OPEN_SLOT;

	return(s_open_slot.compare_exchange_weak(expected, shard_id));
}


/** Release the slot reserved for opening a file.
@param[in]	shard_id	ID of shard relasing the slot */
void
Fil_shard::release_open_slot(size_t shard_id)
{
	size_t  expected = shard_id;

	bool    success = s_open_slot.compare_exchange_weak(
		expected, EMPTY_OPEN_SLOT);

	ut_a(success);
}

/** Map the space ID and name to the tablespace instance.
@param[in]	space		Tablespace instance */
void
Fil_shard::space_add(fil_space_t* space)
{
	ut_ad(mutex_owned());

	{
		auto	it = m_spaces.insert(
			Spaces::value_type(space->id, space));

		ut_a(it.second);
	}

	{
		auto	name = space->name;

		auto	it = m_names.insert(Names::value_type(name, space));

		ut_a(it.second);
	}
}

/** Add the file node to the LRU list if required.
@param[in,out]	file		File for the tablespace */
void
Fil_shard::file_opened(fil_node_t* file)
{
	ut_ad(m_id == REDO_SHARD || mutex_owned());

	if (Fil_system::space_belongs_in_LRU(file->space)) {

		/* Put the file to the LRU list */
		UT_LIST_ADD_FIRST(m_LRU, file);
	}

	++s_n_open;

	file->is_open = true;

	++fil_n_file_opened;
}

/** Remove the file node from the LRU list.
@param[in,out]	file		File for the tablespace */
void
Fil_shard::remove_from_LRU(fil_node_t* file)
{
	ut_ad(mutex_owned());

	if (Fil_system::space_belongs_in_LRU(file->space)) {

		ut_ad(mutex_owned());

		ut_a(UT_LIST_GET_LEN(m_LRU) > 0);

		/* The file is in the LRU list, remove it */
		UT_LIST_REMOVE(m_LRU, file);
	}
}

/** Close a tablespace file based on tablespace ID.
@param[in]	space_id	Tablespace ID
@return false if space_id was not found. */
bool
Fil_shard::close_file(space_id_t space_id)
{
	mutex_acquire();

	auto	space = get_space_by_id(space_id);

	if (space == nullptr) {

		mutex_release();

		return(false);
	}

	for (auto& file : space->files) {

		while (file.in_use > 0) {

			mutex_release();

			os_thread_sleep(10000);

			mutex_acquire();
		}

		if (file.is_open) {
			close_file(&file, false);
		}
	}

	mutex_release();

	return(true);
}

/** Remap the tablespace to the new name.
@param[in]	space		Tablespace instance, with old name.
@param[in]	new_name	New tablespace name */
void
Fil_shard::update_space_name_map(fil_space_t* space, const char* new_name)
{
	ut_ad(mutex_owned());

	ut_ad(m_spaces.find(space->id) != m_spaces.end());

	m_names.erase(space->name);

	auto	it = m_names.insert(Names::value_type(new_name, space));

	ut_a(it.second);
}

/** Check if the filepath provided is in a valid placement.
1) File-per-table must be in a dir named for the schema.
2) File-per-table must not be in the datadir.
3) General tablespace must not be under the datadir.
@param[in]	space_name	tablespace name
@param[in]	path		filepath to validate
@retval true if the filepath is a valid datafile location */
bool
Fil_path::is_valid_location(
	const char*		space_name,
	const std::string&	path)
{
	ut_ad(path.length() > 0);
	ut_ad(space_name != nullptr);

	std::string	name{space_name};

	/* The path is a realpath to a file. Make sure it is not an
	undo tablespace filename. Undo datafiles can be located anywhere. */
	if (Fil_path::is_undo_tablespace_name(path)) {
		return(true);
	}

	/* Strip off the filename to reduce the path to a directory. */
	std::string	dirpath{path};
	auto pos = dirpath.find_last_of(SEPARATOR);
	dirpath.resize(pos);

	pos = name.find_last_of(SEPARATOR);

	if (pos == std::string::npos) {
		/* This is a general  or system tablespace. */
		if (MySQL_datadir_path.is_ancestor(dirpath)) {
			ib::error() << "A general tablespace cannot"
				<< " be located under the datadir."
				<< " Cannot open file '" << path << "'.";
			return(false);
		}

	} else {
		/* This is a file-per-table datafile.
		Reduce the name to just the db name. */
		name.resize(pos);

		if (MySQL_datadir_path.is_same_as(dirpath)) {
			ib::error() << "A file-per-table tablespace cannot"
				<< " be located in the datadir."
				<< " Cannot open file" << path << "'.";
			return(false);
		}

		/* Get the subdir that the file is in. */
		pos = dirpath.find_last_of(SEPARATOR);
		std::string	subdir =
			(pos == std::string::npos
			 ? dirpath : dirpath.substr(pos + 1, dirpath.length()));

		if (name != subdir) {
			return(false);
		}
	}

	return(true);
}

/** Check if the basename of a filepath is an undo tablespace name
@param[in]	name	Tablespace name
@return true if it is an undo tablespace name */
bool
Fil_path::is_undo_tablespace_name(const std::string& name)
{
	if (name.empty()) {
		return(false);
	}

	std::string	basename(name);

	auto	pos = basename.find_last_of(SEPARATOR);

	if (pos != std::string::npos) {
		basename.erase(basename.begin(), basename.begin() + pos);
	}

	if (basename.length() < sizeof("u.ibu") - 1) {
		return(false);
	}

	const auto	end = basename.end();

	/* We had two formats: undo_000 and undo000. Check for both. */
	size_t	u = (*(end - 4) == '_') ? 1 : 0;

	return(basename.length() >= sizeof("undo000") - 1 + u
		&& *(end - 7 - u) == 'u'
		&& *(end - 6 - u) == 'n'
		&& *(end - 5 - u) == 'd'
		&& *(end - 4 - u) == 'o'
		&& isdigit(*(end - 3))
		&& isdigit(*(end - 2))
		&& isdigit(*(end - 1)));

}

/** Add a space ID to filename mapping.
@param[in]	space_id	Tablespace ID
@param[in]	name		File name.
@return number of files that map to the space ID */
size_t
Tablespace_files::add(space_id_t space_id, const std::string& name)
{
	ut_a(space_id != TRX_SYS_SPACE);

	Names*	names;

	if (Fil_path::is_undo_tablespace_name(name)) {

		if (!dict_sys_t::is_reserved(space_id)) {

			ib::warn()
				<< "Tablespace '" << name << "' naming"
				<< " format is like an undo tablespace"
				<< " but its ID " << space_id << " is not"
				<< " in the undo tablespace range";
		}

		names = &m_undo_paths[space_id];

	} else {

		ut_ad(Fil_path::has_ibd_suffix(name.c_str()));

		names = &m_ibd_paths[space_id];
	}

	names->push_back(name);

	return(names->size());
}

/** Reads data from a space to a buffer. Remember that the possible incomplete
blocks at the end of file are ignored: they are not taken into account when
calculating the byte offset within a space.
@param[in]	page_id		page id
@param[in]	page_size	page size
@param[in]	byte_offset	remainder of offset in bytes; in aio this
must be divisible by the OS block size
@param[in]	len		how many bytes to read; this must not cross a
file boundary; in aio this must be a block size multiple
@param[in,out]	buf		buffer where to store data read; in aio this
must be appropriately aligned
@return DB_SUCCESS, or DB_TABLESPACE_DELETED if we are trying to do
i/o on a tablespace which does not exist */
static
dberr_t
fil_read(
	const page_id_t&	page_id,
	const page_size_t&	page_size,
	ulint			byte_offset,
	ulint			len,
	void*			buf)
{
	return(fil_io(IORequestRead, true, page_id, page_size,
		      byte_offset, len, buf, nullptr));
}

/** Writes data to a space from a buffer. Remember that the possible incomplete
blocks at the end of file are ignored: they are not taken into account when
calculating the byte offset within a space.
@param[in]	page_id		page id
@param[in]	page_size	page size
@param[in]	byte_offset	remainder of offset in bytes; in aio this
must be divisible by the OS block size
@param[in]	len		how many bytes to write; this must not cross
a file boundary; in aio this must be a block size multiple
@param[in]	buf		buffer from which to write; in aio this must
be appropriately aligned
@return DB_SUCCESS, or DB_TABLESPACE_DELETED if we are trying to do
	I/O on a tablespace which does not exist */
static
dberr_t
fil_write(
	const page_id_t&	page_id,
	const page_size_t&	page_size,
	ulint			byte_offset,
	ulint			len,
	void*			buf)
{
	ut_ad(!srv_read_only_mode);

	return(fil_io(IORequestWrite, true, page_id, page_size,
		      byte_offset, len, buf, nullptr));
}

#ifndef UNIV_HOTBACKUP
/** Look up a tablespace. The caller should hold an InnoDB table lock or
a MDL that prevents the tablespace from being dropped during the operation,
or the caller should be in single-threaded crash recovery mode (no user
connections that could drop tablespaces). If this is not the case,
fil_space_acquire() and fil_space_release() should be used instead.
@param[in]	space_id	Tablespace ID
@return tablespace, or nullptr if not found */
fil_space_t*
fil_space_get(space_id_t space_id)
{
	auto	shard = fil_system->shard_by_id(space_id);

	shard->mutex_acquire();

	fil_space_t*	space = shard->get_space_by_id(space_id);

	shard->mutex_release();

	return(space);
}

/** Returns the latch of a file space.
@param[in]	space_id	Tablespace ID
@param[out]	flags		Tablespace flags
@return latch protecting storage allocation */
rw_lock_t*
fil_space_get_latch(space_id_t space_id, ulint* flags)
{
	auto	shard = fil_system->shard_by_id(space_id);

	shard->mutex_acquire();

	fil_space_t*	space = shard->get_space_by_id(space_id);

	ut_a(space != nullptr);

	if (flags != nullptr) {
		*flags = space->flags;
	}

	shard->mutex_release();

	return(&space->latch);
}

#ifdef UNIV_DEBUG
/** Gets the type of a file space.
@param[in]	space_id	Tablespace ID
@return file type */
fil_type_t
fil_space_get_type(space_id_t space_id)
{
	fil_space_t*	space;

	auto	shard = fil_system->shard_by_id(space_id);

	shard->mutex_acquire();

	space = shard->get_space_by_id(space_id);

	shard->mutex_release();

	return(space->purpose);
}
#endif /* UNIV_DEBUG */

/** Note that a tablespace has been imported.
It is initially marked as FIL_TYPE_IMPORT so that no logging is
done during the import process when the space ID is stamped to each page.
Now we change it to FIL_SPACE_TABLESPACE to start redo and undo logging.
NOTE: temporary tablespaces are never imported.
@param[in]	space_id	Tablespace ID */
void
fil_space_set_imported(space_id_t space_id)
{
	auto	shard = fil_system->shard_by_id(space_id);

	shard->mutex_acquire();

	fil_space_t*	space = shard->get_space_by_id(space_id);

	ut_ad(space->purpose == FIL_TYPE_IMPORT);
	space->purpose = FIL_TYPE_TABLESPACE;

	shard->mutex_release();
}
#endif /* !UNIV_HOTBACKUP */

/** Checks if all the file nodes in a space are flushed. The caller must hold
the fil_system mutex.
@param[in]	space		Tablespace to check
@return true if all are flushed */
bool
Fil_shard::space_is_flushed(const fil_space_t* space)
{
	ut_ad(mutex_owned());

	for (const auto& file : space->files) {

		if (file.modification_counter > file.flush_counter) {

			ut_ad(!fil_buffering_disabled(space));
			return(false);
		}
	}

	return(true);
}

#if !defined(NO_FALLOCATE) && defined(UNIV_LINUX)

#include <sys/ioctl.h>

/** FusionIO atomic write control info */
#define DFS_IOCTL_ATOMIC_WRITE_SET	_IOW(0x95, 2, uint)

/** Try and enable FusionIO atomic writes.
@param[in] file		OS file handle
@return true if successful */
bool
fil_fusionio_enable_atomic_write(pfs_os_file_t file)
{
	if (srv_unix_file_flush_method == SRV_UNIX_O_DIRECT) {

		uint	atomic = 1;

		ut_a(file.m_file != -1);

		if (ioctl(file.m_file, DFS_IOCTL_ATOMIC_WRITE_SET, &atomic)
		    != -1) {

			return(true);
		}
	}

	return(false);
}
#endif /* !NO_FALLOCATE && UNIV_LINUX */

/** Attach a file to a tablespace
@param[in]	name		file name of a file that is not open
@param[in]	size		file size in entire database blocks
@param[in,out]	space		tablespace from fil_space_create()
@param[in]	is_raw		whether this is a raw device or partition
@param[in]	punch_hole	true if supported for this file
@param[in]	atomic_write	true if the file has atomic write enabled
@param[in]	max_pages	maximum number of pages in file
@return pointer to the file name
@retval nullptr if error */
fil_node_t*
Fil_shard::create_node(
	const char*	name,
	page_no_t	size,
	fil_space_t*	space,
	bool		is_raw,
	bool		punch_hole,
	bool		atomic_write,
	page_no_t	max_pages)
{
	ut_ad(name != nullptr);
	ut_ad(fil_system != nullptr);

	if (space == nullptr) {
		return(nullptr);
	}

	fil_node_t	file;

	memset(&file, 0x0, sizeof(file));

	file.name = mem_strdup(name);

	ut_a(!is_raw || srv_start_raw_disk_in_use);

	file.sync_event = os_event_create("fsync_event");

	file.is_raw_disk = is_raw;

	file.size = size;

	file.magic_n = FIL_NODE_MAGIC_N;

	file.init_size = size;

	file.max_size = max_pages;

	file.space = space;

	os_file_stat_t	stat_info;

#ifdef UNIV_DEBUG
	dberr_t err =
#endif /* UNIV_DEBUG */

	os_file_get_status(
		file.name, &stat_info, false,
		fsp_is_system_temporary(space->id) ? true : srv_read_only_mode);

	ut_ad(err == DB_SUCCESS);

	file.block_size = stat_info.block_size;

	/* In this debugging mode, we can overcome the limitation of some
	OSes like Windows that support Punch Hole but have a hole size
	effectively too large.  By setting the block size to be half the
	page size, we can bypass one of the checks that would normally
	turn Page Compression off.  This execution mode allows compression
	to be tested even when full punch hole support is not available. */
	DBUG_EXECUTE_IF("ignore_punch_hole",
		file.block_size = ut_min(
			static_cast<ulint>(stat_info.block_size),
			UNIV_PAGE_SIZE / 2);
	);

	if (!IORequest::is_punch_hole_supported()
	    || !punch_hole
	    || file.block_size >= srv_page_size) {

		fil_no_punch_hole(&file);
	} else {
		file.punch_hole = punch_hole;
	}

	file.atomic_write = atomic_write;

	mutex_acquire();

	space->size += size;

	space->files.push_back(file);

	mutex_release();

	ut_a(space->id == TRX_SYS_SPACE
	     || space->id == dict_sys_t::s_log_space_first_id
	     || space->purpose == FIL_TYPE_TEMPORARY
	     || space->files.size() == 1);

	return(&space->files.front());
}

/** Attach a file to a tablespace. File must be closed.
@param[in]	name		file name (file must be closed)
@param[in]	size		file size in database blocks, rounded
				downwards to an integer
@param[in,out]	space		space where to append
@param[in]	is_raw		true if a raw device or a raw disk partition
@param[in]	atomic_write	true if the file has atomic write enabled
@param[in]	max_pages	maximum number of pages in file
@return pointer to the file name
@retval nullptr if error */
char*
fil_node_create(
	const char*	name,
	page_no_t	size,
	fil_space_t*	space,
	bool		is_raw,
	bool		atomic_write,
	page_no_t	max_pages)
{
	auto	shard = fil_system->shard_by_id(space->id);

	fil_node_t*	file;

	file = shard->create_node(
		name, size, space, is_raw, IORequest::is_punch_hole_supported(),
		atomic_write, max_pages);

	return(file == nullptr ? nullptr : file->name);
}

/** Open a file of a tablespace.
The caller must own the fil_system mutex.
@param[in,out]	file		Tablespace file
@param[in]	extend		true if the file is being extended
@return false if the file can't be opened, otherwise true */
bool
Fil_shard::open_file(fil_node_t* file, bool extend)
{
	bool		success;
	fil_space_t*	space = file->space;

	ut_ad(m_id == REDO_SHARD || mutex_owned());

	ut_a(!file->is_open);
	ut_a(file->n_pending == 0);

	while (file->in_use > 0) {

		/* We increment the reference count when extending
		the file. */
		if (file->in_use == 1 && extend) {
			break;
		}

		mutex_release();

		os_thread_sleep(100000);

		mutex_acquire();
	}

	if (file->is_open) {

		return(true);
	}

	bool	read_only_mode;

	read_only_mode = !fsp_is_system_temporary(space->id)
		&& srv_read_only_mode;

	if (file->size == 0
	    || (space->size_in_header == 0
		&& space->purpose == FIL_TYPE_TABLESPACE
		&& file == &space->files.front()
		&& undo::is_active(space->id)
		&& srv_startup_is_before_trx_rollback_phase)) {

		/* We do not know the size of the file yet. First we
		open the file in the normal mode, no async I/O here,
		for simplicity. Then do some checks, and close the
		file again.  NOTE that we could not use the simple
		file read function os_file_read() in Windows to read
		from a file opened for async I/O! */

		do {
			ut_a(!file->is_open);

			file->handle = os_file_create_simple_no_error_handling(
				innodb_data_file_key, file->name, OS_FILE_OPEN,
				OS_FILE_READ_ONLY, read_only_mode, &success);

			if (!success) {

				/* The following call prints an error message */
				ulint	err = os_file_get_last_error(true);

				if (err == EMFILE + 100) {

					if (close_files_in_LRU(true)) {

						continue;
					}
				}

				ib::warn()
					<< "Cannot open '" << file->name << "'."
					" Have you deleted .ibd files under a"
					" running mysqld server?";

				return(false);
			}

		} while (!success);

		os_offset_t	size_bytes;

		size_bytes = os_file_get_size(file->handle);

		ut_a(size_bytes != (os_offset_t) -1);

#ifdef UNIV_HOTBACKUP
		if (space->id == TRX_SYS_SIZE) {
			file->size = (ulint) (size_bytes / UNIV_PAGE_SIZE);
			os_file_close(file->handle);
			goto add_size;
		}
#endif /* UNIV_HOTBACKUP */
		ut_a(space->purpose != FIL_TYPE_LOG);

		/* Read the first page of the tablespace */

		byte*	buf2;

		buf2 = static_cast<byte*>(ut_malloc_nokey(2 * UNIV_PAGE_SIZE));

		/* Align memory for file I/O if we might have O_DIRECT set */

		byte*	page;

		page = static_cast<byte*>(ut_align(buf2, UNIV_PAGE_SIZE));
		ut_ad(page == page_align(page));

		IORequest	request(IORequest::READ);

		success = os_file_read(
			request,
			file->handle, page, 0, UNIV_PAGE_SIZE);

		ulint		flags = fsp_header_get_flags(page);
		space_id_t	space_id = fsp_header_get_space_id(page);

		/* Close the file now that we have read the space id from it */

		os_file_close(file->handle);

		const page_size_t	page_size(flags);

		ulint	min_size;

		min_size = FIL_IBD_FILE_INITIAL_SIZE * page_size.physical();

		if (size_bytes < min_size) {

			ib::error()
				<< "The size of tablespace file "
				<< file->name << " is only " << size_bytes
				<< ", should be at least " << min_size << "!";

			ut_error;
		}

		if (space_id != space->id) {

			ib::fatal()
				<< "Tablespace id is " << space->id
				<< " in the data dictionary but in file "
				<< file->name << " it is " << space_id << "!";
		}

		const page_size_t	space_page_size(space->flags);

		if (!page_size.equals_to(space_page_size)) {

			ib::fatal()
				<< "Tablespace file " << file->name
				<< " has page size " << page_size
				<< " (flags=" << ib::hex(flags) << ") but the"
				" data dictionary expects page size "
				<< space_page_size << " (flags="
				<< ib::hex(space->flags) << ")!";
		}

		/* TODO: Remove this adjustment and enable the below assert
		after dict_tf_to_fsp_flags() removal. */
		space->flags |= flags & FSP_FLAGS_MASK_SDI;
		/* ut_ad(space->flags == flags); */

		if (space->flags != flags) {

			ib::fatal()
				<< "Table flags are "
				<< ib::hex(space->flags) << " in the data"
				" dictionary but the flags in file "
				<< file->name << " are " << ib::hex(flags)
				<< "!";
		}

		{
			page_no_t	size;

			size = fsp_header_get_field(page, FSP_SIZE);

			page_no_t	free_limit;

			free_limit = fsp_header_get_field(
				page, FSP_FREE_LIMIT);

			ulint		free_len;

			free_len = flst_get_len(
				FSP_HEADER_OFFSET + FSP_FREE + page);

			ut_ad(space->free_limit == 0
			      || space->free_limit == free_limit);
			ut_ad(space->free_len == 0
			      || space->free_len == free_len);

			space->size_in_header = size;
			space->free_limit = free_limit;

			ut_a(free_len < std::numeric_limits<uint32_t>::max());
			space->free_len = (uint32_t) free_len;
		}

		ut_free(buf2);

		/* For encrypted tablespace, we need to check the
		encrytion key and iv(initial vector) is readed. */
		if (FSP_FLAGS_GET_ENCRYPTION(flags)
		    && !recv_recovery_is_on()) {

			if (space->encryption_type != Encryption::AES) {

				ib::error()
					<< "Can't read encryption"
					<< " key from file "
					<< file->name << "!";

				return(false);
			}
		}

		if (file->size == 0) {
			ulint	extent_size;

			extent_size = page_size.physical() * FSP_EXTENT_SIZE;

			/* Truncate the size to a multiple of extent size. */
			if (size_bytes >= extent_size) {

				size_bytes = ut_2pow_round(
					size_bytes, extent_size);
			}

			file->size = static_cast<page_no_t>(
				(size_bytes / page_size.physical()));

#ifdef UNIV_HOTBACKUP
add_size:
#endif /* UNIV_HOTBACKUP */
			space->size += file->size;
		}
	}

	/* Open the file for reading and writing, in Windows normally in the
	unbuffered async I/O mode, though global variables may make
	os_file_create() to fall back to the normal file I/O mode. */

	if (space->purpose == FIL_TYPE_LOG) {
		file->handle = os_file_create(
			innodb_log_file_key, file->name, OS_FILE_OPEN,
			OS_FILE_AIO, OS_LOG_FILE, read_only_mode, &success);
	} else if (file->is_raw_disk) {
		file->handle = os_file_create(
			innodb_data_file_key, file->name, OS_FILE_OPEN_RAW,
			OS_FILE_AIO, OS_DATA_FILE, read_only_mode, &success);
	} else {
		file->handle = os_file_create(
			innodb_data_file_key, file->name, OS_FILE_OPEN,
			OS_FILE_AIO, OS_DATA_FILE, read_only_mode, &success);
	}

	ut_a(success);

	/* The file is ready for IO. */

	file_opened(file);

	return(true);
}

/** Close a tablespace file.
@param[in]	LRU_close	true if called from LRU close
@param[in,out]	file		Tablespace file to close */
void
Fil_shard::close_file(fil_node_t* file, bool LRU_close)
{
	ut_ad(mutex_owned());

	ut_a(file->is_open);
	ut_a(file->in_use == 0);
	ut_a(file->n_pending == 0);
	ut_a(file->n_pending_flushes == 0);

#ifndef UNIV_HOTBACKUP
	ut_a(file->modification_counter == file->flush_counter
	     || file->space->purpose == FIL_TYPE_TEMPORARY
	     || srv_fast_shutdown == 2);
#endif /* !UNIV_HOTBACKUP */

	bool	ret = os_file_close(file->handle);

	ut_a(ret);

	file->handle.m_file = (os_file_t) -1;

	file->is_open = false;

	ut_a(s_n_open > 0);

	--s_n_open;

	ut_a(fil_n_file_opened > 0);

	--fil_n_file_opened;

	remove_from_LRU(file);
}

/** Tries to close a file in the LRU list.
@param[in]	print_info	if true, prints information why it cannot close
				a file
@return true if success, false if should retry later */
bool
Fil_shard::close_files_in_LRU(bool print_info)
{
	ut_ad(mutex_owned());

	for (auto file = UT_LIST_GET_LAST(m_LRU);
	     file != nullptr;
	     file = UT_LIST_GET_PREV(LRU, file)) {

		if (file->modification_counter == file->flush_counter
		    && file->n_pending_flushes == 0
		    && file->in_use == 0) {

			close_file(file, true);

			return(true);
		}

		if (!print_info) {
			continue;
		}

		if (file->n_pending_flushes > 0) {

			ib::info()
				<< "Cannot close file " << file->name
				<< ", because n_pending_flushes "
				<< file->n_pending_flushes;
		}

		if (file->modification_counter != file->flush_counter) {

			ib::warn()
				<< "Cannot close file " << file->name
				<< ", because modification count "
				<< file->modification_counter <<
				" != flush count " << file->flush_counter;
		}

		if (file->in_use > 0) {

			ib::info()
				<< "Cannot close file " << file->name
				<< ", because it is in use";
		}
	}

	return(false);
}

/** Tries to close a file in the LRU list.
@param[in] print_info   if true, prints information why it cannot close a file
@return true if success, false if should retry later */
bool
Fil_system::close_file_in_all_LRU(bool print_info)
{
	for (auto shard : m_shards) {

		shard->mutex_acquire();

		if (print_info) {
			ib::info()
				<< "Open file list len in shard "
				<< shard->id() << " is "
				<< UT_LIST_GET_LEN(shard->m_LRU);
		}

		bool	success = shard->close_files_in_LRU(print_info);

		shard->mutex_release();

		if (success) {
			return(true);;
		}
	}

	return(false);
}

/** We are going to do a rename file and want to stop new I/O for a while.
@param[in,out]	space		Tablespace for which we want to wait for IO
				to stop */
void
Fil_shard::wait_for_io_to_stop(fil_space_t* space)
{
	/* Note: We are reading the value of space->stop_ios without the
	cover of the Fil_shard::mutex. We incremented the in_use counter
	before waiting for IO to stop. */

	auto	begin_time = ut_time();
	auto	start_time = begin_time;

	/* Spam the log after every minute. Ignore any race here. */

	while (space->stop_ios) {

		if ((ut_time() - start_time) == PRINT_INTERVAL_SECS) {

			start_time = ut_time();

			ib::warn()
				<< "Tablespace " << space->name << ", "
				<< " waiting for IO to stop for "
				<< ut_time() - begin_time << " seconds";
		}

#ifndef UNIV_HOTBACKUP

		/* Wake the I/O handler threads to make sure
		pending I/O's are performed */
		os_aio_simulated_wake_handler_threads();

#endif /* UNIV_HOTBACKUP */

		/* Give the IO threads some time to work. */
		os_thread_yield();
	}
}

/** We keep log files and system tablespace files always open; this is
important in preventing deadlocks in this module, as a page read
completion often performs another read from the insert buffer. The
insert buffer is in tablespace TRX_SYS_SPACE, and we cannot end up
waiting in this function.
@param[in]	space_id	Tablespace ID to look up
@return tablespace instance */
fil_space_t*
Fil_shard::get_reserved_space(space_id_t space_id)
{
	if (space_id == TRX_SYS_SPACE) {

		return(fil_space_t::s_sys_space);

	} else if (space_id == dict_sys_t::s_log_space_first_id
		   && fil_space_t::s_redo_space != nullptr) {

		return(fil_space_t::s_redo_space);

	}

	return(get_space_by_id(space_id));
}

/** Reserves the mutex and tries to make sure we can open at least
one file while holding it. This should be called before calling
prepare_file_for_io(), because that function may need to open a file.
@param[in]	space_id	Tablespace ID
@param[out]	space		Tablespace instance
@return true if a slot was reserved. */
bool
Fil_shard::mutex_acquire_and_get_space(
	space_id_t		space_id,
	fil_space_t*&		space)
{
	mutex_acquire();

	if (space_id == TRX_SYS_SPACE || dict_sys_t::is_reserved(space_id)) {

		space = get_reserved_space(space_id);

		return(false);
	}

	space = get_space_by_id(space_id);

	if (space == nullptr) {
		/* Caller handles the case of a missing tablespce. */
		return(false);
	}

	ut_ad(space->files.size() == 1);

	auto	is_open = space->files.front().is_open;

	if (is_open) {
		/* Ensure that the file is not closed behind our back. */
		++space->files.front().in_use;
	}

	mutex_release();

	if (is_open) {

		wait_for_io_to_stop(space);

		mutex_acquire();

		/* We are guaranteed that this file cannot be closed
		because we now own the mutex. */

		ut_ad(space->files.front().in_use > 0);
		--space->files.front().in_use;

		return(false);
	}

	/* The number of open file descriptors is a shared resource, in
	order to guarantee that we don't over commit, we use a ticket system
	to reserve a slot/ticket to open a file. This slot/ticket should
	be released after the file is opened. */

	while (!reserve_open_slot(m_id)) {
		os_thread_yield();
	}

	auto	begin_time = ut_time();
	auto	start_time = begin_time;

	size_t	i;

	for (i = 0; i < 3; ++i) {

		/* Flush tablespaces so that we can close modified
		files in the LRU list */

		auto	type = to_int(FIL_TYPE_TABLESPACE);

		fil_system->flush_file_spaces(type);

		os_thread_yield();

		/* Reserve an open slot for this shard. So that this
		shard's open file succeeds. */

		while (fil_system->m_max_n_open <= s_n_open
		       && !fil_system->close_file_in_all_LRU(i > 1)) {

			if (ut_time() - start_time == PRINT_INTERVAL_SECS) {

				start_time = ut_time();

				ib::warn()
					<< "Trying to close a file for "
					<< ut_time() - begin_time << " seconds"
					<< ". Configuration only allows for "
					<< fil_system->m_max_n_open
					<<" open files.";
			}
		}

		if (fil_system->m_max_n_open > s_n_open) {
			break;
		}

#ifndef UNIV_HOTBACKUP
		/* Wake the I/O-handler threads to make sure pending I/Os are
		performed */
		os_aio_simulated_wake_handler_threads();

		os_thread_yield();
#endif /* !UNIV_HOTBACKUP */
	}

	if (i >= 2) {

		ib::warn()
			<< "Too many (" << s_n_open
			<< ") files are open the maximum allowed"
			<< " value is " << fil_system->m_max_n_open
			<< ". You should raise the value of"
			<< " --innodb-open-files in my.cnf.";
	}

	mutex_acquire();

	return(true);
}

/** Prepare to free a file. Remove from the unflushed list if there
are no pending flushes.
@param[in,out]	file		File instance to free */
void
Fil_shard::prepare_to_free_file(fil_node_t* file)
{
	ut_ad(mutex_owned());

	fil_space_t*	space = file->space;

	if (space->is_in_unflushed_spaces
	    && space_is_flushed(space)) {


		space->is_in_unflushed_spaces = false;

		UT_LIST_REMOVE(m_unflushed_spaces, space);
	}
}

/** Prepare to free a file object from a tablespace memory cache.
@param[in,out]	file	Tablespace file
@param[in]	space	tablespace */
void
Fil_shard::file_close_to_free(
	fil_node_t*	file,
	fil_space_t*	space)
{
	ut_ad(mutex_owned());
	ut_a(file->magic_n == FIL_NODE_MAGIC_N);
	ut_a(file->n_pending == 0);
	ut_a(file->in_use == 0);
	ut_a(file->space == space);

	if (file->is_open) {

		/* We fool the assertion in Fil_system::close_file() to think
		there are no unflushed modifications in the file */

		file->modification_counter = file->flush_counter;

		os_event_set(file->sync_event);

		if (fil_buffering_disabled(space)) {

			ut_ad(!space->is_in_unflushed_spaces);
			ut_ad(space_is_flushed(space));

		} else {
			prepare_to_free_file(file);
		}

		/* TODO: set second parameter to true, so to release
		fil_system mutex before logging tablespace name and id.
		To go around Bug#26271853 - POTENTIAL DEADLOCK BETWEEN
		FIL_SYSTEM MUTEX AND LOG MUTEX */
		close_file(file, true);
	}
}

/** Detach a space object from the tablespace memory cache.
Closes the tablespace files but does not delete them.
There must not be any pending I/O's or flushes on the files.
@param[in,out]	space		tablespace */
void
Fil_shard::space_detach(fil_space_t* space)
{
	ut_ad(mutex_owned());

	m_names.erase(space->name);

	if (space->is_in_unflushed_spaces) {

		ut_ad(!fil_buffering_disabled(space));

		space->is_in_unflushed_spaces = false;

		UT_LIST_REMOVE(m_unflushed_spaces, space);
	}

	ut_a(space->magic_n == FIL_SPACE_MAGIC_N);
	ut_a(space->n_pending_flushes == 0);

	for (auto& file : space->files) {

		file_close_to_free(&file, space);
	}
}

/** Free a tablespace object on which fil_space_detach() was invoked.
There must not be any pending I/O's or flushes on the files.
@param[in,out]	space		tablespace */
void
Fil_shard::space_free_low(fil_space_t*& space)
{
	ut_ad(srv_fast_shutdown == 2 || space->max_lsn == 0);

	for (auto& file : space->files) {

		ut_d(space->size -= file.size);

		os_event_destroy(file.sync_event);

		ut_free(file.name);
	}

	call_destructor(&space->files);

	ut_ad(space->size == 0);

	rw_lock_free(&space->latch);

	ut_free(space->name);
	ut_free(space);

	space = nullptr;
}

/** Frees a space object from the tablespace memory cache.
Closes a tablespaces' files but does not delete them.
There must not be any pending I/O's or flushes on the files.
@param[in]	space_id	Tablespace ID
@return fil_space_t instance on success or nullptr */
fil_space_t*
Fil_shard::space_free(space_id_t space_id)
{
	mutex_acquire();

	fil_space_t*	space = get_space_by_id(space_id);

	if (space != nullptr) {

		space_detach(space);

		space_delete(space_id);
	}

	mutex_release();

	return(space);
}

/** Frees a space object from the tablespace memory cache.
Closes a tablespaces' files but does not delete them.
There must not be any pending i/o's or flushes on the files.
@param[in]	space_id	Tablespace ID
@param[in]	x_latched	Whether the caller holds X-mode space->latch
@return true if success */
static
bool
fil_space_free(space_id_t space_id, bool x_latched)
{
	ut_ad(space_id != TRX_SYS_SPACE);

	auto	shard = fil_system->shard_by_id(space_id);
	auto	space = shard->space_free(space_id);

	if (space == nullptr) {
		return(false);
	}

	if (x_latched) {
		rw_lock_x_unlock(&space->latch);
	}

	Fil_shard::space_free_low(space);
	ut_a(space == nullptr);

	return(true);
}

/** Create a space memory object and put it to the fil_system hash table.
The tablespace name is independent from the tablespace file-name.
Error messages are issued to the server log.
@param[in]	name		Tablespace name
@param[in]	space_id	Tablespace identifier
@param[in]	flags		Tablespace flags
@param[in]	purpose		Tablespace purpose
@return pointer to created tablespace, to be filled in with fil_node_create()
@retval nullptr on failure (such as when the same tablespace exists) */
fil_space_t*
Fil_shard::space_create(
	const char*	name,
	space_id_t	space_id,
	ulint		flags,
	fil_type_t	purpose)
{
	ut_ad(mutex_owned());

	/* Look for a matching tablespace. */
	fil_space_t*	space = get_space_by_name(name);

	if (space == nullptr) {
		space = get_space_by_id(space_id);
	}

	if (space != nullptr) {

		std::ostringstream	oss;

		for (size_t i = 0; i < space->files.size(); ++i) {

			oss << "'" << space->files[i].name << "'";

			if (i < space->files.size() - 1) {
				oss << ", ";
			}
		}

		ib::info()
			<< "Trying to add tablespace '" << name << "'"
			<< " with id " << space_id << " to the tablespace"
			<< " memory cache, but tablespace"
			<< " '" << space->name << "'"
			<< " already exists in the cache with space ID "
			<< space->id
			<< ". It maps to the following file(s): "
			<< oss.str();

		return(nullptr);
	}

	space = static_cast<fil_space_t*>(ut_zalloc_nokey(sizeof(*space)));

	space->id = space_id;

	space->name = mem_strdup(name);

	new(&space->files) fil_space_t::Files();

	if (fil_system->is_greater_than_max_id(space_id)
	    && fil_type_is_data(purpose)
	    && !recv_recovery_on
	    && !dict_sys_t::is_reserved(space_id)) {

		fil_system->set_maximum_space_id(space);
	}

	space->purpose = purpose;

	ut_a(flags < std::numeric_limits<uint32_t>::max());
	space->flags = (uint32_t) flags;

	space->magic_n = FIL_SPACE_MAGIC_N;

	space->encryption_type = Encryption::NONE;

	rw_lock_create(fil_space_latch_key, &space->latch, SYNC_FSP);

	if (space->purpose == FIL_TYPE_TEMPORARY) {
		ut_d(space->latch.set_temp_fsp());
	}

	space_add(space);

	return(space);
}

/** Create a space memory object and put it to the fil_system hash table.
The tablespace name is independent from the tablespace file-name.
Error messages are issued to the server log.
@param[in]	name		Tablespace name
@param[in]	space_id	Tablespace ID
@param[in]	flags		Tablespace flags
@param[in]	purpose		Tablespace purpose
@return pointer to created tablespace, to be filled in with fil_node_create()
@retval nullptr on failure (such as when the same tablespace exists) */
fil_space_t*
fil_space_create(
	const char*	name,
	space_id_t	space_id,
	ulint		flags,
	fil_type_t	purpose)
{
	ut_ad(fsp_flags_is_valid(flags));
	ut_ad(srv_page_size == UNIV_PAGE_SIZE_ORIG || flags != 0);

	DBUG_EXECUTE_IF("fil_space_create_failure", return(nullptr););

	fil_system->mutex_acquire_all();

	/* Must set back to active before returning from function. */
	clone_mark_abort(true);

	auto	shard = fil_system->shard_by_id(space_id);

	auto	space = shard->space_create(name, space_id, flags, purpose);

	if (space == nullptr) {

		/* Duplicate error. */
		fil_system->mutex_release_all();

		clone_mark_active();

		return(nullptr);
	}

	/* Cache the system tablespaces, avoid looking them up during IO. */

	if (space->id == TRX_SYS_SPACE) {

		ut_a(fil_space_t::s_sys_space == nullptr
			|| fil_space_t::s_sys_space == space);

		fil_space_t::s_sys_space = space;

	} else if (space->id == dict_sys_t::s_log_space_first_id) {

		ut_a(fil_space_t::s_redo_space == nullptr
			|| fil_space_t::s_redo_space == space);

		fil_space_t::s_redo_space = space;
	}

	fil_system->mutex_release_all();

	clone_mark_active();

	return(space);
}

/** Assigns a new space id for a new single-table tablespace. This works
simply by incrementing the global counter. If 4 billion id's is not enough,
we may need to recycle id's.
@param[out]	space_id		Set this to the new tablespace ID
@return true if assigned, false if not */
bool
Fil_system::assign_new_space_id(space_id_t* space_id)
{
	mutex_acquire_all();

	space_id_t	id = *space_id;

	if (id < m_max_assigned_id) {
		id = m_max_assigned_id;
	}

	++id;

	space_id_t	reserved_space_id = dict_sys_t::s_reserved_space_id;

	if (id > (reserved_space_id / 2) && (id % 1000000UL == 0)) {

		ib::warn()
			<< "You are running out of new single-table"
			" tablespace id's. Current counter is " << id
			<< " and it must not exceed " << reserved_space_id
			<< "! To reset the counter to zero you have to dump"
			" all your tables and recreate the whole InnoDB"
			" installation.";
	}

	bool	success = !dict_sys_t::is_reserved(id);

	if (success) {

		*space_id = m_max_assigned_id = id;

	} else {

		ib::warn()
			<< "You have run out of single-table tablespace"
			" id's! Current counter is " << id
			<< ". To reset the counter to zero"
			" you have to dump all your tables and"
			" recreate the whole InnoDB installation.";

		*space_id = SPACE_UNKNOWN;
	}

	mutex_release_all();

	return(success);
}

/** Assigns a new space id for a new single-table tablespace. This works
simply by incrementing the global counter. If 4 billion id's is not enough,
we may need to recycle id's.
@param[out]	space_id		Set this to the new tablespace ID
@return true if assigned, false if not */
bool
fil_assign_new_space_id(space_id_t* space_id)
{
	return(fil_system->assign_new_space_id(space_id));
}

/** Opens the files associated with a tablespace and returns a pointer to
the fil_space_t that is in the memory cache associated with a space id.
@param[in]	space_id	Get the tablespace instance or this ID
@return file_space_t pointer, nullptr if space not found */
fil_space_t*
Fil_shard::space_load(space_id_t space_id)
{
	ut_ad(mutex_owned());

	fil_space_t*	space = get_space_by_id(space_id);

	if (space == nullptr || space->size != 0) {
		return(space);
	}

	switch (space->purpose) {
	case FIL_TYPE_LOG:
		break;

	case FIL_TYPE_IMPORT:
	case FIL_TYPE_TEMPORARY:
	case FIL_TYPE_TABLESPACE:

		ut_a(space_id != TRX_SYS_SPACE);

		mutex_release();

		auto	slot = mutex_acquire_and_get_space(space_id, space);

		if (space == nullptr) {

			if (slot) {
				release_open_slot(m_id);
			}

			return(nullptr);
		}

		ut_a(1 == space->files.size());

		{
			fil_node_t*	file;

			file = &space->files.front();

			/* It must be a single-table tablespace and
			we have not opened the file yet; the following
			calls will open it and update the size fields */

			bool	success = prepare_file_for_io(file, false);

			if (slot) {
				release_open_slot(m_id);
			}

			if (!success) {

				/* The single-table tablespace can't be opened,
				because the ibd file is missing. */

				return(nullptr);
			}

			complete_io(file, IORequestRead);
		}
	}

	return(space);
}

/** Returns the path from the first fil_node_t found with this space ID.
The caller is responsible for freeing the memory allocated here for the
value returned.
@param[in]	space_id	Tablespace ID
@return own: A copy of fil_node_t::path, nullptr if space ID is zero
or not found. */
char*
fil_space_get_first_path(space_id_t space_id)
{
	ut_a(space_id != TRX_SYS_SPACE);

	auto	shard = fil_system->shard_by_id(space_id);

	shard->mutex_acquire();

	fil_space_t*	space = shard->space_load(space_id);

	char*	path;

	if (space != nullptr) {

		path = mem_strdup(space->files.front().name);
	} else {
		path = nullptr;
	}

	shard->mutex_release();

	return(path);
}

/** Returns the size of the space in pages. The tablespace must be cached
in the memory cache.
@param[in]	space_id	Tablespace ID
@return space size, 0 if space not found */
page_no_t
fil_space_get_size(space_id_t space_id)
{
	auto	shard = fil_system->shard_by_id(space_id);

	shard->mutex_acquire();

	fil_space_t*	space = shard->space_load(space_id);

	page_no_t	size = space ? space->size : 0;

	shard->mutex_release();

	return(size);
}

/** Returns the flags of the space. The tablespace must be cached
in the memory cache.
@param[in]	space_id	Tablespace ID for which to get the flags
@return flags, ULINT_UNDEFINED if space not found */
ulint
fil_space_get_flags(space_id_t space_id)
{
	auto	shard = fil_system->shard_by_id(space_id);

	shard->mutex_acquire();

	fil_space_t*	space = shard->space_load(space_id);

	ulint	flags;

	flags = (space != nullptr) ? space->flags : ULINT_UNDEFINED;

	shard->mutex_release();

	return(flags);
}

/** Open each file of a tablespace if not already open.
@param[in]	space_id	tablespace identifier
@retval	true	if all file nodes were opened
@retval	false	on failure */
bool
Fil_shard::space_open(space_id_t space_id)
{
	ut_ad(mutex_owned());
<<<<<<< HEAD

	fil_space_t*	space = get_space_by_id(space_id);

	for (auto& file : space->files) {

=======

	fil_space_t*	space = get_space_by_id(space_id);

	for (auto& file : space->files) {

>>>>>>> 08398b21
		if (!file.is_open && !open_file(&file, false)) {

			return(false);
		}
	}

	return(true);
}

/** Open each file of a tablespace if not already open.
@param[in]	space_id	tablespace identifier
@retval	true	if all file nodes were opened
@retval	false	on failure */
bool
fil_space_open(space_id_t space_id)
{
	auto	shard = fil_system->shard_by_id(space_id);

	shard->mutex_acquire();

	bool	success = shard->space_open(space_id);

	shard->mutex_release();

	return(success);
}

/** Close each file of a tablespace if open.
@param[in]	space_id	tablespace identifier */
void
fil_space_close(space_id_t space_id)
{
	if (fil_system == nullptr) {
		return;
	}

	auto	shard = fil_system->shard_by_id(space_id);

	shard->close_file(space_id);
}

/** Returns the page size of the space and whether it is compressed or not.
The tablespace must be cached in the memory cache.
@param[in]	space_id	Tablespace ID
@param[out]	found		true if tablespace was found
@return page size */
const page_size_t
fil_space_get_page_size(space_id_t space_id, bool* found)
{
	const ulint	flags = fil_space_get_flags(space_id);

	if (flags == ULINT_UNDEFINED) {
		*found = false;
		return(univ_page_size);
	}

	*found = true;

	return(page_size_t(flags));
}

/** Initializes the tablespace memory cache.
@param[in]	max_n_open	Maximum number of open files */
void
fil_init(ulint max_n_open)
{
	static_assert(
		(1 << UNIV_PAGE_SIZE_SHIFT_MAX) == UNIV_PAGE_SIZE_MAX,
		"(1 << UNIV_PAGE_SIZE_SHIFT_MAX) != UNIV_PAGE_SIZE_MAX");

	static_assert(
		(1 << UNIV_PAGE_SIZE_SHIFT_MIN) == UNIV_PAGE_SIZE_MIN,
		"(1 << UNIV_PAGE_SIZE_SHIFT_MIN) != UNIV_PAGE_SIZE_MIN");

	ut_a(fil_system == nullptr);

	ut_a(max_n_open > 0);

	fil_system = UT_NEW_NOKEY(Fil_system(MAX_SHARDS, max_n_open));
}

/** Open all the system files.
@param[in]	max_n_open	Maximum number of open files allowed
@param[in,out]	n_open		Current number of open files */
void
Fil_shard::open_system_tablespaces(size_t max_n_open, size_t* n_open)
{
	mutex_acquire();
<<<<<<< HEAD

	for (auto elem : m_spaces) {

		auto	space = elem.second;

=======

	for (auto elem : m_spaces) {

		auto	space = elem.second;

>>>>>>> 08398b21
		if (Fil_system::space_belongs_in_LRU(space)) {

			continue;
		}

		for (auto& file : space->files) {

			if (!file.is_open) {

				if (!open_file(&file, false)) {
					/* This func is called during server's
					startup. If some file of log or system
					tablespace is missing, the server
					can't start successfully. So we should
					assert for it. */
					ut_a(0);
				}

				++*n_open;
			}

			if (max_n_open < 10 + *n_open) {

				ib::warn()
					<< "You must raise the value of"
					" innodb_open_files in my.cnf!"
					" Remember that InnoDB keeps all"
					" log files and all system"
					" tablespace files open"
					" for the whole time mysqld is"
					" running, and needs to open also"
					" some .ibd files if the"
					" file-per-table storage model is used."
					" Current open files "
					<< *n_open
					<< ", max allowed open files "
					<< max_n_open
					<< ".";
			}
		}
	}

	mutex_release();
}

/** Opens all log files and system tablespace data files in all shards. */
void
Fil_system::open_all_system_tablespaces()
{
	size_t	n_open = 0;
<<<<<<< HEAD

	for (auto shard : m_shards) {

=======

	for (auto shard : m_shards) {

>>>>>>> 08398b21
		shard->open_system_tablespaces(m_max_n_open, &n_open);
	}
}

/** Opens all log files and system tablespace data files. They stay open
until the database server shutdown. This should be called at a server
startup after the space objects for the log and the system tablespace
have been created. The purpose of this operation is to make sure we
never run out of file descriptors if we need to read from the insert
buffer or to write to the log. */
void
fil_open_log_and_system_tablespace_files()
{
	fil_system->open_all_system_tablespaces();
}

/** Close all open files. */
void
Fil_shard::close_all_files()
{
	ut_ad(mutex_owned());

	auto	end = m_spaces.end();

	for (auto it = m_spaces.begin(); it != end; it = m_spaces.erase(it)) {

		auto	space = it->second;

		ut_a(space->id == TRX_SYS_SPACE
		     || space->purpose == FIL_TYPE_TEMPORARY
		     || space->id == dict_sys_t::s_log_space_first_id
		     || space->files.size() == 1);

		for (auto& file: space->files) {

			if (file.is_open) {
				close_file(&file, false);
			}
		}

		space_detach(space);

		space_free_low(space);

		ut_a(space == nullptr);
	}
}

/** Close all open files. */
void
Fil_system::close_all_files()
{
	for (auto shard : m_shards) {

		shard->mutex_acquire();

		shard->close_all_files();

		shard->mutex_release();
	}
}

/** Closes all open files. There must not be any pending i/o's or not flushed
modifications in the files. */
void
fil_close_all_files()
{
	fil_system->close_all_files();
}

/** Close log files.
@param[in]	free_all	If set then free all instances */
void
Fil_shard::close_log_files(bool free_all)
{
	mutex_acquire();

	auto	end = m_spaces.end();

	for (auto it = m_spaces.begin(); it != end; /* No op */) {

		auto	space = it->second;

		if (space->purpose != FIL_TYPE_LOG) {
			++it;
			continue;
		}

		if (space->id == dict_sys_t::s_log_space_first_id) {

			ut_a(fil_space_t::s_redo_space == space);

			fil_space_t::s_redo_space = nullptr;
		}

		ut_ad(space->max_lsn == 0);

		for (auto& file : space->files) {

			if (file.is_open) {
				close_file(&file, false);
			}
		}

		if (free_all) {

			space_detach(space);
			space_free_low(space);
			ut_a(space == nullptr);

			it = m_spaces.erase(it);

		} else {
			++it;
		}
	}

	mutex_release();
<<<<<<< HEAD
}

/** Close all log files in all shards.
@param[in]	free_all	If set then free all instances */
void
Fil_system::close_all_log_files(bool free_all)
{
	for (auto shard : m_shards) {

		shard->close_log_files(free_all);
	}
}

/** Closes the redo log files. There must not be any pending i/o's or not
flushed modifications in the files.
@param[in]	free_all	If set then free all instances */
void
fil_close_log_files(bool free_all)
{
	fil_system->close_all_log_files(free_all);
}

=======
}

/** Close all log files in all shards.
@param[in]	free_all	If set then free all instances */
void
Fil_system::close_all_log_files(bool free_all)
{
	for (auto shard : m_shards) {

		shard->close_log_files(free_all);
	}
}

/** Closes the redo log files. There must not be any pending i/o's or not
flushed modifications in the files.
@param[in]	free_all	If set then free all instances */
void
fil_close_log_files(bool free_all)
{
	fil_system->close_all_log_files(free_all);
}

>>>>>>> 08398b21
/** Iterate through all persistent tablespace files (FIL_TYPE_TABLESPACE)
returning the nodes via callback function cbk.
@param[in]	include_log	Include log files, if true
@param[in]	f		Callback
@return any error returned by the callback function. */
dberr_t
Fil_shard::iterate(bool include_log, Fil_iterator::Function& f)
{
	mutex_acquire();

	for (auto& elem : m_spaces) {

		auto	space = elem.second;

		if (space->purpose != FIL_TYPE_TABLESPACE
		    && (!include_log || space->purpose != FIL_TYPE_LOG)) {

			continue;
		}

		for (auto& file: space->files) {

			/* Note: The callback can release the mutex. */

			dberr_t	err = f(&file);

			if (err != DB_SUCCESS) {

				mutex_release();

				return(err);;
			}
		}
	}

	mutex_release();

	return(DB_SUCCESS);
}

/** Iterate through all persistent tablespace files (FIL_TYPE_TABLESPACE)
returning the nodes via callback function cbk.
@param[in]	include_log	include log files, if true
@param[in]	f		callback function
@return any error returned by the callback function. */
dberr_t
Fil_system::iterate(bool include_log, Fil_iterator::Function& f)
{
	for (auto shard : m_shards) {

		dberr_t	err = shard->iterate(include_log, f);

		if (err != DB_SUCCESS) {
			return(err);
		}
	}

	return(DB_SUCCESS);
}

/** Iterate through all persistent tablespace files (FIL_TYPE_TABLESPACE)
returning the nodes via callback function cbk.
@param[in]	include_log	include log files, if true
@param[in]	f		Callback
@return any error returned by the callback function. */
dberr_t
Fil_iterator::iterate(bool include_log, Function&& f)
{
	return(fil_system->iterate(include_log, f));
}

/** Sets the max tablespace id counter if the given number is bigger than the
previous value.
@param[in]	max_id		Maximum known tablespace ID */
void
fil_set_max_space_id_if_bigger(space_id_t max_id)
{
	if (dict_sys_t::is_reserved(max_id)) {
		ib::fatal() << "Max tablespace id is too high, " << max_id;
	}

	fil_system->update_maximum_space_id(max_id);
}
<<<<<<< HEAD

/** Write the flushed LSN to the page header of the first page in the
system tablespace.
@param[in]	lsn	flushed LSN
@return DB_SUCCESS or error number */
dberr_t
fil_write_flushed_lsn(
	lsn_t	lsn)
{
	byte*	buf1;
	byte*	buf;
	dberr_t	err;

	buf1 = static_cast<byte*>(ut_malloc_nokey(2 * UNIV_PAGE_SIZE));
	buf = static_cast<byte*>(ut_align(buf1, UNIV_PAGE_SIZE));

	const page_id_t	page_id(TRX_SYS_SPACE, 0);

	err = fil_read(page_id, univ_page_size, 0, univ_page_size.physical(),
		       buf);

	if (err == DB_SUCCESS) {
		mach_write_to_8(buf + FIL_PAGE_FILE_FLUSH_LSN, lsn);

		err = fil_write(page_id, univ_page_size, 0,
				univ_page_size.physical(), buf);

=======

/** Write the flushed LSN to the page header of the first page in the
system tablespace.
@param[in]	lsn	flushed LSN
@return DB_SUCCESS or error number */
dberr_t
fil_write_flushed_lsn(
	lsn_t	lsn)
{
	byte*	buf1;
	byte*	buf;
	dberr_t	err;

	buf1 = static_cast<byte*>(ut_malloc_nokey(2 * UNIV_PAGE_SIZE));
	buf = static_cast<byte*>(ut_align(buf1, UNIV_PAGE_SIZE));

	const page_id_t	page_id(TRX_SYS_SPACE, 0);

	err = fil_read(page_id, univ_page_size, 0, univ_page_size.physical(),
		       buf);

	if (err == DB_SUCCESS) {
		mach_write_to_8(buf + FIL_PAGE_FILE_FLUSH_LSN, lsn);

		err = fil_write(page_id, univ_page_size, 0,
				univ_page_size.physical(), buf);

>>>>>>> 08398b21
		fil_system->flush_file_spaces(to_int(FIL_TYPE_TABLESPACE));
	}

	ut_free(buf1);

	return(err);
}

#ifndef UNIV_HOTBACKUP
/** Acquire a tablespace when it could be dropped concurrently.
Used by background threads that do not necessarily hold proper locks
for concurrency control.
@param[in]	space_id	Tablespace ID
@param[in]	silent		Whether to silently ignore missing tablespaces
@return the tablespace, or nullptr if missing or being deleted */
inline
fil_space_t*
fil_space_acquire_low(space_id_t space_id, bool	 silent)
{
	auto	shard = fil_system->shard_by_id(space_id);

	shard->mutex_acquire();

	fil_space_t*	space = shard->get_space_by_id(space_id);

	if (space == nullptr) {
		if (!silent) {
			ib::warn()
				<< "Trying to access missing tablespace "
				<< space_id;
		}
	} else if (space->stop_new_ops) {
		space = nullptr;
	} else {
		++space->n_pending_ops;
	}

	shard->mutex_release();

	return(space);
}

/** Acquire a tablespace when it could be dropped concurrently.
Used by background threads that do not necessarily hold proper locks
for concurrency control.
@param[in]	space_id	Tablespace ID
@return the tablespace, or nullptr if missing or being deleted */
fil_space_t*
fil_space_acquire(space_id_t space_id)
{
	return(fil_space_acquire_low(space_id, false));
}

/** Acquire a tablespace that may not exist.
Used by background threads that do not necessarily hold proper locks
for concurrency control.
@param[in]	space_id	Tablespace ID
@return the tablespace, or nullptr if missing or being deleted */
fil_space_t*
fil_space_acquire_silent(space_id_t space_id)
{
	return(fil_space_acquire_low(space_id, true));
}

/** Release a tablespace acquired with fil_space_acquire().
@param[in,out]	space	tablespace to release  */
void
fil_space_release(fil_space_t* space)
{
	auto	shard = fil_system->shard_by_id(space->id);

	shard->mutex_acquire();

	ut_ad(space->magic_n == FIL_SPACE_MAGIC_N);
	ut_ad(space->n_pending_ops > 0);

	--space->n_pending_ops;

	shard->mutex_release();
}

#endif /* !UNIV_HOTBACKUP */

/** Check for pending operations.
@param[in]	space	tablespace
@param[in]	count	number of attempts so far
@return 0 if no pending operations else count + 1. */
ulint
Fil_shard::space_check_pending_operations(fil_space_t* space, ulint count) const
{
	ut_ad(mutex_owned());

	if (space != nullptr && space->n_pending_ops > 0) {

		if (count > 5000) {
			ib::warn()
				<< "Trying to close/delete"
				" tablespace '" << space->name
				<< "' but there are " << space->n_pending_ops
				<< " pending operations on it.";
		}

		return(count + 1);
	}

	return(0);
}

/** Check for pending IO.
@param[in]	operation	File operation
@param[in,out]	space		Tablespace to check
@param[out]	file		File in space list
@param[in]	count		number of attempts so far
@return 0 if no pending else count + 1. */
ulint
Fil_shard::check_pending_io(
	fil_operation_t	operation,
	fil_space_t*	space,
	fil_node_t**	file,
	ulint		count) const
{
	ut_ad(mutex_owned());
	ut_a(space->n_pending_ops == 0);

	switch (operation) {
	case FIL_OPERATION_CLOSE:
	case FIL_OPERATION_DELETE:
		break;
	}

	ut_a(space->id == TRX_SYS_SPACE
	     || space->purpose == FIL_TYPE_TEMPORARY
	     || space->id == dict_sys_t::s_log_space_first_id
	     || space->files.size() == 1);

	*file = &space->files.front();

	if (space->n_pending_flushes > 0 || (*file)->n_pending > 0) {

		ut_a((*file)->in_use == 0);

		if (count > 1000) {
			ib::warn() << "Trying to delete/close"
				" tablespace '" << space->name
				<< "' but there are "
				<< space->n_pending_flushes
				<< " flushes and " << (*file)->n_pending
				<< " pending I/O's on it.";
		}

		return(count + 1);
	}

	return(0);
}

/** Check pending operations on a tablespace.
@param[in]	space_id	Tablespace ID
@param[in]	operation	File operation
@param[out]	space		tablespace instance in memory
@param[out]	path		tablespace path
@return DB_SUCCESS or DB_TABLESPACE_NOT_FOUND. */
dberr_t
Fil_shard::space_check_pending_operations(
	space_id_t	space_id,
	fil_operation_t	operation,
	fil_space_t**	space,
	char**		path) const
{
	ut_ad(!fsp_is_system_or_temp_tablespace(space_id));
<<<<<<< HEAD

	*space = nullptr;

	mutex_acquire();

	fil_space_t*	sp = get_space_by_id(space_id);

=======

	*space = nullptr;

	mutex_acquire();

	fil_space_t*	sp = get_space_by_id(space_id);

>>>>>>> 08398b21
	if (sp != nullptr) {
		sp->stop_new_ops = true;
	}

	mutex_release();

	/* Check for pending operations. */

	ulint		count = 0;

	do {
		mutex_acquire();

		sp = get_space_by_id(space_id);

		count = space_check_pending_operations(sp, count);

		mutex_release();

		if (count > 0) {
			os_thread_sleep(20000);
		}

	} while (count > 0);

	/* Check for pending IO. */

	*path = 0;

	do {
		mutex_acquire();
<<<<<<< HEAD

		sp = get_space_by_id(space_id);

=======

		sp = get_space_by_id(space_id);

>>>>>>> 08398b21
		if (sp == nullptr) {

			mutex_release();

			return(DB_TABLESPACE_NOT_FOUND);
		}

		fil_node_t*	file;

		count = check_pending_io(operation, sp, &file, count);

		if (count == 0) {
			*path = mem_strdup(file->name);
		}

		mutex_release();

		if (count > 0) {
			os_thread_sleep(20000);
		}

	} while (count > 0);

	ut_ad(sp != nullptr);

	*space = sp;

	return(DB_SUCCESS);
}

#ifndef UNIV_HOTBACKUP

/** Get the real path for a directory or a file name, useful for comparing
symlinked files. If path doesn't exist it will be ignored.
@param[in]	path		Directory or filename
@return the absolute path of path, or "" on error.  */
std::string
Fil_path::get_real_path(const std::string& path)
{
	char	abspath[FN_REFLEN + 2];

	/* FIXME: This should be an assertion eventually. */
	if (path.empty()) {
		return(path);
	}

	int	ret = my_realpath(abspath, path.c_str(), MYF(0));

	if (ret == -1) {

		ib::info() << "my_realpath(" << path << ") failed!";

		return(path);
	}

	std::string	real_path(abspath);

	/* On Windows, my_realpath() puts a '\' at the end of any directory
	path, on non-Windows it does not. */

	if (!is_separator(real_path.back())
	    && get_file_type(real_path) == OS_FILE_TYPE_DIR) {

		real_path.push_back(OS_SEPARATOR);
	}

	ut_a(real_path.length() < sizeof(abspath));

	return(real_path);
}

/** Constructor
@param[in]	dir		Directory that the files are under */
Tablespace_files::Tablespace_files(const std::string& dir)
	:
	m_ibd_paths(),
	m_undo_paths(),
	m_dir(dir)
{
	ut_ad(Fil_path::is_separator(dir.back()));
}

/** Fetch the file name opened for a space_id during recovery
from the file map.
@param[in]	space_id	Undo tablespace ID
@return file name that was opened, empty string if space ID not found. */
std::string
fil_system_open_fetch(space_id_t space_id)
{
	ut_a(dict_sys_t::is_reserved(space_id)
	     || srv_is_upgrade_mode);

	return(fil_system->find(space_id));
}

/** Closes a single-table tablespace. The tablespace must be cached in the
memory cache. Free all pages used by the tablespace.
@param[in,out]	trx		Transaction covering the close
@param[in]	space_id	Tablespace ID
@return DB_SUCCESS or error */
dberr_t
fil_close_tablespace(trx_t* trx, space_id_t space_id)
{
	char*		path = nullptr;
	fil_space_t*	space = nullptr;

	ut_ad(!fsp_is_undo_tablespace(space_id));
	ut_ad(!fsp_is_system_or_temp_tablespace(space_id));

	auto	shard = fil_system->shard_by_id(space_id);

	dberr_t	err = shard->space_check_pending_operations(
		space_id, FIL_OPERATION_CLOSE, &space, &path);

	if (err != DB_SUCCESS) {
		return(err);
	}

	ut_a(path != nullptr);

	rw_lock_x_lock(&space->latch);

	/* Invalidate in the buffer pool all pages belonging to the
	tablespace. Since we have set space->stop_new_ops = true, readahead
	or ibuf merge can no longer read more pages of this tablespace to the
	buffer pool. Thus we can clean the tablespace out of the buffer pool
	completely and permanently. The flag stop_new_ops also prevents
	fil_flush() from being applied to this tablespace. */

	buf_LRU_flush_or_remove_pages(space_id, BUF_REMOVE_FLUSH_WRITE, trx);

	/* If the free is successful, the X lock will be released before
	the space memory data structure is freed. */

	if (!fil_space_free(space_id, true)) {
		rw_lock_x_unlock(&space->latch);
		err = DB_TABLESPACE_NOT_FOUND;
	} else {
		err = DB_SUCCESS;
	}

	/* If it is a delete then also delete any generated files, otherwise
	when we drop the database the remove directory will fail. */

	char*	cfg_name = Fil_path::make_cfg(path);

	if (cfg_name != nullptr) {

		os_file_delete_if_exists(
			innodb_data_file_key, cfg_name, nullptr);

		ut_free(cfg_name);
	}

	char*	cfp_name = Fil_path::make_cfp(path);

	if (cfp_name != nullptr) {

		os_file_delete_if_exists(
			innodb_data_file_key, cfp_name, nullptr);

		ut_free(cfp_name);
	}

	ut_free(path);

	return(err);
}

/** Write a log record about an operation on a tablespace file.
@param[in]	type		MLOG_FILE_OPEN or MLOG_FILE_DELETE
				or MLOG_FILE_CREATE or MLOG_FILE_RENAME
@param[in]	space_id	tablespace identifier
@param[in]	path		file path
@param[in]	new_path	if type is MLOG_FILE_RENAME, the new name
@param[in]	flags		if type is MLOG_FILE_CREATE, the space flags
@param[in,out]	mtr		mini-transaction */
static
void
fil_op_write_log(
	mlog_id_t	type,
	space_id_t	space_id,
	const char*	path,
	const char*	new_path,
	ulint		flags,
	mtr_t*		mtr)
{
	ut_ad(space_id != TRX_SYS_SPACE);

	byte*		log_ptr;

	log_ptr = mlog_open(mtr, 11 + 4 + 2 + 1);

	if (log_ptr == nullptr) {
		/* Logging in mtr is switched off during crash recovery:
		in that case mlog_open returns nullptr */
		return;
	}

	log_ptr = mlog_write_initial_log_record_low(
		type, space_id, 0, log_ptr, mtr);

	if (type == MLOG_FILE_CREATE) {
		mach_write_to_4(log_ptr, flags);
		log_ptr += 4;
	}

	/* Let us store the strings as null-terminated for easier readability
	and handling */

	ulint	len = strlen(path) + 1;

	mach_write_to_2(log_ptr, len);
	log_ptr += 2;
<<<<<<< HEAD

	mlog_close(mtr, log_ptr);

	mlog_catenate_string(mtr, reinterpret_cast<const byte*>(path), len);

	switch (type) {
	case MLOG_FILE_RENAME:

		ut_ad(strchr(new_path, Fil_path::OS_SEPARATOR) != nullptr);

		len = strlen(new_path) + 1;

		log_ptr = mlog_open(mtr, 2 + len);

		mach_write_to_2(log_ptr, len);

		log_ptr += 2;

		mlog_close(mtr, log_ptr);

=======

	mlog_close(mtr, log_ptr);

	mlog_catenate_string(mtr, reinterpret_cast<const byte*>(path), len);

	switch (type) {
	case MLOG_FILE_RENAME:

		ut_ad(strchr(new_path, Fil_path::OS_SEPARATOR) != nullptr);

		len = strlen(new_path) + 1;

		log_ptr = mlog_open(mtr, 2 + len);

		mach_write_to_2(log_ptr, len);

		log_ptr += 2;

		mlog_close(mtr, log_ptr);

>>>>>>> 08398b21
		mlog_catenate_string(
			mtr, reinterpret_cast<const byte*>(new_path), len);
		break;
	case MLOG_FILE_DELETE:
	case MLOG_FILE_CREATE:
		break;
	default:
		ut_ad(0);
	}
}

#endif /* !UNIV_HOTBACKUP */

/** Deletes an IBD tablespace, either general or single-table.
The tablespace must be cached in the memory cache. This will delete the
datafile, fil_space_t & fil_node_t entries from the file_system_t cache.
@param[in]	space_id	Tablespace ID
@param[in]	buf_remove	Specify the action to take on the pages
				for this table in the buffer pool.
@return DB_SUCCESS, DB_TABLESPCE_NOT_FOUND or DB_IO_ERROR */
dberr_t
Fil_shard::space_delete(
	space_id_t	space_id,
	buf_remove_t	buf_remove)
{
	char*		path = nullptr;
	fil_space_t*	space = nullptr;

	ut_ad(!fsp_is_system_or_temp_tablespace(space_id));
	ut_ad(!fsp_is_undo_tablespace(space_id));

	dberr_t err = space_check_pending_operations(
		space_id, FIL_OPERATION_DELETE, &space, &path);

	if (err != DB_SUCCESS) {

		ut_a(err == DB_TABLESPACE_NOT_FOUND);

		ib::error()
			<< "Cannot delete tablespace " << space_id
			<< " because it is not found in the tablespace"
			" memory cache.";

		return(err);
	}

	ut_a(path != nullptr);
	ut_a(space != nullptr);

#ifndef UNIV_HOTBACKUP
	/* IMPORTANT: Because we have set space::stop_new_ops there
	can't be any new ibuf merges, reads or flushes. We are here
	because file::n_pending was zero above. However, it is still
	possible to have pending read and write requests:

	A read request can happen because the reader thread has
	gone through the ::stop_new_ops check in buf_page_init_for_read()
	before the flag was set and has not yet incremented ::n_pending
	when we checked it above.

	A write request can be issued any time because we don't check
	the ::stop_new_ops flag when queueing a block for write.

	We deal with pending write requests in the following function
	where we'd minimally evict all dirty pages belonging to this
	space from the flush_list. Note that if a block is IO-fixed
	we'll wait for IO to complete.

	To deal with potential read requests, we will check the
	::stop_new_ops flag in fil_io(). */

	buf_LRU_flush_or_remove_pages(space_id, buf_remove, 0);

#endif /* !UNIV_HOTBACKUP */

	/* If it is a delete then also delete any generated files, otherwise
	when we drop the database the remove directory will fail. */
	{
#ifdef UNIV_HOTBACKUP
		/* When replaying the operation in MySQL Enterprise
		Backup, we do not try to write any log record. */
#else /* UNIV_HOTBACKUP */
		/* Before deleting the file, write a log record about
		it, so that InnoDB crash recovery will expect the file
		to be gone. */
		mtr_t		mtr;

		mtr_start(&mtr);

		fil_op_write_log(
			MLOG_FILE_DELETE, space_id, path, nullptr, 0, &mtr);

		mtr_commit(&mtr);

		/* Even if we got killed shortly after deleting the
		tablespace file, the record must have already been
		written to the redo log. */
		log_write_up_to(mtr.commit_lsn(), true);

#endif /* UNIV_HOTBACKUP */

		char*	cfg_name = Fil_path::make_cfg(path);

		if (cfg_name != nullptr) {

			os_file_delete_if_exists(
				innodb_data_file_key, cfg_name, nullptr);

			ut_free(cfg_name);
		}

		char*	cfp_name = Fil_path::make_cfp(path);

		if (cfp_name != nullptr) {

			os_file_delete_if_exists(
				innodb_data_file_key, cfp_name, nullptr);

			ut_free(cfp_name);
		}
	}

	/* Must set back to active before returning from function. */
	clone_mark_abort(true);

	mutex_acquire();

	/* Double check the sanity of pending ops after reacquiring
	the fil_system::mutex. */
	if (const fil_space_t* s = get_space_by_id(space_id)) {

		ut_a(s == space);
		ut_a(space->n_pending_ops == 0);
		ut_a(space->files.size() == 1);
		ut_a(space->files.front().n_pending == 0);
<<<<<<< HEAD

		space_detach(space);

		space_delete(space_id);

		mutex_release();

=======

		space_detach(space);

		space_delete(space_id);

		mutex_release();

>>>>>>> 08398b21
		space_free_low(space);
		ut_a(space == nullptr);

		if (!os_file_delete(innodb_data_file_key, path)
		    && !os_file_delete_if_exists(
			    innodb_data_file_key, path, nullptr)) {

			/* Note: This is because we have removed the
			tablespace instance from the cache. */

			err = DB_IO_ERROR;
		}

	} else {

		mutex_release();

		err = DB_TABLESPACE_NOT_FOUND;
	}

	ut_free(path);

	clone_mark_active();

	return(err);
}

/** Deletes an IBD tablespace, either general or single-table.
The tablespace must be cached in the memory cache. This will delete the
datafile, fil_space_t & fil_node_t entries from the file_system_t cache.
@param[in]	space_id	Tablespace ID
@param[in]	buf_remove	Specify the action to take on the pages
				for this table in the buffer pool.
@return DB_SUCCESS, DB_TABLESPCE_NOT_FOUND or DB_IO_ERROR */
dberr_t
fil_delete_tablespace(
	space_id_t	space_id,
	buf_remove_t	buf_remove)
{
	auto	shard = fil_system->shard_by_id(space_id);

	return(shard->space_delete(space_id, buf_remove));
}

/** Prepare for truncating a single-table tablespace.
1) Check pending operations on a tablespace;
2) Remove all insert buffer entries for the tablespace;
@param[in]	space_id	Tablespace ID
@return DB_SUCCESS or error */
dberr_t
Fil_shard::space_prepare_for_truncate(space_id_t space_id)
{
	char*		path = nullptr;
	fil_space_t*	space = nullptr;

	ut_ad(!fsp_is_system_or_temp_tablespace(space_id));
	ut_ad(fsp_is_undo_tablespace(space_id));

	dberr_t err = space_check_pending_operations(
		space_id, FIL_OPERATION_CLOSE, &space, &path);

	ut_free(path);

	return(err);
}

/** Truncate the tablespace to needed size.
@param[in]	space_id	Tablespace ID to truncate
@param[in]	size_in_pages	Truncate size.
@return true if truncate was successful. */
bool
Fil_shard::space_truncate(
	space_id_t	space_id,
	page_no_t	size_in_pages)
{
	/* Step-1: Prepare tablespace for truncate. This involves
	stopping all the new operations + IO on that tablespace
	and ensuring that related pages are flushed to disk. */
	if (space_prepare_for_truncate(space_id) != DB_SUCCESS) {
		return(false);
	}

	/* Step-2: Invalidate buffer pool pages belonging to the tablespace
	to re-create. Remove all insert buffer entries for the tablespace */
	buf_LRU_flush_or_remove_pages(space_id, BUF_REMOVE_ALL_NO_WRITE, 0);

	/* Step-3: Truncate the tablespace and accordingly update
	the fil_space_t handler that is used to access this tablespace. */
	mutex_acquire();

	fil_space_t*	space = get_space_by_id(space_id);
<<<<<<< HEAD

	ut_a(space->files.size() == 1);

	fil_node_t&	file = space->files.front();

	ut_ad(file.is_open);

	space->size = file.size = size_in_pages;

=======

	ut_a(space->files.size() == 1);

	fil_node_t&	file = space->files.front();

	ut_ad(file.is_open);

	space->size = file.size = size_in_pages;

>>>>>>> 08398b21
	bool success = os_file_truncate(file.name, file.handle, 0);

	if (success) {

		os_offset_t	size = size_in_pages * UNIV_PAGE_SIZE;

		success = os_file_set_size(
			file.name, file.handle, 0, size,
			srv_read_only_mode, true);

		if (success) {
			space->stop_new_ops = false;
		}
	}

	mutex_release();

	return(success);
}

/** Truncate the tablespace to needed size.
@param[in]	space_id	Tablespace ID to truncate
@param[in]	size_in_pages	Truncate size.
@return true if truncate was successful. */
bool
fil_truncate_tablespace(
	space_id_t	space_id,
	page_no_t	size_in_pages)
{
	auto	shard = fil_system->shard_by_id(space_id);

	return(shard->space_truncate(space_id, size_in_pages));
}

#ifdef UNIV_DEBUG
/** Increase redo skipped count for a tablespace.
@param[in]	space_id	Tablespace ID */
void
fil_space_inc_redo_skipped_count(space_id_t space_id)
{
	auto	shard = fil_system->shard_by_id(space_id);

	shard->mutex_acquire();

	fil_space_t*	space = shard->get_space_by_id(space_id);

	ut_a(space != nullptr);

	++space->redo_skipped_count;

	shard->mutex_release();
}

/** Decrease redo skipped count for a tablespace.
@param[in]	space_id	Tablespace id */
void
fil_space_dec_redo_skipped_count(space_id_t space_id)
{
	auto	shard = fil_system->shard_by_id(space_id);

	shard->mutex_acquire();

	fil_space_t*	space = shard->get_space_by_id(space_id);

	ut_a(space != nullptr);
	ut_a(space->redo_skipped_count > 0);

	--space->redo_skipped_count;

	shard->mutex_release();
}

/** Check whether a single-table tablespace is redo skipped.
@param[in]	space_id	Tablespace id
@return true if redo skipped */
bool
fil_space_is_redo_skipped(space_id_t space_id)
{
	auto	shard = fil_system->shard_by_id(space_id);

	shard->mutex_acquire();

	fil_space_t*	space = shard->get_space_by_id(space_id);

	ut_a(space != nullptr);

	bool	is_redo_skipped = space->redo_skipped_count > 0;

	shard->mutex_release();

	return(is_redo_skipped);
}
#endif /* UNIV_DEBUG */

#ifndef UNIV_HOTBACKUP
/** Discards a single-table tablespace. The tablespace must be cached in the
memory cache. Discarding is like deleting a tablespace, but

 1. We do not drop the table from the data dictionary;

 2. We remove all insert buffer entries for the tablespace immediately;
    in DROP TABLE they are only removed gradually in the background;

 3. Free all the pages in use by the tablespace.
@param[in]	space_id		Tablespace ID
@return DB_SUCCESS or error */
dberr_t
fil_discard_tablespace(space_id_t space_id)
{
	dberr_t	err;

	err = fil_delete_tablespace(space_id, BUF_REMOVE_ALL_NO_WRITE);

	switch (err) {
	case DB_SUCCESS:
		break;

	case DB_IO_ERROR:

		ib::warn()
			<< "While deleting tablespace " << space_id
			<< " in DISCARD TABLESPACE. File rename/delete"
			" failed: " << ut_strerr(err);
		break;

	case DB_TABLESPACE_NOT_FOUND:

		ib::warn()
			<< "Cannot delete tablespace " << space_id
			<< " in DISCARD TABLESPACE: " << ut_strerr(err);
		break;

	default:
		ut_error;
	}

	/* Remove all insert buffer entries for the tablespace */

	ibuf_delete_for_discarded_space(space_id);

	return(err);
}
#endif /* !UNIV_HOTBACKUP */

/** Allocate and build a file name from a path, a table or tablespace name
and a suffix.
@param[in]	path_in		nullptr or the direcory path or the full path
				and filename
@param[in]	name_in		nullptr if path is full, or Table/Tablespace
				name
@param[in]	ext		the file extension to use
@param[in]	trim		whether last name on the path should be trimmed
@return own: file name; must be freed by ut_free() */
char*
Fil_path::make(
	const std::string&	path_in,
	const std::string&	name_in,
	ib_file_suffix		ext,
	bool			trim)
{
	/* The path should be a directory and should not contain the
	basename of the file. If the path is empty, we will use  the
	default path, */

	ut_ad(!path_in.empty() || !name_in.empty());

	std::string	path;

	if (path_in.empty()) {

		if (is_absolute_path(name_in)) {
			path = "";
		} else {
			path.assign(MySQL_datadir_path);
		}
	} else {
		path.assign(path_in);
	}

	std::string	name;

	if (!name_in.empty()) {
		name.assign(name_in);
	}


	/* Do not prepend the datadir path (which must be DOT_SLASH)
	if the name is an absolute path or a relative path like
	DOT_SLASH or DOT_DOT_SLASH.  */
	if (is_absolute_path(name)
	    || has_prefix(name, DOT_SLASH)
	    || has_prefix(name, DOT_DOT_SLASH)) {

		/* The datadir in InnoDB is always referred to by "./"
		and so it is currenlty not possible for this routine to be
		called with an absolute(path) and one of the name types in
		this condition. */
		ut_ad(path.empty() || path == DOT_SLASH);

		path.clear();
	}

	std::string	filepath;

	if (!path.empty()) {
		filepath.assign(path);
	}

	if (trim) {
		/* Find the offset of the last DIR separator and set it to
		null in order to strip off the old basename from this path. */
		auto    pos = filepath.find_last_of(SEPARATOR);

		if (pos != std::string::npos) {
			filepath.resize(pos);
		}
	}

	if (!name.empty()) {

		if (!filepath.empty() && !is_separator(filepath.back())) {

			filepath.push_back(OS_SEPARATOR);
		}

		filepath.append(name);
	}

	/* Make sure that the specified suffix is at the end. */
	if (ext != NO_EXT) {

		const auto	suffix = dot_ext[ext];
		size_t		len = strlen(suffix);
<<<<<<< HEAD

		/* This assumes that the suffix starts with '.'.  If the
		first char of the suffix is found in the filepath at the
		same length as the suffix from the end, then we will assume
		that there is a previous suffix that needs to be replaced. */

		ut_ad(*suffix == '.');

=======

		/* This assumes that the suffix starts with '.'.  If the
		first char of the suffix is found in the filepath at the
		same length as the suffix from the end, then we will assume
		that there is a previous suffix that needs to be replaced. */

		ut_ad(*suffix == '.');

>>>>>>> 08398b21
		if (filepath.length() > len
		    && *(filepath.end() - len) == *suffix) {

			filepath.replace(
				filepath.end() - len,
				filepath.end(), suffix);
		} else {

			filepath.append(suffix);
		}
	}

	normalize(filepath);

	return(mem_strdup(filepath.c_str()));
}

/** Create an IBD path name after replacing the basename in an old path
with a new basename.  The old_path is a full path name including the
extension.  The tablename is in the normal form "schema/tablename".

@param[in]	path_in			Pathname
@param[in]	name_in			Contains new base name
@return own: new full pathname */
std::string
Fil_path::make_new_ibd(
	const std::string&	path_in,
	const std::string&	name_in)
{
	ut_a(Fil_path::has_ibd_suffix(path_in));
	ut_a(!Fil_path::has_ibd_suffix(name_in));

	std::string	path(path_in);

	auto	pos = path.find_last_of(SEPARATOR);

	ut_a(pos != std::string::npos);

	path.resize(pos);

	pos = path.find_last_of(SEPARATOR);

	ut_a(pos != std::string::npos);

	path.resize(pos + 1);

	path.append(name_in + ".ibd");

<<<<<<< HEAD
=======
	normalize(path);

>>>>>>> 08398b21
	return(path);
}

/** This function reduces a null-terminated full remote path name
into the path that is sent by MySQL for DATA DIRECTORY clause.
It replaces the 'databasename/tablename.ibd' found at the end of the
path with just 'tablename'.

Since the result is always smaller than the path sent in, no new
memory is allocated. The caller should allocate memory for the path
sent in. This function manipulates that path in place. If the path
format is not as expected, set data_dir_path to "" and return.

The result is used to inform a SHOW CREATE TABLE command.
@param[in,out]	data_dir_path	Full path/data_dir_path */
void
Fil_path::make_data_dir_path(char* data_dir_path)
{
	/* Replace the period before the extension with a null byte. */
	ut_ad(has_ibd_suffix(data_dir_path));
	char*	dot = strrchr((char*) data_dir_path, '.');
	*dot = '\0';

	/* The tablename starts after the last slash. */
	char* base_slash = strrchr((char*) data_dir_path, OS_PATH_SEPARATOR);
	ut_ad(base_slash != nullptr);

	*base_slash = '\0';

	std::string	base_name{base_slash + 1};

	/* The database name starts after the next to last slash. */
	char* db_slash = strrchr((char*) data_dir_path, OS_SEPARATOR);
	ut_ad(db_slash != nullptr);
	char* db_name = db_slash + 1;


	/* Overwrite the db_name with the base_name. */
	memmove(db_name, base_name.c_str(), base_name.length());
	db_name[base_name.length()] = '\0';
}

/** Write redo log for renaming a file.
@param[in]	space_id	tablespace id
@param[in]	old_name	tablespace file name
@param[in]	new_name	tablespace file name after renaming
@param[in,out]	mtr		mini-transaction */
static
void
fil_name_write_rename(
	space_id_t	space_id,
	const char*	old_name,
	const char*	new_name,
	mtr_t*		mtr)
{
	ut_ad(!fsp_is_system_or_temp_tablespace(space_id));
	ut_ad(!fsp_is_undo_tablespace(space_id));

	/* Note: A checkpoint can take place here. */

	DBUG_EXECUTE_IF( "ib_crash_rename_log_1", DBUG_SUICIDE(););

	static const auto	type = MLOG_FILE_RENAME;

	fil_op_write_log(type, space_id, old_name, new_name, 0, mtr);

	DBUG_EXECUTE_IF( "ib_crash_rename_log_2", DBUG_SUICIDE(););

	/* Note: A checkpoint can take place here too before we
	have physically renamed the file. */
}

/** Test if a tablespace file can be renamed to a new filepath by checking
if that the old filepath exists and the new filepath does not exist.
@param[in]	space_id	tablespace id
@param[in]	old_path	old filepath
@param[in]	new_path	new filepath
@param[in]	is_discarded	whether the tablespace is discarded
@return innodb error code */
dberr_t
fil_rename_tablespace_check(
	space_id_t	space_id,
	const char*	old_path,
	const char*	new_path,
	bool		is_discarded)
{
	bool	exists = false;
	os_file_type_t	ftype;

	if (!is_discarded
	    && os_file_status(old_path, &exists, &ftype)
	    && !exists) {

		ib::error()
			<< "Cannot rename '" << old_path
			<< "' to '" << new_path
			<< "' for space ID " << space_id
			<< " because the source file"
			<< " does not exist.";
		return(DB_TABLESPACE_NOT_FOUND);
	}

	exists = false;

	if (!os_file_status(new_path, &exists, &ftype) || exists) {

		ib::error()
			<< "Cannot rename '" << old_path
			<< "' to '" << new_path
			<< "' for space ID " << space_id
			<< " because the target file exists."
			" Remove the target file and try again.";
		return(DB_TABLESPACE_EXISTS);
	}

	return(DB_SUCCESS);
}

/** Rename a single-table tablespace.
The tablespace must exist in the memory cache.
@param[in]	space_id	Tablespace ID
@param[in]	old_path	Old file name
@param[in]	new_name	New tablespace  name in the schema/space
@param[in]	new_path_in	New file name, or nullptr if it is located
				in the normal data directory
@return true if success */
bool
Fil_shard::space_rename(
	space_id_t	space_id,
	const char*	old_path,
	const char*	new_name,
	const char*	new_path_in)
{
	fil_space_t*	space;
	ulint		count = 0;
	fil_node_t*	file = nullptr;
	bool		write_ddl_log = true;
	auto		start_time = ut_time();

#ifdef UNIV_DEBUG
	static uint32_t	crash_injection_rename_tablespace_counter = 1;
#endif /* UNIV_DEBUG */

	ut_a(space_id != TRX_SYS_SPACE);
	ut_ad(strchr(new_name, '/') != nullptr);

	for (;;) {
		bool	retry = false;
		bool	flush = false;

		++count;

		if (!(count % 1000)) {
			ib::warn()
				<< "Cannot rename file " << old_path
				<< " (space id " << space_id << "),"
				<< " retried " << count << " times."
				<< " There are either pending IOs or"
				<< " flushes or the file is being extended.";
		}

		/* The name map and space ID map are in the same shard. */
		mutex_acquire();

		space = get_space_by_id(space_id);

		DBUG_EXECUTE_IF("fil_rename_tablespace_failure_1",
				space = nullptr; );

		if (space == nullptr) {

			ib::error()
				<< "Cannot find space id " << space_id
				<< " in the tablespace memory cache,"
				<< " though the file '" << old_path << "'"
				<< " in a rename operation should have"
				<< " that ID.";

			mutex_release();

			return(false);

		} else if (space->stop_ios) {

			/* Some other thread has stopped the IO. We need to
			 wait for the other thread to complete its operation. */
			mutex_release();

			if (ut_time() - start_time >= PRINT_INTERVAL_SECS) {

				ib::warn() << "Rename waiting for IO to resume";

				start_time = ut_time();
			}

			os_thread_sleep(1000000);

			continue;

		} else if (count > 25000) {

			mutex_release();

			return(false);

		} else if (space != get_space_by_name(space->name)) {

			ib::error()
				<< "Cannot find " << space->name
				<< " in tablespace memory cache";

			mutex_release();

			return(false);

		} else {

			auto	new_space = get_space_by_name(new_name);

			if (new_space != nullptr) {

				if (new_space == space) {

					mutex_release();

					return(true);
				}

				ut_a(new_space->id == space->id);
			}
		}

		ut_a(space->files.size() == 1);

		/* Don't write DDL log during recovery when log_ddl is
		not initialized. */

		if (write_ddl_log && log_ddl != nullptr) {

			/* Write ddl log when space->stop_ios is true
			can cause deadlock:
			a. buffer flush thread waits for rename thread to set
			   stop_ios to false;
			b. rename thread waits for buffer flush thread to flush
			   a page and release page lock. The page is ready for
			   flush in double write buffer. */

			ut_ad(!space->stop_ios);

			file = &space->files.front();

			char*   new_file_name = new_path_in == nullptr
				? Fil_path::make_ibd_from_table_name(new_name)
				: mem_strdup(new_path_in);

			char*   old_file_name = file->name;

			ut_ad(strchr(old_file_name, OS_PATH_SEPARATOR)
			      != nullptr);

			ut_ad(strchr(new_file_name, OS_PATH_SEPARATOR)
			      != nullptr);

			mutex_release();

			/* Rename ddl log is for rollback, so we exchange
			old file name with new file name. */
			log_ddl->write_rename_space_log(
				space_id, new_file_name, old_file_name);

			ut_free(new_file_name);

			write_ddl_log = false;
			continue;
		}

		/* We temporarily close the .ibd file because we do
		not trust that operating systems can rename an open
		file. For the closing we have to wait until there
		are no pending I/O's or flushes on the file. */

		space->stop_ios = true;

		file = &space->files.front();

		if (file->n_pending > 0
		    || file->n_pending_flushes > 0
		    || file->in_use > 0) {

			/* There are pending I/O's or flushes or the
			file is currently being extended, sleep for
			a while and retry */

			retry = true;

			space->stop_ios = false;

		} else if (file->modification_counter > file->flush_counter) {

			/* Flush the space */

			retry = flush = true;

			space->stop_ios = false;

		} else if (file->is_open) {

			close_file(file, false);
		}

		mutex_release();

		if (!retry) {
			ut_ad(space->stop_ios);
			break;
		}

		os_thread_sleep(100000);

		if (flush) {

			mutex_acquire();

			space_flush(space->id);

			mutex_release();
		}
	}

	ut_ad(space->stop_ios);

	char*	new_file_name;

	if (new_path_in == nullptr) {

		new_file_name = Fil_path::make_ibd_from_table_name(new_name);
	} else {
		new_file_name = mem_strdup(new_path_in);
	}

	char*	old_file_name = file->name;
	char*	old_space_name = space->name;
	char*	new_space_name = mem_strdup(new_name);

#ifndef UNIV_HOTBACKUP
	if (!recv_recovery_on) {
		mtr_t	mtr;

		mtr.start();

		fil_name_write_rename(
			space_id, old_file_name, new_file_name, &mtr);

		mtr.commit();
	}
#endif /* !UNIV_HOTBACKUP */

	ut_ad(strchr(old_file_name, OS_PATH_SEPARATOR) != nullptr);
	ut_ad(strchr(new_file_name, OS_PATH_SEPARATOR) != nullptr);

	mutex_acquire();

	/* We already checked these. */
	ut_ad(space == get_space_by_name(old_space_name));
	ut_ad(get_space_by_name(new_space_name) == nullptr);

	bool	success;

	DBUG_EXECUTE_IF("fil_rename_tablespace_failure_2", goto skip_rename; );

	DBUG_INJECT_CRASH("ddl_crash_before_rename_tablespace",
			  crash_injection_rename_tablespace_counter++);

	success = os_file_rename(
		innodb_data_file_key, old_file_name, new_file_name);

	DBUG_EXECUTE_IF("fil_rename_tablespace_failure_2",
			skip_rename: success = false; );

	DBUG_INJECT_CRASH("ddl_crash_after_rename_tablespace",
			  crash_injection_rename_tablespace_counter++);

	if (success) {
		file->name = new_file_name;

		update_space_name_map(space, new_space_name);

		space->name = new_space_name;

	} else {
		/* Because nothing was renamed, we must free the new
		names, not the old ones. */
		old_file_name = new_file_name;
		old_space_name = new_space_name;
	}

	ut_ad(space->stop_ios);
	space->stop_ios = false;

	mutex_release();

	ut_free(old_file_name);
	ut_free(old_space_name);

	return(success);
}

/** Rename a single-table tablespace.
The tablespace must exist in the memory cache.
@param[in]	space_id	Tablespace ID
@param[in]	old_path	Old file name
@param[in]	new_name	New tablespace name in the schema/name format
@param[in]	new_path_in	New file name, or nullptr if it is located
				in the normal data directory
@return true if success */
bool
fil_rename_tablespace(
	space_id_t	space_id,
	const char*	old_path,
	const char*	new_name,
	const char*	new_path_in)
{
	auto	shard = fil_system->shard_by_id(space_id);

	bool	success = shard->space_rename(
		space_id, old_path, new_name, new_path_in);

	return(success);
}

/** Rename a tablespace by its name only
@param[in]	old_name	old tablespace name
@param[in]	new_name	new tablespace name
@return DB_SUCCESS on success */
dberr_t
Fil_system::rename_tablespace_name(const char* old_name, const char* new_name)
{
	mutex_acquire_all();

	Fil_shard*	old_shard = nullptr;
	fil_space_t*	old_space = nullptr;

	for (auto shard : m_shards) {

		old_space = shard->get_space_by_name(old_name);

		if (old_space != nullptr) {
			old_shard = shard;
			break;
		}
	}

	if (old_space == nullptr) {

		mutex_release_all();

		ib::error()
			<< "Cannot find tablespace for '" << old_name << "'"
			<< " in tablespace memory cache";

		return(DB_ERROR);
	}

	Fil_shard*	new_shard = nullptr;
	fil_space_t*	new_space = nullptr;

	for (auto shard : m_shards) {

		new_space = shard->get_space_by_name(new_name);

		if (new_space != nullptr) {
			new_shard = shard;
			break;
		}
	}

	if (new_space != nullptr) {

		mutex_release_all();

		if (new_space->id != old_space->id) {

			ib::error()
				<< "'" << new_name << "'"
				<< " is already in the tablespace"
				<< " memory cache";

			return(DB_ERROR);
		} else {
			ut_a(new_shard == old_shard);
		}

		return(DB_SUCCESS);
	}

	auto	new_space_name = mem_strdup(new_name);
	auto	old_space_name = old_space->name;

	old_shard->update_space_name_map(old_space, new_space_name);

	old_space->name = new_space_name;

	mutex_release_all();

	ut_free(old_space_name);

	return(DB_SUCCESS);
}

/** Rename a tablespace by its name only
@param[in]	old_name	old tablespace name
@param[in]	new_name	new tablespace name
@return DB_SUCCESS on success */
dberr_t
fil_rename_tablespace_by_name(
	const char*     old_name,
	const char*	new_name)
{
	return(fil_system->rename_tablespace_name(old_name, new_name));
}

/** Create a tablespace file.
@param[in]	space_id	Tablespace ID
@param[in]	name		Tablespace name in dbname/tablename format.
				For general tablespaces, the 'dbname/' part
				may be missing.
@param[in]	path		Path and filename of the datafile to create.
@param[in]	flags		Tablespace flags
@param[in]	size		Initial size of the tablespace file in pages,
				must be >= FIL_IBD_FILE_INITIAL_SIZE
@return DB_SUCCESS or error code */
dberr_t
fil_ibd_create(
	space_id_t	space_id,
	const char*	name,
	const char*	path,
	ulint		flags,
	page_no_t	size)
{
	pfs_os_file_t	file;
	dberr_t		err;
	byte*		buf2;
	byte*		page;
	bool		success;
	bool		has_shared_space = FSP_FLAGS_GET_SHARED(flags);
	fil_space_t*	space = nullptr;

	ut_ad(!fsp_is_system_or_temp_tablespace(space_id));
	ut_ad(!srv_read_only_mode);
	ut_a(size >= FIL_IBD_FILE_INITIAL_SIZE);
	ut_a(fsp_flags_is_valid(flags));

	/* Create the subdirectories in the path, if they are
	not there already. */
	if (!has_shared_space) {

		err = os_file_create_subdirs_if_needed(path);

		if (err != DB_SUCCESS) {
			return(err);
		}
	}

	file = os_file_create(
		innodb_data_file_key, path,
		OS_FILE_CREATE | OS_FILE_ON_ERROR_NO_EXIT,
		OS_FILE_NORMAL,
		OS_DATA_FILE,
		srv_read_only_mode,
		&success);

	if (!success) {
		/* The following call will print an error message */
		ulint	error = os_file_get_last_error(true);

		ib::error() << "Cannot create file '" << path << "'";

		if (error == OS_FILE_ALREADY_EXISTS) {
			ib::error()
				<< "The file '" << path << "'"
				" already exists though the"
				" corresponding table did not exist."
				" Have you moved InnoDB .ibd files"
				" around without using the SQL commands"
				" DISCARD TABLESPACE and IMPORT TABLESPACE,"
				" or did mysqld crash in the middle of"
				" CREATE TABLE?"
				" You can resolve the problem by removing"
				" the file '" << path
				<< "' under the 'datadir' of MySQL.";

			return(DB_TABLESPACE_EXISTS);
		}

		if (error == OS_FILE_DISK_FULL) {
			return(DB_OUT_OF_FILE_SPACE);
		}

		return(DB_ERROR);
	}

	bool	atomic_write;

#if !defined(NO_FALLOCATE) && defined(UNIV_LINUX)
	if (fil_fusionio_enable_atomic_write(file)) {

		int     ret = posix_fallocate(
				file.m_file, 0, size * UNIV_PAGE_SIZE);

		if (ret != 0) {

			ib::error() <<
				"posix_fallocate(): Failed to preallocate"
				" data for file " << path
				<< ", desired size "
				<< size * UNIV_PAGE_SIZE
				<< " Operating system error number " << ret
				<< ". Check"
				" that the disk is not full or a disk quota"
				" exceeded. Make sure the file system supports"
				" this function. Some operating system error"
				" numbers are described at " REFMAN
				" operating-system-error-codes.html";

			success = false;
		} else {
			success = true;
		}

		atomic_write = true;
	} else {
		atomic_write = false;

		success = os_file_set_size(
			path, file, 0, size * UNIV_PAGE_SIZE,
			srv_read_only_mode, true);
	}
#else
	atomic_write = false;

	success = os_file_set_size(
		path, file, 0, size * UNIV_PAGE_SIZE,
		srv_read_only_mode, true);

#endif /* !NO_FALLOCATE && UNIV_LINUX */

	if (!success) {
		os_file_close(file);
		os_file_delete(innodb_data_file_key, path);
		return(DB_OUT_OF_FILE_SPACE);
	}

	/* Note: We are actually punching a hole, previous contents will
	be lost after this call, if it succeeds. In this case the file
	should be full of NULs. */

	bool	punch_hole = os_is_sparse_file_supported(path, file);

	if (punch_hole) {

		dberr_t	punch_err;

		punch_err = os_file_punch_hole(
			file.m_file, 0, size * UNIV_PAGE_SIZE);

		if (punch_err != DB_SUCCESS) {
			punch_hole = false;
		}
	}

	/* We have to write the space id to the file immediately and flush the
	file to disk. This is because in crash recovery we must be aware what
	tablespaces exist and what are their space id's, so that we can apply
	the log records to the right file. It may take quite a while until
	buffer pool flush algorithms write anything to the file and flush it to
	disk. If we would not write here anything, the file would be filled
	with zeros from the call of os_file_set_size(), until a buffer pool
	flush would write to it. */

	buf2 = static_cast<byte*>(ut_malloc_nokey(3 * UNIV_PAGE_SIZE));
	/* Align the memory for file i/o if we might have O_DIRECT set */
	page = static_cast<byte*>(ut_align(buf2, UNIV_PAGE_SIZE));

	memset(page, '\0', UNIV_PAGE_SIZE);

	/* Add the UNIV_PAGE_SIZE to the table flags and write them to the
	tablespace header. */
	flags = fsp_flags_set_page_size(flags, univ_page_size);
	fsp_header_init_fields(page, space_id, flags);
	mach_write_to_4(page + FIL_PAGE_ARCH_LOG_NO_OR_SPACE_ID, space_id);

	mach_write_to_4(page + FIL_PAGE_SRV_VERSION,
			DD_SPACE_CURRENT_SRV_VERSION);
	mach_write_to_4(page + FIL_PAGE_SPACE_VERSION,
			 DD_SPACE_CURRENT_SPACE_VERSION);

	const page_size_t	page_size(flags);
	IORequest		request(IORequest::WRITE);

	if (!page_size.is_compressed()) {

		buf_flush_init_for_writing(
			nullptr, page, nullptr, 0,
			fsp_is_checksum_disabled(space_id));

		err = os_file_write(
		request, path, file, page, 0, page_size.physical());

		ut_ad(err != DB_IO_NO_PUNCH_HOLE);

	} else {
		page_zip_des_t	page_zip;

		page_zip_set_size(&page_zip, page_size.physical());
		page_zip.data = page + UNIV_PAGE_SIZE;
#ifdef UNIV_DEBUG
		page_zip.m_start =
#endif /* UNIV_DEBUG */
			page_zip.m_end = page_zip.m_nonempty =
			page_zip.n_blobs = 0;

		buf_flush_init_for_writing(
			nullptr, page, &page_zip, 0,
			fsp_is_checksum_disabled(space_id));

		err = os_file_write(
			request, path, file, page_zip.data, 0,
			page_size.physical());

		ut_a(err != DB_IO_NO_PUNCH_HOLE);

		punch_hole = false;
	}

	ut_free(buf2);

	if (err != DB_SUCCESS) {

		ib::error()
			<< "Could not write the first page to"
			<< " tablespace '" << path << "'";

		os_file_close(file);
		os_file_delete(innodb_data_file_key, path);

		return(DB_ERROR);
	}

	success = os_file_flush(file);

	if (!success) {
		ib::error() << "File flush of tablespace '"
			<< path << "' failed";
		os_file_close(file);
		os_file_delete(innodb_data_file_key, path);
		return(DB_ERROR);
	}

	space = fil_space_create(name, space_id, flags, FIL_TYPE_TABLESPACE);

	if (space == nullptr){
		os_file_close(file);
		os_file_delete(innodb_data_file_key, path);
		return(DB_ERROR);
	}

	DEBUG_SYNC_C("fil_ibd_created_space");

	auto	shard = fil_system->shard_by_id(space_id);

	fil_node_t*	file_node = shard->create_node(
		path, size, space, false, punch_hole, atomic_write);

	err = (file_node == nullptr) ? DB_ERROR : DB_SUCCESS;

#ifndef UNIV_HOTBACKUP
	if (err == DB_SUCCESS) {
		const auto&	file = space->files.front();

		mtr_t	mtr;

		mtr_start(&mtr);

		fil_op_write_log(
			MLOG_FILE_CREATE, space_id, file.name,
			nullptr, space->flags, &mtr);

		mtr_commit(&mtr);

		DBUG_EXECUTE_IF(
			"fil_ibd_create_log",
			log_make_checkpoint_at(LSN_MAX, true););
	}
#endif /* !UNIV_HOTBACKUP */

	/* For encryption tablespace, initial encryption information. */
	if (space != nullptr && FSP_FLAGS_GET_ENCRYPTION(space->flags)) {

		err = fil_set_encryption(
			space->id, Encryption::AES, nullptr, nullptr);

		ut_ad(err == DB_SUCCESS);
	}

	os_file_close(file);
	if (err != DB_SUCCESS) {
		os_file_delete(innodb_data_file_key, path);
	}

	return(err);
}

#ifndef UNIV_HOTBACKUP
/** Open a single-table tablespace and optionally check the space id is
right in it. If not successful, print an error message to the error log. This
function is used to open a tablespace when we start up mysqld, and also in
IMPORT TABLESPACE.
NOTE that we assume this operation is used either at the database startup
or under the protection of the dictionary mutex, so that two users cannot
race here.

The fil_node_t::handle will not be left open.

@param[in]	validate	whether we should validate the tablespace
				(read the first page of the file and
				check that the space id in it matches id)
@param[in]	purpose		FIL_TYPE_TABLESPACE or FIL_TYPE_TEMPORARY
@param[in]	space_id	Tablespace ID
@param[in]	flags		tablespace flags
@param[in]	space_name	tablespace name of the datafile
				If file-per-table, it is the table name in
				the databasename/tablename format
@param[in]	table_name	table name in case if need to construct
				file path
@param[in]	path_in		expected filepath, usually read from dictionary
@param[in]	strict		whether to report error when open ibd failed
@param[in]	old_space	whether it is a 5.7 tablespace opening
				by upgrade
@return DB_SUCCESS or error code */
dberr_t
fil_ibd_open(
	bool		validate,
	fil_type_t	purpose,
	space_id_t	space_id,
	ulint		flags,
	const char*	space_name,
	const char*	table_name,
	const char*	path_in,
	bool		strict,
	bool		old_space)
{
	Datafile	df;
	bool		is_encrypted = FSP_FLAGS_GET_ENCRYPTION(flags);
	bool		for_import = (purpose == FIL_TYPE_IMPORT);

	ut_ad(fil_type_is_data(purpose));

	if (!fsp_flags_is_valid(flags)) {
		return(DB_CORRUPTION);
	}

	/* Check if the file is already open. The space can be loaded
	via fil_space_get_first_path() on startup. This is a problem
	for partitioning code. It's a convoluted call graph via the DD.
	On Windows this can lead to a sharing violation when we attempt
	to open it again. */

	auto	shard = fil_system->shard_by_id(space_id);

	shard->mutex_acquire();

	auto	space = shard->get_space_by_id(space_id);

	if (space != nullptr) {

		shard->space_detach(space);
		shard->space_delete(space->id);
		shard->space_free_low(space);
		ut_a(space == nullptr);
	}

	shard->mutex_release();

	df.init(space_name, flags);

	if (path_in != nullptr) {
		df.set_filepath(path_in);
	} else {
		df.make_filepath(nullptr, table_name, IBD);
	}

	/* Attempt to open the tablespace. */
	if (df.open_read_only(strict) == DB_SUCCESS) {
		ut_ad(df.is_open());
	} else {
		ut_ad(!df.is_open());
		return(DB_CANNOT_OPEN_FILE);
	}

#if !defined(NO_FALLOCATE) && defined(UNIV_LINUX)
	const bool	atomic_write = !srv_use_doublewrite_buf
		&& fil_fusionio_enable_atomic_write(df.handle());
#else
	const bool	atomic_write = false;
#endif /* !NO_FALLOCATE && UNIV_LINUX */

	if ((validate || is_encrypted)
	    && df.validate_to_dd(space_id, flags, for_import) != DB_SUCCESS) {
		if (!is_encrypted) {
			/* The following call prints an error message.
			For encrypted tablespace we skip print, since it should
			be keyring plugin issues. */
			os_file_get_last_error(true);

			ib::error()
				<< "Could not find a valid tablespace file"
				<< " for `" << space_name << "`. "
				<< TROUBLESHOOT_DATADICT_MSG;
		}

		return(DB_CORRUPTION);
	}

	/* If the encrypted tablespace is already opened,
	return success. */
	if (validate && is_encrypted && fil_space_get(space_id)) {
		return(DB_SUCCESS);
	}

	space = fil_space_create(space_name, space_id, flags, purpose);

	if (space == nullptr){
		return(DB_ERROR);
	}

	/* We do not measure the size of the file, that is why
	we pass the 0 below */

	const fil_node_t*	file = shard->create_node(
		df.filepath(), 0, space, false, true, atomic_write);

	if (file == nullptr) {
		return(DB_ERROR);
	}

#ifdef UNIV_DEBUG
	/* TODO: WL#11063 will deal with import and upgrade tablespace */
	if (validate && !old_space && !for_import) {
		ut_ad(df.server_version() == DD_SPACE_CURRENT_SRV_VERSION);
		ut_ad(df.space_version() == DD_SPACE_CURRENT_SPACE_VERSION);
	}
#endif /* UNIV_DEBUG */

	/* For encryption tablespace, initialize encryption information.*/
	if (is_encrypted && !for_import) {

		dberr_t err;
		byte*	key = df.m_encryption_key;
		byte*	iv = df.m_encryption_iv;

		ut_ad(key && iv);

		err = fil_set_encryption(space->id, Encryption::AES, key, iv);

		if (err != DB_SUCCESS) {
			return(DB_ERROR);
		}
	}

	return(DB_SUCCESS);
}
#endif /* !UNIV_HOTBACKUP */

#ifdef UNIV_HOTBACKUP
/** Allocates a file name for an old version of a single-table tablespace.
The string must be freed by caller with ut_free()!
@param[in]	name		Original file name
@return own: file name */
static
char*
fil_make_ibbackup_old_name(const char* name)
{
	static const char	suffix[] = "_ibbackup_old_vers_";
	char*			path;
	ulint			len = strlen(name);

	path = static_cast<char*>(ut_malloc_nokey(len + 15 + sizeof(suffix)));

	memcpy(path, name, len);
	memcpy(path + len, suffix, sizeof(suffix) - 1);
	ut_sprintf_timestamp_without_extra_chars(
		path + len + sizeof(suffix) - 1);
	return(path);
}
#endif /* UNIV_HOTBACKUP */

/** Looks for a pre-existing fil_space_t with the given tablespace ID
and, if found, returns the name and filepath in newly allocated buffers
that the caller must free.
@param[in]	space_id	The tablespace ID to search for.
@param[out]	name		Name of the tablespace found.
@param[out]	filepath	The filepath of the first datafile for the
tablespace.
@return true if tablespace is found, false if not. */
bool
fil_space_read_name_and_filepath(
	space_id_t	space_id,
	char**		name,
	char**		filepath)
{
	bool	success = false;

	*name = nullptr;
	*filepath = nullptr;

	auto	shard = fil_system->shard_by_id(space_id);

	shard->mutex_acquire();

	fil_space_t*	space = shard->get_space_by_id(space_id);

	if (space != nullptr) {

		*name = mem_strdup(space->name);

		*filepath = mem_strdup(space->files.front().name);

		success = true;
	}

	shard->mutex_release();

	return(success);
}

/** Convert a file name to a tablespace name. Strip the file name
prefix and suffix, leaving only databasename/tablename.
@param[in]	filename	directory/databasename/tablename.ibd
@return database/tablename string, to be freed with ut_free() */
char*
fil_path_to_space_name(const char* filename)
{
	std::string	path{filename};
	auto		pos = path.find_last_of(Fil_path::SEPARATOR);

	ut_a(pos != std::string::npos && !Fil_path::is_separator(path.back()));

	std::string	db_name = path.substr(0, pos);
	std::string	space_name = path.substr(pos + 1, path.length());

	/* If it is a path such as a/b/c.ibd, ignore everything before 'b'. */
	pos = db_name.find_last_of(Fil_path::SEPARATOR);

	if (pos != std::string::npos){
		db_name = db_name.substr(pos + 1);
	}

	char*	name;

	if (Fil_path::has_ibd_suffix(space_name)) {

		/* fil_space_t::name always uses '/' . */

		path = db_name;
		path.push_back('/');

		/* Strip the ".ibd" suffix. */
		path.append(space_name.substr(0, space_name.length() - 4));

		name = mem_strdupl(path.c_str(), path.length());

	} else {
		/* Must have an "undo" prefix. */
		ut_ad(space_name.find("undo") == 0);

		name = mem_strdupl(space_name.c_str(), space_name.length());
	}

	return(name);
}

/** Open an ibd tablespace and add it to the InnoDB data structures.
This is similar to fil_ibd_open() except that it is used while processing
the redo and DDL log, so the data dictionary is not available and very little
validation is done. The tablespace name is extracted from the
dbname/tablename.ibd portion of the filename, which assumes that the file
is a file-per-table tablespace.  Any name will do for now.  General
tablespace names will be read from the dictionary after it has been
recovered.  The tablespace flags are read at this time from the first page
of the file in validate_for_recovery().
@param[in]	space_id	tablespace ID
@param[in]	path		path/to/databasename/tablename.ibd
@param[out]	space		the tablespace, or nullptr on error
@return status of the operation */
fil_load_status
Fil_shard::ibd_open_for_recovery(
	space_id_t		space_id,
	const std::string&	path,
	fil_space_t*&		space)
{
	/* If the a space is already in the file system cache with this
	space ID, then there is nothing to do. */

	mutex_acquire();

	space = get_space_by_id(space_id);

	mutex_release();

	/* Only TRX_SYS_SPACE may contain multiple nodes. */

	const char*	filename = path.c_str();

	if (space != nullptr) {

		ut_a(space->files.size() == 1);

		const auto&	file = space->files.front();

		/* Compare the real paths. */
		if (Fil_path::equal(filename, file.name)) {
			return(FIL_LOAD_OK);
		}

		ib::info()
			<< "Ignoring data file '" << filename
			<< "' with space ID " << space->id
			<< ". Another data file called '" << file.name
			<< "' exists with the same space ID";

		space = nullptr;

		return(FIL_LOAD_ID_CHANGED);
	}

	Datafile	df;

	df.set_filepath(filename);

	if (df.open_read_only(false) != DB_SUCCESS) {
		return(FIL_LOAD_NOT_FOUND);
	}

	ut_ad(df.is_open());

	/* Read and validate the first page of the tablespace.
	Assign a tablespace name based on the tablespace type. */
	dberr_t	err = df.validate_for_recovery(space_id);

	ut_a(err == DB_SUCCESS);
	ut_a(df.space_id() == space_id);

	/* Get and test the file size. */
	os_offset_t	size = os_file_get_size(df.handle());

	/* Every .ibd file is created >= 4 pages in size.
	Smaller files cannot be OK. */
	os_offset_t	minimum_size;

	minimum_size = FIL_IBD_FILE_INITIAL_SIZE * UNIV_PAGE_SIZE;

	if (size == static_cast<os_offset_t>(-1)) {
		/* The following call prints an error message */
		os_file_get_last_error(true);
		ib::error()
			<< "Could not measure the size of"
			" single-table tablespace file '"
			<< df.filepath() << "'";

	} else if (size < minimum_size) {
#ifndef UNIV_HOTBACKUP
		ib::error()
			<< "The size of tablespace file '"
			<< df.filepath() << "' is only " << size
			<< ", should be at least " << minimum_size
			<< "!";
#else
		/* In MEB, we work around this error. */
		df.set_space_id(SPACE_UNKNOWN);
		df.set_flags(0);
#endif /* !UNIV_HOTBACKUP */
	}

	ut_ad(space == nullptr);

#ifdef UNIV_HOTBACKUP
	if (df.space_id() == SPACE_UNKNOWN || df.space_id() == 0) {
		char*	new_path;

		ib::info()
			<< "Renaming tablespace file '" << df.filepath()
			<< "' with space ID " << file.space_id() << " to "
			<< df.name() << "_ibbackup_old_vers_<timestamp>"
			" because its size " << size() << " is too small"
			" (< 4 pages 16 kB each), or the space id in the"
			" file header is not sensible. This can happen in"
			" an mysqlbackup run, and is not dangerous.";
		df.close();

		new_path = fil_make_ibbackup_old_name(df.filepath());

		bool	success = os_file_rename(
			innodb_data_file_key, df.filepath(), new_path);

		ut_a(success);

		ut_free(new_path);

		return(FIL_LOAD_ID_CHANGED);
	}

	/* A backup may contain the same space several times, if the space got
	renamed at a sensitive time. Since it is enough to have one version of
	the space, we rename the file if a space with the same space id
	already exists in the tablespace memory cache. We rather rename the
	file than delete it, because if there is a bug, we do not want to
	destroy valuable data. */

	mutex_acquire();

	space = get_space_by_id(space_id);

	mutex_release();

	if (space != nullptr) {

		ib::info()
			<< "Renaming data file '" << df.filepath()
			<< "' with space ID " << space_id << " to "
			<< df.name()
			<< "_ibbackup_old_vers_<timestamp> because space "
			<< space->name << " with the same id was scanned"
			" earlier. This can happen if you have renamed tables"
			" during an mysqlbackup run.";

		df.close();

		char*	new_path = fil_make_ibbackup_old_name(df.filepath());

		bool	success = os_file_rename(
			innodb_data_file_key, df.filepath(), new_path);

		ut_a(success);

		ut_free(new_path);
		return(FIL_LOAD_OK);
	}
#endif /* UNIV_HOTBACKUP */
	std::string	tablespace_name;

	dd_filename_to_spacename(df.name(), &tablespace_name);

	fil_system->mutex_acquire_all();

	space = space_create(
		tablespace_name.c_str(),
		space_id, df.flags(), FIL_TYPE_TABLESPACE);

	fil_system->mutex_release_all();

	if (space == nullptr) {
		return(FIL_LOAD_INVALID);
	}

	ut_ad(space->id == df.space_id());
	ut_ad(space->id == space_id);

	/* We do not use the size information we have about the file, because
	the rounding formula for extents and pages is somewhat complex; we
	let fil_node_open() do that task. */

	const fil_node_t*	file;

	file = create_node(df.filepath(), 0, space, false, true, false);

	ut_a(file != nullptr);

	/* For encryption tablespace, initial encryption information. */
	if (FSP_FLAGS_GET_ENCRYPTION(space->flags)
	    && df.m_encryption_key != nullptr) {

		dberr_t err = fil_set_encryption(
			space->id, Encryption::AES,
			df.m_encryption_key, df.m_encryption_iv);

		if (err != DB_SUCCESS) {

			ib::error()
				<< "Can't set encryption information for"
				" tablespace " << space->name << "!";
		}
	}


	return(FIL_LOAD_OK);
}

/** Open an ibd tablespace and add it to the InnoDB data structures.
This is similar to fil_ibd_open() except that it is used while processing
the redo log, so the data dictionary is not available and very little
validation is done. The tablespace name is extracted from the
dbname/tablename.ibd portion of the filename, which assumes that the file
is a file-per-table tablespace.  Any name will do for now.  General
tablespace names will be read from the dictionary after it has been
recovered.  The tablespace flags are read at this time from the first page
of the file in validate_for_recovery().
@param[in]	space_id	tablespace ID
@param[in]	path		path/to/databasename/tablename.ibd
@param[out]	space		the tablespace, or nullptr on error
@return status of the operation */
fil_load_status
Fil_system::ibd_open_for_recovery(
	space_id_t		space_id,
	const std::string&	path,
	fil_space_t*&		space)
{
	/* System tablespace open should never come here. It should be
	opened explicitly using the config path. */

	ut_a(space_id != TRX_SYS_SPACE);

	auto	shard = shard_by_id(space_id);

	return(shard->ibd_open_for_recovery(space_id, path, space));
}

/** Report that a tablespace for a table was not found.
@param[in]	name		Table name
@param[in]	space_id	Table's space ID */
static
void
fil_report_missing_tablespace(const char* name, space_id_t space_id)
{
	ib::error()
		<< "Table " << name
		<< " in the InnoDB data dictionary has tablespace id "
		<< space_id << ","
		" but tablespace with that id or name does not exist. Have"
		" you deleted or moved .ibd files?";
}

/** Returns true if a matching tablespace exists in the InnoDB tablespace
<<<<<<< HEAD
memory cache. Note that if we have not done a crash recovery at the database
startup, there may be many tablespaces which are not yet in the memory cache.
=======
memory cache.
>>>>>>> 08398b21
@param[in]	space_id		Tablespace ID
@param[in]	name			Tablespace name used in
					fil_space_create().
@param[in]	print_err		Print detailed error information to the
					error log if a matching tablespace is
					not found from memory.
@param[in]	adjust_space		Whether to adjust space id on mismatch
@param[in]	heap			Heap memory
@param[in]	table_id		table id
@return true if a matching tablespace exists in the memory cache */
bool
Fil_shard::space_check_exists(
	space_id_t	space_id,
	const char*	name,
	bool		print_err,
	bool		adjust_space,
	mem_heap_t*	heap,
	table_id_t	table_id)
{
	fil_space_t*	fnamespace = nullptr;

	mutex_acquire();

	/* Look if there is a space with the same id */
	fil_space_t*	space = get_space_by_id(space_id);

	/* name is nullptr when replaying a DELETE ddl log. */
	if (name == nullptr) {

		mutex_release();

		return(space != nullptr);
	}

	if (space != nullptr
	    && FSP_FLAGS_GET_SHARED(space->flags)
	    && adjust_space
	    && srv_sys_tablespaces_open
	    && 0 == strncmp(space->name, general_space_name,
			    strlen(general_space_name))) {

		char*	old_name = space->name;
		char*	new_name = mem_strdup(name);
<<<<<<< HEAD

		update_space_name_map(space, new_name);

		space->name = new_name;

		ut_free(old_name);

=======

		update_space_name_map(space, new_name);

		space->name = new_name;

		ut_free(old_name);

>>>>>>> 08398b21
		mutex_release();

		return(true);

	} else if (space != nullptr) {

		if (FSP_FLAGS_GET_SHARED(space->flags)
		    && !srv_sys_tablespaces_open) {

			/* No need to check the name */
			mutex_release();

			return(true);
		}

		/* If this space has the expected name, use it. */
		fnamespace = get_space_by_name(name);

		if (space == fnamespace) {

			/* Found */
			mutex_release();

			return(true);
		}
	}

	/* Info from "fnamespace" comes from the ibd file itself, it can
	be different from data obtained from System tables since file
	operations are not transactional. If adjust_space is set, and the
	mismatching space are between a user table and its temp table, we
	shall adjust the ibd file name according to system table info */
	if (adjust_space
	    && space != nullptr
	    && row_is_mysql_tmp_table_name(space->name)
	    && !row_is_mysql_tmp_table_name(name)) {

		/* Atomic DDL's "ddl_log" will adjust the tablespace name. */
		mutex_release();

		return(true);

	} else if (!print_err) {

		;

	} else if (space == nullptr) {
<<<<<<< HEAD

		if (fnamespace == nullptr) {

=======

		if (fnamespace == nullptr) {

>>>>>>> 08398b21
			if (print_err) {
				fil_report_missing_tablespace(name, space_id);
			}

		} else {
			ib::error()
				<< "Table " << name << " in InnoDB data"
				" dictionary has tablespace id " << space_id
				<< ", but a tablespace with that id does not"
				" exist. There is a tablespace of name "
				<< fnamespace->name << " and id "
				<< fnamespace->id << ", though. Have you"
				" deleted or moved .ibd files?";
		}

		ib::warn() << TROUBLESHOOT_DATADICT_MSG;

	} else if (0 != strcmp(space->name, name)) {

		ib::error()
			<< "Table " << name << " in InnoDB data dictionary"
			" has tablespace id " << space_id << ", but the"
			" tablespace with that id has name "
			<< space->name << ". Have you deleted or moved .ibd"
			" files?";

		if (fnamespace != nullptr) {

			ib::error()
				<< "There is a tablespace with the right"
				" name: " << fnamespace->name << ", but its id"
				" is " << fnamespace->id << ".";
		}

		ib::warn() << TROUBLESHOOT_DATADICT_MSG;
	}

	mutex_release();

	return(false);
}

/** Returns true if a matching tablespace exists in the InnoDB tablespace
<<<<<<< HEAD
memory cache. Note that if we have not done a crash recovery at the database
startup, there may be many tablespaces which are not yet in the memory cache.
=======
memory cache.
>>>>>>> 08398b21
@param[in]	space_id	Tablespace ID
@param[in]	name		Tablespace name used in space_create().
@param[in]	print_err	Print detailed error information to the
				error log if a matching tablespace is
				not found from memory.
@param[in]	adjust_space	Whether to adjust space id on mismatch
@param[in]	heap		Heap memory
@param[in]	table_id	table ID
@return true if a matching tablespace exists in the memory cache */
bool
fil_space_exists_in_mem(
	space_id_t	space_id,
	const char*	name,
	bool		print_err,
	bool		adjust_space,
	mem_heap_t*	heap,
	table_id_t	table_id)
{
	auto	shard = fil_system->shard_by_id(space_id);

	return(shard->space_check_exists(
		space_id, name, print_err, adjust_space, heap, table_id));
}

/** Return the space ID based on the tablespace name.
The tablespace must be found in the tablespace memory cache.
@param[in]	name		Tablespace name
@return space ID if tablespace found, SPACE_UNKNOWN if space not. */
space_id_t
fil_space_get_id_by_name(const char* name)
{
	auto	space = fil_system->get_space_by_name(name);

	return((space == nullptr) ? SPACE_UNKNOWN : space->id);
}

/** Fill the pages with NULs
@param[in] file		Tablespace file
@param[in] page_size	physical page size
@param[in] start	Offset from the start of the file in bytes
@param[in] len		Length in bytes
@param[in] read_only_mode
			if true, then read only mode checks are enforced.
@return DB_SUCCESS or error code */
static
dberr_t
fil_write_zeros(
	const fil_node_t*	file,
	ulint			page_size,
	os_offset_t		start,
	ulint			len,
	bool			read_only_mode)
{
	ut_a(len > 0);

	/* Extend at most 1M at a time */
	ulint	n_bytes = ut_min(static_cast<ulint>(1024 * 1024), len);

	byte*	ptr = reinterpret_cast<byte*>(
		ut_zalloc_nokey(n_bytes + page_size));

	byte*	buf = reinterpret_cast<byte*>(ut_align(ptr, page_size));

	os_offset_t		offset = start;
	dberr_t			err = DB_SUCCESS;
	const os_offset_t	end = start + len;
	IORequest		request(IORequest::WRITE);

	while (offset < end) {

#ifdef UNIV_HOTBACKUP
		err = = os_file_write(
			request, file->name, file->handle, buf, offset,
			n_bytes);
#else
		err = os_aio_func(
			request, AIO_mode::SYNC, file->name,
			file->handle, buf, offset, n_bytes, read_only_mode,
			nullptr, nullptr);
#endif /* UNIV_HOTBACKUP */

		if (err != DB_SUCCESS) {
			break;
		}

		offset += n_bytes;

		n_bytes = ut_min(n_bytes, static_cast<ulint>(end - offset));

		DBUG_EXECUTE_IF("ib_crash_during_tablespace_extension",
				DBUG_SUICIDE(););
	}

	ut_free(ptr);

	return(err);
}

/** Try to extend a tablespace if it is smaller than the specified size.
@param[in,out]	space		tablespace
@param[in]	size		desired size in pages
@return whether the tablespace is at least as big as requested */
bool
Fil_shard::space_extend(fil_space_t* space, page_no_t size)
{
	/* In read-only mode we allow write to shared temporary tablespace
	as intrinsic table created by Optimizer reside in this tablespace. */
	ut_ad(!srv_read_only_mode || fsp_is_system_temporary(space->id));

	DBUG_EXECUTE_IF("fil_space_print_xdes_pages",
			space->print_xdes_pages("xdes_pages.log"););

	fil_node_t*	file;
	bool		slot;
	size_t		phy_page_size;
	bool		success = true;

	for (;;) {

		slot = mutex_acquire_and_get_space(space->id, space);

		/* Note:If the file is being opened for the first time then
		we don't have the file physical size. There is no guarantee
		that the file has been opened at this stage. */

		if (size < space->size) {

			/* Space already big enough */
			mutex_release();

			if (slot) {
				release_open_slot(m_id);
			}

			return(true);
		}

		file = &space->files.back();

		page_size_t	page_size(space->flags);

		phy_page_size = page_size.physical();

		if (file->in_use == 0) {

			/* Mark this file as undergoing extension. This flag
			is used by other threads to wait for the extension
			opereation to finish or wait for open to complete. */

			++file->in_use;

			break;
		}

		if (slot) {
			release_open_slot(m_id);
		}

		/* Another thread is currently using the file. Wait
		for it to finish.  It'd have been better to use an event
		driven mechanism but the entire module is peppered with
		polling code. */

		mutex_release();

		os_thread_sleep(100000);
	}

	bool	opened = prepare_file_for_io(file, true);

	if (slot) {
		release_open_slot(m_id);
	}

	if (!opened) {

		/* The tablespace data file, such as .ibd file, is missing */
		ut_a(file->in_use > 0);
		--file->in_use;

		mutex_release();

		return(false);
	}

	ut_a(file->is_open);

	if (size <= space->size) {

		ut_a(file->in_use > 0);
		--file->in_use;

		complete_io(file, IORequestRead);

		mutex_release();

		return(true);
	}

	/* At this point it is safe to release the shard mutex. No
	other thread can rename, delete or close the file because
	we have set the file->in_use flag. */

	mutex_release();

	page_no_t	pages_added;
	os_offset_t	node_start = os_file_get_size(file->handle);

	ut_a(node_start != (os_offset_t) -1);

	/* File first page number */
	page_no_t	node_first_page = space->size - file->size;

	/* Number of physical pages in the file */
	page_no_t	n_node_physical_pages
		= static_cast<page_no_t>(node_start / phy_page_size);

	/* Number of pages to extend in the file */
	page_no_t	n_node_extend;

	n_node_extend = size - (node_first_page + file->size);

	/* If we already have enough physical pages to satisfy the
	extend request on the file then ignore it */
	if (file->size + n_node_extend > n_node_physical_pages) {

		DBUG_EXECUTE_IF("ib_crash_during_tablespace_extension",
				DBUG_SUICIDE(););

		os_offset_t     len;
		dberr_t		err = DB_SUCCESS;

		len = ((file->size + n_node_extend)
		       * phy_page_size) - node_start;

		ut_ad(len > 0);

#if !defined(NO_FALLOCATE) && defined(UNIV_LINUX)
		/* This is required by FusionIO HW/Firmware */

		int     ret = posix_fallocate(
			file->handle.m_file, node_start, len);

		/* We already pass the valid offset and len in, if EINVAL
		is returned, it could only mean that the file system doesn't
		support fallocate(), currently one known case is
		ext3 FS with O_DIRECT. We ignore EINVAL here so that the
		error message won't flood. */
		if (ret != 0 && ret != EINVAL) {
			ib::error()
				<< "posix_fallocate(): Failed to preallocate"
				" data for file "
				<< file->name << ", desired size "
				<< len << " bytes."
				" Operating system error number "
				<< ret << ". Check"
				" that the disk is not full or a disk quota"
				" exceeded. Make sure the file system supports"
				" this function. Some operating system error"
				" numbers are described at " REFMAN
				" operating-system-error-codes.html";

			err = DB_IO_ERROR;
		}
#endif /* NO_FALLOCATE || !UNIV_LINUX */

		if (!file->atomic_write || err == DB_IO_ERROR) {

			bool	read_only_mode;

			read_only_mode = (space->purpose != FIL_TYPE_TEMPORARY
					  ? false : srv_read_only_mode);

			err = fil_write_zeros(
				file, phy_page_size, node_start,
				static_cast<ulint>(len), read_only_mode);

			if (err != DB_SUCCESS) {

				ib::warn()
					<< "Error while writing " << len
					<< " zeroes to " << file->name
					<< " starting at offset " << node_start;
			}
		}

		/* Check how many pages actually added */
		os_offset_t	end = os_file_get_size(file->handle);
		ut_a(end != static_cast<os_offset_t>(-1) && end >= node_start);

		os_has_said_disk_full = !(success = (end == node_start + len));

		pages_added = static_cast<page_no_t>(end / phy_page_size);

		ut_a(pages_added >= file->size);
		pages_added -= file->size;

	} else {
		success = true;
		pages_added = n_node_extend;
		os_has_said_disk_full = FALSE;
	}

	mutex_acquire();

	file->size += pages_added;
	space->size += pages_added;

	ut_a(file->in_use > 0);
	--file->in_use;

	complete_io(file, IORequestWrite);

#ifndef UNIV_HOTBACKUP
	/* Keep the last data file size info up to date, rounded to
	full megabytes */
	page_no_t	pages_per_mb = static_cast<page_no_t>(
		(1024 * 1024) / phy_page_size);

	page_no_t	size_in_pages =
		((file->size / pages_per_mb) * pages_per_mb);

	if (space->id == TRX_SYS_SPACE) {
		srv_sys_space.set_last_file_size(size_in_pages);
	} else if (fsp_is_system_temporary(space->id)) {
		srv_tmp_space.set_last_file_size(size_in_pages);
	}
#endif /* !UNIV_HOTBACKUP */

	space_flush(space->id);

	mutex_release();

	return(success);
}

/** Try to extend a tablespace if it is smaller than the specified size.
@param[in,out]	space	tablespace
@param[in]	size	desired size in pages
@return whether the tablespace is at least as big as requested */
bool
fil_space_extend(fil_space_t* space, page_no_t size)
{
	auto	shard = fil_system->shard_by_id(space->id);

	return(shard->space_extend(space, size));
}

#ifdef UNIV_HOTBACKUP
/** Extends all tablespaces to the size stored in the space header. During the
mysqlbackup --apply-log phase we extended the spaces on-demand so that log
records could be applied, but that may have left spaces still too small
compared to the size stored in the space header. */
void
Fil_shard::extend_tablespaes_to_stored_len()
{
	byte*	buf = ut_malloc_nokey(UNIV_PAGE_SIZE);

	ut_a(buf != nullptr);

	for (auto& elem : m_spaces) {

		auto	space = elem.second;

		ut_a(space->purpose == FIL_TYPE_TABLESPACE);

		/* No need to protect with a mutex, because this is
		a single-threaded operation */

		dberr_t	error;

		error = fil_read(
			page_id_t(space->id, 0),
			page_size_t(space->flags),
			0, univ_page_size.physical(), buf);

		ut_a(error == DB_SUCCESS);

		ulint	size_in_header;

		size_in_header = fsp_header_get_field(buf, FSP_SIZE);

		bool	success;

		success = space_extend(space, size_in_header);

		if (!success) {

			ib::error()
				<< "Could not extend the tablespace of "
				<< space->name  << " to the size stored in"
				" header, " << size_in_header << " pages;"
				" size after extension " << 0
				<< " pages. Check that you have free disk"
				" space and retry!";

			ut_a(success);
		}
	}

	ut_free(buf);
}

/** Extends all tablespaces to the size stored in the space header. During the
mysqlbackup --apply-log phase we extended the spaces on-demand so that log
records could be applied, but that may have left spaces still too small
compared to the size stored in the space header. */
void
fil_extend_tablespaces_to_stored_len()
{
	fil_system->extend_tablespaces_to_stored_len();
}

#endif /* UNIV_HOTBACKUP */

/*========== RESERVE FREE EXTENTS (for a B-tree split, for example) ===*/

/** Tries to reserve free extents in a file space.
@param[in]	space_id	Tablespace ID
@param[in]	n_free_now	Number of free extents now
@param[in]	n_to_reserve	How many one wants to reserve
@return true if succeed */
bool
fil_space_reserve_free_extents(
	space_id_t	space_id,
	ulint		n_free_now,
	ulint		n_to_reserve)
{
	auto	shard = fil_system->shard_by_id(space_id);

	shard->mutex_acquire();

	fil_space_t*	space = shard->get_space_by_id(space_id);

	bool		success;

	if (space->n_reserved_extents + n_to_reserve > n_free_now) {
		success = false;
	} else {
		ut_a(n_to_reserve < std::numeric_limits<uint32_t>::max());
		space->n_reserved_extents += (uint32_t) n_to_reserve;
		success = true;
	}

	shard->mutex_release();

	return(success);
}

/** Releases free extents in a file space.
@param[in]	space_id	Tablespace ID
@param[in]	n_reserved	How many were reserved */
void
fil_space_release_free_extents(space_id_t space_id, ulint n_reserved)
{
	auto	shard = fil_system->shard_by_id(space_id);

	shard->mutex_acquire();

	fil_space_t*	space = shard->get_space_by_id(space_id);

	ut_a(n_reserved < std::numeric_limits<uint32_t>::max());
	ut_a(space->n_reserved_extents >= n_reserved);

	space->n_reserved_extents -= (uint32_t) n_reserved;

	shard->mutex_release();
}

/** Gets the number of reserved extents. If the database is silent, this number
should be zero.
@param[in]	space_id	Tablespace ID
@return the number of reserved extents */
ulint
fil_space_get_n_reserved_extents(space_id_t space_id)
{
	auto	shard = fil_system->shard_by_id(space_id);

	shard->mutex_acquire();

	fil_space_t*	space = shard->get_space_by_id(space_id);

	ulint	n = space->n_reserved_extents;

	shard->mutex_release();

	return(n);
}

/*============================ FILE I/O ================================*/

/** Prepares a file for I/O. Opens the file if it is closed. Updates the
pending I/O's field in the file and the system appropriately. Takes the file
off the LRU list if it is in the LRU list.
@param[in]	file		Tablespace file
@param[in]	extend		true if file is being extended
@return false if the file can't be opened, otherwise true */
bool
Fil_shard::prepare_file_for_io(fil_node_t* file, bool extend)
{
	ut_ad(mutex_owned());

	fil_space_t*	space = file->space;

	if (s_n_open > fil_system->m_max_n_open + 5) {

		static ulint	prev_time;
		auto		curr_time = ut_time();

		/* Spam the log after every minute. Ignore any race here. */

		if ((curr_time - prev_time) > 60) {

			ib::warn()
				<< "Open files " << s_n_open
				<< " exceeds the limit "
				<< fil_system->m_max_n_open;

			prev_time = curr_time;
		}
	}

	if (!file->is_open) {

		ut_a(file->n_pending == 0);

		if (!open_file(file, extend)) {
			return(false);
		}
	}

	if (file->n_pending == 0 && Fil_system::space_belongs_in_LRU(space)) {

		/* The file is in the LRU list, remove it */

		ut_a(UT_LIST_GET_LEN(m_LRU) > 0);

		UT_LIST_REMOVE(m_LRU, file);
	}

	++file->n_pending;

	return(true);
}

/** If the tablespace is not on the unflushed list, add it.
@param[in,out]	space		Tablespace to add */
void
Fil_shard::add_to_unflushed_list(fil_space_t* space)
{
	ut_ad(m_id == REDO_SHARD || mutex_owned());

	if (!space->is_in_unflushed_spaces) {

		space->is_in_unflushed_spaces = true;

		UT_LIST_ADD_FIRST(m_unflushed_spaces, space);
	}
}

/** Note that a write IO has completed.
@param[in,out]	file		File on which a write was completed */
void
Fil_shard::write_completed(fil_node_t* file)
{
	ut_ad(m_id == REDO_SHARD || mutex_owned());

	++m_modification_counter;

	file->modification_counter = m_modification_counter;

	if (fil_buffering_disabled(file->space)) {

		/* We don't need to keep track of unflushed
		changes as user has explicitly disabled
		buffering. */
		ut_ad(!file->space->is_in_unflushed_spaces);

		file->flush_counter = file->modification_counter;

	} else {
		add_to_unflushed_list(file->space);
	}
}

/** Updates the data structures when an I/O operation finishes. Updates the
pending i/o's field in the file appropriately.
@param[in]	file		Tablespace file
@param[in]	type		Marks the file as modified if type == WRITE */
void
Fil_shard::complete_io(fil_node_t* file, const IORequest& type)
{
	ut_ad(m_id == REDO_SHARD || mutex_owned());

	ut_a(file->n_pending > 0);

	--file->n_pending;

	ut_ad(type.validate());

	if (type.is_write()) {

		ut_ad(!srv_read_only_mode
		      || fsp_is_system_temporary(file->space->id));

		write_completed(file);
	}

	if (file->n_pending == 0
	    && Fil_system::space_belongs_in_LRU(file->space)) {

		/* The file must be put back to the LRU list */
		UT_LIST_ADD_FIRST(m_LRU, file);
	}
}

/** Report information about an invalid page access.
@param[in]	block_offset	Block offset
@param[in]	space_id	Tablespace ID
@param[in]	space_name	Tablespace name
@param[in]	byte_offset	Byte offset
@param[in]	len		I/O length
@param[in]	is_read		I/O type
@param[in]	line		Line called from */
static
void
fil_report_invalid_page_access_low(
	page_no_t	block_offset,
	space_id_t	space_id,
	const char*	space_name,
	ulint		byte_offset,
	ulint		len,
	bool		is_read,
	int		line)
{
	ib::error()
		<< "Trying to access page number " << block_offset << " in"
		" space " << space_id << ", space name " << space_name << ","
		" which is outside the tablespace bounds. Byte offset "
		<< byte_offset << ", len " << len << ", i/o type " <<
		(is_read ? "read" : "write")
		<< ". If you get this error at mysqld startup, please check"
		" that your my.cnf matches the ibdata files that you have in"
		" the MySQL server.";

	ib::error() << "Server exits"
#ifdef UNIV_DEBUG
		<< " at " << "fil0fil.cc" << "[" << line << "]"
#endif /* UNIV_DEBUG */
		<< ".";

	_exit(1);
}

#define fil_report_invalid_page_access(b, s, n, o, l, t)		\
	fil_report_invalid_page_access_low(				\
		(b), (s), (n), (o), (l), (t), __LINE__)

/** Set encryption information for IORequest.
@param[in,out]	req_type	IO request
@param[in]	page_id		page id
@param[in]	space		table space */
void
fil_io_set_encryption(
	IORequest&		req_type,
	const page_id_t&	page_id,
	fil_space_t*		space)
{
	/* Don't encrypt page 0 of all tablespaces except redo log
	tablespace, all pages from the system tablespace. */
	if (space->encryption_type == Encryption::NONE
	    || (page_id.page_no() == 0 && !req_type.is_log())) {
		req_type.clear_encrypted();
		return;
	}

	/* For writting redo log, if encryption for redo log is disabled,
	skip set encryption. */
	if (req_type.is_log() && req_type.is_write()
	    && !srv_redo_log_encrypt) {
		req_type.clear_encrypted();
		return;
	}

	/* For writting undo log, if encryption for undo log is disabled,
	skip set encryption. */
	if (fsp_is_undo_tablespace(space->id)
	    && !srv_undo_log_encrypt && req_type.is_write()) {
		req_type.clear_encrypted();
		return;
	}

	/* Make any active clone operation to abort, in case
	log encryption is set after clone operation is started. */
	clone_mark_abort(true);
	clone_mark_active();

	req_type.encryption_key(
		space->encryption_key, space->encryption_klen,
		space->encryption_iv);

	req_type.encryption_algorithm(Encryption::AES);
}

/** Get the AIO mode.
@param[in]	req_type	IO request type
@param[in]	sync		true if Synchronous IO
return the AIO mode */
AIO_mode
Fil_shard::get_AIO_mode(const IORequest& req_type, bool sync)
{
#ifndef UNIV_HOTBACKUP
	if (sync) {

		return(AIO_mode::SYNC);

	} else if (req_type.is_log()) {

		return(AIO_mode::LOG);

	} else {
		return(AIO_mode::NORMAL);
	}
#else /* !UNIV_HOTBACKUP */
	ut_a(sync);
	return(AIO_mode::SYNC);
#endif /* !UNIV_HOTBACKUP */
}

/** Get the file name for IO and the local offset within that file.
@param[in]	req_type	IO context
@param[in,out]	space		Tablespace for IO
@param[in,out]	page_no		The relative page number in the file
@param[out]	file		File node
@return DB_SUCCESS or error code */
dberr_t
Fil_shard::get_file_for_io(
	const IORequest&	req_type,
	fil_space_t*		space,
	page_no_t*		page_no,
	fil_node_t*&		file)
{
	if (space->files.size() > 1) {

		ut_a(space->id == TRX_SYS_SPACE
		     || space->purpose == FIL_TYPE_TEMPORARY
		     || space->id == dict_sys_t::s_log_space_first_id);

		for (auto& f : space->files) {

			if (f.size > *page_no) {
				file = &f;
				return(DB_SUCCESS);

			}

			*page_no -= f.size;
		}

	} else if (!space->files.empty()) {

		fil_node_t&	f = space->files.front();

		if ((fsp_is_ibd_tablespace(space->id) && f.size == 0)
		    || f.size > *page_no) {

			/* We do not know the size of a single-table tablespace
			before we open the file */

			file = &f;

			return(DB_SUCCESS);

		} else if (space->id != TRX_SYS_SPACE
			   && req_type.is_read()
			   && undo::is_inactive(space->id)) {

			file = nullptr;

			/* Page access request for a page that is
			outside the truncated UNDO tablespace bounds. */

			return(DB_TABLE_NOT_FOUND);
		}
	}

	file = nullptr;
	return(DB_ERROR);
}

/** Read or write log file data synchronously.
@param[in]	type		IO context
@param[in]	page_id		page id
@param[in]	page_size	page size
@param[in]	byte_offset	remainder of offset in bytes; in AIO
				this must be divisible by the OS block
				size
@param[in]	len		how many bytes to read or write; this
				must not cross a file boundary; in AIO
				this must be a block size multiple
@param[in,out]	buf		buffer where to store read data or
				from where to write
@return error code
@retval DB_SUCCESS on success */
dberr_t
Fil_shard::do_redo_io(
	const IORequest&	type,
	const page_id_t&	page_id,
	const page_size_t&	page_size,
	ulint			byte_offset,
	ulint			len,
	void*			buf)
{
	IORequest		req_type(type);

	ut_ad(len > 0);
	ut_ad(req_type.is_log());
	ut_ad(req_type.validate());
	ut_ad(fil_validate_skip());
	ut_ad(byte_offset < UNIV_PAGE_SIZE);
	ut_ad(UNIV_PAGE_SIZE == (ulong)(1 << UNIV_PAGE_SIZE_SHIFT));

	if (req_type.is_read()) {

		srv_stats.data_read.add(len);

	} else if (req_type.is_write()) {

		ut_ad(!srv_read_only_mode);
		srv_stats.data_written.add(len);
	}

	fil_space_t*	space = get_space_by_id(page_id.space());

	fil_node_t*	file;
	page_no_t	page_no = page_id.page_no();
	dberr_t		err = get_file_for_io(req_type, space, &page_no, file);

	ut_a(file != nullptr);
	ut_a(err == DB_SUCCESS);
	ut_a(page_size.physical() == page_size.logical());

	os_offset_t	offset = (os_offset_t) page_no * page_size.physical();

	offset += byte_offset;

	ut_a(file->size - page_no
	     >= (byte_offset + len + (page_size.physical() - 1))
	     / page_size.physical());

	ut_a((len % OS_FILE_LOG_BLOCK_SIZE) == 0);
	ut_a(byte_offset % OS_FILE_LOG_BLOCK_SIZE == 0);

	/* Set encryption information. */
	fil_io_set_encryption(req_type, page_id, space);

	req_type.block_size(file->block_size);

	if (!file->is_open) {

		ut_a(file->n_pending == 0);

		bool	success = open_file(file, false);

		ut_a(success);
	}

	if (req_type.is_read()) {

		err = os_file_read(req_type, file->handle, buf, offset, len);

	} else {

		ut_ad(!srv_read_only_mode);

		err = os_file_write(
			req_type, file->name, file->handle, buf, offset, len);
	}

	if (type.is_write()) {

		mutex_acquire();

		++m_modification_counter;

		file->modification_counter = m_modification_counter;

		add_to_unflushed_list(file->space);

		mutex_release();
	}

	return(err);
}

/** Read or write data. This operation could be asynchronous (aio).
@param[in]	type		IO context
@param[in]	sync		whether synchronous aio is desired
@param[in]	page_id		page id
@param[in]	page_size	page size
@param[in]	byte_offset	remainder of offset in bytes; in aio this
				must be divisible by the OS block size
@param[in]	len		how many bytes to read or write; this must
				not cross a file boundary; in AIO this must
				be a block size multiple
@param[in,out]	buf		buffer where to store read data or from where
				to write; in aio this must be appropriately
				aligned
@param[in]	message		message for aio handler if !sync, else ignored
@return error code
@retval DB_SUCCESS on success
@retval DB_TABLESPACE_DELETED if the tablespace does not exist */
dberr_t
Fil_shard::do_io(
	const IORequest&	type,
	bool			sync,
	const page_id_t&	page_id,
	const page_size_t&	page_size,
	ulint			byte_offset,
	ulint			len,
	void*			buf,
	void*			message)
{
	IORequest		req_type(type);

	ut_ad(req_type.validate());

	ut_ad(len > 0);
	ut_ad(byte_offset < UNIV_PAGE_SIZE);
	ut_ad(!page_size.is_compressed() || byte_offset == 0);
	ut_ad(UNIV_PAGE_SIZE == (ulong)(1 << UNIV_PAGE_SIZE_SHIFT));

	ut_ad(fil_validate_skip());

	/* ibuf bitmap pages must be read in the sync AIO mode: */
	ut_ad(recv_no_ibuf_operations
	      || req_type.is_write()
	      || !ibuf_bitmap_page(page_id, page_size)
	      || sync
	      || req_type.is_log());

	AIO_mode	aio_mode = get_AIO_mode(req_type, sync);

	if (req_type.is_read()) {

		srv_stats.data_read.add(len);

		if (aio_mode == AIO_mode::NORMAL
		    && !recv_no_ibuf_operations
		    && ibuf_page(page_id, page_size, nullptr)) {

			/* Reduce probability of deadlock bugs
			in connection with ibuf: do not let the
			ibuf I/O handler sleep */

			req_type.clear_do_not_wake();

			aio_mode = AIO_mode::IBUF;
		}

	} else if (req_type.is_write()) {

		ut_ad(!srv_read_only_mode
		      || fsp_is_system_temporary(page_id.space()));

		srv_stats.data_written.add(len);
	}

	/* Reserve the mutex and make sure that we can open at
	least one file while holding it, if the file is not already open */

	fil_space_t*	space;

	bool	slot = mutex_acquire_and_get_space(page_id.space(), space);

	/* If we are deleting a tablespace we don't allow async read
	operations on that. However, we do allow write operations and
	sync read operations. */
	if (space == nullptr
	    || (req_type.is_read() && !sync && space->stop_new_ops)) {

		if (slot) {
			release_open_slot(m_id);
		}

		mutex_release();

		if (!req_type.ignore_missing()) {

			if (space == nullptr) {

				ib::error()
					<< "Trying to do I/O on a tablespace"
					<< " which does not exist. I/O type: "
					<< (req_type.is_read()
					    ? "read" : "write")
					<< ", page: " << page_id
					<< ", I/O length: " << len << " bytes";
			} else {

				ib::error()
					<< "Trying to do async read on a"
					<< " tablespace which is being deleted."
					<< " Tablespace name: \"" << space->name
					<< "\", page: " << page_id
					<< ", read length: " << len << " bytes";
			}
		}

		return(DB_TABLESPACE_DELETED);
	}

	ut_ad(aio_mode != AIO_mode::IBUF || fil_type_is_data(space->purpose));

	fil_node_t*	file;
	page_no_t	page_no = page_id.page_no();
	dberr_t		err = get_file_for_io(req_type, space, &page_no, file);

	if (err == DB_TABLE_NOT_FOUND) {

		return(err);

	} else if (file == nullptr) {

		ut_ad(err == DB_ERROR);

		if (req_type.ignore_missing()) {

			if (slot) {
				release_open_slot(m_id);
			}

			mutex_release();

			return(DB_ERROR);
		}

		/* This is a hard error. */
		fil_report_invalid_page_access(
			page_id.page_no(), page_id.space(),
			space->name, byte_offset, len,
			req_type.is_read());
	}

	bool	opened = prepare_file_for_io(file, false);

	if (slot) {
		release_open_slot(m_id);
	}

	if (!opened) {

		if (fil_type_is_data(space->purpose)
		    && fsp_is_ibd_tablespace(space->id)) {

			mutex_release();

			if (!req_type.ignore_missing()) {

				ib::error()
					<< "Trying to do I/O to a tablespace"
					" which exists without an .ibd data"
					<< " file. I/O type: "
					<< (req_type.is_read()
					    ? "read" : "write")
					<< ", page: "
					<< page_id_t(page_id.space(), page_no)
					<< ", I/O length: " << len << " bytes";
			}

			return(DB_TABLESPACE_DELETED);
		}

		/* The tablespace is for log. Currently, we just assert here
		to prevent handling errors along the way fil_io returns.
		Also, if the log files are missing, it would be hard to
		promise the server can continue running. */
		ut_a(0);
	}

	/* Check that at least the start offset is within the bounds of a
	single-table tablespace, including rollback tablespaces. */
	if (file->size <= page_no
	    && space->id != TRX_SYS_SPACE
	    && fil_type_is_data(space->purpose)) {

		if (req_type.ignore_missing()) {

			/* If we can tolerate the non-existent pages, we
			should return with DB_ERROR and let caller decide
			what to do. */

			complete_io(file, req_type);

			mutex_release();

			return(DB_ERROR);
		}

		/* This is a hard error. */
		fil_report_invalid_page_access(
			page_id.page_no(), page_id.space(),
			space->name, byte_offset, len, req_type.is_read());
	}

	mutex_release();

	ut_a(page_size.is_compressed()
	     || page_size.physical() == page_size.logical());

	os_offset_t	offset = (os_offset_t) page_no * page_size.physical();

	offset += byte_offset;

	ut_a(file->size - page_no
	     >= (byte_offset + len + (page_size.physical() - 1))
	     / page_size.physical());

	ut_a((len % OS_FILE_LOG_BLOCK_SIZE) == 0);
	ut_a(byte_offset % OS_FILE_LOG_BLOCK_SIZE == 0);

	/* Don't compress the log, page 0 of all tablespaces, tables
	compresssed with the old compression scheme and all pages from
	the system tablespace. */

	if (req_type.is_write()
	    && !req_type.is_log()
	    && !page_size.is_compressed()
	    && page_id.page_no() > 0
	    && IORequest::is_punch_hole_supported()
	    && file->punch_hole) {

		ut_ad(!req_type.is_log());

		req_type.set_punch_hole();

		req_type.compression_algorithm(space->compression_type);

	} else {
		req_type.clear_compressed();
	}

	/* Set encryption information. */
	fil_io_set_encryption(req_type, page_id, space);

	req_type.block_size(file->block_size);

#ifdef UNIV_HOTBACKUP
	/* In mysqlbackup do normal I/O, not AIO */
	if (req_type.is_read()) {

		err = os_file_read(req_type, file->handle, buf, offset, len);

	} else {

		ut_ad(!srv_read_only_mode
		      || fsp_is_system_temporary(page_id.space()));

		err = os_file_write(
			req_type, file->name, file->handle, buf, offset, len);
	}
#else
	/* Queue the aio request */
	err = os_aio(
		req_type,
		aio_mode, file->name, file->handle, buf, offset, len,
		fsp_is_system_temporary(page_id.space())
		? false : srv_read_only_mode,
		file, message);

#endif /* UNIV_HOTBACKUP */

	if (err == DB_IO_NO_PUNCH_HOLE) {

		err = DB_SUCCESS;

		if (file->punch_hole) {

			ib::warn()
				<< "Punch hole failed for '"
				<< file->name << "'";
		}

		fil_no_punch_hole(file);
	}

	/* We an try to recover the page from the double write buffer if
	the decompression fails or the page is corrupt. */

	ut_a(req_type.is_dblwr_recover() || err == DB_SUCCESS);

	if (sync) {
		/* The i/o operation is already completed when we return from
		os_aio: */

		mutex_acquire();

		complete_io(file, req_type);

		mutex_release();

		ut_ad(fil_validate_skip());
	}

	return(err);
}

/** Read or write redo log data (synchronous buffered IO).
@param[in]	type		IO context
@param[in]	page_id		where to read or write
@param[in]	page_size	page size
@param[in]	byte_offset	remainder of offset in bytes
@param[in]	len		this must not cross a file boundary;
@param[in,out]	buf		buffer where to store read data or from where
				to write
@retval DB_SUCCESS if all OK */
dberr_t
fil_redo_io(
	const IORequest&	type,
	const page_id_t&	page_id,
	const page_size_t&	page_size,
	ulint			byte_offset,
	ulint			len,
	void*			buf)
{
	ut_ad(type.is_log());

	auto	shard = fil_system->shard_by_id(page_id.space());
#if defined(_WIN32) && defined(WIN_ASYNC_IO)
	/* On Windows we always open the redo log file in AIO mode. ie. we
	use the AIO API for the read/write even for sync IO. */
	return(shard->do_io(
		type, true, page_id, page_size, byte_offset, len, buf, nullptr));
#else
	return(shard->do_redo_io(
		type, page_id, page_size, byte_offset, len, buf));
#endif /* _WIN32  || WIN_ASYNC_IO*/
}

/** Read or write data from a file.
@param[in]	type		IO context
@param[in]	sync		If true then do synchronous IO
@param[in]	page_id		page id
@param[in]	page_size	page size
@param[in]	byte_offset	remainder of offset in bytes; in aio this
				must be divisible by the OS block size
@param[in]	len		how many bytes to read or write; this must
				not cross a file boundary; in AIO this must
				be a block size multiple
@param[in,out]	buf		buffer where to store read data or from where
				to write; in AIO this must be appropriately
				aligned
@param[in]	message		message for AIO handler if !sync, else ignored
@return error code
@retval DB_SUCCESS on success
@retval DB_TABLESPACE_DELETED if the tablespace does not exist */
dberr_t
fil_io(
	const IORequest&	type,
	bool			sync,
	const page_id_t&	page_id,
	const page_size_t&	page_size,
	ulint			byte_offset,
	ulint			len,
	void*			buf,
	void*			message)
{
	auto	shard = fil_system->shard_by_id(page_id.space());

	return(shard->do_io(
		type, sync, page_id, page_size,
		byte_offset, len, buf, message));

}

#ifndef UNIV_HOTBACKUP
/** Waits for an aio operation to complete. This function is used to write the
handler for completed requests. The aio array of pending requests is divided
into segments (see os0file.cc for more info). The thread specifies which
segment it wants to wait for.
@param[in]	segment		The number of the segment in the AIO array
				to wait for */
void
fil_aio_wait(ulint segment)
{
	fil_node_t*	file;
	IORequest	type;
	void*		message;

	ut_ad(fil_validate_skip());

	dberr_t	err = os_aio_handler(segment, &file, &message, &type);

	ut_a(err == DB_SUCCESS);

	if (file == nullptr) {
		ut_ad(srv_shutdown_state == SRV_SHUTDOWN_EXIT_THREADS);
		return;
	}

	srv_set_io_thread_op_info(segment, "complete io for file");

	auto	shard = fil_system->shard_by_id(file->space->id);

	shard->mutex_acquire();

	shard->complete_io(file, type);

	shard->mutex_release();

	ut_ad(fil_validate_skip());

	/* Do the i/o handling */
	/* IMPORTANT: since i/o handling for reads will read also the insert
	buffer in tablespace 0, you have to be very careful not to introduce
	deadlocks in the i/o system. We keep tablespace 0 data files always
	open, and use a special i/o thread to serve insert buffer requests. */

	switch (file->space->purpose) {
	case FIL_TYPE_TABLESPACE:
	case FIL_TYPE_TEMPORARY:
	case FIL_TYPE_IMPORT:
		srv_set_io_thread_op_info(segment, "complete io for buf page");

		/* async single page writes from the dblwr buffer don't have
		access to the page */
		if (message != nullptr) {
			buf_page_io_complete(static_cast<buf_page_t*>(message));
		}
		return;
	case FIL_TYPE_LOG:
		srv_set_io_thread_op_info(segment, "complete checkpoint io");
		log_io_complete(static_cast<log_group_t*>(message));
		return;
	}

	ut_ad(0);
}
#endif /* UNIV_HOTBACKUP */

/** If the tablespace is on the unflushed list and there are no pending
flushed then remove from the unflushed list.
@param[in,out]	space		Tablespace to remove*/
void
Fil_shard::remove_from_unflushed_list(fil_space_t* space)
{
	ut_ad(mutex_owned());

	if (space->is_in_unflushed_spaces
	    && space_is_flushed(space)) {

		space->is_in_unflushed_spaces = false;

		UT_LIST_REMOVE(m_unflushed_spaces, space);
	}
}

/** Flushes to disk possible writes cached by the OS. */
void
Fil_shard::redo_space_flush()
{
	ut_ad(mutex_owned());
	ut_ad(m_id == REDO_SHARD);

	fil_space_t*	space;

	space = get_space_by_id(dict_sys_t::s_log_space_first_id);

	ut_a(!space->stop_new_ops);
	ut_a(space->purpose == FIL_TYPE_LOG);

	if (space->stop_new_ops) {
		return;
	}

	/* Prevent dropping of the space while we are flushing */
	++space->n_pending_flushes;

	for (auto& file : space->files) {

		int64_t	old_mod_counter = file.modification_counter;

		if (old_mod_counter <= file.flush_counter) {
			continue;
		}

		ut_a(file.is_open);
		ut_a(file.space == space);

		++fil_n_log_flushes;
		++fil_n_pending_log_flushes;

		bool	skip_flush = false;
#ifdef _WIN32
		if (file.is_raw_disk) {

			skip_flush = true;;
		}
#endif /* _WIN32 */

		/* Wait for some other thread that is flushing. */
		while (file.n_pending_flushes > 0 && !skip_flush) {

			/* Release the mutex to avoid deadlock with
			the flushing thread. */

			mutex_release();

			os_thread_yield();

			mutex_acquire();

			if (file.flush_counter >= old_mod_counter) {

				skip_flush = true;
			}
		}

		if (!skip_flush) {

			ut_a(file.is_open);

			++file.n_pending_flushes;

			mutex_release();

			os_file_flush(file.handle);

			mutex_acquire();

			os_event_set(file.sync_event);

			--file.n_pending_flushes;
		}

		if (file.flush_counter < old_mod_counter) {

			file.flush_counter = old_mod_counter;

			remove_from_unflushed_list(space);
		}

		--fil_n_pending_log_flushes;
	}

	--space->n_pending_flushes;
}

/** Flushes to disk possible writes cached by the OS. If the space does
not exist or is being dropped, does not do anything.
@param[in]	space_id	File space ID (this can be a group of log files
				or a tablespace of the database) */
void
Fil_shard::space_flush(space_id_t space_id)
{
	ut_ad(mutex_owned());

	if (space_id == dict_sys_t::s_log_space_first_id) {
		redo_space_flush();
		return;
	}

	fil_space_t*	space = get_space_by_id(space_id);

	if (space == nullptr
	    || space->purpose == FIL_TYPE_TEMPORARY
	    || space->stop_new_ops) {

		return;
	}

	if (fil_buffering_disabled(space)) {

		/* No need to flush. User has explicitly disabled
		buffering. */
		ut_ad(!space->is_in_unflushed_spaces);
		ut_ad(space_is_flushed(space));
		ut_ad(space->n_pending_flushes == 0);

#ifdef UNIV_DEBUG
		for (const auto& file : space->files) {
			ut_ad(file.modification_counter == file.flush_counter);
			ut_ad(file.n_pending_flushes == 0);
		}
#endif /* UNIV_DEBUG */

		return;
	}

	/* Prevent dropping of the space while we are flushing */
	++space->n_pending_flushes;

	for (auto& file : space->files) {

		int64_t	old_mod_counter = file.modification_counter;

		if (old_mod_counter <= file.flush_counter) {
			continue;
		}

		ut_a(file.is_open);

		switch (space->purpose) {
		case FIL_TYPE_TEMPORARY:
			ut_ad(0); // we already checked for this

		case FIL_TYPE_TABLESPACE:
		case FIL_TYPE_IMPORT:
			++fil_n_pending_tablespace_flushes;
			break;

		case FIL_TYPE_LOG:
			ut_error;
			break;
		}

		bool	skip_flush = false;
#ifdef _WIN32
		if (file.is_raw_disk) {

			skip_flush = true;;
		}
#endif /* _WIN32 */

		while (file.n_pending_flushes > 0 && !skip_flush) {

			/* We want to avoid calling os_file_flush() on
			the file twice at the same time, because we do
			not know what bugs OS's may contain in file
			I/O */

			int64_t	sig_count = os_event_reset(file.sync_event);

			mutex_release();

			os_event_wait_low(file.sync_event, sig_count);

			mutex_acquire();

			if (file.flush_counter >= old_mod_counter) {

				skip_flush = true;
			}
		}

		if (!skip_flush) {

			ut_a(file.is_open);

			++file.n_pending_flushes;

			mutex_release();

			os_file_flush(file.handle);

			mutex_acquire();

			os_event_set(file.sync_event);

			--file.n_pending_flushes;
		}

		if (file.flush_counter < old_mod_counter) {

			file.flush_counter = old_mod_counter;

			remove_from_unflushed_list(space);
		}

		switch (space->purpose) {
		case FIL_TYPE_TEMPORARY:
			ut_ad(0); // we already checked for this

		case FIL_TYPE_TABLESPACE:
		case FIL_TYPE_IMPORT:
			--fil_n_pending_tablespace_flushes;
			continue;

		case FIL_TYPE_LOG:
			ut_error;
		}

		ut_ad(0);
	}

	--space->n_pending_flushes;
}

/** Flushes to disk possible writes cached by the OS. If the space does
not exist or is being dropped, does not do anything.
@param[in]	space_id	File space ID (this can be a group of log files
				or a tablespace of the database) */
void
fil_flush(space_id_t space_id)
{
	auto	shard = fil_system->shard_by_id(space_id);

	shard->mutex_acquire();

	/* Note: Will release and reacquire the Fil_shard::mutex. */
	shard->space_flush(space_id);

	shard->mutex_release();
}

/** Flush any pending writes to disk for the redo log. */
void
Fil_shard::flush_file_redo()
{
	/* We never evict the redo log tablespace. It's for all
	practical purposes a read-only data structure. */

	mutex_acquire();

	redo_space_flush();

	mutex_release();
}

/** Collect the tablespace IDs of unflushed tablespaces in space_ids.
@param[in]	purpose		FIL_TYPE_TABLESPACE or FIL_TYPE_LOG,
				can be ORred */
void
Fil_shard::flush_file_spaces(uint8_t purpose)
{
	Space_ids	space_ids;

	ut_ad((purpose & FIL_TYPE_TABLESPACE) || (purpose & FIL_TYPE_LOG));

	mutex_acquire();

	for (auto space = UT_LIST_GET_FIRST(m_unflushed_spaces);
	     space != nullptr;
	     space = UT_LIST_GET_NEXT(unflushed_spaces, space)) {

		if ((to_int(space->purpose) & purpose)
		    && !space->stop_new_ops) {

			space_ids.push_back(space->id);
		}
	}

	mutex_release();

	/* Flush the spaces.  It will not hurt to call fil_flush() on
	a non-existing space id. */
	for (auto space_id : space_ids) {

		mutex_acquire();

		space_flush(space_id);

		mutex_release();
	}
}

/** Flush the redo log writes to disk, possibly cached by the OS. */
void
Fil_system::flush_file_redo()
{
	m_shards[REDO_SHARD]->flush_file_redo();
}

/** Flush to disk the writes in file spaces of the given type
possibly cached by the OS.
@param[in]	purpose		FIL_TYPE_TABLESPACE or FIL_TYPE_LOG,
				can be ORred */
void
Fil_system::flush_file_spaces(uint8_t purpose)
{
	for (auto shard : m_shards) {

		shard->flush_file_spaces(purpose);
	}
}

/** Flush to disk the writes in file spaces of the given type
possibly cached by the OS.
@param[in]     purpose FIL_TYPE_TABLESPACE or FIL_TYPE_LOG, can be ORred */
void
fil_flush_file_spaces(uint8_t purpose)
{
	fil_system->flush_file_spaces(purpose);
}

/** Flush to disk the writes in file spaces of the given type
possibly cached by the OS. */
void
fil_flush_file_redo()
{
	fil_system->flush_file_redo();
}

/** Returns true if file address is undefined.
@param[in]	addr		Address
@return true if undefined */
bool
fil_addr_is_null(fil_addr_t addr)
{
	return(addr.page == FIL_NULL);
}

/** Get the predecessor of a file page.
@param[in]	page		File page
@return FIL_PAGE_PREV */
page_no_t
fil_page_get_prev(const byte* page)
{
	return(mach_read_from_4(page + FIL_PAGE_PREV));
}

/** Get the successor of a file page.
@param[in]	page		File page
@return FIL_PAGE_NEXT */
page_no_t
fil_page_get_next(const byte* page)
{
	return(mach_read_from_4(page + FIL_PAGE_NEXT));
}

/** Sets the file page type.
@param[in,out]	page		File page
@param[in]	type		Page type */
void
fil_page_set_type(byte* page, ulint type)
{
	mach_write_to_2(page + FIL_PAGE_TYPE, type);
}

/** Reset the page type.
Data files created before MySQL 5.1 may contain garbage in FIL_PAGE_TYPE.
In MySQL 3.23.53, only undo log pages and index pages were tagged.
Any other pages were written with uninitialized bytes in FIL_PAGE_TYPE.
@param[in]	page_id	page number
@param[in,out]	page	page with invalid FIL_PAGE_TYPE
@param[in]	type	expected page type
@param[in,out]	mtr	mini-transaction */
void
fil_page_reset_type(
	const page_id_t&	page_id,
	byte*			page,
	ulint			type,
	mtr_t*			mtr)
{
	ib::info()
		<< "Resetting invalid page " << page_id << " type "
		<< fil_page_get_type(page) << " to " << type << ".";
	mlog_write_ulint(page + FIL_PAGE_TYPE, type, MLOG_2BYTES, mtr);
}

/** Closes the tablespace memory cache. */
void
fil_close()
{
	if (fil_system == nullptr) {
		return;
	}

	UT_DELETE(fil_system);

	fil_system = nullptr;
}

/** Initializes a buffer control block when the buf_pool is created.
@param[in]	block		Pointer to the control block
@param[in]	frame		Pointer to buffer frame */
static
void
fil_buf_block_init(
	buf_block_t*	block,
	byte*		frame)
{
	UNIV_MEM_DESC(frame, UNIV_PAGE_SIZE);

	block->frame = frame;

	block->page.io_fix = BUF_IO_NONE;
	/* There are assertions that check for this. */
	block->page.buf_fix_count = 1;
	block->page.state = BUF_BLOCK_READY_FOR_USE;

	page_zip_des_init(&block->page.zip);
}

struct fil_iterator_t {
	/** File handle */
	pfs_os_file_t		file;

	/** File path name */
	const char*		filepath;

	/** From where to start */
	os_offset_t		start;

	/** Where to stop */
	os_offset_t		end;

	/* File size in bytes */
	os_offset_t		file_size;

	/** Page size */
	ulint			page_size;

	/** Number of pages to use for I/O */
	ulint			n_io_buffers;

	/** Buffer to use for IO */
	byte*			io_buffer;

	/** Encryption key */
	byte*			encryption_key;

	/** Encruption iv */
	byte*			encryption_iv;
};

/** TODO: This can be made parallel trivially by chunking up the file
and creating a callback per thread. Main benefit will be to use multiple
CPUs for checksums and compressed tables. We have to do compressed tables
block by block right now. Secondly we need to decompress/compress and copy
too much of data. These are CPU intensive.

Iterate over all the pages in the tablespace.
@param[in]	iter		Tablespace iterator
@param[in,out]	block		Block to use for IO
@param[in]	callback	Callback to inspect and update page contents
@retval DB_SUCCESS or error code */
static
dberr_t
fil_iterate(
	const fil_iterator_t&	iter,
	buf_block_t*		block,
	PageCallback&		callback)
{
	os_offset_t		offset;
	page_no_t		page_no = 0;
	space_id_t		space_id = callback.get_space_id();
	ulint			n_bytes = iter.n_io_buffers * iter.page_size;

	ut_ad(!srv_read_only_mode);

	/* For old style compressed tables we do a lot of useless copying
	for non-index pages. Unfortunately, it is required by
	buf_zip_decompress() */

	ulint	read_type = IORequest::READ;
	ulint	write_type = IORequest::WRITE;

	for (offset = iter.start; offset < iter.end; offset += n_bytes) {

		byte*	io_buffer = iter.io_buffer;

		block->frame = io_buffer;

		if (callback.get_page_size().is_compressed()) {
			page_zip_des_init(&block->page.zip);
			page_zip_set_size(&block->page.zip, iter.page_size);

			block->page.size.copy_from(
				page_size_t(iter.page_size,
					    univ_page_size.logical(),
					    true));

			block->page.zip.data = block->frame + UNIV_PAGE_SIZE;
			ut_d(block->page.zip.m_external = true);
			ut_ad(iter.page_size
			      == callback.get_page_size().physical());

			/* Zip IO is done in the compressed page buffer. */
			io_buffer = block->page.zip.data;
		} else {
			io_buffer = iter.io_buffer;
		}

		/* We have to read the exact number of bytes. Otherwise the
		InnoDB IO functions croak on failed reads. */

		n_bytes = static_cast<ulint>(
			ut_min(static_cast<os_offset_t>(n_bytes),
			       iter.end - offset));

		ut_ad(n_bytes > 0);
		ut_ad(!(n_bytes % iter.page_size));

		dberr_t		err;
		IORequest	read_request(read_type);

		/* For encrypted table, set encryption information. */
		if (iter.encryption_key != nullptr && offset != 0) {
			read_request.encryption_key(iter.encryption_key,
						    ENCRYPTION_KEY_LEN,
						    iter.encryption_iv);
			read_request.encryption_algorithm(Encryption::AES);
		}

		err = os_file_read(
			read_request, iter.file, io_buffer, offset,
			(ulint) n_bytes);

		if (err != DB_SUCCESS) {

			ib::error() << "os_file_read() failed";

			return(err);
		}

		bool		updated = false;
		os_offset_t	page_off = offset;
		ulint		n_pages_read = (ulint) n_bytes / iter.page_size;

		for (ulint i = 0; i < n_pages_read; ++i) {

			buf_block_set_file_page(
				block, page_id_t(space_id, page_no++));

			if ((err = callback(page_off, block)) != DB_SUCCESS) {

				return(err);

			} else if (!updated) {
				updated = buf_block_get_state(block)
					== BUF_BLOCK_FILE_PAGE;
			}

			buf_block_set_state(block, BUF_BLOCK_NOT_USED);
			buf_block_set_state(block, BUF_BLOCK_READY_FOR_USE);

			page_off += iter.page_size;
			block->frame += iter.page_size;
		}

		IORequest	write_request(write_type);

		/* For encrypted table, set encryption information. */
		if (iter.encryption_key != nullptr && offset != 0) {
			write_request.encryption_key(iter.encryption_key,
						     ENCRYPTION_KEY_LEN,
						     iter.encryption_iv);
			write_request.encryption_algorithm(Encryption::AES);
		}

		/* A page was updated in the set, write back to disk.
		Note: We don't have the compression algorithm, we write
		out the imported file as uncompressed. */

		if (updated
		    && (err = os_file_write(
				write_request,
				iter.filepath, iter.file, io_buffer,
				offset, (ulint) n_bytes)) != DB_SUCCESS) {

			/* This is not a hard error */
			if (err == DB_IO_NO_PUNCH_HOLE) {

				err = DB_SUCCESS;
				write_type &= ~IORequest::PUNCH_HOLE;

			} else {
				ib::error() << "os_file_write() failed";

				return(err);
			}
		}
	}

	return(DB_SUCCESS);
}

/** Iterate over all the pages in the tablespace.
@param[in,out]	table		the table definiton in the server
@param[in]	n_io_buffers	number of blocks to read and write together
@param[in]	callback	functor that will do the page updates
@return DB_SUCCESS or error code */
dberr_t
fil_tablespace_iterate(
	dict_table_t*	table,
	ulint		n_io_buffers,
	PageCallback&	callback)
{
	dberr_t		err;
	pfs_os_file_t	file;
	char*		filepath;
	bool		success;

	ut_a(n_io_buffers > 0);
	ut_ad(!srv_read_only_mode);

	DBUG_EXECUTE_IF("ib_import_trigger_corruption_1",
			return(DB_CORRUPTION););

	/* Make sure the data_dir_path is set. */
	dd_get_and_save_data_dir_path<dd::Table>(table, nullptr, false);

	std::string	path = dict_table_get_datadir(table);

	filepath = Fil_path::make(path, table->name.m_name, IBD, true);

	if (filepath == nullptr) {
		return(DB_OUT_OF_MEMORY);
	}

	file = os_file_create_simple_no_error_handling(
		innodb_data_file_key, filepath,
		OS_FILE_OPEN, OS_FILE_READ_WRITE, srv_read_only_mode, &success);

	DBUG_EXECUTE_IF("fil_tablespace_iterate_failure",
	{
		static bool once;

		if (!once || ut_rnd_interval(0, 10) == 5) {
			once = true;
			success = false;
			os_file_close(file);
		}
	});

	if (!success) {
		/* The following call prints an error message */
		os_file_get_last_error(true);

		ib::error() << "Trying to import a tablespace, but could not"
			" open the tablespace file " << filepath;

		ut_free(filepath);

		return(DB_TABLESPACE_NOT_FOUND);

	} else {
		err = DB_SUCCESS;
	}

	callback.set_file(filepath, file);

	os_offset_t	file_size = os_file_get_size(file);
	ut_a(file_size != (os_offset_t) -1);

	/* The block we will use for every physical page */
	buf_block_t*	block;

	block = reinterpret_cast<buf_block_t*>(ut_zalloc_nokey(sizeof(*block)));

	mutex_create(LATCH_ID_BUF_BLOCK_MUTEX, &block->mutex);

	/* Allocate a page to read in the tablespace header, so that we
	can determine the page size and zip size (if it is compressed).
	We allocate an extra page in case it is a compressed table. One
	page is to ensure alignement. */

	void*	page_ptr = ut_malloc_nokey(3 * UNIV_PAGE_SIZE);
	byte*	page = static_cast<byte*>(ut_align(page_ptr, UNIV_PAGE_SIZE));

	fil_buf_block_init(block, page);

	/* Read the first page and determine the page and zip size. */

	IORequest	request(IORequest::READ);

	err = os_file_read(request, file, page, 0, UNIV_PAGE_SIZE);

	if (err != DB_SUCCESS) {

		err = DB_IO_ERROR;

	} else if ((err = callback.init(file_size, block)) == DB_SUCCESS) {
		fil_iterator_t	iter;

		iter.file = file;
		iter.start = 0;
		iter.end = file_size;
		iter.filepath = filepath;
		iter.file_size = file_size;
		iter.n_io_buffers = n_io_buffers;
		iter.page_size = callback.get_page_size().physical();

		/* Set encryption info. */
		iter.encryption_key = table->encryption_key;
		iter.encryption_iv = table->encryption_iv;

		/* Check encryption is matched or not. */
		ulint	space_flags = callback.get_space_flags();
		if (FSP_FLAGS_GET_ENCRYPTION(space_flags)) {
			ut_ad(table->encryption_key != nullptr);

			if (!dict_table_is_encrypted(table)) {
				ib::error() << "Table is not in an encrypted"
					" tablespace, but the data file which"
					" trying to import is an encrypted"
					" tablespace";
				err = DB_IO_NO_ENCRYPT_TABLESPACE;
			}
		}

		if (err == DB_SUCCESS) {

			/* Compressed pages can't be optimised for block IO
			for now.  We do the IMPORT page by page. */

			if (callback.get_page_size().is_compressed()) {
				iter.n_io_buffers = 1;
				ut_a(iter.page_size
				     == callback.get_page_size().physical());
			}

			/** Add an extra page for compressed page scratch
			area. */
			void*	io_buffer = ut_malloc_nokey(
				(2 + iter.n_io_buffers) * UNIV_PAGE_SIZE);

			iter.io_buffer = static_cast<byte*>(
				ut_align(io_buffer, UNIV_PAGE_SIZE));

			err = fil_iterate(iter, block, callback);

			ut_free(io_buffer);
		}
	}

	if (err == DB_SUCCESS) {

		ib::info() << "Sync to disk";

		if (!os_file_flush(file)) {
			ib::info() << "os_file_flush() failed!";
			err = DB_IO_ERROR;
		} else {
			ib::info() << "Sync to disk - done!";
		}
	}

	os_file_close(file);

	ut_free(page_ptr);
	ut_free(filepath);

	mutex_free(&block->mutex);

	ut_free(block);

	return(err);
}

/** Set the tablespace table size.
@param[in]	page	a page belonging to the tablespace */
void
PageCallback::set_page_size(const buf_frame_t* page) UNIV_NOTHROW
{
	m_page_size.copy_from(fsp_header_get_page_size(page));
}

/** Delete the tablespace file and any related files like .cfg.
This should not be called for temporary tables.
@param[in]	path		File path of the IBD tablespace
@return true on success */
bool
fil_delete_file(const char* path)
{
	bool	success = true;

	/* Force a delete of any stale .ibd files that are lying around. */
	success = os_file_delete_if_exists(
		innodb_data_file_key, path, nullptr);

	char*	cfg_filepath = Fil_path::make_cfg(path);

	if (cfg_filepath != nullptr) {

		os_file_delete_if_exists(
			innodb_data_file_key, cfg_filepath, nullptr);

		ut_free(cfg_filepath);
	}

	char*	cfp_filepath = Fil_path::make_cfp(path);

	if (cfp_filepath != nullptr) {

		os_file_delete_if_exists(
			innodb_data_file_key, cfp_filepath, nullptr);

		ut_free(cfp_filepath);
	}

	return(success);
}

/** Check if swapping two .ibd files can be done without failure.
@param[in]	old_table	old table
@param[in]	new_table	new table
@param[in]	tmp_name	temporary table name
@return innodb error code */
dberr_t
fil_rename_precheck(
	const dict_table_t*	old_table,
	const dict_table_t*	new_table,
	const char*		tmp_name)
{
	dberr_t	err;

	bool	old_is_file_per_table =
		dict_table_is_file_per_table(old_table);

	bool	new_is_file_per_table =
		dict_table_is_file_per_table(new_table);

	/* If neither table is file-per-table,
	there will be no renaming of files. */
	if (!old_is_file_per_table && !new_is_file_per_table) {
		return(DB_SUCCESS);
	}

	auto	old_dir = dict_table_get_datadir(old_table);

	char*	old_path = Fil_path::make(
		old_dir, old_table->name.m_name, IBD, !old_dir.empty());

	if (old_path == nullptr) {
		return(DB_OUT_OF_MEMORY);
	}

	if (old_is_file_per_table) {

		char*	tmp_path = Fil_path::make(
			old_dir, tmp_name, IBD, !old_dir.empty());

		if (tmp_path == nullptr) {
			ut_free(old_path);
			return(DB_OUT_OF_MEMORY);
		}

		/* Temp filepath must not exist. */
		err = fil_rename_tablespace_check(
			old_table->space, old_path, tmp_path,
			dict_table_is_discarded(old_table));

		if (err != DB_SUCCESS) {
			ut_free(old_path);
			ut_free(tmp_path);
			return(err);
		}

		ut_free(tmp_path);
	}

	if (new_is_file_per_table) {

		auto	new_dir = dict_table_get_datadir(new_table);

		char*	new_path = Fil_path::make(
			new_dir, new_table->name.m_name, IBD, !new_dir.empty());

		if (new_path == nullptr) {
			ut_free(old_path);
			return(DB_OUT_OF_MEMORY);
		}

		/* Destination filepath must not exist unless this ALTER
		TABLE starts and ends with a file_per-table tablespace. */
		if (!old_is_file_per_table) {

			err = fil_rename_tablespace_check(
				new_table->space, new_path, old_path,
				dict_table_is_discarded(new_table));

			if (err != DB_SUCCESS) {
				ut_free(old_path);
				ut_free(new_path);
				return(err);
			}
		}

		ut_free(new_path);
	}

	ut_free(old_path);

	return(DB_SUCCESS);
}

/** Note that the file system where the file resides doesn't support PUNCH HOLE.
Called from AIO handlers when IO returns DB_IO_NO_PUNCH_HOLE
@param[in,out]	file		file to set */
void
fil_no_punch_hole(fil_node_t* file)
{
	file->punch_hole = false;
}

/** Set the compression type for the tablespace of a table
@param[in]	table		The table that should be compressed
@param[in]	algorithm	Text representation of the algorithm
@return DB_SUCCESS or error code */
dberr_t
fil_set_compression(
	dict_table_t*	table,
	const char*	algorithm)
{
	ut_ad(table != nullptr);

	/* We don't support Page Compression for the system tablespace,
	the temporary tablespace, or any general tablespace because
	COMPRESSION is set by TABLE DDL, not TABLESPACE DDL. There is
	no other technical reason.  Also, do not use it for missing
	tables or tables with compressed row_format. */
	if (table->ibd_file_missing
	    || !DICT_TF2_FLAG_IS_SET(table, DICT_TF2_USE_FILE_PER_TABLE)
	    || DICT_TF2_FLAG_IS_SET(table, DICT_TF2_TEMPORARY)
	    || page_size_t(table->flags).is_compressed()) {

		return(DB_IO_NO_PUNCH_HOLE_TABLESPACE);
	}

	dberr_t		err;
	Compression	compression;

	if (algorithm == nullptr || strlen(algorithm) == 0) {

#ifndef UNIV_DEBUG
		compression.m_type = Compression::NONE;
#else
		/* This is a Debug tool for setting compression on all
		compressible tables not otherwise specified. */
		switch (srv_debug_compress) {
		case Compression::LZ4:
		case Compression::ZLIB:
		case Compression::NONE:

			compression.m_type =
				static_cast<Compression::Type>(
					srv_debug_compress);
			break;

		default:
			compression.m_type = Compression::NONE;
		}

#endif /* UNIV_DEBUG */

		err = DB_SUCCESS;

	} else {

		err = Compression::check(algorithm, &compression);
	}

	fil_space_t*	space = fil_space_get(table->space);

	if (space == nullptr) {
		return(DB_NOT_FOUND);
	}

	space->compression_type = compression.m_type;

	if (space->compression_type != Compression::NONE) {

		if (!space->files.front().punch_hole) {

			return(DB_IO_NO_PUNCH_HOLE_FS);
		}
	}

	return(err);
}

/** Get the compression algorithm for a tablespace.
@param[in]	space_id	Space ID to check
@return the compression algorithm */
Compression::Type
fil_get_compression(space_id_t space_id)
{
	fil_space_t*	space = fil_space_get(space_id);

	return(space == nullptr ? Compression::NONE : space->compression_type);
}

/** Set the encryption type for the tablespace
@param[in] space_id		Space ID of tablespace for which to set
@param[in] algorithm		Encryption algorithm
@param[in] key			Encryption key
@param[in] iv			Encryption iv
@return DB_SUCCESS or error code */
dberr_t
fil_set_encryption(
	space_id_t		space_id,
	Encryption::Type	algorithm,
	byte*			key,
	byte*			iv)
{
	ut_ad(space_id != TRX_SYS_SPACE);

	if (fsp_is_system_or_temp_tablespace(space_id)) {
		return(DB_IO_NO_ENCRYPT_TABLESPACE);
	}

	auto	shard = fil_system->shard_by_id(space_id);

	shard->mutex_acquire();

	fil_space_t*	space = shard->get_space_by_id(space_id);

	if (space == nullptr) {
		shard->mutex_release();
		return(DB_NOT_FOUND);
	}

	if (key == nullptr) {
		Encryption::random_value(space->encryption_key);
	} else {
		memcpy(space->encryption_key, key, ENCRYPTION_KEY_LEN);
	}

	space->encryption_klen = ENCRYPTION_KEY_LEN;

	if (iv == nullptr) {
		Encryption::random_value(space->encryption_iv);
	} else {
		memcpy(space->encryption_iv, iv, ENCRYPTION_KEY_LEN);
	}

	ut_ad(algorithm != Encryption::NONE);
	space->encryption_type = algorithm;

	shard->mutex_release();

	return(DB_SUCCESS);
}

/** Rotate the tablespace keys by new master key.
@param[in,out]	shard		Rotate the keys in this shard
@return true if the re-encrypt succeeds */
bool
Fil_system::encryption_rotate_in_a_shard(Fil_shard* shard)
{
	byte	encrypt_info[ENCRYPTION_INFO_SIZE_V2];

	for (auto& elem : shard->m_spaces) {

		auto	space = elem.second;

		/* Skip unencypted tablespaces. Encrypted redo log
		tablespaces is handled in function log_rotate_encryption. */

		if (fsp_is_system_or_temp_tablespace(space->id)
		    || space->purpose == FIL_TYPE_LOG) {

			continue;
		}

		/* Skip the undo tablespace when it's in default key status,
		since it's the first server startup after bootstrap, and the
		server uuid is not ready yet. */

		if (fsp_is_undo_tablespace(space->id)
		    && Encryption::s_master_key_id
		    == ENCRYPTION_DEFAULT_MASTER_KEY_ID) {

			continue;
		}

		/* Rotate the encrypted tablespaces. */
		if (space->encryption_type != Encryption::NONE) {

			mtr_t	mtr;

			mtr_start(&mtr);

			mtr_x_lock_space(space, &mtr);

			memset(encrypt_info, 0, ENCRYPTION_INFO_SIZE_V2);

			if (!fsp_header_rotate_encryption(
				space, encrypt_info, &mtr)) {

				mtr_commit(&mtr);

				return(false);
			}

			mtr_commit(&mtr);
		}

		DBUG_EXECUTE_IF("ib_crash_during_rotation_for_encryption",
				DBUG_SUICIDE(););
	}

	return(true);
}

/** Rotate the tablespace keys by new master key.
@return true if the re-encrypt succeeds */
bool
Fil_system::encryption_rotate_all()
{
	for (auto shard : m_shards) {

		// FIXME: We don't acquire the fil_sys::mutex here. Why?

		bool	success = encryption_rotate_in_a_shard(shard);

		if (!success) {
			return(false);
		}
	}

	return(true);
}

/** Rotate the tablespace keys by new master key.
@return true if the re-encrypt succeeds */
bool
fil_encryption_rotate()
{
	return(fil_system->encryption_rotate_all());
}

/** Constructor
@param[in]	path		pathname (may also include the file basename)
				It's the callers responsibility to ensure that
				the path is normalized. */
Fil_path::Fil_path(const std::string& path)
	:
	m_path(path)
{
	m_abs_path = get_real_path(m_path);
}

/** Constructor
@param[in]	path		pathname (may also include the file basename)
				It's the callers responsibility to ensure that
				the path is normalized.
@param[in]	len	length of the path, in bytes */
Fil_path::Fil_path(const char* path, size_t len)
	:
	m_path(path, len)
{
	m_abs_path = get_real_path(m_path);
}

/** Default constructor. */
Fil_path::Fil_path()
	:
	m_path(),
	m_abs_path()
{
	/* No op */
}

/** Destructor */
Fil_path::~Fil_path()
{
	/* No op */
}

/** @return true if the path exists and is a file . */
os_file_type_t
Fil_path::get_file_type(const std::string& path)
{
	const std::string*	ptr;
	os_file_type_t		type;
	bool			exists;

#ifdef _WIN32
	/* Temporarily strip the trailing_separator since it will cause
	stat64() to fail on Windows unless the path is the root of some
	drive; like "C:\".  _stat64() will fail if it is "C:". */

	std::string	p{path};

	if (path.length() > 3
	    && is_separator(path.back())
	    && path.at(p.length() - 2) != ':') {

		p.pop_back();
	}

	ptr = &p;
#else
	ptr = &path;
#endif /* WIN32 */

	os_file_status(ptr->c_str(), &exists, &type);

	return(type);
}

/** @return true if the path exists and is a file . */
bool
Fil_path::is_file_and_exists() const
{
	return(get_file_type(m_abs_path) == OS_FILE_TYPE_FILE);
}

/** @return true if the path exists and is a directory. */
bool
Fil_path::is_directory_and_exists() const
{
	return(get_file_type(m_abs_path) == OS_FILE_TYPE_DIR);
}

/** This validation is only for ':'.
@return true if the path is valid. */
bool
Fil_path::is_valid() const
{
	auto	count = std::count(m_path.begin(), m_path.end(), ':');

	if (count == 0) {
		return(true);
	}

#ifdef _WIN32
	/* Do not allow names like "C:name.ibd" because it
	specifies the "C:" drive but allows a relative location.
	It should be like "c:\". If a single colon is used it
	must be the second byte and the third byte must be a
	separator. */

	/* 8 == strlen("c:\a,ibd") */
	if (count == 1
	    && m_path.length() >= 8
	    && isalpha(m_path.at(0))
	    && m_path.at(1) == ':'
	    && (m_path.at(2) == '\\' || m_path.at(2) == '/')) {

		return(true);
	}
#endif /* _WIN32 */

	return(false);
}

/** Sets the flags of the tablespace. The tablespace must be locked
in MDL_EXCLUSIVE MODE.
@param[in]	space	tablespace in-memory struct
@param[in]	flags	tablespace flags */
void
fil_space_set_flags(
	fil_space_t*	space,
	ulint		flags)
{
	ut_ad(fsp_flags_is_valid(flags));

	rw_lock_x_lock(&space->latch);

	ut_a(flags < std::numeric_limits<uint32_t>::max());
	space->flags = (uint32_t) flags;

	rw_lock_x_unlock(&space->latch);
}

/* Unit Tests */
#ifdef UNIV_ENABLE_UNIT_TEST_MAKE_FILEPATH
#define MF  Fil_path::make
#define DISPLAY ib::info() << path
void
test_make_filepath()
{
	char* path;
	const char* long_path =
		"this/is/a/very/long/path/including/a/very/"
		"looooooooooooooooooooooooooooooooooooooooooooooooo"
		"oooooooooooooooooooooooooooooooooooooooooooooooooo"
		"oooooooooooooooooooooooooooooooooooooooooooooooooo"
		"oooooooooooooooooooooooooooooooooooooooooooooooooo"
		"oooooooooooooooooooooooooooooooooooooooooooooooooo"
		"oooooooooooooooooooooooooooooooooooooooooooooooooo"
		"oooooooooooooooooooooooooooooooooooooooooooooooooo"
		"oooooooooooooooooooooooooooooooooooooooooooooooooo"
		"oooooooooooooooooooooooooooooooooooooooooooooooooo"
		"oooooooooooooooooooooooooooooooooooooooooooooooong"
		"/folder/name";
	path = MF("/this/is/a/path/with/a/filename", nullptr, IBD, false); DISPLAY;
	path = MF("/this/is/a/path/with/a/filename", nullptr, ISL, false); DISPLAY;
	path = MF("/this/is/a/path/with/a/filename", nullptr, CFG, false); DISPLAY;
	path = MF("/this/is/a/path/with/a/filename", nullptr, CFP, false); DISPLAY;
	path = MF("/this/is/a/path/with/a/filename.ibd", nullptr, IBD, false); DISPLAY;
	path = MF("/this/is/a/path/with/a/filename.ibd", nullptr, IBD, false); DISPLAY;
	path = MF("/this/is/a/path/with/a/filename.dat", nullptr, IBD, false); DISPLAY;
	path = MF(nullptr, "tablespacename", NO_EXT, false); DISPLAY;
	path = MF(nullptr, "tablespacename", IBD, false); DISPLAY;
	path = MF(nullptr, "dbname/tablespacename", NO_EXT, false); DISPLAY;
	path = MF(nullptr, "dbname/tablespacename", IBD, false); DISPLAY;
	path = MF(nullptr, "dbname/tablespacename", ISL, false); DISPLAY;
	path = MF(nullptr, "dbname/tablespacename", CFG, false); DISPLAY;
	path = MF(nullptr, "dbname/tablespacename", CFP, false); DISPLAY;
	path = MF(nullptr, "dbname\\tablespacename", NO_EXT, false); DISPLAY;
	path = MF(nullptr, "dbname\\tablespacename", IBD, false); DISPLAY;
	path = MF("/this/is/a/path", "dbname/tablespacename", IBD, false); DISPLAY;
	path = MF("/this/is/a/path", "dbname/tablespacename", IBD, true); DISPLAY;
	path = MF("./this/is/a/path", "dbname/tablespacename.ibd", IBD, true); DISPLAY;
	path = MF("this\\is\\a\\path", "dbname/tablespacename", IBD, true); DISPLAY;
	path = MF("/this/is/a/path", "dbname\\tablespacename", IBD, true); DISPLAY;
	path = MF(long_path, nullptr, IBD, false); DISPLAY;
	path = MF(long_path, "tablespacename", IBD, false); DISPLAY;
	path = MF(long_path, "tablespacename", IBD, true); DISPLAY;
}
#endif /* UNIV_ENABLE_UNIT_TEST_MAKE_FILEPATH */

/** Release the reserved free extents.
@param[in]	n_reserved	number of reserved extents */
void
fil_space_t::release_free_extents(ulint	n_reserved)
{
	ut_ad(rw_lock_own(&latch, RW_LOCK_X));
	ut_a(n_reserved < std::numeric_limits<uint32_t>::max());

	ut_a(n_reserved_extents >= n_reserved);
	n_reserved_extents -= (uint32_t) n_reserved;
}

#ifdef UNIV_DEBUG
/** Print the extent descriptor pages of this tablespace into
the given file.
@param[in]	filename	the output file name. */
void
fil_space_t::print_xdes_pages(const char* filename) const
{
	std::ofstream	out(filename);
	print_xdes_pages(out);
}

/** Print the extent descriptor pages of this tablespace into
the given file.
@param[in]	out	the output file name.
@return	the output stream. */
std::ostream&
fil_space_t::print_xdes_pages(std::ostream& out) const
{
	mtr_t			mtr;
	const page_size_t	page_size(flags);

	mtr_start(&mtr);

	for (page_no_t i = 0; i < 100; ++i) {

		page_no_t xdes_page_no = i * UNIV_PAGE_SIZE;

		if (xdes_page_no >= size) {
			break;
		}

		buf_block_t*	xdes_block = buf_page_get(
			page_id_t(id, xdes_page_no), page_size,
			RW_S_LATCH, &mtr);

		page_t*	page = buf_block_get_frame(xdes_block);

		ulint page_type = fil_page_get_type(page);

		switch (page_type) {
		case FIL_PAGE_TYPE_ALLOCATED:

			ut_ad(xdes_page_no >= free_limit);

			mtr_commit(&mtr);
			return(out);

		case FIL_PAGE_TYPE_FSP_HDR:
		case FIL_PAGE_TYPE_XDES:
			break;
		default:
			ut_error;
		}

		xdes_page_print(out, page, xdes_page_no, &mtr);
	}

	mtr_commit(&mtr);
	return(out);
}
#endif /* UNIV_DEBUG */

/** Initialize the table space encryption
@param[in,out]	space		Tablespace instance */
static
void
fil_tablespace_encryption_init(const fil_space_t* space)
{
	for (auto& key : *recv_sys->keys) {

		if (key.space_id != space->id) {
			continue;
		}

		dberr_t	err;

		err = fil_set_encryption(
			space->id, Encryption::AES, key.ptr, key.iv);

		if (err != DB_SUCCESS) {

			ib::error()
				<< "Can't set encryption information"
				<< " for tablespace" << space->name
				<< "!";
		}

		ut_free(key.iv);
		ut_free(key.ptr);

		key.iv = nullptr;
		key.ptr = nullptr;

		key.space_id = std::numeric_limits<space_id_t>::max();
	}
}

/** Lookup the tablespace ID and return the path to the file. The filename
is ignored when testing for equality. Only the path up to the file name is
considered for matching: e.g. ./test/a.ibd == ./test/b.ibd.
@param[in]	dd_object_id	Server DD tablespace ID
@param[in]	space_id	Tablespace ID to lookup
@param[in]	space_name	Tablespace name
@param[in]	old_path	Path in the data dictionary
@param[out]	new_path	New path if scanned path not equal to path
@return status of the match. */
Fil_state
fil_tablespace_path_equals(
	dd::Object_id	dd_object_id,
	space_id_t	space_id,
	const char*	space_name,
	std::string	old_path,
	std::string*	new_path)
{
	ut_ad(Fil_path::has_ibd_suffix(old_path));

	/* Single threaded code, no need to acquire mutex. */
	const auto&	end = recv_sys->deleted.end();
	const auto	result = fil_system->get_scanned_files(space_id);
	const auto&	it = recv_sys->deleted.find(space_id);

	if (result.second == nullptr) {

		/* If the DD has the path but --innodb-directories doesn't,
		we need to check if the DD path is valid before we tag the
		file as missing. */

		if (Fil_path::get_file_type(old_path) == OS_FILE_TYPE_FILE) {

			ib::info()
				<< old_path << " found outside of"
				<< " --innodb-directories setting";

			return(Fil_state::MATCHES);
		}

		/* If it wasn't deleted during redo apply, we tag it
		as missing. */

		if (it == end && recv_recovery_is_on()) {

			recv_sys->missing_ids.insert(space_id);
		}

		return(Fil_state::MISSING);
	}

	/* Check that it wasn't deleted. */
	if (it != end) {

		return(Fil_state::DELETED);

	} else {

		/* Don't compare the full filename, there can be a mismatch if
		there was a DDL in progress and we will end up renaming the path
		in the DD dictionary. Such renames should be handled by the
		atomic DDL "ddl_log". */

		std::string	old_dir = Fil_path::get_real_path(old_path);

		/* Ignore the filename component of the old path. */
		auto	pos = old_dir.find_last_of(Fil_path::SEPARATOR);
		ut_a(pos != std::string::npos);
		old_dir.resize(pos + 1);
		ut_ad(Fil_path::is_separator(old_dir.back()));

		/* Build the new path from the scan path and the found path. */
		std::string	new_dir{result.first};
		ut_ad(Fil_path::is_separator(new_dir.back()));
		new_dir.append(result.second->front());

		new_dir = Fil_path::get_real_path(new_dir);

		/* Do not use a datafile that is in the wrong place. */
		if (!Fil_path::is_valid_location(space_name, new_dir)) {
			return(Fil_state::MISSING);
		}

		/* Ignore the filename component of the new path. */
		pos = new_dir.find_last_of(Fil_path::SEPARATOR);
		ut_ad(pos != std::string::npos);
		new_dir.resize(pos + 1);

		if (old_dir.compare(new_dir) != 0) {

			*new_path = result.first + result.second->front();

			fil_system->moved(
				dd_object_id, space_id,
				space_name, old_path, *new_path);

			return(Fil_state::MOVED);
		}

		*new_path = old_path;
	}

	return(Fil_state::MATCHES);
}

/** Lookup the tablespace ID for recovery and DDL log apply.
@param[in]	space_id		Tablespace ID to lookup
@return true if the space ID is known. */
bool
Fil_system::lookup_for_recovery(space_id_t space_id)
{
	ut_ad(recv_recovery_is_on() || Log_DDL::is_in_recovery());

	/* Single threaded code, no need to acquire mutex. */
	const auto	result = get_scanned_files(space_id);

	if (recv_recovery_is_on()) {
		const auto&	end = recv_sys->deleted.end();
		const auto&	it = recv_sys->deleted.find(space_id);

		if (result.second == nullptr) {

			/* If it wasn't deleted after finding it on disk then
			we tag it as missing. */

			if (it == end) {

				recv_sys->missing_ids.insert(space_id);
			}

			return(false);
		}

		/* Check that it wasn't deleted. */

		return(it == end);
	}

	return(result.second != nullptr);
}

/** Lookup the tablespace ID.
@param[in]	space_id		Tablespace ID to lookup
@return true if the space ID is known. */
bool
fil_tablespace_lookup_for_recovery(space_id_t space_id)
{
	return(fil_system->lookup_for_recovery(space_id));
}

/** Open a tablespace that has a redo/DDL log record to apply.
@param[in]	space_id		Tablespace ID
@return true if the open was successful */
bool
Fil_system::open_for_recovery(space_id_t space_id)
{
	ut_ad(recv_recovery_is_on() || Log_DDL::is_in_recovery());

	if (!lookup_for_recovery(space_id)) {
		return(false);
	}

	const auto	result = get_scanned_files(space_id);

	/* Duplicates should have been sorted out before start of recovery. */
	ut_a(result.second->size() == 1);

	const auto&		filename = result.second->front();
	const std::string	path = result.first + filename;

	fil_space_t*	space;

	auto	status = ibd_open_for_recovery(space_id, path, space);

	if (status == FIL_LOAD_OK) {

		/* For encrypted tablespace, set key and iv. */
		if (FSP_FLAGS_GET_ENCRYPTION(space->flags)
		    && recv_sys->keys!= nullptr) {

			fil_tablespace_encryption_init(space);
		}

		if (!recv_sys->dblwr.deferred.empty()) {
			buf_dblwr_recover_pages(space);
		}

		return(true);
	}

	return(false);
}

/** Open a tablespace that has a redo log record to apply.
@param[in]	space_id		Tablespace ID
@return true if the open was successful */
bool
fil_tablespace_open_for_recovery(space_id_t space_id)
{
	return(fil_system->open_for_recovery(space_id));
}

/** This function should be called after recovery has completed.
Check for tablespace files for which we did not see any MLOG_FILE_DELETE
or MLOG_FILE_RENAME record. These could not be recovered.
@return true if there were some filenames missing for which we had to
	ignore redo log records during the apply phase */
bool
Fil_system::check_missing_tablespaces()
{
	bool		missing = false;
	auto&		dblwr	= recv_sys->dblwr;
	const auto	end = recv_sys->deleted.end();

	/* Called in single threaded mode, no need to acquire the mutex. */

	/* First check if we were able to restore all the doublewrite
	buffer pages. If not then print a warning. */

	for (auto& page : dblwr.deferred) {

		space_id_t	space_id;

		space_id = page_get_space_id(page.m_page);

		/* If the tablespace was in the missing IDs then we
		know that the problem is elsewhere. If a file deleted
		record was not found in the redo log and the tablespace
		doesn't exist in the SYS_TABLESPACES file then it is
		an error or data corruption. The special case is an
		undo truncate in progress. */

		if (recv_sys->deleted.find(space_id) == end
		    && recv_sys->missing_ids.find(space_id)
		    != recv_sys->missing_ids.end()) {

			page_no_t	page_no;

			page_no = page_get_page_no(page.m_page);

			ib::warn()
				<< "Doublewrite page " << page.m_no
				<< " for {space: " << space_id << ", page_no:"
				<< page_no << "} could not be restored."
				<< " File name unknown for tablespace ID "
				<< space_id;
		}

		/* Free the memory. */
		page.close();
	}

	dblwr.deferred.clear();

	for (auto space_id : recv_sys->missing_ids) {

		if (recv_sys->deleted.find(space_id) != end) {

			continue;
		}

		const auto	result = get_scanned_files(space_id);

		if (result.second == nullptr) {

			ib::error()
				<< "Could not find any file associated with"
				<< " the tablespace ID: " << space_id;

			if (!fsp_is_undo_tablespace(space_id)) {

				missing = true;
			} else {
				/* Could be an undo truncate in progress. */
			}

		} else {
			ut_a(!result.second->empty());
		}
	}

	return(missing);
}

/** This function should be called after recovery has completed.
Check for tablespace files for which we did not see any MLOG_FILE_DELETE
or MLOG_FILE_RENAME record. These could not be recovered
@return true if there were some filenames missing for which we had to
	ignore redo log records during the apply phase */
bool
fil_check_missing_tablespaces()
{
	return(fil_system->check_missing_tablespaces());
}

/** Redo a tablespace create.
@param[in]	ptr		redo log record
@param[in]	end		end of the redo log buffer
@param[in]	page_id		Tablespace Id and first page in file
@param[in]	parsed_bytes	Number of bytes parsed so far
@return pointer to next redo log record
@retval nullptr if this log record was truncated */
byte*
fil_tablespace_redo_create(
	byte*			ptr,
	const byte*		end,
	const page_id_t&	page_id,
	ulint			parsed_bytes)
{
	ut_a(page_id.page_no() == 0);

	/* We never recreate the system tablespace. */
	ut_a(page_id.space() != TRX_SYS_SPACE);

	ut_a(parsed_bytes != ULINT_UNDEFINED);

	/* Where 6 = flags (uint32_t) + name len (uint16_t). */
	if (end <= ptr + 6) {
		return(nullptr);
	}

	/* Skip the flags, not used here. */
	ulint	len = mach_read_from_2(ptr + 4);

	ptr += 6;

	/* Do we have the full/valid file name. */
	if (end < ptr + len || len < 5) {

		if (len < 5) {

			char	name[6];

			snprintf(name, sizeof(name), "%.*s", (int) len, ptr);

			ib::error()
				<< "MLOG_FILE_CREATE : Invalid file name."
				<< " Length (" << len << ") must be >= 5"
				<< " and end in '.ibd'. File name in the"
				<< " redo log is '" << name << "'";

			recv_sys->found_corrupt_log = true;
		}

		return(nullptr);
	}

	char*	name	= reinterpret_cast<char*>(ptr);

	Fil_path::normalize(name);

	ptr += len;

	if (!Fil_path::has_ibd_suffix(name)) {

		recv_sys->found_corrupt_log = true;

		return(nullptr);
	}

	const auto	result = fil_system->get_scanned_files(page_id.space());

	if (result.second == nullptr) {

		/* No file maps to this tablespace ID. It's possible that
		the file was deleted later or is misisng. */

		return(ptr);
	}

	auto	abs_name = Fil_path::get_real_path(name);

	/* Duplicates should have been sorted out before we get here. */
	ut_a(result.second->size() == 1);

	/* It's possible that the tablespace file was renamed later. */

	if (result.second->front().compare(abs_name) == 0) {
		bool	success;

		success = fil_tablespace_open_for_recovery(page_id.space());

		if (!success) {
			ib::info() << "Create '" << abs_name << "' failed!";
		}
	}

	return(ptr);
}

/** Redo a tablespace rename.
This function doesn't do anything, simply parses the redo log record.
@param[in]	ptr		redo log record
@param[in]	end		end of the redo log buffer
@param[in]	page_id		Tablespace Id and first page in file
@param[in]	parsed_bytes	Number of bytes parsed so far
@return pointer to next redo log record
@retval nullptr if this log record was truncated */
byte*
fil_tablespace_redo_rename(
	byte*			ptr,
	const byte*		end,
	const page_id_t&	page_id,
	ulint			parsed_bytes)
{
	ut_a(page_id.page_no() == 0);

	/* We never recreate the system tablespace. */
	ut_a(page_id.space() != TRX_SYS_SPACE);

	ut_a(parsed_bytes != ULINT_UNDEFINED);

	/* Where 2 = from name len (uint16_t). */
	if (end <= ptr + 2) {
		return(nullptr);
	}

	/* Read and check the RENAME FROM_NAME. */
	ulint	from_len = mach_read_from_2(ptr);

	ptr += 2;

	/* Do we have the full/valid from and to file names. */
	if (end < ptr + from_len || from_len < 5) {

		if (from_len < 5) {

			char	name[6];

			snprintf(name, sizeof(name), "%.*s",
				 (int) from_len, ptr);

			ib::error()
				<< "MLOG_FILE_RENAME: Invalid from file name."
				<< " Length (" << from_len << ") must be >= 5"
				<< " and end in '.ibd'. File name in the"
				<< " redo log is '" << name << "'";
		}

		return(nullptr);
	}

	char*	from_name = reinterpret_cast<char*>(ptr);

	Fil_path::normalize(from_name);

	auto	abs_from_name = Fil_path::get_real_path(from_name);

	ptr += from_len;

	if (!Fil_path::has_ibd_suffix(abs_from_name)) {

		ib::error()
			<< "MLOG_FILE_RENAME: From file name doesn't end in"
			<< " .ibd. File name in the redo log is '"
			<< from_name << "'";

		recv_sys->found_corrupt_log = true;

		return(nullptr);
	}

	/* Read and check the RENAME TO_NAME. */

	ulint	to_len = mach_read_from_2(ptr);

	ptr += 2;

	if (end < ptr + to_len || to_len < 5) {

		if (to_len < 5) {

			char	name[6];

			snprintf(name, sizeof(name), "%.*s",
				 (int) to_len, ptr);

			ib::error()
				<< "MLOG_FILE_RENAME: Invalid to file name."
				<< " Length (" << to_len << ") must be >= 5"
				<< " and end in '.ibd'. File name in the"
				<< " redo log is '" << name << "'";
		}

		return(nullptr);
	}

	char*	to_name = reinterpret_cast<char*>(ptr);

	Fil_path::normalize(to_name);

	auto	abs_to_name = Fil_path::get_real_path(to_name);

	if (from_len == to_len && strncmp(to_name, from_name, to_len) == 0) {

		ib::error()
			<< "MLOG_FILE_RENAME: The from and to name are the"
			<< " same: '" << from_name << "', '" << to_name << "'";

		recv_sys->found_corrupt_log = true;

		return(nullptr);
	}

	ptr += to_len;

	if (!Fil_path::has_ibd_suffix(abs_to_name)) {

		ib::error()
			<< "MLOG_FILE_RENAME: To file name doesn't end in"
			<< " .ibd. File name in the redo log is '"
			<< to_name << "'";

		recv_sys->found_corrupt_log = true;

		return(nullptr);
	}

	return(ptr);
}

/** Redo a tablespace delete.
@param[in]	ptr		redo log record
@param[in]	end		end of the redo log buffer
@param[in]	page_id		Tablespace Id and first page in file
@param[in]	parsed_bytes	Number of bytes parsed so far
@return pointer to next redo log record
@retval nullptr if this log record was truncated */
byte*
fil_tablespace_redo_delete(
	byte*			ptr,
	const byte*		end,
	const page_id_t&	page_id,
	ulint			parsed_bytes)
{
	ut_a(page_id.page_no() == 0);

	/* We never recreate the system tablespace. */
	ut_a(page_id.space() != TRX_SYS_SPACE);

	ut_a(parsed_bytes != ULINT_UNDEFINED);

	/* Where 2 =  len (uint16_t). */
	if (end <= ptr + 2) {
		return(nullptr);
	}

	ulint	len = mach_read_from_2(ptr);

	ptr += 2;

	/* Do we have the full/valid file name. */
	if (end < ptr + len || len < 5) {

		if (len < 5) {

			char	name[6];

			snprintf(name, sizeof(name), "%.*s", (int) len, ptr);

			ib::error()
				<< "MLOG_FILE_DELETE : Invalid file name."
				<< " Length (" << len << ") must be >= 5"
				<< " and end in '.ibd'. File name in the"
				<< " redo log is '" << name << "'";
		}

		return(nullptr);
	}

	char*	name	= reinterpret_cast<char*>(ptr);

	Fil_path::normalize(name);

	ptr += len;

	if (!Fil_path::has_ibd_suffix(name)) {

		recv_sys->found_corrupt_log = true;

		return(nullptr);
	}

	const auto	result = fil_system->get_scanned_files(page_id.space());

	recv_sys->deleted.insert(page_id.space());
	recv_sys->missing_ids.erase(page_id.space());

	if (result.second == nullptr) {

		/* No files map to this tablespace ID. The drop must
		have succeeded. */

		return(ptr);
	}


	/* Space_id_set should have been sorted out before we get here. */

	ut_a(result.second->size() == 1);

	auto	abs_name = Fil_path::get_real_path(name);

	ut_ad(!Fil_path::is_separator(abs_name.back()));

	fil_space_free(page_id.space(), false);

	bool	success = fil_system->erase(page_id.space());
	ut_a(success);

	return(ptr);
}

/** Parse and process an encryption redo record.
@param[in]	ptr		redo log record
@param[in]	end		end of the redo log buffer
@param[in]	space_id	the tablespace ID
@return log record end, nullptr if not a complete record */
byte*
fil_tablespace_redo_encryption(
	byte*		ptr,
	const byte*	end,
	space_id_t	space_id)
{
	byte*		iv = nullptr;
	byte*		key = nullptr;
	bool		is_new = false;

	fil_space_t*	space = fil_space_get(space_id);

	if (space == nullptr) {

		if (recv_sys->keys == nullptr) {

			recv_sys->keys = UT_NEW_NOKEY(
				recv_sys_t::Encryption_Keys());
		}

		for (auto& recv_key : *recv_sys->keys) {

			if (recv_key.space_id == space_id) {
				iv = recv_key.iv;
				key = recv_key.ptr;
			}
		}

		if (key == nullptr) {

			key = static_cast<byte*>(
				ut_malloc_nokey(ENCRYPTION_KEY_LEN));

			iv = static_cast<byte*>(
				ut_malloc_nokey(ENCRYPTION_KEY_LEN));

			is_new = true;
		}

	} else {
		iv = space->encryption_iv;
		key = space->encryption_key;
	}

	ulint	offset;

	offset = mach_read_from_2(ptr);
	ptr += 2;

	ulint	len;

	len = mach_read_from_2(ptr);
	ptr += 2;

	if (end < ptr + len) {
		return(nullptr);
	}

	if (offset >= UNIV_PAGE_SIZE
	    || len + offset > UNIV_PAGE_SIZE
	    || (len != ENCRYPTION_INFO_SIZE_V1
		&& len != ENCRYPTION_INFO_SIZE_V2)) {

		recv_sys->found_corrupt_log = true;
		return(nullptr);
	}

	if (!Encryption::decode_encryption_info(key, iv, ptr)) {

		recv_sys->found_corrupt_log = true;

		ib::warn()
			<< "Encryption information"
			<< " in the redo log of space "
			<< space_id << " is invalid";

		return(nullptr);
	}

	ut_ad(len == ENCRYPTION_INFO_SIZE_V1
	      || len == ENCRYPTION_INFO_SIZE_V2);

	ptr += len;

	if (space == nullptr) {

		if (is_new) {

			recv_sys_t::Encryption_Key	new_key;

			new_key.iv = iv;
			new_key.ptr = key;
			new_key.space_id = space_id;

			recv_sys->keys->push_back(new_key);
		}

	} else {
		ut_ad(FSP_FLAGS_GET_ENCRYPTION(space->flags));

		space->encryption_type = Encryption::AES;
		space->encryption_klen = ENCRYPTION_KEY_LEN;
	}

	return(ptr);
}

/** Tokenize a path specification. Convert relative paths to absolute paths.
Check if the paths are valid and filter out invalid or unreadable directories.
Sort and filter out duplicates from dirs.
@param[in]	str		Path specification to tokenize
@param[in]	delimiters	Delimiters */
void
Tablespace_dirs::tokenize_paths(
	const std::string&		str,
	const std::string&		delimiters)
{
	std::string::size_type	start = str.find_first_not_of(delimiters);
	std::string::size_type	end = str.find_first_of(delimiters, start);

	using Paths = std::vector<std::pair<std::string, std::string>>;

	Paths	dirs;

	/* Scan until 'end' and 'start' don't reach the end of string (npos) */
	while (std::string::npos != start || std::string::npos != end) {

		std::array<char, OS_FILE_MAX_PATH>	dir;

		dir.fill(0);

		const auto	path = str.substr(start, end - start);

		ut_a(path.length() < dir.max_size());

		std::copy(path.begin(), path.end(), dir.data());

		/* Filter out paths that contain '*'. */
		auto	pos = path.find('*');

		/* Filter out invalid path components. */
		if (pos == std::string::npos) {

			Fil_path::normalize(dir.data());

			if (Fil_path::get_file_type(dir.data())
			    == OS_FILE_TYPE_DIR) {

				std::string	cur_path;
				std::string	d{dir.data()};

				cur_path = Fil_path::get_real_path(d);

				if (!Fil_path::is_separator(d.back())) {
					d.push_back(Fil_path::OS_SEPARATOR);
				}

				using	value = Paths::value_type;

				dirs.push_back(value(d, cur_path));

			} else {
				ib::warn()
					<< "'" << path << "' ignored"
					<< ", not a directory.";
			}
		} else {
			ib::warn()
				<< "Scan path '" << path << "' ignored"
				<< " contains '*'";
		}

		start = str.find_first_not_of(delimiters, end);

		end = str.find_first_of(delimiters, start);
	}

	/* Remove duplicate paths by comparing the real paths.  Note, this
	will change the order of the directory scan because of the sort. */

	using type = Paths::value_type;

	std::sort(dirs.begin(), dirs.end(), [](const type& lhs, const type& rhs)
	{
		return(lhs.second < rhs.second);
	});

	dirs.erase(
		std::unique(
			dirs.begin(), dirs.end(),
			[](const type& lhs, const type& rhs)
		{
			return(lhs.second == rhs.second);

		}),
		dirs.end());

	/* Eliminate sub-tress */

	Dirs	scan_dirs;

	for (size_t i = 0; i < dirs.size(); ++i) {

		const auto&	path_i = dirs[i].second;

		for (size_t j = i + 1; j < dirs.size(); ++j) {

			auto&	path_j = dirs[j].second;

			if (Fil_path::is_ancestor(path_i,path_j)) {

				path_j.resize(0);
			}
		}
	}

	for (auto& dir : dirs) {

		if (dir.second.length() == 0) {
			continue;
		}

		m_dirs.push_back(Tablespace_files{dir.first});
	}
}

/** Check whether we can rename the file
@param[in]	space		Tablespace for which to rename
@param[in]	name		Source file name
@param[in]	df		Target file that exists on disk
@return DB_SUCCESS if all OK */
static
dberr_t
fil_rename_validate(fil_space_t* space, const std::string& name, Datafile& df)
{
	dberr_t	err = df.validate_for_recovery(space->id);

	if (err == DB_TABLESPACE_NOT_FOUND) {

		/* Tablespace header doesn't contain the expected
		tablespace ID. This is can happen during truncate. */

		return(err);

	} else if (err != DB_SUCCESS) {

		ib::warn()
			<< "Failed to read the first page of the"
			<< " file '" << df.filepath() << "'."
			<< " You will need to verify and move the"
			<< " file out of the way retry recovery.";

		return(err);
	}

	auto	file = &space->files.front();

	if (strcmp(df.filepath(), file->name) == 0) {

		/* Check if already points to the correct file.
		Must have the same space ID */

		ib::info()
			<< "Tablespace ID already maps to: '"
			<< df.filepath() << "', rename ignored.";

		ut_a(df.space_id() == space->id);

		return(DB_SUCCESS);

	} else if (df.space_id() != space->id) {

		/* Target file exists on disk but has a different
		tablespce ID. The user should manually delete it. */

		ib::error()
			<< "Cannot rename '"
			<< name << "' to '"
			<< df.filepath() << "'. File '" << df.filepath()
			<< "' tablespace ID " << df.space_id()
			<< " doesn't match the expected tablespace"
			<< " ID " << space->id
			<< ". You will need to verify and move '"
			<< df.filepath() << "' manually and retry recovery!";

		return(DB_ERROR);
	}

	/* Target file exists on disk and has the same ID. */

	ib::error()
		<< "Cannot rename '" << name << "' to '" << df.filepath()
		<< "'. The File '" << df.filepath() << " already exists on"
		<< " disk. You will need to verify and move either file"
		<< " manually and retry recovery!";

	return(DB_ERROR);
}

/** Replay a file rename operation if possible.
@param[in]	page_id		Space ID and first page number in the file
@param[in]	old_name	old file name
@param[in]	new_name	new file name
@return	whether the operation was successfully applied (the name did not exist,
or new_name did not exist and name was successfully renamed to new_name)  */
static
bool
fil_op_replay_rename(
	const page_id_t&	page_id,
	const std::string&	old_name,
	const std::string&	new_name)
{
#ifdef UNIV_HOTBACKUP
	ut_ad(recv_replay_file_ops);
#endif /* UNIV_HOTBACKUP */

	ut_ad(page_id.page_no() == 0);
	ut_ad(old_name.compare(new_name) != 0);
	ut_ad(Fil_path::has_ibd_suffix(new_name));
	ut_ad(page_id.space() != TRX_SYS_SPACE);

	/* In order to replay the rename, the following must hold:
	1. The new name is not already used.
	2. A tablespace exists with the old name.
	3. The space ID for that tablepace matches this log entry.
	This will prevent unintended renames during recovery. */

	space_id_t	space_id = page_id.space();
	fil_space_t*	space = fil_space_get(space_id);

	if (space == nullptr) {
		return(true);
	}

	Datafile	df;
	std::string	name{new_name};

	df.set_filepath(name.c_str());

	if (df.open_read_only(false) == DB_SUCCESS) {

		dberr_t	err = fil_rename_validate(space, old_name, df);

		if (err == DB_TABLESPACE_NOT_FOUND) {

			/* This can happend during truncate. */
			ib::info()
				<< "Tablespace ID mismatch in '" << name << "'";
		}

		df.close();

		return(err == DB_SUCCESS);
	}

	auto	path_sep_pos = name.find_last_of(Fil_path::SEPARATOR);

	ut_a(path_sep_pos != std::string::npos);

	/* Create the database directory for the new name, if
	it does not exist yet */

	name.resize(path_sep_pos);

	bool	success = os_file_create_directory(name.c_str(), false);
	ut_a(success);

	auto	datadir_pos = name.find_last_of(Fil_path::SEPARATOR);

	ut_ad(datadir_pos != std::string::npos);

	name.erase(0, datadir_pos + 1);

	ut_ad(!Fil_path::is_separator(name.back()));

	/* schema/table separator is always a '/'. */
	name.push_back('/');

	/* Strip the '.ibd' suffix. */
	name.append(new_name.begin() + path_sep_pos + 1, new_name.end() - 4);

	ut_ad(!Fil_path::has_ibd_suffix(name));

	clone_mark_abort(true);

	const auto	ptr = name.c_str();

	success = fil_rename_tablespace(
		space_id, old_name.c_str(), ptr, new_name.c_str());

	ut_a(success);

	clone_mark_active();

	return(true);
}

/** Replay a file rename operation for ddl replay.
@param[in]	page_id		Space ID and first page number in the file
@param[in]	old_name	old file name
@param[in]	new_name	new file name
@return	whether the operation was successfully applied (the name did not
exist, or new_name did not exist and name was successfully renamed to
new_name)  */
bool
fil_op_replay_rename_for_ddl(
	const page_id_t&	page_id,
	const char*		old_name,
	const char*		new_name)
{
	space_id_t	space_id = page_id.space();
	fil_space_t*	space = fil_space_get(space_id);

	if (space == nullptr && !fil_system->open_for_recovery(space_id)) {

		ib::info()
			<< "Can not find space with space ID "
			<< space_id << " when replaying the DDL log "
			<< "rename from '"  << old_name
			<< "' to '" << new_name << "'";

		return(true);
	}

	return(fil_op_replay_rename(page_id, old_name, new_name));
}

/** Get the tablespace ID from an .ibd and/or an undo tablespace. If the ID
is == 0 on the first page then check for at least MAX_PAGES_TO_CHECK  pages
with the same tablespace ID. Do a Light weight check before trying with
Datafile::find_space_id().
@param[in]	filename	File name to check
@return ULINT32_UNDEFINED if not found, otherwise the space ID */
space_id_t
Fil_system::get_tablespace_id(const std::string& filename)
{
	dberr_t		err = DB_CORRUPTION;
	char		buf[sizeof(space_id_t)];
	space_id_t	space_id = ULINT32_UNDEFINED;
	space_id_t	prev_space_id = ULINT32_UNDEFINED;
	std::ifstream	ifs(filename, std::ios::binary);

	if (!ifs) {
		ib::warn() << "Unable to open '" << filename << "'";
		return(ULINT32_UNDEFINED);
	}

	for (page_no_t page_no = 0; page_no < MAX_PAGES_TO_CHECK; ++page_no) {

		off_t	off;

		off = page_no * srv_page_size + FIL_PAGE_SPACE_ID;

		ifs.seekg(off,  ifs.beg);

		if ((ifs.rdstate() & std::ifstream::eofbit) != 0
		    || (ifs.rdstate() & std::ifstream::failbit) != 0
		    || (ifs.rdstate() & std::ifstream::badbit) != 0) {

			ib::error()
				<< "'" << filename << "' seek to"
				<< " " << off << " failed!";

			ifs.close();

			return(ULINT32_UNDEFINED);
		}

		ifs.read(buf, sizeof(buf));

		if (!ifs.good() || (size_t) ifs.gcount() < sizeof(buf)) {

			ib::error()
				<< "'" << filename
				<< "' read failed! - attempted to read"
				<< " " << sizeof(buf) << " bytes, read only"
				<< " " << ifs.gcount() << " bytes at offset "
				<< off;

			ifs.close();

			return(ULINT32_UNDEFINED);
		}

		space_id = mach_read_from_4(reinterpret_cast<byte*>(buf));

		if (space_id == 0 || space_id == ULINT32_UNDEFINED) {

			/* We don't write the space ID to new pages. */
			if (prev_space_id != ULINT32_UNDEFINED
			    && prev_space_id != 0) {

				err = DB_SUCCESS;
				space_id = prev_space_id;

				break;
			}

			continue;

		} else if (space_id > 0 && prev_space_id == space_id) {

			ut_a(prev_space_id != ULINT32_UNDEFINED);

			err = DB_SUCCESS;
			break;

		} else if (space_id > 0) {

			prev_space_id = space_id;
		}
	}

	ifs.close();

	/* Try the more heavy duty method, as a last resort. */
	if (err != DB_SUCCESS) {

		/* The ifstream will work for all file formats compressed or
		otherwise because the header of the page is not compressed.
		Where it will fail is if the first page is corrupt. Then for
		compressed tablespaces we don't know where the page boundary
		starts because we don't know the page size. */

		Datafile	file;

		file.set_filepath(filename.c_str());

		err = file.open_read_only(false);

		ut_a(file.is_open());
		ut_a(err == DB_SUCCESS);

		/* Read and validate the first page of the tablespace.
		Assign a tablespace name based on the tablespace type. */
		err = file.find_space_id();

		if (err == DB_SUCCESS) {
			space_id = file.space_id();
		}

		file.close();
	}

	return(err != DB_SUCCESS) ? ULINT32_UNDEFINED : space_id;
}

/** Check for duplicate tablespace IDs.
@param[in]	start		Slice start
@param[in]	end		Slice end
@param[in]	thread_id	Thread ID
@param[in,out]	mutex		Mutex that covers the global state
@param[in,out]	unique		To check for duplciates
@param[in,out]	duplicates	Duplicate space IDs found */
void
Tablespace_dirs::duplicate_check(
	const Const_iter&	start,
	const Const_iter&	end,
	size_t			thread_id,
	std::mutex*		mutex,
	Space_id_set*		unique,
	Space_id_set*		duplicates)
{
	size_t	count = 0;
	bool	printed_msg = false;
	auto	start_time = ut_time();

	for (auto it = start; it != end; ++it, ++m_checked) {

		const std::string	filename = it->second;
		auto&			files = m_dirs[it->first];
		const std::string	phy_filename = files.path() + filename;

		space_id_t	space_id;

		space_id = Fil_system::get_tablespace_id(phy_filename);

		ut_a(space_id != 0);

		if (space_id != ULINT32_UNDEFINED) {

			std::lock_guard<std::mutex> guard(*mutex);

			auto	ret = unique->insert(space_id);

			size_t	n_files;

			n_files = files.add(space_id, filename);

			if (n_files > 1 || !ret.second) {

				duplicates->insert(space_id);
			}

		} else if (Fil_path::is_undo_tablespace_name(phy_filename)) {

			ib::info()
				<< "Can't determine the undo file tablespace"
				<< " ID for '" << phy_filename << "', could be"
				<< " an undo truncate in progress";

		} else {

			ib::warn()
				<< "Ignoring '" << phy_filename << "' invalid"
				<< " tablespace ID in the header";
		}

		++count;

		if (ut_time() - start_time >= PRINT_INTERVAL_SECS) {

			ib::info()
				<< "Thread# " << thread_id
				<< " - Checked "
				<< count << "/" << (end - start)
				<< " files";

			start_time = ut_time();

			printed_msg = true;
		}
	}

	if (printed_msg) {
		ib::info() << "Checked " << count << " files";
	}
}

/** Print the duplicate filenames for a tablespce ID to the log
@param[in]	duplicates	Duplicate tablespace IDs*/
void
Tablespace_dirs::print_duplicates(const Space_id_set&  duplicates)
{
	/* Print the duplicate names to the error log. */
	for (auto space_id : duplicates) {

		Dirs	files;

		for (auto& dir : m_dirs) {

			const auto	names = dir.find(space_id);

			if (names == nullptr) {
				continue;
			}

			files.insert(files.end(), names->begin(), names->end());
		}

		/* Fixes the order in the mtr tests. */
		std::sort(files.begin(), files.end());

		ut_a(files.size() > 1);

		std::ostringstream	oss;

		oss << "Tablespace ID: " << space_id << " = [";

		for (size_t i = 0; i < files.size(); ++i) {

			oss << "'" << files[i] << "'";

			if (i < files.size() - 1) {
				oss << ", ";
			}
		}

		oss << "]" << std::endl;

		ib::error() << oss.str();
	}
}

/** Discover tablespaces by reading the header from .ibd files.
@param[in]	in_directories	Directories to scan
@return DB_SUCCESS if all goes well */
dberr_t
Tablespace_dirs::scan(const std::string& in_directories)
{
	std::string	directories(in_directories);

	Fil_path::normalize(directories);

	ib::info() << "Directories to scan '" << directories << "'";

	Scanned_files	ibd_files;
	Scanned_files	undo_files;

	{
		std::string	separators;

		separators.push_back(FIL_PATH_SEPARATOR);

		tokenize_paths(directories, separators);
	}

	uint16_t	count = 0;
	bool		print_msg = false;
	auto		start_time = ut_time();

	/* Should be trivial to parallelize the scan and ID check. */
	for (const auto& dir : m_dirs) {

		const auto&	real_path_dir = dir.real_path();

		ut_a(Fil_path::is_separator(dir.path().back()));

		ib::info() << "Scanning '" << dir.path() << "'";

		/* Walk the sub-tree of dir. */

		Dir_Walker::walk(real_path_dir, [&](const std::string& path)
		{
			/* If it is a file and the suffix matches ".ibd"
			or the undo file name format then store it for
			determining the space ID. */

			ut_a(path.length() > real_path_dir.length());
			ut_a(Fil_path::get_file_type(path) != OS_FILE_TYPE_DIR);

			/* Make the filename relative to the directory that
			was scanned. */

			std::string	file = path.substr(
				real_path_dir.length(), path.length());

			if (file.size() <= 4) {

				return;
			}

			using value = Scanned_files::value_type;

			if (Fil_path::has_ibd_suffix(file.c_str())) {

				ibd_files.push_back(value{count, file});

			} else if (Fil_path::is_undo_tablespace_name(file)) {

				undo_files.push_back(value{count, file});
			}

			if (ut_time() - start_time >= PRINT_INTERVAL_SECS) {

				ib::info()
					<< "Files found so far: "
					<< ibd_files.size() << " data files"
					<< " and "
					<< undo_files.size() << " undo files";

				start_time = ut_time();
				print_msg = true;
			}
		});

		++count;
	}

	if (print_msg) {
		ib::info()
			<< "Found " << ibd_files.size()
			<< " '.ibd' and "
			<< undo_files.size() << " undo files";
	}

	Space_id_set	unique;
	Space_id_set	duplicates;

	size_t		n_threads = (ibd_files.size() / 50000);

	if (n_threads > 0) {

		if (n_threads > MAX_SCAN_THREADS) {
			n_threads = MAX_SCAN_THREADS;
		}

		ib::info()
			<< "Using " << (n_threads + 1)  << " threads to"
			<< " scan the tablespace files";
	}

	std::mutex	m;

	using std::placeholders::_1;
	using std::placeholders::_2;
	using std::placeholders::_3;
	using std::placeholders::_4;
	using std::placeholders::_5;
	using std::placeholders::_6;

	std::function<void(
		const Const_iter&, const Const_iter&, size_t,
		std::mutex*, Space_id_set*, Space_id_set*)>
		check = std::bind(
			&Tablespace_dirs::duplicate_check, this,
			_1, _2, _3, _4, _5, _6);

	par_for(PFS_NOT_INSTRUMENTED,
		ibd_files, n_threads, check, &m, &unique, &duplicates);

	duplicate_check(
		undo_files.begin(), undo_files.end(), n_threads,
		&m, &unique, &duplicates);

	ut_a(m_checked == ibd_files.size() + undo_files.size());

	ib::info() << "Completed space ID check of " << m_checked << " files.";

	dberr_t	err;

	if (!duplicates.empty()) {

		ib::error()
			<< "Multiple files found for the same tablespace ID:";

		print_duplicates(duplicates);

		err = DB_FAIL;
	} else {
		err = DB_SUCCESS;
	}

	return(err);
}

/** Discover tablespaces by reading the header from .ibd files.
@param[in]	directories	Directories to scan
@return DB_SUCCESS if all goes well */
dberr_t
fil_scan_for_tablespaces(const std::string& directories)
{
	return(fil_system->scan(directories));
}

/** Callback to check tablespace size with space header size and extend.
Caller must own the Fil_shard mutex that the file belongs to.
@param[in]	file	Tablespace file
@return	error code */
dberr_t
fil_check_extend_space(fil_node_t* file)
{
	dberr_t	err = DB_SUCCESS;
	bool	open_node = !file->is_open;

	if (recv_sys == nullptr || !recv_sys->is_cloned_db) {

		return(DB_SUCCESS);
	}

	fil_space_t*	space = file->space;

	auto	shard = fil_system->shard_by_id(space->id);

	if (open_node && !shard->open_file(file, false)) {

		return(DB_CANNOT_OPEN_FILE);
	}

	shard->mutex_release();

	if (space->size < space->size_in_header) {

		ib::info()
			<< "Extending space: " << space->name
			<< " from size " << space->size
			<< " pages to " << space->size_in_header
			<< " pages as stored in space header.";

		if(!shard->space_extend(space, space->size_in_header)) {

			ib::error()
				<< "Failed to extend tablespace."
				<< " Check for free space in disk"
				<< " and try again.";

			err = DB_OUT_OF_FILE_SPACE;
		}
	}

	shard->mutex_acquire();

	/* Close the file if it was opened by current function */
	if (open_node) {

		shard->close_file(file, true);
	}

	return(err);
}

/** Update the DD if any files were moved to a new location.
Free the Tablespace_files instance.
@param[in]	read_only_mode	true if InnoDB is started in read only mode.
@return DB_SUCCESS if all OK */
dberr_t
Fil_system::prepare_open_for_business(bool read_only_mode)
{
	if (read_only_mode && !m_moved.empty()) {

		ib::error()
			<< m_moved.size() << " files have been relocated"
			<< " and the server has been started in read"
			<<" only mode. Cannot update the data dictionary.";

		return(DB_READ_ONLY);
	}

	trx_t*	trx = check_trx_exists(current_thd);

	TrxInInnoDB	trx_in_innodb(trx);

	/* The transaction should not be active yet, start it */

	trx->isolation_level = trx_t::READ_UNCOMMITTED;

	trx_start_if_not_started_xa(trx, false);

	size_t	count = 0;
	size_t	failed = 0;
	size_t	batch_size = 0;
	bool	print_msg = false;
	auto	start_time = ut_time();

	/* If some file paths have changed then update the DD */
	for (auto& tablespace : m_moved) {

		dberr_t	err;

		auto	old_path = std::get<dd_fil::OLD_PATH>(tablespace);

		auto	space_name = std::get<dd_fil::SPACE_NAME>(tablespace);

		auto	new_path = std::get<dd_fil::NEW_PATH>(tablespace);
		auto	object_id = std::get<dd_fil::OBJECT_ID>(tablespace);

		err = dd_rename_tablespace(
			object_id, space_name.c_str(), new_path.c_str());

		if (err != DB_SUCCESS) {

			ib::error()
				<< "Unable to update tablespace ID"
				<< " " << object_id << " "
				<< " '" << old_path << "' to"
				<< " '" << new_path << "'";

			++failed;
		}

		++count;

		if (ut_time() - start_time >= PRINT_INTERVAL_SECS) {

			ib::info()
				<< "Processed "
				<< count << "/"  << m_moved.size()
				<< " tablespace paths. Failures " << failed;

			start_time = ut_time();
			print_msg = true;
		}

		++batch_size;

		if (batch_size > 10000) {

			innobase_commit_low(trx);

			ib::info() << "Committed : " << batch_size;

			batch_size = 0;

			trx_start_if_not_started_xa(trx, false);
		}
	}

	if (batch_size > 0) {

		ib::info() << "Committed : " << batch_size;
	}

	innobase_commit_low(trx);

	if (print_msg) {

		ib::info()
			<< "Updated " << count << " tablespace paths"
			<< ", failures " << failed;
	}

	return(failed == 0 ? DB_SUCCESS : DB_ERROR);
}

/** Free the Tablespace_files instance.
@param[in]	read_only_mode	true if InnoDB is started in read only mode.
@return DB_SUCCESS if all OK */
dberr_t
fil_open_for_business(bool read_only_mode)
{
	return(fil_system->prepare_open_for_business(read_only_mode));
}

/** Check if a path is known to InnoDB.
@param[in]	path		Path to check
@return true if path is known to InnoDB */
bool
fil_check_path(const std::string& path)
{
	return(fil_system->check_path(path));
}

/** Get the list of directories that datafiles can reside in.
@return the list of directories 'dir1;dir2;....;dirN' */
std::string
fil_get_dirs()
{
	return(fil_system->get_dirs());
}

/** Free the data structures required for recovery. */
/** Create tablespaces.open.* files. */
void
fil_free_scanned_files()
{
	fil_system->free_scanned_files();
}
<|MERGE_RESOLUTION|>--- conflicted
+++ resolved
@@ -376,15 +376,6 @@
 	to m_real_path. */
 
 	/** Mapping from tablespace ID to data filenames */
-<<<<<<< HEAD
-	Paths			m_ibd_paths;
-
-	/** Mapping from tablespace ID to Undo files */
-	Paths			m_undo_paths;
-
-	/** Top level directory where the above files were found. */
-	const Fil_path		m_dir;
-=======
 	Paths		m_ibd_paths;
 
 	/** Mapping from tablespace ID to Undo files */
@@ -392,7 +383,6 @@
 
 	/** Top level directory where the above files were found. */
 	const Fil_path	m_dir;
->>>>>>> 08398b21
 };
 
 /** Directories scanned during startup and the files discovered. */
@@ -883,13 +873,7 @@
 		MY_ATTRIBUTE((warn_unused_result));
 
 	/** Returns true if a matching tablespace exists in the InnoDB
-<<<<<<< HEAD
-	tablespace memory cache. Note that if we have not done a crash
-	recovery at the database startup, there may be many tablespaces
-	which are not yet in the memory cache.
-=======
 	tablespace memory cache.
->>>>>>> 08398b21
 	@param[in]	space_id	Tablespace ID
 	@param[in]	name		Tablespace name used in space_create().
 	@param[in]	print_err	Print detailed error information to the
@@ -3525,19 +3509,11 @@
 Fil_shard::space_open(space_id_t space_id)
 {
 	ut_ad(mutex_owned());
-<<<<<<< HEAD
 
 	fil_space_t*	space = get_space_by_id(space_id);
 
 	for (auto& file : space->files) {
 
-=======
-
-	fil_space_t*	space = get_space_by_id(space_id);
-
-	for (auto& file : space->files) {
-
->>>>>>> 08398b21
 		if (!file.is_open && !open_file(&file, false)) {
 
 			return(false);
@@ -3626,19 +3602,11 @@
 Fil_shard::open_system_tablespaces(size_t max_n_open, size_t* n_open)
 {
 	mutex_acquire();
-<<<<<<< HEAD
 
 	for (auto elem : m_spaces) {
 
 		auto	space = elem.second;
 
-=======
-
-	for (auto elem : m_spaces) {
-
-		auto	space = elem.second;
-
->>>>>>> 08398b21
 		if (Fil_system::space_belongs_in_LRU(space)) {
 
 			continue;
@@ -3689,15 +3657,9 @@
 Fil_system::open_all_system_tablespaces()
 {
 	size_t	n_open = 0;
-<<<<<<< HEAD
 
 	for (auto shard : m_shards) {
 
-=======
-
-	for (auto shard : m_shards) {
-
->>>>>>> 08398b21
 		shard->open_system_tablespaces(m_max_n_open, &n_open);
 	}
 }
@@ -3816,7 +3778,6 @@
 	}
 
 	mutex_release();
-<<<<<<< HEAD
 }
 
 /** Close all log files in all shards.
@@ -3839,30 +3800,6 @@
 	fil_system->close_all_log_files(free_all);
 }
 
-=======
-}
-
-/** Close all log files in all shards.
-@param[in]	free_all	If set then free all instances */
-void
-Fil_system::close_all_log_files(bool free_all)
-{
-	for (auto shard : m_shards) {
-
-		shard->close_log_files(free_all);
-	}
-}
-
-/** Closes the redo log files. There must not be any pending i/o's or not
-flushed modifications in the files.
-@param[in]	free_all	If set then free all instances */
-void
-fil_close_log_files(bool free_all)
-{
-	fil_system->close_all_log_files(free_all);
-}
-
->>>>>>> 08398b21
 /** Iterate through all persistent tablespace files (FIL_TYPE_TABLESPACE)
 returning the nodes via callback function cbk.
 @param[in]	include_log	Include log files, if true
@@ -3946,7 +3883,6 @@
 
 	fil_system->update_maximum_space_id(max_id);
 }
-<<<<<<< HEAD
 
 /** Write the flushed LSN to the page header of the first page in the
 system tablespace.
@@ -3974,35 +3910,6 @@
 		err = fil_write(page_id, univ_page_size, 0,
 				univ_page_size.physical(), buf);
 
-=======
-
-/** Write the flushed LSN to the page header of the first page in the
-system tablespace.
-@param[in]	lsn	flushed LSN
-@return DB_SUCCESS or error number */
-dberr_t
-fil_write_flushed_lsn(
-	lsn_t	lsn)
-{
-	byte*	buf1;
-	byte*	buf;
-	dberr_t	err;
-
-	buf1 = static_cast<byte*>(ut_malloc_nokey(2 * UNIV_PAGE_SIZE));
-	buf = static_cast<byte*>(ut_align(buf1, UNIV_PAGE_SIZE));
-
-	const page_id_t	page_id(TRX_SYS_SPACE, 0);
-
-	err = fil_read(page_id, univ_page_size, 0, univ_page_size.physical(),
-		       buf);
-
-	if (err == DB_SUCCESS) {
-		mach_write_to_8(buf + FIL_PAGE_FILE_FLUSH_LSN, lsn);
-
-		err = fil_write(page_id, univ_page_size, 0,
-				univ_page_size.physical(), buf);
-
->>>>>>> 08398b21
 		fil_system->flush_file_spaces(to_int(FIL_TYPE_TABLESPACE));
 	}
 
@@ -4173,7 +4080,6 @@
 	char**		path) const
 {
 	ut_ad(!fsp_is_system_or_temp_tablespace(space_id));
-<<<<<<< HEAD
 
 	*space = nullptr;
 
@@ -4181,15 +4087,6 @@
 
 	fil_space_t*	sp = get_space_by_id(space_id);
 
-=======
-
-	*space = nullptr;
-
-	mutex_acquire();
-
-	fil_space_t*	sp = get_space_by_id(space_id);
-
->>>>>>> 08398b21
 	if (sp != nullptr) {
 		sp->stop_new_ops = true;
 	}
@@ -4221,15 +4118,9 @@
 
 	do {
 		mutex_acquire();
-<<<<<<< HEAD
 
 		sp = get_space_by_id(space_id);
 
-=======
-
-		sp = get_space_by_id(space_id);
-
->>>>>>> 08398b21
 		if (sp == nullptr) {
 
 			mutex_release();
@@ -4444,7 +4335,6 @@
 
 	mach_write_to_2(log_ptr, len);
 	log_ptr += 2;
-<<<<<<< HEAD
 
 	mlog_close(mtr, log_ptr);
 
@@ -4465,28 +4355,6 @@
 
 		mlog_close(mtr, log_ptr);
 
-=======
-
-	mlog_close(mtr, log_ptr);
-
-	mlog_catenate_string(mtr, reinterpret_cast<const byte*>(path), len);
-
-	switch (type) {
-	case MLOG_FILE_RENAME:
-
-		ut_ad(strchr(new_path, Fil_path::OS_SEPARATOR) != nullptr);
-
-		len = strlen(new_path) + 1;
-
-		log_ptr = mlog_open(mtr, 2 + len);
-
-		mach_write_to_2(log_ptr, len);
-
-		log_ptr += 2;
-
-		mlog_close(mtr, log_ptr);
-
->>>>>>> 08398b21
 		mlog_catenate_string(
 			mtr, reinterpret_cast<const byte*>(new_path), len);
 		break;
@@ -4622,7 +4490,6 @@
 		ut_a(space->n_pending_ops == 0);
 		ut_a(space->files.size() == 1);
 		ut_a(space->files.front().n_pending == 0);
-<<<<<<< HEAD
 
 		space_detach(space);
 
@@ -4630,15 +4497,6 @@
 
 		mutex_release();
 
-=======
-
-		space_detach(space);
-
-		space_delete(space_id);
-
-		mutex_release();
-
->>>>>>> 08398b21
 		space_free_low(space);
 		ut_a(space == nullptr);
 
@@ -4730,7 +4588,6 @@
 	mutex_acquire();
 
 	fil_space_t*	space = get_space_by_id(space_id);
-<<<<<<< HEAD
 
 	ut_a(space->files.size() == 1);
 
@@ -4740,17 +4597,6 @@
 
 	space->size = file.size = size_in_pages;
 
-=======
-
-	ut_a(space->files.size() == 1);
-
-	fil_node_t&	file = space->files.front();
-
-	ut_ad(file.is_open);
-
-	space->size = file.size = size_in_pages;
-
->>>>>>> 08398b21
 	bool success = os_file_truncate(file.name, file.handle, 0);
 
 	if (success) {
@@ -4984,7 +4830,6 @@
 
 		const auto	suffix = dot_ext[ext];
 		size_t		len = strlen(suffix);
-<<<<<<< HEAD
 
 		/* This assumes that the suffix starts with '.'.  If the
 		first char of the suffix is found in the filepath at the
@@ -4993,16 +4838,6 @@
 
 		ut_ad(*suffix == '.');
 
-=======
-
-		/* This assumes that the suffix starts with '.'.  If the
-		first char of the suffix is found in the filepath at the
-		same length as the suffix from the end, then we will assume
-		that there is a previous suffix that needs to be replaced. */
-
-		ut_ad(*suffix == '.');
-
->>>>>>> 08398b21
 		if (filepath.length() > len
 		    && *(filepath.end() - len) == *suffix) {
 
@@ -5051,11 +4886,8 @@
 
 	path.append(name_in + ".ibd");
 
-<<<<<<< HEAD
-=======
 	normalize(path);
 
->>>>>>> 08398b21
 	return(path);
 }
 
@@ -6398,12 +6230,7 @@
 }
 
 /** Returns true if a matching tablespace exists in the InnoDB tablespace
-<<<<<<< HEAD
-memory cache. Note that if we have not done a crash recovery at the database
-startup, there may be many tablespaces which are not yet in the memory cache.
-=======
 memory cache.
->>>>>>> 08398b21
 @param[in]	space_id		Tablespace ID
 @param[in]	name			Tablespace name used in
 					fil_space_create().
@@ -6447,7 +6274,6 @@
 
 		char*	old_name = space->name;
 		char*	new_name = mem_strdup(name);
-<<<<<<< HEAD
 
 		update_space_name_map(space, new_name);
 
@@ -6455,15 +6281,6 @@
 
 		ut_free(old_name);
 
-=======
-
-		update_space_name_map(space, new_name);
-
-		space->name = new_name;
-
-		ut_free(old_name);
-
->>>>>>> 08398b21
 		mutex_release();
 
 		return(true);
@@ -6511,15 +6328,9 @@
 		;
 
 	} else if (space == nullptr) {
-<<<<<<< HEAD
 
 		if (fnamespace == nullptr) {
 
-=======
-
-		if (fnamespace == nullptr) {
-
->>>>>>> 08398b21
 			if (print_err) {
 				fil_report_missing_tablespace(name, space_id);
 			}
@@ -6563,12 +6374,7 @@
 }
 
 /** Returns true if a matching tablespace exists in the InnoDB tablespace
-<<<<<<< HEAD
-memory cache. Note that if we have not done a crash recovery at the database
-startup, there may be many tablespaces which are not yet in the memory cache.
-=======
 memory cache.
->>>>>>> 08398b21
 @param[in]	space_id	Tablespace ID
 @param[in]	name		Tablespace name used in space_create().
 @param[in]	print_err	Print detailed error information to the
