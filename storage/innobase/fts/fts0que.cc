/*****************************************************************************

<<<<<<< HEAD
Copyright (c) 2007, 2019, Oracle and/or its affiliates. All Rights Reserved.
=======
Copyright (c) 2007, 2020, Oracle and/or its affiliates. All Rights Reserved.
>>>>>>> e2a46b48

This program is free software; you can redistribute it and/or modify
it under the terms of the GNU General Public License, version 2.0,
as published by the Free Software Foundation.

This program is also distributed with certain software (including
but not limited to OpenSSL) that is licensed under separate terms,
as designated in a particular file or component or in included license
documentation.  The authors of MySQL hereby grant you an additional
permission to link the program and your derivative works with the
separately licensed software that they have included with MySQL.

This program is distributed in the hope that it will be useful,
but WITHOUT ANY WARRANTY; without even the implied warranty of
MERCHANTABILITY or FITNESS FOR A PARTICULAR PURPOSE.  See the
GNU General Public License, version 2.0, for more details.

You should have received a copy of the GNU General Public License along with
this program; if not, write to the Free Software Foundation, Inc.,
51 Franklin Street, Suite 500, Boston, MA 02110-1335 USA

*****************************************************************************/

/**************************************************//**
@file fts/fts0que.cc
Full Text Search functionality.

Created 2007/03/27 Sunny Bains
Completed 2011/7/10 Sunny and Jimmy Yang
*******************************************************/

#include "ha_prototypes.h"

#include "dict0dict.h"
#include "ut0rbt.h"
#include "row0sel.h"
#include "fts0fts.h"
#include "fts0priv.h"
#include "fts0ast.h"
#include "fts0pars.h"
#include "fts0types.h"
#include "fts0plugin.h"
#include "ut0new.h"

#ifdef UNIV_NONINL
#include "fts0types.ic"
#include "fts0vlc.ic"
#endif

#include <iomanip>
#include <vector>

#define FTS_ELEM(t, n, i, j) (t[(i) * n + (j)])

#define RANK_DOWNGRADE		(-1.0F)
#define RANK_UPGRADE		(1.0F)

/* Maximum number of words supported in a phrase or proximity search. */
#define MAX_PROXIMITY_ITEM	128

/* Memory used by rbt itself for create and node add */
#define SIZEOF_RBT_CREATE	sizeof(ib_rbt_t) + sizeof(ib_rbt_node_t) * 2
#define SIZEOF_RBT_NODE_ADD	sizeof(ib_rbt_node_t)

/*Initial byte length for 'words' in fts_ranking_t */
#define RANKING_WORDS_INIT_LEN	4

// FIXME: Need to have a generic iterator that traverses the ilist.

typedef std::vector<fts_string_t, ut_allocator<fts_string_t> >	word_vector_t;

struct fts_word_freq_t;

/** State of an FTS query. */
struct fts_query_t {
	mem_heap_t*	heap;		/*!< Heap to use for allocations */

	trx_t*		trx;		/*!< The query transaction */

	dict_index_t*	index;		/*!< The FTS index to search */
					/*!< FTS auxiliary common table def */

	fts_table_t	fts_common_table;

	fts_table_t	fts_index_table;/*!< FTS auxiliary index table def */

	ulint		total_size;	/*!< total memory size used by query */

	fts_doc_ids_t*	deleted;	/*!< Deleted doc ids that need to be
					filtered from the output */

	fts_ast_node_t*	root;		/*!< Abstract syntax tree */

	fts_ast_node_t* cur_node;	/*!< Current tree node */

	ib_rbt_t*	word_map;	/*!< Matched word map for
					searching by word*/

	word_vector_t*	word_vector;	/*!< Matched word vector for
					searching by index */

	ib_rbt_t*       doc_ids;	/*!< The current set of matching
					doc ids, elements are of
					type fts_ranking_t */

	ib_rbt_t*	intersection;	/*!< The doc ids that were found in
					doc_ids, this tree will become
					the new doc_ids, elements are of type
					fts_ranking_t */

					/*!< Prepared statement to read the
					nodes from the FTS INDEX */
	que_t*		read_nodes_graph;

	fts_ast_oper_t	oper;		/*!< Current boolean mode operator */

					/*!< TRUE if we want to collect the
					word positions within the document */
	ibool		collect_positions;

	ulint		flags;		/*!< Specify the full text search type,
					such as  boolean search, phrase
					search, proximity search etc. */

	ulint		distance;	/*!< The proximity distance of a
					phrase search. */

					/*!< These doc ids are used as a
					boundary condition when searching the
					FTS index rows */

	doc_id_t	lower_doc_id;	/*!< Lowest doc id in doc_ids */

	doc_id_t	upper_doc_id;	/*!< Highest doc id in doc_ids */

	bool		boolean_mode;	/*!< TRUE if boolean mode query */

	ib_vector_t*	matched;	/*!< Array of matching documents
					(fts_match_t) to search for a phrase */

	ib_vector_t**	match_array;	/*!< Used for proximity search, contains
					position info for each matched word
					in the word list */

	ib_uint64_t	total_docs;	/*!< The total number of documents */

	ulint		total_words;	/*!< The total number of words */

	dberr_t		error;		/*!< Error code if any, that is
					encountered during query processing */

	ib_rbt_t*	word_freqs;	/*!< RB tree of word frequencies per
					document, its elements are of type
					fts_word_freq_t */

	ib_rbt_t*	wildcard_words;	/*!< words with wildcard */

	bool		multi_exist;	/*!< multiple FTS_EXIST oper */
<<<<<<< HEAD

	st_mysql_ftparser*	parser;	/*!< fts plugin parser */

	/** limit value for the fts query */
	ulonglong		limit;

	/** number of docs fetched by query. This is to restrict the
	result with limit value */
	ulonglong		n_docs;
=======
	ulint		nested_exp_count; /*!< number of nested sub expression
					limit */
>>>>>>> e2a46b48
};

/** For phrase matching, first we collect the documents and the positions
then we match. */
struct fts_match_t {
	doc_id_t	doc_id;		/*!< Document id */

	ulint		start;		/*!< Start the phrase match from
					this offset within the positions
					vector. */

	ib_vector_t*	positions;	/*!< Offsets of a word in a
					document */
};

/** For matching tokens in a phrase search. We use this data structure in
the callback that determines whether a document should be accepted or
rejected for a phrase search. */
struct fts_select_t {
	doc_id_t	doc_id;		/*!< The document id to match */

	ulint		min_pos;	/*!< For found to be TRUE at least
					one position must be greater than
					min_pos. */

	ibool		found;		/*!< TRUE if found */

	fts_word_freq_t*
			word_freq;	/*!< Word frequency instance of the
					current word being looked up in
					the FTS index */
};

typedef std::vector<ulint, ut_allocator<ulint> >       pos_vector_t;

/** structure defines a set of ranges for original documents, each of which
has a minimum position and maximum position. Text in such range should
contain all words in the proximity search. We will need to count the
words in such range to make sure it is less than the specified distance
of the proximity search */
struct fts_proximity_t {
	ulint		n_pos;		/*!< number of position set, defines
					a range (min to max) containing all
					matching words */
	pos_vector_t	min_pos;	/*!< the minimum position (in bytes)
					of the range */
	pos_vector_t	max_pos;	/*!< the maximum position (in bytes)
					of the range */
};

/** The match positions and tokesn to match */
struct fts_phrase_t {
	fts_phrase_t(const dict_table_t* table)
		:
		found(false),
		match(NULL),
		tokens(NULL),
		distance(0),
		charset(NULL),
		heap(NULL),
		page_size(dict_table_page_size(table)),
		proximity_pos(NULL),
		parser(NULL)
	{
	}

	/** Match result */
	ibool			found;

	/** Positions within text */
	const fts_match_t*	match;

	/** Tokens to match */
	const ib_vector_t*	tokens;

	/** For matching on proximity distance. Can be 0 for exact match */
	ulint			distance;

	/** Phrase match charset */
	CHARSET_INFO*		charset;

	/** Heap for word processing */
	mem_heap_t*		heap;

	/** Row page size */
	const page_size_t	page_size;

	/** Position info for proximity search verification. Records the
	min and max position of words matched */
	fts_proximity_t*	proximity_pos;

	/** FTS plugin parser */
	st_mysql_ftparser*	parser;
};

/** Paramter passed to fts phrase match by parser */
struct fts_phrase_param_t {
	fts_phrase_t*	phrase;		/*!< Match phrase instance */
	ulint		token_index;	/*!< Index of token to match next */
	mem_heap_t*	heap;		/*!< Heap for word processing */
};

/** For storing the frequncy of a word/term in a document */
struct fts_doc_freq_t {
	doc_id_t	doc_id;		/*!< Document id */
	ulint		freq;		/*!< Frequency of a word in a document */
};

/** To determine the word frequency per document. */
struct fts_word_freq_t {
	fts_string_t	word;		/*!< Word for which we need the freq,
					it's allocated on the query heap */

	ib_rbt_t*	doc_freqs;	/*!< RB Tree for storing per document
					word frequencies. The elements are
					of type fts_doc_freq_t */
	ib_uint64_t	doc_count;	/*!< Total number of documents that
					contain this word */
	double		idf;		/*!< Inverse document frequency */
};

/********************************************************************
Callback function to fetch the rows in an FTS INDEX record.
@return always TRUE */
static
ibool
fts_query_index_fetch_nodes(
/*========================*/
	void*		row,		/*!< in: sel_node_t* */
	void*		user_arg);	/*!< in: pointer to ib_vector_t */

/********************************************************************
Read and filter nodes.
@return fts_node_t instance */
static
dberr_t
fts_query_filter_doc_ids(
/*=====================*/
	fts_query_t*		query,		/*!< in: query instance */
	const fts_string_t*	word,		/*!< in: the current word */
	fts_word_freq_t*	word_freq,	/*!< in/out: word frequency */
	const fts_node_t*	node,		/*!< in: current FTS node */
	void*			data,		/*!< in: doc id ilist */
	ulint			len,		/*!< in: doc id ilist size */
	ibool			calc_doc_count);/*!< in: whether to remember doc
						count */

#if 0
/*****************************************************************//***
Find a doc_id in a word's ilist.
@return TRUE if found. */
static
ibool
fts_query_find_doc_id(
/*==================*/
	fts_select_t*	select,		/*!< in/out: search the doc id selected,
					update the frequency if found. */
	void*		data,		/*!< in: doc id ilist */
	ulint		len);		/*!< in: doc id ilist size */
#endif

/*************************************************************//**
This function implements a simple "blind" query expansion search:
words in documents found in the first search pass will be used as
search arguments to search the document again, thus "expand"
the search result set.
@return DB_SUCCESS if success, otherwise the error code */
static
dberr_t
fts_expand_query(
/*=============*/
	dict_index_t*	index,		/*!< in: FTS index to search */
	fts_query_t*	query)		/*!< in: query result, to be freed
					by the client */
	MY_ATTRIBUTE((nonnull, warn_unused_result));
/*************************************************************//**
This function finds documents that contain all words in a
phrase or proximity search. And if proximity search, verify
the words are close enough to each other, as in specified distance.
This function is called for phrase and proximity search.
@return TRUE if documents are found, FALSE if otherwise */
static
ibool
fts_phrase_or_proximity_search(
/*===========================*/
	fts_query_t*	query,		/*!< in/out:  query instance
					query->doc_ids might be instantiated
					with qualified doc IDs */
	ib_vector_t*	tokens);	/*!< in: Tokens contain words */
/*************************************************************//**
This function checks whether words in result documents are close to
each other (within proximity range as specified by "distance").
If "distance" is MAX_ULINT, then it will find all combinations of
positions of matching words and store min and max positions
in the "qualified_pos" for later verification.
@return true if words are close to each other, false if otherwise */
static
bool
fts_proximity_get_positions(
/*========================*/
	fts_match_t**		match,		/*!< in: query instance */
	ulint			num_match,	/*!< in: number of matching
						items */
	ulint			distance,	/*!< in: distance value
						for proximity search */
	fts_proximity_t*	qualified_pos);	/*!< out: the position info
						records ranges containing
						all matching words. */
#if 0
/********************************************************************
Get the total number of words in a documents. */
static
ulint
fts_query_terms_in_document(
/*========================*/
					/*!< out: DB_SUCCESS if all go well
					else error code */
	fts_query_t*	query,		/*!< in: FTS query state */
	doc_id_t	doc_id,		/*!< in: the word to check */
	ulint*		total);		/*!< out: total words in document */
#endif

/********************************************************************
Compare two fts_doc_freq_t doc_ids.
@return < 0 if n1 < n2, 0 if n1 == n2, > 0 if n1 > n2 */
UNIV_INLINE
int
fts_freq_doc_id_cmp(
/*================*/
	const void*	p1,			/*!< in: id1 */
	const void*	p2)			/*!< in: id2 */
{
	const fts_doc_freq_t*	fq1 = (const fts_doc_freq_t*) p1;
	const fts_doc_freq_t*	fq2 = (const fts_doc_freq_t*) p2;

	return((int) (fq1->doc_id - fq2->doc_id));
}

#if 0
/*******************************************************************//**
Print the table used for calculating LCS. */
static
void
fts_print_lcs_table(
/*================*/
	const ulint*	table,		/*!< in: array to print */
	ulint		n_rows,		/*!< in: total no. of rows */
	ulint		n_cols)		/*!< in: total no. of cols */
{
	ulint		i;

	for (i = 0; i < n_rows; ++i) {
		ulint	j;

		printf("\n");

		for (j = 0; j < n_cols; ++j) {

			printf("%2lu ", FTS_ELEM(table, n_cols, i, j));
		}
	}
}

/********************************************************************
Find the longest common subsequence between the query string and
the document. */
static
ulint
fts_query_lcs(
/*==========*/
					/*!< out: LCS (length) between
					two ilists */
	const	ulint*	p1,		/*!< in: word positions of query */
	ulint	len_p1,			/*!< in: no. of elements in p1 */
	const	ulint*	p2,		/*!< in: word positions within document */
	ulint	len_p2)			/*!< in: no. of elements in p2 */
{
	int	i;
	ulint	len = 0;
	ulint	r = len_p1;
	ulint	c = len_p2;
	ulint	size = (r + 1) * (c + 1) * sizeof(ulint);
	ulint*	table = (ulint*) ut_malloc_nokey(size);

	/* Traverse the table backwards, from the last row to the first and
	also from the last column to the first. We compute the smaller
	common subsequeces first, then use the caluclated values to determine
	the longest common subsequence. The result will be in TABLE[0][0]. */
	for (i = r; i >= 0; --i) {
		int	j;

		for (j = c; j >= 0; --j) {

			if (p1[i] == (ulint) -1 || p2[j] == (ulint) -1) {

				FTS_ELEM(table, c, i, j) = 0;

			} else if (p1[i] == p2[j]) {

				FTS_ELEM(table, c, i, j) = FTS_ELEM(
					table, c, i + 1, j + 1) + 1;

			} else {

				ulint	value;

				value = ut_max(
					FTS_ELEM(table, c, i + 1, j),
					FTS_ELEM(table, c, i, j + 1));

				FTS_ELEM(table, c, i, j) = value;
			}
		}
	}

	len = FTS_ELEM(table, c, 0, 0);

	fts_print_lcs_table(table, r, c);
	printf("\nLen=%lu\n", len);

	ut_free(table);

	return(len);
}
#endif

/*******************************************************************//**
Compare two fts_ranking_t instance on their rank value and doc ids in
descending order on the rank and ascending order on doc id.
@return 0 if p1 == p2, < 0 if p1 < p2, > 0 if p1 > p2 */
static
int
fts_query_compare_rank(
/*===================*/
	const void*	p1,		/*!< in: pointer to elem */
	const void*	p2)		/*!< in: pointer to elem */
{
	const fts_ranking_t*	r1 = (const fts_ranking_t*) p1;
	const fts_ranking_t*	r2 = (const fts_ranking_t*) p2;

	if (r2->rank < r1->rank) {
		return(-1);
	} else if (r2->rank == r1->rank) {

		if (r1->doc_id < r2->doc_id) {
			return(1);
		} else if (r1->doc_id > r2->doc_id) {
			return(1);
		}

		return(0);
	}

	return(1);
}

/*******************************************************************//**
Create words in ranking */
static
void
fts_ranking_words_create(
/*=====================*/
	fts_query_t*	query,		/*!< in: query instance */
	fts_ranking_t*	ranking)	/*!< in: ranking instance */
{
	ranking->words = static_cast<byte*>(
		mem_heap_zalloc(query->heap, RANKING_WORDS_INIT_LEN));
	ranking->words_len = RANKING_WORDS_INIT_LEN;
}

/*
The optimization here is using a char array(bitmap) to replace words rb tree
in fts_ranking_t.

It can save lots of memory except in some cases of QUERY EXPANSION.

'word_map' is used as a word dictionary, in which the key is a word, the value
is a number. In 'fts_ranking_words_add', we first check if the word is in 'word_map'.
if not, we add it into 'word_map', and give it a position(actually a number).
then we set the corresponding bit to '1' at the position in the char array 'words'.

'word_vector' is a useful backup of 'word_map', and we can get a word by its position,
more quickly than searching by value in 'word_map'. we use 'word_vector'
in 'fts_query_calculate_ranking' and 'fts_expand_query'. In the two functions, we need
to scan the bitmap 'words', and get a word when a bit is '1', then we get word_freq
by the word.
*/

/*******************************************************************//**
Add a word into ranking */
static
void
fts_ranking_words_add(
/*==================*/
	fts_query_t*		query,		/*!< in: query instance */
	fts_ranking_t*		ranking,	/*!< in: ranking instance */
	const fts_string_t*	word)		/*!< in: term/word to add */
{
	ulint	pos;
	ulint	byte_offset;
	ulint	bit_offset;
	ib_rbt_bound_t	parent;

	/* Note: we suppose the word map and vector are append-only. */
	ut_ad(query->word_vector->size() == rbt_size(query->word_map));

	/* We use ib_rbt to simulate a map, f_n_char means position. */
	if (rbt_search(query->word_map, &parent, word) == 0) {
		fts_string_t*	result_word;

		result_word = rbt_value(fts_string_t, parent.last);
		pos = result_word->f_n_char;
		ut_ad(pos < rbt_size(query->word_map));
	} else {
		/* Add the word to map. */
		fts_string_t	new_word;

		pos = rbt_size(query->word_map);

		fts_string_dup(&new_word, word, query->heap);
		new_word.f_n_char = pos;

		rbt_add_node(query->word_map, &parent, &new_word);
		ut_ad(rbt_validate(query->word_map));
		query->word_vector->push_back(new_word);
	}

	/* Check words len */
	byte_offset = pos / CHAR_BIT;
	if (byte_offset >= ranking->words_len) {
		byte*	words = ranking->words;
		ulint	words_len = ranking->words_len;

		while (byte_offset >= words_len) {
			words_len *= 2;
		}

		ranking->words = static_cast<byte*>(
			mem_heap_zalloc(query->heap, words_len));
		ut_memcpy(ranking->words, words, ranking->words_len);
		ranking->words_len = words_len;
	}

	/* Set ranking words */
	ut_ad(byte_offset < ranking->words_len);
	bit_offset = pos % CHAR_BIT;
	ranking->words[byte_offset] |= 1 << bit_offset;
}

/*******************************************************************//**
Get a word from a ranking
@return true if it's successful */
static
bool
fts_ranking_words_get_next(
/*=======================*/
	const	fts_query_t*	query,	/*!< in: query instance */
	fts_ranking_t*		ranking,/*!< in: ranking instance */
	ulint*			pos,	/*!< in/out: word start pos */
	fts_string_t*		word)	/*!< in/out: term/word to add */
{
	bool	ret = false;
	ulint	max_pos = ranking->words_len * CHAR_BIT;

	/* Search for next word */
	while (*pos < max_pos) {
		ulint	byte_offset = *pos / CHAR_BIT;
		ulint	bit_offset = *pos % CHAR_BIT;

		if (ranking->words[byte_offset] & (1 << bit_offset)) {
			ret = true;
			break;
		}

		*pos += 1;
	};

	/* Get next word from word vector */
	if (ret) {
		ut_ad(*pos < query->word_vector->size());
		*word = query->word_vector->at((size_t)*pos);
		*pos += 1;
	}

	return ret;
}

/*******************************************************************//**
Add a word if it doesn't exist, to the term freq RB tree. We store
a pointer to the word that is passed in as the argument.
@return pointer to word */
static
fts_word_freq_t*
fts_query_add_word_freq(
/*====================*/
	fts_query_t*		query,		/*!< in: query instance */
	const fts_string_t*	word)		/*!< in: term/word to add */
{
	ib_rbt_bound_t		parent;

	/* Lookup the word in our rb tree and add if it doesn't exist. */
	if (rbt_search(query->word_freqs, &parent, word) != 0) {
		fts_word_freq_t	word_freq;

		memset(&word_freq, 0, sizeof(word_freq));

		fts_string_dup(&word_freq.word, word, query->heap);

		word_freq.doc_count = 0;

		word_freq.doc_freqs = rbt_create(
			sizeof(fts_doc_freq_t), fts_freq_doc_id_cmp);

		parent.last = rbt_add_node(
			query->word_freqs, &parent, &word_freq);

		query->total_size += word->f_len
			+ SIZEOF_RBT_CREATE
			+ SIZEOF_RBT_NODE_ADD
			+ sizeof(fts_word_freq_t);
	}

	return(rbt_value(fts_word_freq_t, parent.last));
}

/*******************************************************************//**
Add a doc id if it doesn't exist, to the doc freq RB tree.
@return pointer to word */
static
fts_doc_freq_t*
fts_query_add_doc_freq(
/*===================*/
	fts_query_t*	query,		/*!< in: query instance	*/
	ib_rbt_t*	doc_freqs,	/*!< in: rb tree of fts_doc_freq_t */
	doc_id_t	doc_id)		/*!< in: doc id to add */
{
	ib_rbt_bound_t	parent;

	/* Lookup the doc id in our rb tree and add if it doesn't exist. */
	if (rbt_search(doc_freqs, &parent, &doc_id) != 0) {
		fts_doc_freq_t	doc_freq;

		memset(&doc_freq, 0, sizeof(doc_freq));

		doc_freq.freq = 0;
		doc_freq.doc_id = doc_id;

		parent.last = rbt_add_node(doc_freqs, &parent, &doc_freq);

		query->total_size += SIZEOF_RBT_NODE_ADD
			+ sizeof(fts_doc_freq_t);
	}

	return(rbt_value(fts_doc_freq_t, parent.last));
}

/*******************************************************************//**
Add the doc id to the query set only if it's not in the
deleted array. */
static
void
fts_query_union_doc_id(
/*===================*/
	fts_query_t*	query,		/*!< in: query instance */
	doc_id_t	doc_id,		/*!< in: the doc id to add */
	fts_rank_t	rank)		/*!< in: if non-zero, it is the
					rank associated with the doc_id */
{
	ib_rbt_bound_t	parent;
	ulint		size = ib_vector_size(query->deleted->doc_ids);
	fts_update_t*	array = (fts_update_t*) query->deleted->doc_ids->data;

	/* Check if the doc id is deleted and it's not already in our set. */
	if (fts_bsearch(array, 0, static_cast<int>(size), doc_id) < 0
	    && rbt_search(query->doc_ids, &parent, &doc_id) != 0) {

		fts_ranking_t	ranking;

		ranking.rank = rank;
		ranking.doc_id = doc_id;
		fts_ranking_words_create(query, &ranking);

		rbt_add_node(query->doc_ids, &parent, &ranking);

		query->total_size += SIZEOF_RBT_NODE_ADD
			+ sizeof(fts_ranking_t) + RANKING_WORDS_INIT_LEN;
	}
}

/*******************************************************************//**
Remove the doc id from the query set only if it's not in the
deleted set. */
static
void
fts_query_remove_doc_id(
/*====================*/
	fts_query_t*	query,		/*!< in: query instance */
	doc_id_t	doc_id)		/*!< in: the doc id to add */
{
	ib_rbt_bound_t	parent;
	ulint		size = ib_vector_size(query->deleted->doc_ids);
	fts_update_t*	array = (fts_update_t*) query->deleted->doc_ids->data;

	/* Check if the doc id is deleted and it's in our set. */
	if (fts_bsearch(array, 0, static_cast<int>(size), doc_id) < 0
	    && rbt_search(query->doc_ids, &parent, &doc_id) == 0) {
		ut_free(rbt_remove_node(query->doc_ids, parent.last));

		ut_ad(query->total_size >=
		      SIZEOF_RBT_NODE_ADD + sizeof(fts_ranking_t));
		query->total_size -= SIZEOF_RBT_NODE_ADD
			+ sizeof(fts_ranking_t);
	}
}

/*******************************************************************//**
Find the doc id in the query set but not in the deleted set, artificialy
downgrade or upgrade its ranking by a value and make/initialize its ranking
under or above its normal range 0 to 1. This is used for Boolean Search
operator such as Negation operator, which makes word's contribution to the
row's relevance to be negative */
static
void
fts_query_change_ranking(
/*====================*/
	fts_query_t*	query,		/*!< in: query instance */
	doc_id_t	doc_id,		/*!< in: the doc id to add */
	ibool		downgrade)	/*!< in: Whether to downgrade ranking */
{
	ib_rbt_bound_t	parent;
	ulint		size = ib_vector_size(query->deleted->doc_ids);
	fts_update_t*	array = (fts_update_t*) query->deleted->doc_ids->data;

	/* Check if the doc id is deleted and it's in our set. */
	if (fts_bsearch(array, 0, static_cast<int>(size), doc_id) < 0
	    && rbt_search(query->doc_ids, &parent, &doc_id) == 0) {

		fts_ranking_t*	ranking;

		ranking = rbt_value(fts_ranking_t, parent.last);

		ranking->rank += downgrade ? RANK_DOWNGRADE : RANK_UPGRADE;

		/* Allow at most 2 adjustment by RANK_DOWNGRADE (-0.5)
		and RANK_UPGRADE (0.5) */
		if (ranking->rank >= 1.0F) {
			ranking->rank = 1.0F;
		} else if (ranking->rank <= -1.0F) {
			ranking->rank = -1.0F;
		}
	}
}

/*******************************************************************//**
Check the doc id in the query set only if it's not in the
deleted array. The doc ids that were found are stored in
another rb tree (fts_query_t::intersect). */
static
void
fts_query_intersect_doc_id(
/*=======================*/
	fts_query_t*	query,		/*!< in: query instance */
	doc_id_t	doc_id,		/*!< in: the doc id to add */
	fts_rank_t	rank)		/*!< in: if non-zero, it is the
					rank associated with the doc_id */
{
	ib_rbt_bound_t	parent;
	ulint		size = ib_vector_size(query->deleted->doc_ids);
	fts_update_t*	array = (fts_update_t*) query->deleted->doc_ids->data;
	fts_ranking_t*	ranking= NULL;

	/* There are three types of intersect:
	   1. '+a': doc_ids is empty, add doc into intersect if it matches 'a'.
	   2. 'a +b': docs match 'a' is in doc_ids, add doc into intersect
	      if it matches 'b'. if the doc is also in  doc_ids, then change the
	      doc's rank, and add 'a' in doc's words.
	   3. '+a +b': docs matching '+a' is in doc_ids, add doc into intsersect
	      if it matches 'b' and it's in doc_ids.(multi_exist = true). */

	/* Check if the doc id is deleted and it's in our set */
	if (fts_bsearch(array, 0, static_cast<int>(size), doc_id) < 0) {
		fts_ranking_t	new_ranking;

		if (rbt_search(query->doc_ids, &parent, &doc_id) != 0) {
			if (query->multi_exist) {
				return;
			} else {
				new_ranking.words = NULL;
			}
		} else {
			ranking = rbt_value(fts_ranking_t, parent.last);

			/* We've just checked the doc id before */
			if (ranking->words == NULL) {
				ut_ad(rbt_search(query->intersection, &parent,
					ranking) == 0);
				return;
			}

			/* Merge rank */
			rank += ranking->rank;
			if (rank >= 1.0F) {
				rank = 1.0F;
			} else if (rank <= -1.0F) {
				rank = -1.0F;
			}

			/* Take words */
			new_ranking.words = ranking->words;
			new_ranking.words_len = ranking->words_len;
		}

		new_ranking.rank = rank;
		new_ranking.doc_id = doc_id;

		if (rbt_search(query->intersection, &parent,
			       &new_ranking) != 0) {
			if (new_ranking.words == NULL) {
				fts_ranking_words_create(query, &new_ranking);

				query->total_size += RANKING_WORDS_INIT_LEN;
			} else {
				/* Note that the intersection has taken
				ownership of the ranking data. */
				ranking->words = NULL;
			}

			rbt_add_node(query->intersection,
				     &parent, &new_ranking);

			query->total_size += SIZEOF_RBT_NODE_ADD
				+ sizeof(fts_ranking_t);
		}
	}
}

/*******************************************************************//**
Free the document ranking rb tree. */
static
void
fts_query_free_doc_ids(
/*===================*/
	fts_query_t*	query,		/*!< in: query instance */
	ib_rbt_t*	doc_ids)	/*!< in: rb tree to free */
{
	const ib_rbt_node_t*	node;

	for (node = rbt_first(doc_ids); node; node = rbt_first(doc_ids)) {

		fts_ranking_t*	ranking;

		ranking = rbt_value(fts_ranking_t, node);

		if (ranking->words) {
			ranking->words = NULL;
		}

		ut_free(rbt_remove_node(doc_ids, node));

		ut_ad(query->total_size >=
		      SIZEOF_RBT_NODE_ADD + sizeof(fts_ranking_t));
		query->total_size -= SIZEOF_RBT_NODE_ADD
			+ sizeof(fts_ranking_t);
	}

	rbt_free(doc_ids);

	ut_ad(query->total_size >= SIZEOF_RBT_CREATE);
	query->total_size -= SIZEOF_RBT_CREATE;
}

/*******************************************************************//**
Add the word to the documents "list" of matching words from
the query. We make a copy of the word from the query heap. */
static
void
fts_query_add_word_to_document(
/*===========================*/
	fts_query_t*		query,	/*!< in: query to update */
	doc_id_t		doc_id,	/*!< in: the document to update */
	const fts_string_t*	word)	/*!< in: the token to add */
{
	ib_rbt_bound_t		parent;
	fts_ranking_t*		ranking = NULL;

	if (query->flags == FTS_OPT_RANKING) {
		return;
	}

	/* First we search the intersection RB tree as it could have
	taken ownership of the words rb tree instance. */
	if (query->intersection
	    && rbt_search(query->intersection, &parent, &doc_id) == 0) {

		ranking = rbt_value(fts_ranking_t, parent.last);
	}

	if (ranking == NULL
	    && rbt_search(query->doc_ids, &parent, &doc_id) == 0) {

		ranking = rbt_value(fts_ranking_t, parent.last);
	}

	if (ranking != NULL) {
		fts_ranking_words_add(query, ranking, word);
	}
}

/*******************************************************************//**
Check the node ilist. */
static
void
fts_query_check_node(
/*=================*/
	fts_query_t*		query,	/*!< in: query to update */
	const fts_string_t*	token,	/*!< in: the token to search */
	const fts_node_t*	node)	/*!< in: node to check */
{
	/* Skip nodes whose doc ids are out range. */
	if (query->oper == FTS_EXIST
	    && ((query->upper_doc_id > 0
		&& node->first_doc_id > query->upper_doc_id)
		|| (query->lower_doc_id > 0
		    && node->last_doc_id < query->lower_doc_id))) {

		/* Ignore */

	} else {
		int		ret;
		ib_rbt_bound_t	parent;
		ulint		ilist_size = node->ilist_size;
		fts_word_freq_t*word_freqs;

		/* The word must exist. */
		ret = rbt_search(query->word_freqs, &parent, token);
		ut_a(ret == 0);

		word_freqs = rbt_value(fts_word_freq_t, parent.last);

		query->error = fts_query_filter_doc_ids(
					query, token, word_freqs, node,
					node->ilist, ilist_size, TRUE);
	}
}

/*****************************************************************//**
Search index cache for word with wildcard match.
@return number of words matched */
static
ulint
fts_cache_find_wildcard(
/*====================*/
	fts_query_t*		query,		/*!< in: query instance */
	const fts_index_cache_t*index_cache,	/*!< in: cache to search */
	const fts_string_t*	token)		/*!< in: token to search */
{
	ib_rbt_bound_t		parent;
	const ib_vector_t*	nodes = NULL;
	fts_string_t		srch_text;
	byte			term[FTS_MAX_WORD_LEN + 1];
	ulint			num_word = 0;

	srch_text.f_len = (token->f_str[token->f_len - 1] == '%')
			? token->f_len - 1
			: token->f_len;

	strncpy((char*) term, (char*) token->f_str, srch_text.f_len);
	term[srch_text.f_len] = '\0';
	srch_text.f_str = term;

	/* Lookup the word in the rb tree */
	if (rbt_search_cmp(index_cache->words, &parent, &srch_text, NULL,
			   innobase_fts_text_cmp_prefix) == 0) {
		const fts_tokenizer_word_t*     word;
		ulint				i;
		const ib_rbt_node_t*		cur_node;
		ibool				forward = FALSE;

		word = rbt_value(fts_tokenizer_word_t, parent.last);
		cur_node = parent.last;

		while (innobase_fts_text_cmp_prefix(
			index_cache->charset, &srch_text, &word->text) == 0) {

			nodes = word->nodes;

			for (i = 0; nodes && i < ib_vector_size(nodes); ++i) {
				int                     ret;
				const fts_node_t*       node;
				ib_rbt_bound_t          freq_parent;
				fts_word_freq_t*	word_freqs;

				node = static_cast<const fts_node_t*>(
					ib_vector_get_const(nodes, i));

				ret = rbt_search(query->word_freqs,
						 &freq_parent,
						 &srch_text);

				ut_a(ret == 0);

				word_freqs = rbt_value(
					fts_word_freq_t,
					freq_parent.last);

				query->error = fts_query_filter_doc_ids(
					query, &srch_text,
					word_freqs, node,
					node->ilist, node->ilist_size, TRUE);

				if (query->error != DB_SUCCESS) {
					return(0);
				}
			}

			num_word++;

			if (!forward) {
				cur_node = rbt_prev(
					index_cache->words, cur_node);
			} else {
cont_search:
				cur_node = rbt_next(
					index_cache->words, cur_node);
			}

			if (!cur_node) {
				break;
			}

			word = rbt_value(fts_tokenizer_word_t, cur_node);
		}

		if (!forward) {
			forward = TRUE;
			cur_node = parent.last;
			goto cont_search;
		}
	}

	return(num_word);
}

/*****************************************************************//**
Set difference.
@return DB_SUCCESS if all go well */
static MY_ATTRIBUTE((nonnull, warn_unused_result))
dberr_t
fts_query_difference(
/*=================*/
	fts_query_t*		query,	/*!< in: query instance */
	const fts_string_t*	token)	/*!< in: token to search */
{
	ulint			n_doc_ids= 0;
	trx_t*			trx = query->trx;
	dict_table_t*		table = query->index->table;

	ut_a(query->oper == FTS_IGNORE);

#ifdef FTS_INTERNAL_DIAG_PRINT
	{
		ib::info	out;
		out << "DIFFERENCE: Searching: '";
		out.write(token->f_str, token->f_len);
		out << "'";
	}
#endif

	if (query->doc_ids) {
		n_doc_ids = rbt_size(query->doc_ids);
	}

	/* There is nothing we can substract from an empty set. */
	if (query->doc_ids && !rbt_empty(query->doc_ids)) {
		ulint			i;
		fts_fetch_t		fetch;
		const ib_vector_t*	nodes;
		const fts_index_cache_t*index_cache;
		que_t*			graph = NULL;
		fts_cache_t*		cache = table->fts->cache;
		dberr_t			error;

		rw_lock_x_lock(&cache->lock);

		index_cache = fts_find_index_cache(cache, query->index);

		/* Must find the index cache */
		ut_a(index_cache != NULL);

		/* Search the cache for a matching word first. */
		if (query->cur_node->term.wildcard
		    && query->flags != FTS_PROXIMITY
		    && query->flags != FTS_PHRASE) {
			fts_cache_find_wildcard(query, index_cache, token);
		} else {
			nodes = fts_cache_find_word(index_cache, token);

			for (i = 0; nodes && i < ib_vector_size(nodes)
			     && query->error == DB_SUCCESS; ++i) {
				const fts_node_t*	node;

				node = static_cast<const fts_node_t*>(
					ib_vector_get_const(nodes, i));

				fts_query_check_node(query, token, node);
			}
		}

		rw_lock_x_unlock(&cache->lock);

		/* error is passed by 'query->error' */
		if (query->error != DB_SUCCESS) {
			ut_ad(query->error == DB_FTS_EXCEED_RESULT_CACHE_LIMIT);
			return(query->error);
		}

		/* Setup the callback args for filtering and
		consolidating the ilist. */
		fetch.read_arg = query;
		fetch.read_record = fts_query_index_fetch_nodes;

		error = fts_index_fetch_nodes(
			trx, &graph, &query->fts_index_table, token, &fetch);

		/* DB_FTS_EXCEED_RESULT_CACHE_LIMIT passed by 'query->error' */
		ut_ad(!(query->error != DB_SUCCESS && error != DB_SUCCESS));
		if (error != DB_SUCCESS) {
			query->error = error;
		}

		fts_que_graph_free(graph);
	}

	/* The size can't increase. */
	ut_a(rbt_size(query->doc_ids) <= n_doc_ids);

	return(query->error);
}

/*****************************************************************//**
Intersect the token doc ids with the current set.
@return DB_SUCCESS if all go well */
static MY_ATTRIBUTE((nonnull, warn_unused_result))
dberr_t
fts_query_intersect(
/*================*/
	fts_query_t*		query,	/*!< in: query instance */
	const fts_string_t*	token)	/*!< in: the token to search */
{
	trx_t*			trx = query->trx;
	dict_table_t*		table = query->index->table;

	ut_a(query->oper == FTS_EXIST);

#ifdef FTS_INTERNAL_DIAG_PRINT
	{
		ib::info	out;
		out << "INTERSECT: Searching: '";
		out.write(token->f_str, token->f_len);
		out << "'";
	}
#endif

	/* If the words set is not empty and multi exist is true,
	we know the intersection set is empty in advance. */
	if (!(rbt_empty(query->doc_ids) && query->multi_exist)) {
		ulint                   n_doc_ids = 0;
		ulint			i;
		fts_fetch_t		fetch;
		const ib_vector_t*	nodes;
		const fts_index_cache_t*index_cache;
		que_t*			graph = NULL;
		fts_cache_t*		cache = table->fts->cache;
		dberr_t			error;

		ut_a(!query->intersection);

		n_doc_ids = rbt_size(query->doc_ids);

		/* Create the rb tree that will hold the doc ids of
		the intersection. */
		query->intersection = rbt_create(
			sizeof(fts_ranking_t), fts_ranking_doc_id_cmp);

		query->total_size += SIZEOF_RBT_CREATE;

		/* This is to avoid decompressing the ilist if the
		node's ilist doc ids are out of range. */
		if (!rbt_empty(query->doc_ids) && query->multi_exist) {
			const ib_rbt_node_t*	node;
			doc_id_t*		doc_id;

			node = rbt_first(query->doc_ids);
			doc_id = rbt_value(doc_id_t, node);
			query->lower_doc_id = *doc_id;

			node = rbt_last(query->doc_ids);
			doc_id = rbt_value(doc_id_t, node);
			query->upper_doc_id = *doc_id;

		} else {
			query->lower_doc_id = 0;
			query->upper_doc_id = 0;
		}

		/* Search the cache for a matching word first. */

		rw_lock_x_lock(&cache->lock);

		/* Search for the index specific cache. */
		index_cache = fts_find_index_cache(cache, query->index);

		/* Must find the index cache. */
		ut_a(index_cache != NULL);

		if (query->cur_node->term.wildcard) {
			/* Wildcard search the index cache */
			fts_cache_find_wildcard(query, index_cache, token);
		} else {
			nodes = fts_cache_find_word(index_cache, token);

			for (i = 0; nodes && i < ib_vector_size(nodes)
			     && query->error == DB_SUCCESS; ++i) {
				const fts_node_t*	node;

				node = static_cast<const fts_node_t*>(
					ib_vector_get_const(nodes, i));

				fts_query_check_node(query, token, node);
			}
		}

		rw_lock_x_unlock(&cache->lock);

		/* error is passed by 'query->error' */
		if (query->error != DB_SUCCESS) {
			ut_ad(query->error == DB_FTS_EXCEED_RESULT_CACHE_LIMIT);
			return(query->error);
		}

		/* Setup the callback args for filtering and
		consolidating the ilist. */
		fetch.read_arg = query;
		fetch.read_record = fts_query_index_fetch_nodes;

		error = fts_index_fetch_nodes(
			trx, &graph, &query->fts_index_table, token, &fetch);

		/* DB_FTS_EXCEED_RESULT_CACHE_LIMIT passed by 'query->error' */
		ut_ad(!(query->error != DB_SUCCESS && error != DB_SUCCESS));
		if (error != DB_SUCCESS) {
			query->error = error;
		}

		fts_que_graph_free(graph);

		if (query->error == DB_SUCCESS) {
			/* Make the intesection (rb tree) the current doc id
			set and free the old set. */
			fts_query_free_doc_ids(query, query->doc_ids);
			query->doc_ids = query->intersection;
			query->intersection = NULL;

			ut_a(!query->multi_exist || (query->multi_exist
			     && rbt_size(query->doc_ids) <= n_doc_ids));
		}
	}

	return(query->error);
}

/*****************************************************************//**
Query index cache.
@return DB_SUCCESS if all go well */
static
dberr_t
fts_query_cache(
/*============*/
	fts_query_t*		query,	/*!< in/out: query instance */
	const fts_string_t*	token)	/*!< in: token to search */
{
	const fts_index_cache_t*index_cache;
	dict_table_t*		table = query->index->table;
	fts_cache_t*		cache = table->fts->cache;

	/* Search the cache for a matching word first. */
	rw_lock_x_lock(&cache->lock);

	/* Search for the index specific cache. */
	index_cache = fts_find_index_cache(cache, query->index);

	/* Must find the index cache. */
	ut_a(index_cache != NULL);

	if (query->cur_node->term.wildcard
	    && query->flags != FTS_PROXIMITY
	    && query->flags != FTS_PHRASE) {
		/* Wildcard search the index cache */
		fts_cache_find_wildcard(query, index_cache, token);
	} else {
		const ib_vector_t*      nodes;
		ulint			i;

		nodes = fts_cache_find_word(index_cache, token);

		for (i = 0; nodes && i < ib_vector_size(nodes)
		     && query->error == DB_SUCCESS; ++i) {
			const fts_node_t*	node;

			node = static_cast<const fts_node_t*>(
				ib_vector_get_const(nodes, i));

			fts_query_check_node(query, token, node);
		}
	}

	rw_lock_x_unlock(&cache->lock);

	return(query->error);
}

/*****************************************************************//**
Set union.
@return DB_SUCCESS if all go well */
static MY_ATTRIBUTE((nonnull, warn_unused_result))
dberr_t
fts_query_union(
/*============*/
	fts_query_t*		query,	/*!< in: query instance */
	fts_string_t*		token)	/*!< in: token to search */
{
	fts_fetch_t		fetch;
	ulint			n_doc_ids = 0;
	trx_t*			trx = query->trx;
	que_t*			graph = NULL;
	dberr_t			error;

	ut_a(query->oper == FTS_NONE || query->oper == FTS_DECR_RATING ||
	     query->oper == FTS_NEGATE || query->oper == FTS_INCR_RATING);

#ifdef FTS_INTERNAL_DIAG_PRINT
	{
		ib::info	out;
		out << "UNION: Searching: '";
		out.write(token->f_str, token->f_len);
		out << "'";
	}
#endif

	if (query->doc_ids) {
		n_doc_ids = rbt_size(query->doc_ids);
	}

	if (token->f_len == 0) {
		return(query->error);
	}

	fts_query_cache(query, token);

	/* Setup the callback args for filtering and
	consolidating the ilist. */
	fetch.read_arg = query;
	fetch.read_record = fts_query_index_fetch_nodes;

	/* Read the nodes from disk. */
	error = fts_index_fetch_nodes(
		trx, &graph, &query->fts_index_table, token, &fetch);

	/* DB_FTS_EXCEED_RESULT_CACHE_LIMIT passed by 'query->error' */
	ut_ad(!(query->error != DB_SUCCESS && error != DB_SUCCESS));
	if (error != DB_SUCCESS) {
		query->error = error;
	}

	fts_que_graph_free(graph);

	if (query->error == DB_SUCCESS) {

		/* The size can't decrease. */
		ut_a(rbt_size(query->doc_ids) >= n_doc_ids);

		/* Calulate the number of doc ids that were added to
		the current doc id set. */
		if (query->doc_ids) {
			n_doc_ids = rbt_size(query->doc_ids) - n_doc_ids;
		}
	}

	return(query->error);
}

/*****************************************************************//**
Depending upon the current query operator process the doc id.
return DB_SUCCESS if all go well
or return DB_FTS_EXCEED_RESULT_CACHE_LIMIT */
static
dberr_t
fts_query_process_doc_id(
/*=====================*/
	fts_query_t*	query,		/*!< in: query instance */
	doc_id_t	doc_id,		/*!< in: doc id to process */
	fts_rank_t	rank)		/*!< in: if non-zero, it is the
					rank associated with the doc_id */
{
	if (query->flags == FTS_OPT_RANKING) {
		return(DB_SUCCESS);
	}

	switch (query->oper) {
	case FTS_NONE:
		fts_query_union_doc_id(query, doc_id, rank);
		break;

	case FTS_EXIST:
		fts_query_intersect_doc_id(query, doc_id, rank);
		break;

	case FTS_IGNORE:
		fts_query_remove_doc_id(query, doc_id);
		break;

	case FTS_NEGATE:
		fts_query_change_ranking(query, doc_id, TRUE);
		break;

	case FTS_DECR_RATING:
		fts_query_union_doc_id(query, doc_id, rank);
		fts_query_change_ranking(query, doc_id, TRUE);
		break;

	case FTS_INCR_RATING:
		fts_query_union_doc_id(query, doc_id, rank);
		fts_query_change_ranking(query, doc_id, FALSE);
		break;

	default:
		ut_error;
	}

	if (query->total_size > fts_result_cache_limit) {
		return(DB_FTS_EXCEED_RESULT_CACHE_LIMIT);
	} else {
		return(DB_SUCCESS);
	}
}

/*****************************************************************//**
Merge two result sets. */
static
dberr_t
fts_merge_doc_ids(
/*==============*/
	fts_query_t*	query,		/*!< in,out: query instance */
	const ib_rbt_t*	doc_ids)	/*!< in: result set to merge */
{
	const ib_rbt_node_t*	node;

	DBUG_ENTER("fts_merge_doc_ids");

	ut_a(!query->intersection);

	/* To process FTS_EXIST operation (intersection), we need
	to create a new result set for fts_query_intersect(). */
	if (query->oper == FTS_EXIST) {

		query->intersection = rbt_create(
			sizeof(fts_ranking_t), fts_ranking_doc_id_cmp);

		query->total_size += SIZEOF_RBT_CREATE;
	}

	/* Merge the elements to the result set. */
	for (node = rbt_first(doc_ids); node; node = rbt_next(doc_ids, node)) {
		fts_ranking_t*		ranking;
		ulint			pos = 0;
		fts_string_t		word;

		ranking = rbt_value(fts_ranking_t, node);

		query->error = fts_query_process_doc_id(
				query, ranking->doc_id, ranking->rank);

		if (query->error != DB_SUCCESS) {
			DBUG_RETURN(query->error);
		}

		/* Merge words. Don't need to take operator into account. */
		ut_a(ranking->words);
		while (fts_ranking_words_get_next(query, ranking, &pos, &word)) {
			fts_query_add_word_to_document(query, ranking->doc_id,
						       &word);
		}
	}

	/* If it is an intersection operation, reset query->doc_ids
	to query->intersection and free the old result list. */
	if (query->oper == FTS_EXIST && query->intersection != NULL) {
		fts_query_free_doc_ids(query, query->doc_ids);
		query->doc_ids = query->intersection;
		query->intersection = NULL;
	}

	DBUG_RETURN(DB_SUCCESS);
}

/*****************************************************************//**
Skip non-whitespace in a string. Move ptr to the next word boundary.
@return pointer to first whitespace character or end */
UNIV_INLINE
byte*
fts_query_skip_word(
/*================*/
	byte*		ptr,		/*!< in: start of scan */
	const byte*	end)		/*!< in: pointer to end of string */
{
	/* TODO: Does this have to be UTF-8 too ? */
	while (ptr < end && !(ispunct(*ptr) || isspace(*ptr))) {
		++ptr;
	}

	return(ptr);
}

/*****************************************************************//**
Check whether the remaining terms in the phrase match the text.
@return TRUE if matched else FALSE */
static
ibool
fts_query_match_phrase_terms(
/*=========================*/
	fts_phrase_t*	phrase,		/*!< in: phrase to match */
	byte**		start,		/*!< in/out: text to search, we can't
					make this const becase we need to
					first convert the string to
					lowercase */
	const byte*	end,		/*!< in: pointer to the end of
					the string to search */
	mem_heap_t*	heap)		/*!< in: heap */
{
	ulint			i;
	byte*			ptr = *start;
	const ib_vector_t*	tokens = phrase->tokens;
	ulint			distance = phrase->distance;

	/* We check only from the second term onwards, since the first
	must have matched otherwise we wouldn't be here. */
	for (i = 1; ptr < end && i < ib_vector_size(tokens); /* No op */) {
		fts_string_t		match;
		fts_string_t		cmp_str;
		const fts_string_t*	token;
		int			result;
		ulint			ret;

		ret = innobase_mysql_fts_get_token(
			phrase->charset, ptr,
			const_cast<byte*>(end), &match);

		if (match.f_len > 0) {
			/* Get next token to match. */
			token = static_cast<const fts_string_t*>(
				ib_vector_get_const(tokens, i));

			fts_string_dup(&cmp_str, &match, heap);

			result = innobase_fts_text_case_cmp(
				phrase->charset, token, &cmp_str);

			/* Skip the rest of the tokens if this one doesn't
			match and the proximity distance is exceeded. */
			if (result
			    && (distance == ULINT_UNDEFINED
				|| distance == 0)) {

				break;
			}

			/* This token matched move to the next token. */
			if (result == 0) {
				/* Advance the text to search by the length
				of the last token. */
				ptr += ret;

				/* Advance to the next token. */
				++i;
			} else {

				ut_a(distance != ULINT_UNDEFINED);

				ptr = fts_query_skip_word(ptr, end);
			}

			/* Distance can be 0 for exact matches. */
			if (distance != ULINT_UNDEFINED && distance > 0) {
				--distance;
			}
		} else {
			ptr += ret;
		}
	}

	*start = ptr;

	/* Can't be greater than the number of elements. */
	ut_a(i <= ib_vector_size(tokens));

	/* This is the case for multiple words. */
	if (i == ib_vector_size(tokens)) {
		phrase->found = TRUE;
	}

	return(phrase->found);
}

/*****************************************************************//**
Callback function to count the number of words in position ranges,
and see whether the word count is in specified "phrase->distance"
@return true if the number of characters is less than the "distance" */
static
bool
fts_proximity_is_word_in_range(
/*===========================*/
	const fts_phrase_t*
			phrase,		/*!< in: phrase with the search info */
	byte*		start,		/*!< in: text to search */
	ulint		total_len)	/*!< in: length of text */
{
	fts_proximity_t*	proximity_pos = phrase->proximity_pos;

	ut_ad(proximity_pos->n_pos == proximity_pos->min_pos.size());
	ut_ad(proximity_pos->n_pos == proximity_pos->max_pos.size());

	/* Search each matched position pair (with min and max positions)
	and count the number of words in the range */
	for (ulint i = 0; i < proximity_pos->n_pos; i++) {
		ulint		cur_pos = proximity_pos->min_pos[i];
		ulint		n_word = 0;

		ut_ad(proximity_pos->max_pos[i] <= total_len);

		/* Walk through words in the range and count them */
		while (cur_pos <= proximity_pos->max_pos[i]) {
			ulint		len;
			fts_string_t	str;

			len = innobase_mysql_fts_get_token(
				phrase->charset,
				start + cur_pos,
				start + total_len, &str);

			if (len == 0) {
				break;
			}

			/* Advances position with "len" bytes */
			cur_pos += len;

			/* Record the number of words */
			if (str.f_n_char > 0) {
				n_word++;
			}

			if (n_word > phrase->distance) {
				break;
			}
		}

		/* Check if the number of words is less than specified
		"distance" */
		if (n_word && n_word <= phrase->distance) {
			return(true);
		}
	}

	return(false);
}

/*****************************************************************//**
FTS plugin parser 'myql_add_word' callback function for phrase match
Refer to 'st_mysql_ftparser_param' for more detail.
@return 0 if match, or return non-zero */
static
int
fts_query_match_phrase_add_word_for_parser(
/*=======================================*/
	MYSQL_FTPARSER_PARAM*	param,		/*!< in: parser param */
	char*			word,		/*!< in: token */
	int			word_len,	/*!< in: token length */
	MYSQL_FTPARSER_BOOLEAN_INFO* info)	/*!< in: token info */
{
	fts_phrase_param_t*	phrase_param;
	fts_phrase_t*		phrase;
	const ib_vector_t*	tokens;
	fts_string_t		match;
	fts_string_t		cmp_str;
	const fts_string_t*	token;
	int			result;
	mem_heap_t*		heap;

	phrase_param = static_cast<fts_phrase_param_t*>(param->mysql_ftparam);
	heap = phrase_param->heap;
	phrase = phrase_param->phrase;
	tokens = phrase->tokens;

	/* In case plugin parser doesn't check return value */
	if (phrase_param->token_index == ib_vector_size(tokens)) {
		return(1);
	}

	match.f_str = reinterpret_cast<byte*>(word);
	match.f_len = word_len;
	match.f_n_char = fts_get_token_size(phrase->charset, word, word_len);

	if (match.f_len > 0) {
		/* Get next token to match. */
		ut_a(phrase_param->token_index < ib_vector_size(tokens));
		token = static_cast<const fts_string_t*>(
			ib_vector_get_const(tokens, phrase_param->token_index));

		fts_string_dup(&cmp_str, &match, heap);

		result = innobase_fts_text_case_cmp(
			phrase->charset, token, &cmp_str);

		if (result == 0) {
			phrase_param->token_index++;
		} else {
			return(1);
		}
	}

	/* Can't be greater than the number of elements. */
	ut_a(phrase_param->token_index <= ib_vector_size(tokens));

	/* This is the case for multiple words. */
	if (phrase_param->token_index == ib_vector_size(tokens)) {
		phrase->found = TRUE;
	}

	return(static_cast<int>(phrase->found));
}

/*****************************************************************//**
Check whether the terms in the phrase match the text.
@return TRUE if matched else FALSE */
static
ibool
fts_query_match_phrase_terms_by_parser(
/*===================================*/
	fts_phrase_param_t*	phrase_param,	/* in/out: phrase param */
	st_mysql_ftparser*	parser,		/* in: plugin fts parser */
	byte*			text,		/* in: text to check */
	ulint			len)		/* in: text length */
{
	MYSQL_FTPARSER_PARAM	param;

	ut_a(parser);

	/* Set paramters for param */
	param.mysql_parse = fts_tokenize_document_internal;
	param.mysql_add_word = fts_query_match_phrase_add_word_for_parser;
	param.mysql_ftparam = phrase_param;
	param.cs = phrase_param->phrase->charset;
	param.doc = reinterpret_cast<char*>(text);
	param.length = static_cast<int>(len);
	param.mode= MYSQL_FTPARSER_WITH_STOPWORDS;

	PARSER_INIT(parser, &param);
	parser->parse(&param);
	PARSER_DEINIT(parser, &param);

	return(phrase_param->phrase->found);
}

/*****************************************************************//**
Callback function to fetch and search the document.
@return TRUE if matched else FALSE */
static
ibool
fts_query_match_phrase(
/*===================*/
	fts_phrase_t*	phrase,		/*!< in: phrase to match */
	byte*		start,		/*!< in: text to search, we can't make
					this const becase we need to first
					convert the string to lowercase */
	ulint		cur_len,	/*!< in: length of text */
	ulint		prev_len,	/*!< in: total length for searched
					doc fields*/
	mem_heap_t*	heap)		/* heap */
{
	ulint			i;
	const fts_string_t*	first;
	const byte*		end = start + cur_len;
	const ib_vector_t*	tokens = phrase->tokens;
	const ib_vector_t*	positions = phrase->match->positions;

	ut_a(!phrase->found);
	ut_a(phrase->match->doc_id > 0);
	ut_a(ib_vector_size(tokens) > 0);
	ut_a(ib_vector_size(positions) > 0);

	first = static_cast<const fts_string_t*>(
		ib_vector_get_const(tokens, 0));

	ut_a(phrase->match->start < ib_vector_size(positions));

	for (i = phrase->match->start; i < ib_vector_size(positions); ++i) {
		ulint		pos;
		byte*		ptr = start;

		pos = *(ulint*) ib_vector_get_const(positions, i);

		if (pos == ULINT_UNDEFINED) {
			break;
		}

		if (pos < prev_len) {
			continue;
		}

		/* Document positions are calculated from the beginning
		of the first field, need to save the length for each
		searched field to adjust the doc position when search
		phrases. */
		pos -= prev_len;
		ptr = start + pos;

		/* Within limits ? */
		if (ptr >= end) {
			break;
		}

		if (phrase->parser) {
			fts_phrase_param_t	phrase_param;

			phrase_param.phrase = phrase;
			phrase_param.token_index = 0;
			phrase_param.heap = heap;

			if (fts_query_match_phrase_terms_by_parser(
				&phrase_param,
				phrase->parser,
				ptr,
				(end - ptr))) {
				break;
			}
		} else {
			fts_string_t	match;
			fts_string_t	cmp_str;
			ulint		ret;

			match.f_str = ptr;
			ret = innobase_mysql_fts_get_token(
				phrase->charset, start + pos,
				const_cast<byte*>(end), &match);

			if (match.f_len == 0) {
				break;
			}

			fts_string_dup(&cmp_str, &match, heap);

			if (innobase_fts_text_case_cmp(
				phrase->charset, first, &cmp_str) == 0) {

				/* This is the case for the single word
				in the phrase. */
				if (ib_vector_size(phrase->tokens) == 1) {
					phrase->found = TRUE;
					break;
				}

				ptr += ret;

				/* Match the remaining terms in the phrase. */
				if (fts_query_match_phrase_terms(phrase, &ptr,
								 end, heap)) {
					break;
				}
			}
		}
	}

	return(phrase->found);
}

/*****************************************************************//**
Callback function to fetch and search the document.
@return whether the phrase is found */
static
ibool
fts_query_fetch_document(
/*=====================*/
	void*		row,		/*!< in:  sel_node_t* */
	void*		user_arg)	/*!< in:  fts_doc_t* */
{

	que_node_t*	exp;
	sel_node_t*	node = static_cast<sel_node_t*>(row);
	fts_phrase_t*	phrase = static_cast<fts_phrase_t*>(user_arg);
	ulint		prev_len = 0;
	ulint		total_len = 0;
	byte*		document_text = NULL;

	exp = node->select_list;

	phrase->found = FALSE;

	/* For proximity search, we will need to get the whole document
	from all fields, so first count the total length of the document
	from all the fields */
	if (phrase->proximity_pos) {
		 while (exp) {
			ulint		field_len;
			dfield_t*	dfield = que_node_get_val(exp);
			byte*		data = static_cast<byte*>(
						dfield_get_data(dfield));

			if (dfield_is_ext(dfield)) {
				ulint	local_len = dfield_get_len(dfield);

				local_len -= BTR_EXTERN_FIELD_REF_SIZE;

				field_len = mach_read_from_4(
					data + local_len + BTR_EXTERN_LEN + 4);
			} else {
				field_len = dfield_get_len(dfield);
			}

			if (field_len != UNIV_SQL_NULL) {
				total_len += field_len + 1;
			}

			exp = que_node_get_next(exp);
		}

		document_text = static_cast<byte*>(mem_heap_zalloc(
					phrase->heap, total_len));

		if (!document_text) {
			return(FALSE);
		}
	}

	exp = node->select_list;

	while (exp) {
		dfield_t*	dfield = que_node_get_val(exp);
		byte*		data = static_cast<byte*>(
					dfield_get_data(dfield));
		ulint		cur_len;

		if (dfield_is_ext(dfield)) {
			data = btr_copy_externally_stored_field(
				&cur_len, data, phrase->page_size,
				dfield_get_len(dfield), phrase->heap);
		} else {
			cur_len = dfield_get_len(dfield);
		}

		if (cur_len != UNIV_SQL_NULL && cur_len != 0) {
			if (phrase->proximity_pos) {
				ut_ad(prev_len + cur_len <= total_len);
				memcpy(document_text + prev_len, data, cur_len);
			} else {
				/* For phrase search */
				phrase->found =
					fts_query_match_phrase(
						phrase,
						static_cast<byte*>(data),
						cur_len, prev_len,
						phrase->heap);
			}

			/* Document positions are calculated from the beginning
			of the first field, need to save the length for each
			searched field to adjust the doc position when search
			phrases. */
			prev_len += cur_len + 1;
		}

		if (phrase->found) {
			break;
		}

		exp = que_node_get_next(exp);
	}

	if (phrase->proximity_pos) {
		ut_ad(prev_len <= total_len);

		phrase->found = fts_proximity_is_word_in_range(
			phrase, document_text, total_len);
	}

	return(phrase->found);
}

#if 0
/********************************************************************
Callback function to check whether a record was found or not. */
static
ibool
fts_query_select(
/*=============*/
	void*		row,		/*!< in:  sel_node_t* */
	void*		user_arg)	/*!< in:  fts_doc_t* */
{
	int		i;
	que_node_t*	exp;
	sel_node_t*	node = row;
	fts_select_t*	select = user_arg;

	ut_a(select->word_freq);
	ut_a(select->word_freq->doc_freqs);

	exp = node->select_list;

	for (i = 0; exp && !select->found; ++i) {
		dfield_t*	dfield = que_node_get_val(exp);
		void*		data = dfield_get_data(dfield);
		ulint		len = dfield_get_len(dfield);

		switch (i) {
		case 0: /* DOC_COUNT */
			if (len != UNIV_SQL_NULL && len != 0) {

				select->word_freq->doc_count +=
					mach_read_from_4(data);
			}
			break;

		case 1: /* ILIST */
			if (len != UNIV_SQL_NULL && len != 0) {

				fts_query_find_doc_id(select, data, len);
			}
			break;

		default:
			ut_error;
		}

		exp = que_node_get_next(exp);
	}

	return(FALSE);
}

/********************************************************************
Read the rows from the FTS index, that match word and where the
doc id is between first and last doc id.
@return DB_SUCCESS if all go well else error code */
static MY_ATTRIBUTE((nonnull, warn_unused_result))
dberr_t
fts_query_find_term(
/*================*/
	fts_query_t*		query,	/*!< in: FTS query state */
	que_t**			graph,	/*!< in: prepared statement */
	const fts_string_t*	word,	/*!< in: the word to fetch */
	doc_id_t		doc_id,	/*!< in: doc id to match */
	ulint*			min_pos,/*!< in/out: pos found must be
					 greater than this minimum value. */
	ibool*			found)	/*!< out: TRUE if found else FALSE */
{
	pars_info_t*		info;
	dberr_t			error;
	fts_select_t		select;
	doc_id_t		match_doc_id;
	trx_t*			trx = query->trx;
	char			table_name[MAX_FULL_NAME_LEN];

	trx->op_info = "fetching FTS index matching nodes";

	if (*graph) {
		info = (*graph)->info;
	} else {
		ulint	selected;

		info = pars_info_create();

		selected = fts_select_index(*word->f_str);
		query->fts_index_table.suffix = fts_get_suffix(selected);

		fts_get_table_name(&query->fts_index_table, table_name);
		pars_info_bind_id(info, true, "index_table_name", table_name);
	}

	select.found = FALSE;
	select.doc_id = doc_id;
	select.min_pos = *min_pos;
	select.word_freq = fts_query_add_word_freq(query, word->f_str);

	pars_info_bind_function(info, "my_func", fts_query_select, &select);
	pars_info_bind_varchar_literal(info, "word", word->f_str, word->f_len);

	/* Convert to "storage" byte order. */
	fts_write_doc_id((byte*) &match_doc_id, doc_id);

	fts_bind_doc_id(info, "min_doc_id", &match_doc_id);

	fts_bind_doc_id(info, "max_doc_id", &match_doc_id);

	if (!*graph) {

		*graph = fts_parse_sql(
			&query->fts_index_table,
			info,
			"DECLARE FUNCTION my_func;\n"
			"DECLARE CURSOR c IS"
			" SELECT doc_count, ilist\n"
			" FROM $index_table_name\n"
			" WHERE word LIKE :word AND"
			" first_doc_id <= :min_doc_id AND"
			" last_doc_id >= :max_doc_id\n"
			" ORDER BY first_doc_id;\n"
			"BEGIN\n"
			"\n"
			"OPEN c;\n"
			"WHILE 1 = 1 LOOP\n"
			"  FETCH c INTO my_func();\n"
			"  IF c % NOTFOUND THEN\n"
			"    EXIT;\n"
			"  END IF;\n"
			"END LOOP;\n"
			"CLOSE c;");
	}

	for (;;) {
		error = fts_eval_sql(trx, *graph);

		if (error == DB_SUCCESS) {

			break;				/* Exit the loop. */
		} else {

			if (error == DB_LOCK_WAIT_TIMEOUT) {
				ib::warn() << "lock wait timeout reading FTS"
					" index. Retrying!";

				trx->error_state = DB_SUCCESS;
			} else {
				ib::error() << error
					<< " while reading FTS index.";

				break;			/* Exit the loop. */
			}
		}
	}

	/* Value to return */
	*found = select.found;

	if (*found) {
		*min_pos = select.min_pos;
	}

	return(error);
}

/********************************************************************
Callback aggregator for int columns. */
static
ibool
fts_query_sum(
/*==========*/
					/*!< out: always returns TRUE */
	void*		row,		/*!< in:  sel_node_t* */
	void*		user_arg)	/*!< in:  ulint* */
{

	que_node_t*	exp;
	sel_node_t*	node = row;
	ulint*		total = user_arg;

	exp = node->select_list;

	while (exp) {
		dfield_t*	dfield = que_node_get_val(exp);
		void*		data = dfield_get_data(dfield);
		ulint		len = dfield_get_len(dfield);

		if (len != UNIV_SQL_NULL && len != 0) {
			*total += mach_read_from_4(data);
		}

		exp = que_node_get_next(exp);
	}

	return(TRUE);
}

/********************************************************************
Calculate the total documents that contain a particular word (term).
@return DB_SUCCESS if all go well else error code */
static MY_ATTRIBUTE((nonnull, warn_unused_result))
dberr_t
fts_query_total_docs_containing_term(
/*=================================*/
	fts_query_t*		query,	/*!< in: FTS query state */
	const fts_string_t*	word,	/*!< in: the word to check */
	ulint*			total)	/*!< out: documents containing word */
{
	pars_info_t*		info;
	dberr_t			error;
	que_t*			graph;
	ulint			selected;
	trx_t*			trx = query->trx;
	char			table_name[MAX_FULL_NAME_LEN]

	trx->op_info = "fetching FTS index document count";

	*total = 0;

	info = pars_info_create();

	pars_info_bind_function(info, "my_func", fts_query_sum, total);
	pars_info_bind_varchar_literal(info, "word", word->f_str, word->f_len);

	selected = fts_select_index(*word->f_str);

	query->fts_index_table.suffix = fts_get_suffix(selected);

	fts_get_table_name(&query->fts_index_table, table_name);

	pars_info_bind_id(info, true, "index_table_name", table_name);

	graph = fts_parse_sql(
		&query->fts_index_table,
		info,
		"DECLARE FUNCTION my_func;\n"
		"DECLARE CURSOR c IS"
		" SELECT doc_count\n"
		" FROM $index_table_name\n"
		" WHERE word = :word"
		" ORDER BY first_doc_id;\n"
		"BEGIN\n"
		"\n"
		"OPEN c;\n"
		"WHILE 1 = 1 LOOP\n"
		"  FETCH c INTO my_func();\n"
		"  IF c % NOTFOUND THEN\n"
		"    EXIT;\n"
		"  END IF;\n"
		"END LOOP;\n"
		"CLOSE c;");

	for (;;) {
		error = fts_eval_sql(trx, graph);

		if (error == DB_SUCCESS) {

			break;				/* Exit the loop. */
		} else {

			if (error == DB_LOCK_WAIT_TIMEOUT) {
				ib::warn() << "lock wait timeout reading FTS"
					" index. Retrying!";

				trx->error_state = DB_SUCCESS;
			} else {
				ib::error() << error
					<< " while reading FTS index.";

				break;			/* Exit the loop. */
			}
		}
	}

	fts_que_graph_free(graph);

	return(error);
}

/********************************************************************
Get the total number of words in a documents.
@return DB_SUCCESS if all go well else error code */
static MY_ATTRIBUTE((nonnull, warn_unused_result))
dberr_t
fts_query_terms_in_document(
/*========================*/
	fts_query_t*	query,		/*!< in: FTS query state */
	doc_id_t	doc_id,		/*!< in: the word to check */
	ulint*		total)		/*!< out: total words in document */
{
	pars_info_t*	info;
	dberr_t		error;
	que_t*		graph;
	doc_id_t	read_doc_id;
	trx_t*		trx = query->trx;
	char		table_name[MAX_FULL_NAME_LEN];

	trx->op_info = "fetching FTS document term count";

	*total = 0;

	info = pars_info_create();

	pars_info_bind_function(info, "my_func", fts_query_sum, total);

	/* Convert to "storage" byte order. */
	fts_write_doc_id((byte*) &read_doc_id, doc_id);
	fts_bind_doc_id(info, "doc_id", &read_doc_id);

	query->fts_index_table.suffix = "DOC_ID";

	fts_get_table_name(&query->fts_index_table, table_name);

	pars_info_bind_id(info, true, "index_table_name", table_name);

	graph = fts_parse_sql(
		&query->fts_index_table,
		info,
		"DECLARE FUNCTION my_func;\n"
		"DECLARE CURSOR c IS"
		" SELECT count\n"
		" FROM $index_table_name\n"
		" WHERE doc_id = :doc_id"
		" BEGIN\n"
		"\n"
		"OPEN c;\n"
		"WHILE 1 = 1 LOOP\n"
		"  FETCH c INTO my_func();\n"
		"  IF c % NOTFOUND THEN\n"
		"    EXIT;\n"
		"  END IF;\n"
		"END LOOP;\n"
		"CLOSE c;");

	for (;;) {
		error = fts_eval_sql(trx, graph);

		if (error == DB_SUCCESS) {

			break;				/* Exit the loop. */
		} else {

			if (error == DB_LOCK_WAIT_TIMEOUT) {
				ib::warn() << "lock wait timeout reading FTS"
					" doc id table. Retrying!";

				trx->error_state = DB_SUCCESS;
			} else {
				ib::error() << error << " while reading FTS"
					" doc id table.";

				break;			/* Exit the loop. */
			}
		}
	}

	fts_que_graph_free(graph);

	return(error);
}
#endif

/*****************************************************************//**
Retrieve the document and match the phrase tokens.
@return DB_SUCCESS or error code */
static MY_ATTRIBUTE((nonnull, warn_unused_result))
dberr_t
fts_query_match_document(
/*=====================*/
	ib_vector_t*	tokens,		/*!< in: phrase tokens */
	fts_get_doc_t*	get_doc,	/*!< in: table and prepared statements */
	fts_match_t*	match,		/*!< in: doc id and positions */
	ulint		distance,	/*!< in: proximity distance */
	st_mysql_ftparser* parser,	/*!< in: fts plugin parser */
	ibool*		found)		/*!< out: TRUE if phrase found */
{
	dberr_t		error;
	fts_phrase_t	phrase(get_doc->index_cache->index->table);

	phrase.match = match;		/* Positions to match */
	phrase.tokens = tokens;		/* Tokens to match */
	phrase.distance = distance;
	phrase.charset = get_doc->index_cache->charset;
	phrase.heap = mem_heap_create(512);
	phrase.parser = parser;

	*found = phrase.found = FALSE;

	error = fts_doc_fetch_by_doc_id(
		get_doc, match->doc_id, NULL, FTS_FETCH_DOC_BY_ID_EQUAL,
		fts_query_fetch_document, &phrase);

	if (error != DB_SUCCESS) {
		ib::error() << "(" << ut_strerr(error)
			<< ") matching document.";
	} else {
		*found = phrase.found;
	}

	mem_heap_free(phrase.heap);

	return(error);
}

/*****************************************************************//**
This function fetches the original documents and count the
words in between matching words to see that is in specified distance
@return DB_SUCCESS if all OK */
static MY_ATTRIBUTE((nonnull, warn_unused_result))
bool
fts_query_is_in_proximity_range(
/*============================*/
	const fts_query_t*	query,		/*!< in:  query instance */
	fts_match_t**		match,		/*!< in: query instance */
	fts_proximity_t*	qualified_pos)	/*!< in: position info for
						qualified ranges */
{
	fts_get_doc_t	get_doc;
	fts_cache_t*	cache = query->index->table->fts->cache;
	dberr_t		err;

	memset(&get_doc, 0x0, sizeof(get_doc));

	rw_lock_x_lock(&cache->lock);
	get_doc.index_cache = fts_find_index_cache(cache, query->index);
	rw_lock_x_unlock(&cache->lock);
	ut_a(get_doc.index_cache != NULL);

	fts_phrase_t	phrase(get_doc.index_cache->index->table);

	phrase.distance = query->distance;
	phrase.charset = get_doc.index_cache->charset;
	phrase.heap = mem_heap_create(512);
	phrase.proximity_pos = qualified_pos;
	phrase.found = FALSE;

	err = fts_doc_fetch_by_doc_id(
		&get_doc, match[0]->doc_id, NULL, FTS_FETCH_DOC_BY_ID_EQUAL,
		fts_query_fetch_document, &phrase);

	if (err != DB_SUCCESS) {
		ib::error() << "(" << ut_strerr(err) << ") in verification"
			" phase of proximity search";
	}

	/* Free the prepared statement. */
	if (get_doc.get_document_graph) {
		fts_que_graph_free(get_doc.get_document_graph);
		get_doc.get_document_graph = NULL;
	}

	mem_heap_free(phrase.heap);

	return(err == DB_SUCCESS && phrase.found);
}

/*****************************************************************//**
Iterate over the matched document ids and search the for the
actual phrase in the text.
@return DB_SUCCESS if all OK */
static MY_ATTRIBUTE((nonnull, warn_unused_result))
dberr_t
fts_query_search_phrase(
/*====================*/
	fts_query_t*		query,		/*!< in: query instance */
	ib_vector_t*		orig_tokens,	/*!< in: tokens to search,
						with any stopwords in the
						original phrase */
	ib_vector_t*		tokens)		/*!< in: tokens that does
						not include stopwords and
						can be used to calculate
						ranking */
{
	ulint			i;
	fts_get_doc_t		get_doc;
	ulint			n_matched;
	fts_cache_t*		cache = query->index->table->fts->cache;

	n_matched = ib_vector_size(query->matched);

	/* Setup the doc retrieval infrastructure. */
	memset(&get_doc, 0x0, sizeof(get_doc));

	rw_lock_x_lock(&cache->lock);

	get_doc.index_cache = fts_find_index_cache(cache, query->index);

	/* Must find the index cache */
	ut_a(get_doc.index_cache != NULL);

	rw_lock_x_unlock(&cache->lock);

#ifdef FTS_INTERNAL_DIAG_PRINT
	ib::info() << "Start phrase search";
#endif

	/* Read the document from disk and do the actual
	match, matching documents will be added to the current
	doc id set. */
	for (i = 0; i < n_matched && query->error == DB_SUCCESS; ++i) {
		fts_match_t*	match;
		ibool		found = FALSE;

		match = static_cast<fts_match_t*>(
			ib_vector_get(query->matched, i));

		/* Skip the document ids that were filtered out by
		an earlier pass. */
		if (match->doc_id != 0) {

			query->error = fts_query_match_document(
				orig_tokens, &get_doc, match,
				query->distance, query->parser, &found);

			if (query->error == DB_SUCCESS && found) {
				ulint	z;

				query->error = fts_query_process_doc_id(query,
							 match->doc_id, 0);
				if (query->error != DB_SUCCESS) {
					goto func_exit;
				}

				for (z = 0; z < ib_vector_size(tokens); z++) {
					fts_string_t*   token;
					token = static_cast<fts_string_t*>(
						ib_vector_get(tokens, z));
					fts_query_add_word_to_document(
						query, match->doc_id, token);
				}
			}
		}
	}

func_exit:
	/* Free the prepared statement. */
	if (get_doc.get_document_graph) {
		fts_que_graph_free(get_doc.get_document_graph);
		get_doc.get_document_graph = NULL;
	}

	return(query->error);
}

/** Split the phrase into tokens
@param[in,out]	query		query instance
@param[in]	node		query node to search
@param[in,out]	tokens		token vector
@param[in,out]	orig_tokens	original node tokens include stopword
@param[in,out]	heap	mem heap */
static
void
fts_query_phrase_split(
	fts_query_t*		query,
	const fts_ast_node_t*	node,
	ib_vector_t*		tokens,
	ib_vector_t*		orig_tokens,
	mem_heap_t*		heap)
{
	fts_string_t		phrase;
	ulint			len = 0;
	ulint			cur_pos = 0;
	fts_ast_node_t*		term_node = NULL;

	if (node->type == FTS_AST_TEXT) {
		phrase.f_str = node->text.ptr->str;
		phrase.f_len = node->text.ptr->len;
		len = phrase.f_len;
	} else {
		ut_ad(node->type == FTS_AST_PARSER_PHRASE_LIST);
		phrase.f_str = NULL;
		phrase.f_len = 0;
		term_node = node->list.head;
	}

	while (true) {
		fts_cache_t*	cache = query->index->table->fts->cache;
		ulint		cur_len;
		fts_string_t	result_str;

		if (node->type == FTS_AST_TEXT) {
			if (cur_pos >= len) {
				break;
			}

			cur_len = innobase_mysql_fts_get_token(
				query->fts_index_table.charset,
				reinterpret_cast<const byte*>(phrase.f_str)
				+ cur_pos,
				reinterpret_cast<const byte*>(phrase.f_str)
				+ len,
				&result_str);

			if (cur_len == 0) {
				break;
			}

			cur_pos += cur_len;
		} else {
			ut_ad(node->type == FTS_AST_PARSER_PHRASE_LIST);
			/* Term node in parser phrase list */
			if (term_node == NULL) {
				break;
			}

			ut_a(term_node->type == FTS_AST_TERM);
			result_str.f_str = term_node->term.ptr->str;
			result_str.f_len = term_node->term.ptr->len;
			result_str.f_n_char = fts_get_token_size(
				query->fts_index_table.charset,
				reinterpret_cast<char*>(result_str.f_str),
				result_str.f_len);

			term_node = term_node->next;
		}

		if (result_str.f_n_char == 0) {
			continue;
		}

		fts_string_t*	token = static_cast<fts_string_t*>(
			ib_vector_push(tokens, NULL));
		fts_string_dup(token, &result_str, heap);

		if (fts_check_token(
			   &result_str,
			   cache->stopword_info.cached_stopword,
			   query->index->is_ngram,
			   query->fts_index_table.charset)) {
			/* Add the word to the RB tree so that we can
			calculate it's frequencey within a document. */
			fts_query_add_word_freq(query, token);
		} else {
			ib_vector_pop(tokens);
		}

		/* we will start to store all words including stopwords
		in the "orig_tokens" vector, but skip any leading words
		that are stopwords */
		if (!ib_vector_is_empty(tokens)) {
			fts_string_t*	orig_token = static_cast<fts_string_t*>(
				ib_vector_push(orig_tokens, NULL));

			orig_token->f_str = token->f_str;
			orig_token->f_len = token->f_len;
		}
	}
}

/*****************************************************************//**
Text/Phrase search.
@return DB_SUCCESS or error code */
static MY_ATTRIBUTE((warn_unused_result))
dberr_t
fts_query_phrase_search(
/*====================*/
	fts_query_t*		query,	/*!< in: query instance */
	const fts_ast_node_t*	node)	/*!< in: node to search */
{
	ib_vector_t*		tokens;
	ib_vector_t*		orig_tokens;
	mem_heap_t*		heap = mem_heap_create(sizeof(fts_string_t));
	ib_alloc_t*		heap_alloc;
	ulint			num_token;

	heap_alloc = ib_heap_allocator_create(heap);

	tokens = ib_vector_create(heap_alloc, sizeof(fts_string_t), 4);
	orig_tokens = ib_vector_create(heap_alloc, sizeof(fts_string_t), 4);

	if (query->distance != ULINT_UNDEFINED && query->distance > 0) {
		query->flags = FTS_PROXIMITY;
	} else {
		query->flags = FTS_PHRASE;
	}

	/* Split the phrase into tokens. */
	fts_query_phrase_split(query, node, tokens, orig_tokens, heap);

	num_token = ib_vector_size(tokens);
	if (num_token > MAX_PROXIMITY_ITEM) {
		query->error = DB_FTS_TOO_MANY_WORDS_IN_PHRASE;
		goto func_exit;
	}

	ut_ad(ib_vector_size(orig_tokens) >= num_token);

	/* Ignore empty strings. */
	if (num_token > 0) {
		fts_string_t*	token;
		fts_fetch_t	fetch;
		trx_t*		trx = query->trx;
		fts_ast_oper_t	oper = query->oper;
		que_t*		graph = NULL;
		ulint		i;
		dberr_t		error;

		/* Create the vector for storing matching document ids
		and the positions of the first token of the phrase. */
		if (!query->matched) {
			ib_alloc_t*	heap_alloc;

			heap_alloc = ib_heap_allocator_create(heap);

			if (!(query->flags & FTS_PROXIMITY)
			    && !(query->flags & FTS_PHRASE)) {
				query->matched = ib_vector_create(
					heap_alloc, sizeof(fts_match_t),
					64);
			} else {
				ut_a(num_token <= MAX_PROXIMITY_ITEM);
				query->match_array =
					(ib_vector_t**) mem_heap_alloc(
						heap,
						num_token *
						sizeof(query->matched));

				for (i = 0; i < num_token; i++) {
					query->match_array[i] =
					ib_vector_create(
						heap_alloc, sizeof(fts_match_t),
						64);
				}

				query->matched = query->match_array[0];
			}
		}

		/* Setup the callback args for filtering and consolidating
		the ilist. */
		fetch.read_arg = query;
		fetch.read_record = fts_query_index_fetch_nodes;

		for (i = 0; i < num_token; i++) {
			/* Search for the first word from the phrase. */
			token = static_cast<fts_string_t*>(
				ib_vector_get(tokens, i));

			if (query->flags & FTS_PROXIMITY
			    || query->flags & FTS_PHRASE) {
				query->matched = query->match_array[i];
			}

			error = fts_index_fetch_nodes(
				trx, &graph, &query->fts_index_table,
				token, &fetch);

			/* DB_FTS_EXCEED_RESULT_CACHE_LIMIT passed by 'query->error' */
			ut_ad(!(query->error != DB_SUCCESS && error != DB_SUCCESS));
			if (error != DB_SUCCESS) {
				query->error = error;
			}

			fts_que_graph_free(graph);
			graph = NULL;

			fts_query_cache(query, token);

			if (!(query->flags & FTS_PHRASE)
			    && !(query->flags & FTS_PROXIMITY)) {
				break;
			}

			/* If any of the token can't be found,
			no need to continue match */
			if (ib_vector_is_empty(query->match_array[i])
			    || query->error != DB_SUCCESS) {
				goto func_exit;
			}
		}

		/* Just a single word, no need to fetch the original
		documents to do phrase matching */
		if (ib_vector_size(orig_tokens) == 1
		    && !ib_vector_is_empty(query->match_array[0])) {
			fts_match_t*    match;
			ulint		n_matched;

			n_matched = ib_vector_size(query->match_array[0]);

			for (i = 0; i < n_matched; i++) {
				match = static_cast<fts_match_t*>(
					ib_vector_get(
						query->match_array[0], i));

				query->error = fts_query_process_doc_id(
						query, match->doc_id, 0);
				if (query->error != DB_SUCCESS) {
					goto func_exit;
				}

				fts_query_add_word_to_document(
					query, match->doc_id, token);
			}
			query->oper = oper;
			goto func_exit;
		}

		/* If we are doing proximity search, verify the distance
		between all words, and check they are in specified distance. */
		if (query->flags & FTS_PROXIMITY) {
			fts_phrase_or_proximity_search(query, tokens);
		} else {
			ibool	matched;

			/* Phrase Search case:
			We filter out the doc ids that don't contain
			all the tokens in the phrase. It's cheaper to
			search the ilist than bringing the documents in
			and then doing a search through the text. Isolated
			testing shows this also helps in mitigating disruption
			of the buffer cache. */
			matched = fts_phrase_or_proximity_search(query, tokens);
			query->matched = query->match_array[0];

			/* Read the actual text in and search for the phrase. */
			if (matched) {
				ut_ad(query->error == DB_SUCCESS);
				query->error = fts_query_search_phrase(
					query, orig_tokens, tokens);
			}
		}

		/* Restore original operation. */
		query->oper = oper;

		if (query->error != DB_SUCCESS) {
			goto func_exit;
		}
	}

func_exit:
	mem_heap_free(heap);

	/* Don't need it anymore. */
	query->matched = NULL;

	return(query->error);
}

/*****************************************************************//**
Find the word and evaluate.
@return DB_SUCCESS if all go well */
static MY_ATTRIBUTE((nonnull, warn_unused_result))
dberr_t
fts_query_execute(
/*==============*/
	fts_query_t*		query,	/*!< in: query instance */
	fts_string_t*		token)	/*!< in: token to search */
{
	switch (query->oper) {
	case FTS_NONE:
	case FTS_NEGATE:
	case FTS_INCR_RATING:
	case FTS_DECR_RATING:
		query->error = fts_query_union(query, token);
		break;

	case FTS_EXIST:
		query->error = fts_query_intersect(query, token);
		break;

	case FTS_IGNORE:
		query->error = fts_query_difference(query, token);
		break;

	default:
		ut_error;
	}

	return(query->error);
}

/*****************************************************************//**
Create a wildcard string. It's the responsibility of the caller to
free the byte* pointer. It's allocated using ut_malloc_nokey().
@return ptr to allocated memory */
static
byte*
fts_query_get_token(
/*================*/
	fts_ast_node_t*	node,		/*!< in: the current sub tree */
	fts_string_t*	token)		/*!< in: token to create */
{
	ulint		str_len;
	byte*		new_ptr = NULL;

	str_len = node->term.ptr->len;

	ut_a(node->type == FTS_AST_TERM);

	token->f_len = str_len;
	token->f_str = node->term.ptr->str;

	if (node->term.wildcard) {

		token->f_str = static_cast<byte*>(ut_malloc_nokey(str_len + 2));
		token->f_len = str_len + 1;

		memcpy(token->f_str, node->term.ptr->str, str_len);

		token->f_str[str_len] = '%';
		token->f_str[token->f_len] = 0;

		new_ptr = token->f_str;
	}

	return(new_ptr);
}

/*****************************************************************//**
Visit every node of the AST. */
static
dberr_t
fts_query_visitor(
/*==============*/
	fts_ast_oper_t	oper,		/*!< in: current operator */
	fts_ast_node_t*	node,		/*!< in: The root of the current subtree*/
	void*		arg)		/*!< in: callback arg*/
{
	byte*		ptr;
	fts_string_t	token;
	fts_query_t*	query = static_cast<fts_query_t*>(arg);

	ut_a(node);
	DBUG_ENTER("fts_query_visitor");
	DBUG_PRINT("fts", ("nodetype: %s", fts_ast_node_type_get(node->type)));

	token.f_n_char = 0;
	query->oper = oper;
	query->cur_node = node;

	switch (node->type) {
	case FTS_AST_TEXT:
	case FTS_AST_PARSER_PHRASE_LIST:

		if (query->oper == FTS_EXIST) {
			ut_ad(query->intersection == NULL);
			query->intersection = rbt_create(
				sizeof(fts_ranking_t), fts_ranking_doc_id_cmp);

			query->total_size += SIZEOF_RBT_CREATE;
		}

		/* Set the current proximity distance. */
		query->distance = node->text.distance;

		/* Force collection of doc ids and the positions. */
		query->collect_positions = TRUE;

		query->error = fts_query_phrase_search(query, node);

		query->collect_positions = FALSE;

		if (query->oper == FTS_EXIST) {
			fts_query_free_doc_ids(query, query->doc_ids);
			query->doc_ids = query->intersection;
			query->intersection = NULL;
		}

		break;

	case FTS_AST_TERM:
		token.f_str = node->term.ptr->str;
		token.f_len = node->term.ptr->len;

		/* Collect wildcard words for QUERY EXPANSION. */
		if (node->term.wildcard && query->wildcard_words != NULL) {
			ib_rbt_bound_t          parent;

			if (rbt_search(query->wildcard_words, &parent, &token)
			     != 0) {
				fts_string_t	word;

				fts_string_dup(&word, &token, query->heap);
				rbt_add_node(query->wildcard_words, &parent,
					     &word);
			}
		}

		/* Add the word to our RB tree that will be used to
		calculate this terms per document frequency. */
		fts_query_add_word_freq(query, &token);

		ptr = fts_query_get_token(node, &token);
		query->error = fts_query_execute(query, &token);

		if (ptr) {
			ut_free(ptr);
		}

		break;

	case FTS_AST_SUBEXP_LIST:
		query->error = fts_ast_visit_sub_exp(node, fts_query_visitor, arg);
		break;

	default:
		ut_error;
	}

	if (query->oper == FTS_EXIST) {
		query->multi_exist = true;
	}

	DBUG_RETURN(query->error);
}

/*****************************************************************//**
Process (nested) sub-expression, create a new result set to store the
sub-expression result by processing nodes under current sub-expression
list. Merge the sub-expression result with that of parent expression list.
@return DB_SUCCESS if all go well */
dberr_t
fts_ast_visit_sub_exp(
/*==================*/
	fts_ast_node_t*		node,		/*!< in,out: current root node */
	fts_ast_callback	visitor,	/*!< in: callback function */
	void*			arg)		/*!< in,out: arg for callback */
{
	fts_ast_oper_t		cur_oper;
	fts_query_t*		query = static_cast<fts_query_t*>(arg);
	ib_rbt_t*		parent_doc_ids;
	ib_rbt_t*		subexpr_doc_ids;
	dberr_t			error = DB_SUCCESS;
	bool			will_be_ignored = false;
	bool			multi_exist;

	DBUG_ENTER("fts_ast_visit_sub_exp");

	/* sub-expression list may contains sub-expressions.
	So we increase sub-expression depth counter.
	If this counter reaches to the threshold then
	we abort the search opertion and reports an error */
	if (query->nested_exp_count > FTS_MAX_NESTED_EXP) {
		query->error = DB_FTS_TOO_MANY_NESTED_EXP;
		DBUG_RETURN(query->error);
	}
	query->nested_exp_count++;


	ut_a(node->type == FTS_AST_SUBEXP_LIST);

	cur_oper = query->oper;

	/* Save current result set */
	parent_doc_ids = query->doc_ids;

	/* Create new result set to store the sub-expression result. We
	will merge this result set with the parent after processing. */
	query->doc_ids = rbt_create(sizeof(fts_ranking_t),
				    fts_ranking_doc_id_cmp);

	query->total_size += SIZEOF_RBT_CREATE;

	multi_exist = query->multi_exist;
	query->multi_exist = false;
	/* Process nodes in current sub-expression and store its
	result set in query->doc_ids we created above. */
	error = fts_ast_visit(FTS_NONE, node, visitor,
			      arg, &will_be_ignored);

	/* Reinstate parent node state */
	query->multi_exist = multi_exist;
	query->oper = cur_oper;

	/* Merge the sub-expression result with the parent result set. */
	subexpr_doc_ids = query->doc_ids;
	query->doc_ids = parent_doc_ids;
	if (error == DB_SUCCESS) {
		error = fts_merge_doc_ids(query, subexpr_doc_ids);
	}

	/* Free current result set. Result already merged into parent. */
	fts_query_free_doc_ids(query, subexpr_doc_ids);

	DBUG_RETURN(error);
}

#if 0
/*****************************************************************//***
Check if the doc id exists in the ilist.
@return TRUE if doc id found */
static
ulint
fts_query_find_doc_id(
/*==================*/
	fts_select_t*	select,		/*!< in/out: contains the doc id to
					find, we update the word freq if
					document found */
	void*		data,		/*!< in: doc id ilist */
	ulint		len)		/*!< in: doc id ilist size */
{
	byte*		ptr = data;
	doc_id_t	doc_id = 0;
	ulint		decoded = 0;

	/* Decode the ilist and search for selected doc_id. We also
	calculate the frequency of the word in the document if found. */
	while (decoded < len && !select->found) {
		ulint		freq = 0;
		ulint		min_pos = 0;
		ulint		last_pos = 0;
		ulint		pos = fts_decode_vlc(&ptr);

		/* Add the delta. */
		doc_id += pos;

		while (*ptr) {
			++freq;
			last_pos += fts_decode_vlc(&ptr);

			/* Only if min_pos is not set and the current
			term exists in a position greater than the
			min_pos of the previous term. */
			if (min_pos == 0 && last_pos > select->min_pos) {
				min_pos = last_pos;
			}
		}

		/* Skip the end of word position marker. */
		++ptr;

		/* Bytes decoded so far. */
		decoded = ptr - (byte*) data;

		/* A word may exist in the document but we only consider a
		match if it exists in a position that is greater than the
		position of the previous term. */
		if (doc_id == select->doc_id && min_pos > 0) {
			fts_doc_freq_t*	doc_freq;

			/* Add the doc id to the doc freq rb tree, if
			the doc id doesn't exist it will be created. */
			doc_freq = fts_query_add_doc_freq(
				select->word_freq->doc_freqs, doc_id);

			/* Avoid duplicating the frequency tally */
			if (doc_freq->freq == 0) {
				doc_freq->freq = freq;
			}

			select->found = TRUE;
			select->min_pos = min_pos;
		}
	}

	return(select->found);
}
#endif

/*****************************************************************//**
Read and filter nodes.
@return DB_SUCCESS if all go well,
or return DB_FTS_EXCEED_RESULT_CACHE_LIMIT */
static
dberr_t
fts_query_filter_doc_ids(
/*=====================*/
	fts_query_t*		query,		/*!< in: query instance */
	const fts_string_t*	word,		/*!< in: the current word */
	fts_word_freq_t*	word_freq,	/*!< in/out: word frequency */
	const fts_node_t*	node,		/*!< in: current FTS node */
	void*			data,		/*!< in: doc id ilist */
	ulint			len,		/*!< in: doc id ilist size */
	ibool			calc_doc_count)	/*!< in: whether to remember doc count */
{
	byte*		ptr = static_cast<byte*>(data);
	doc_id_t	doc_id = 0;
	ulint		decoded = 0;
	ib_rbt_t*	doc_freqs = word_freq->doc_freqs;

	if (query->limit != ULONG_UNDEFINED
	    && query->n_docs >= query->limit) {
		return(DB_SUCCESS);
	}

	/* Decode the ilist and add the doc ids to the query doc_id set. */
	while (decoded < len) {
		ulint		freq = 0;
		fts_doc_freq_t*	doc_freq;
		fts_match_t*	match = NULL;
		ulint		last_pos = 0;
		ulint		pos = fts_decode_vlc(&ptr);

		/* Some sanity checks. */
		if (doc_id == 0) {
			ut_a(pos == node->first_doc_id);
		}

		/* Add the delta. */
		doc_id += pos;

		if (calc_doc_count) {
			word_freq->doc_count++;
		}

		/* We simply collect the matching instances here. */
		if (query->collect_positions) {
			ib_alloc_t*	heap_alloc;

			/* Create a new fts_match_t instance. */
			match = static_cast<fts_match_t*>(
				ib_vector_push(query->matched, NULL));

			match->start = 0;
			match->doc_id = doc_id;
			heap_alloc = ib_vector_allocator(query->matched);

			/* Allocate from the same heap as the
			parent container. */
			match->positions = ib_vector_create(
				heap_alloc, sizeof(ulint), 64);

			query->total_size += sizeof(fts_match_t)
				+ sizeof(ib_vector_t)
				+ sizeof(ulint) * 64;
		}

		/* Unpack the positions within the document. */
		while (*ptr) {
			last_pos += fts_decode_vlc(&ptr);

			/* Collect the matching word positions, for phrase
			matching later. */
			if (query->collect_positions) {
				ib_vector_push(match->positions, &last_pos);
			}

			++freq;
		}

		/* End of list marker. */
		last_pos = (ulint) -1;

		if (query->collect_positions) {
			ut_a(match != NULL);
			ib_vector_push(match->positions, &last_pos);
		}

		/* Add the doc id to the doc freq rb tree, if the doc id
		doesn't exist it will be created. */
		doc_freq = fts_query_add_doc_freq(query, doc_freqs, doc_id);

		/* Avoid duplicating frequency tally. */
		if (doc_freq->freq == 0) {
			doc_freq->freq = freq;
		}

		/* Skip the end of word position marker. */
		++ptr;

		/* Bytes decoded so far */
		decoded = ptr - (byte*) data;

		/* We simply collect the matching documents and the
		positions here and match later. */
		if (!query->collect_positions) {
			/* We ignore error here and will check it later */
			fts_query_process_doc_id(query, doc_id, 0);

			/* Add the word to the document's matched RB tree. */
			fts_query_add_word_to_document(query, doc_id, word);
		}

		if (query->limit != ULONG_UNDEFINED
		    && query->limit <= ++query->n_docs) {
			goto func_exit;
		}
	}

	/* Some sanity checks. */
	ut_a(doc_id == node->last_doc_id);

func_exit:
	if (query->total_size > fts_result_cache_limit) {
		return(DB_FTS_EXCEED_RESULT_CACHE_LIMIT);
	} else {
		query->n_docs = 0;
		return(DB_SUCCESS);
	}
}

/*****************************************************************//**
Read the FTS INDEX row.
@return DB_SUCCESS if all go well. */
static
dberr_t
fts_query_read_node(
/*================*/
	fts_query_t*		query,	/*!< in: query instance */
	const fts_string_t*	word,	/*!< in: current word */
	que_node_t*		exp)	/*!< in: query graph node */
{
	int			i;
	int			ret;
	fts_node_t		node;
	ib_rbt_bound_t		parent;
	fts_word_freq_t*	word_freq;
	ibool			skip = FALSE;
	fts_string_t		term;
	byte			buf[FTS_MAX_WORD_LEN + 1];
	dberr_t			error = DB_SUCCESS;

	ut_a(query->cur_node->type == FTS_AST_TERM
	     || query->cur_node->type == FTS_AST_TEXT
	     || query->cur_node->type == FTS_AST_PARSER_PHRASE_LIST);

	memset(&node, 0, sizeof(node));
	term.f_str = buf;

	/* Need to consider the wildcard search case, the word frequency
	is created on the search string not the actual word. So we need
	to assign the frequency on search string behalf. */
	if (query->cur_node->type == FTS_AST_TERM
	    && query->cur_node->term.wildcard) {

		term.f_len = query->cur_node->term.ptr->len;
		ut_ad(FTS_MAX_WORD_LEN >= term.f_len);
		memcpy(term.f_str, query->cur_node->term.ptr->str, term.f_len);
	} else {
		term.f_len = word->f_len;
		ut_ad(FTS_MAX_WORD_LEN >= word->f_len);
		memcpy(term.f_str, word->f_str, word->f_len);
	}

	/* Lookup the word in our rb tree, it must exist. */
	ret = rbt_search(query->word_freqs, &parent, &term);

	ut_a(ret == 0);

	word_freq = rbt_value(fts_word_freq_t, parent.last);

	/* Start from 1 since the first column has been read by the caller.
	Also, we rely on the order of the columns projected, to filter
	out ilists that are out of range and we always want to read
	the doc_count irrespective of the suitablility of the row. */

	for (i = 1; exp && !skip; exp = que_node_get_next(exp), ++i) {

		dfield_t*	dfield = que_node_get_val(exp);
		byte*		data = static_cast<byte*>(
			dfield_get_data(dfield));
		ulint		len = dfield_get_len(dfield);

		ut_a(len != UNIV_SQL_NULL);

		/* Note: The column numbers below must match the SELECT. */

		switch (i) {
		case 1: /* DOC_COUNT */
			word_freq->doc_count += mach_read_from_4(data);
			break;

		case 2: /* FIRST_DOC_ID */
			node.first_doc_id = fts_read_doc_id(data);

			/* Skip nodes whose doc ids are out range. */
			if (query->oper == FTS_EXIST
			    && query->upper_doc_id > 0
			    && node.first_doc_id > query->upper_doc_id) {
				skip = TRUE;
			}
			break;

		case 3: /* LAST_DOC_ID */
			node.last_doc_id = fts_read_doc_id(data);

			/* Skip nodes whose doc ids are out range. */
			if (query->oper == FTS_EXIST
			    && query->lower_doc_id > 0
			    && node.last_doc_id < query->lower_doc_id) {
				skip = TRUE;
			}
			break;

		case 4: /* ILIST */

			error = fts_query_filter_doc_ids(
					query, &word_freq->word, word_freq,
					&node, data, len, FALSE);

			break;

		default:
			ut_error;
		}
	}

	if (!skip) {
		/* Make sure all columns were read. */

		ut_a(i == 5);
	}

	return error;
}

/*****************************************************************//**
Callback function to fetch the rows in an FTS INDEX record.
@return always returns TRUE */
static
ibool
fts_query_index_fetch_nodes(
/*========================*/
	void*		row,		/*!< in: sel_node_t* */
	void*		user_arg)	/*!< in: pointer to fts_fetch_t */
{
	fts_string_t	key;
	sel_node_t*	sel_node = static_cast<sel_node_t*>(row);
	fts_fetch_t*	fetch = static_cast<fts_fetch_t*>(user_arg);
	fts_query_t*	query = static_cast<fts_query_t*>(fetch->read_arg);
	que_node_t*	exp = sel_node->select_list;
	dfield_t*	dfield = que_node_get_val(exp);
	void*		data = dfield_get_data(dfield);
	ulint		dfield_len = dfield_get_len(dfield);

	key.f_str = static_cast<byte*>(data);
	key.f_len = dfield_len;

	ut_a(dfield_len <= FTS_MAX_WORD_LEN);

	/* Note: we pass error out by 'query->error' */
	query->error = fts_query_read_node(query, &key, que_node_get_next(exp));

	if (query->error != DB_SUCCESS) {
		ut_ad(query->error == DB_FTS_EXCEED_RESULT_CACHE_LIMIT);
		return(FALSE);
	} else {
		return(TRUE);
	}
}

/*****************************************************************//**
Calculate the inverse document frequency (IDF) for all the terms. */
static
void
fts_query_calculate_idf(
/*====================*/
	fts_query_t*	query)	/*!< in: Query state */
{
	const ib_rbt_node_t*	node;
	ib_uint64_t		total_docs = query->total_docs;

	/* We need to free any instances of fts_doc_freq_t that we
	may have allocated. */
	for (node = rbt_first(query->word_freqs);
	     node;
	     node = rbt_next(query->word_freqs, node)) {

		fts_word_freq_t*	word_freq;

		word_freq = rbt_value(fts_word_freq_t, node);

		if (word_freq->doc_count > 0) {
			if (total_docs == word_freq->doc_count) {
				/* QP assume ranking > 0 if we find
				a match. Since Log10(1) = 0, we cannot
				make IDF a zero value if do find a
				word in all documents. So let's make
				it an arbitrary very small number */
				word_freq->idf = log10(1.0001);
			} else {
				word_freq->idf = log10(
					total_docs
					/ (double) word_freq->doc_count);
			}
		}

		if (fts_enable_diag_print) {
			ib::info() << "'" << word_freq->word.f_str << "' -> "
				<< query->total_docs << "/"
				<< word_freq->doc_count << " "
				<< std::setw(6) << std::setprecision(5)
				<< word_freq->idf;
		}
	}
}

/*****************************************************************//**
Calculate the ranking of the document. */
static
void
fts_query_calculate_ranking(
/*========================*/
	const fts_query_t*	query,		/*!< in: query state */
	fts_ranking_t*		ranking)	/*!< in: Document to rank */
{
	ulint	pos = 0;
	fts_string_t	word;

	/* At this stage, ranking->rank should not exceed the 1.0
	bound */
	ut_ad(ranking->rank <= 1.0 && ranking->rank >= -1.0);
	ut_ad(rbt_size(query->word_map) == query->word_vector->size());

	while (fts_ranking_words_get_next(query, ranking, &pos, &word)) {
		int			ret;
		ib_rbt_bound_t		parent;
		double			weight;
		fts_doc_freq_t*		doc_freq;
		fts_word_freq_t*	word_freq;

		ret = rbt_search(query->word_freqs, &parent, &word);

		/* It must exist. */
		ut_a(ret == 0);

		word_freq = rbt_value(fts_word_freq_t, parent.last);

		ret = rbt_search(
			word_freq->doc_freqs, &parent, &ranking->doc_id);

		/* It must exist. */
		ut_a(ret == 0);

		doc_freq = rbt_value(fts_doc_freq_t, parent.last);

		weight = (double) doc_freq->freq * word_freq->idf;

		ranking->rank += (fts_rank_t) (weight * word_freq->idf);
	}
}

/*****************************************************************//**
Add ranking to the result set. */
static
void
fts_query_add_ranking(
/*==================*/
	fts_query_t*		query,		/*!< in: query state */
	ib_rbt_t*		ranking_tree,	/*!< in: ranking tree */
	const fts_ranking_t*	new_ranking)	/*!< in: ranking of a document */
{
	ib_rbt_bound_t		parent;

	/* Lookup the ranking in our rb tree and add if it doesn't exist. */
	if (rbt_search(ranking_tree, &parent, new_ranking) == 0) {
		fts_ranking_t*	ranking;

		ranking = rbt_value(fts_ranking_t, parent.last);

		ranking->rank += new_ranking->rank;

		ut_a(ranking->words == NULL);
	} else {
		rbt_add_node(ranking_tree, &parent, new_ranking);

		query->total_size += SIZEOF_RBT_NODE_ADD
			+ sizeof(fts_ranking_t);
	}
}

/*****************************************************************//**
Retrieve the FTS Relevance Ranking result for doc with doc_id
@return the relevance ranking value, 0 if no ranking value
present. */
float
fts_retrieve_ranking(
/*=================*/
	fts_result_t*	result,	/*!< in: FTS result structure */
	doc_id_t	doc_id)	/*!< in: doc_id of the item to retrieve */
{
	ib_rbt_bound_t		parent;
	fts_ranking_t		new_ranking;

	DBUG_ENTER("fts_retrieve_ranking");

	if (!result || !result->rankings_by_id) {
		DBUG_RETURN(0);
	}

	new_ranking.doc_id = doc_id;

	/* Lookup the ranking in our rb tree */
	if (rbt_search(result->rankings_by_id, &parent, &new_ranking) == 0) {
		fts_ranking_t*  ranking;

		ranking = rbt_value(fts_ranking_t, parent.last);

		DBUG_RETURN(ranking->rank);
	}

	DBUG_RETURN(0);
}

/*****************************************************************//**
Create the result and copy the data to it. */
static
fts_result_t*
fts_query_prepare_result(
/*=====================*/
	fts_query_t*	query,	/*!< in: Query state */
	fts_result_t*	result)	/*!< in: result this can contain
				data from a previous search on
				another FTS index */
{
	const ib_rbt_node_t*	node;
	bool			result_is_null = false;

	DBUG_ENTER("fts_query_prepare_result");

	if (result == NULL) {
		result = static_cast<fts_result_t*>(
			ut_zalloc_nokey(sizeof(*result)));

		result->rankings_by_id = rbt_create(
			sizeof(fts_ranking_t), fts_ranking_doc_id_cmp);

		query->total_size += sizeof(fts_result_t) + SIZEOF_RBT_CREATE;
		result_is_null = true;
	}

	if (query->flags == FTS_OPT_RANKING) {
		fts_word_freq_t*	word_freq;
		ulint		size = ib_vector_size(query->deleted->doc_ids);
		fts_update_t*	array =
			(fts_update_t*) query->deleted->doc_ids->data;

		node = rbt_first(query->word_freqs);
		ut_ad(node);
		word_freq = rbt_value(fts_word_freq_t, node);

		for (node = rbt_first(word_freq->doc_freqs);
		     node;
		     node = rbt_next(word_freq->doc_freqs, node)) {
			fts_doc_freq_t* doc_freq;
			fts_ranking_t	ranking;

			doc_freq = rbt_value(fts_doc_freq_t, node);

			/* Don't put deleted docs into result */
			if (fts_bsearch(array, 0, static_cast<int>(size),
					doc_freq->doc_id) >= 0) {
				/* one less matching doc count */
				--word_freq->doc_count;
				continue;
			}

			ranking.doc_id = doc_freq->doc_id;
			ranking.rank = static_cast<fts_rank_t>(doc_freq->freq);
			ranking.words = NULL;

			fts_query_add_ranking(query, result->rankings_by_id,
					      &ranking);

			if (query->total_size > fts_result_cache_limit) {
				query->error = DB_FTS_EXCEED_RESULT_CACHE_LIMIT;
				fts_query_free_result(result);
				DBUG_RETURN(NULL);
			}
		}

		/* Calculate IDF only after we exclude the deleted items */
		fts_query_calculate_idf(query);

		node = rbt_first(query->word_freqs);
		word_freq = rbt_value(fts_word_freq_t, node);

		/* Calculate the ranking for each doc */
		for (node = rbt_first(result->rankings_by_id);
		     node != NULL;
		     node = rbt_next(result->rankings_by_id, node)) {

			fts_ranking_t*  ranking;

			ranking = rbt_value(fts_ranking_t, node);

			ranking->rank = static_cast<fts_rank_t>(
				ranking->rank * word_freq->idf * word_freq->idf);
		}

		DBUG_RETURN(result);
	}

	ut_a(rbt_size(query->doc_ids) > 0);

	for (node = rbt_first(query->doc_ids);
	     node;
	     node = rbt_next(query->doc_ids, node)) {

		fts_ranking_t*	ranking;

		ranking = rbt_value(fts_ranking_t, node);
		fts_query_calculate_ranking(query, ranking);

		// FIXME: I think we may requre this information to improve the
		// ranking of doc ids which have more word matches from
		// different FTS indexes.

		/* We don't need these anymore free the resources. */
		ranking->words = NULL;

		if (!result_is_null) {
			fts_query_add_ranking(query, result->rankings_by_id, ranking);

			 if (query->total_size > fts_result_cache_limit) {
				query->error = DB_FTS_EXCEED_RESULT_CACHE_LIMIT;
				fts_query_free_result(result);
				DBUG_RETURN(NULL);
                        }
		}
	}

	if (result_is_null) {
		/* Use doc_ids directly */
		rbt_free(result->rankings_by_id);
		result->rankings_by_id = query->doc_ids;
		query->doc_ids = NULL;
	}

	DBUG_RETURN(result);
}

/*****************************************************************//**
Get the result of the query. Calculate the similarity coefficient. */
static
fts_result_t*
fts_query_get_result(
/*=================*/
	fts_query_t*		query,	/*!< in: query instance */
	fts_result_t*		result)	/*!< in: result */
{
	DBUG_ENTER("fts_query_get_result");

	if (rbt_size(query->doc_ids) > 0 || query->flags == FTS_OPT_RANKING) {
		/* Copy the doc ids to the result. */
		result = fts_query_prepare_result(query, result);
	} else {
		/* Create an empty result instance. */
		result = static_cast<fts_result_t*>(
			ut_zalloc_nokey(sizeof(*result)));
	}

	DBUG_RETURN(result);
}

/*****************************************************************//**
FTS Query free resources and reset. */
static
void
fts_query_free(
/*===========*/
	fts_query_t*	query)		/*!< in: query instance to free*/
{

	if (query->read_nodes_graph) {
		fts_que_graph_free(query->read_nodes_graph);
	}

	if (query->root) {
		fts_ast_free_node(query->root);
	}

	if (query->deleted) {
		fts_doc_ids_free(query->deleted);
	}

	if (query->intersection) {
		fts_query_free_doc_ids(query, query->intersection);
		query->intersection = NULL;
	}

	if (query->doc_ids) {
		fts_query_free_doc_ids(query, query->doc_ids);
	}

	if (query->word_freqs) {
		const ib_rbt_node_t*	node;

		/* We need to free any instances of fts_doc_freq_t that we
		may have allocated. */
		for (node = rbt_first(query->word_freqs);
		     node;
		     node = rbt_next(query->word_freqs, node)) {

			fts_word_freq_t*	word_freq;

			word_freq = rbt_value(fts_word_freq_t, node);

			/* We need to cast away the const. */
			rbt_free(word_freq->doc_freqs);
		}

		rbt_free(query->word_freqs);
	}

	if (query->wildcard_words != NULL) {
		rbt_free(query->wildcard_words);
	}

	ut_a(!query->intersection);

	if (query->word_map) {
		rbt_free(query->word_map);
	}

	if (query->word_vector != NULL) {
		UT_DELETE(query->word_vector);
	}

	if (query->heap) {
		mem_heap_free(query->heap);
	}

	memset(query, 0, sizeof(*query));
}

/*****************************************************************//**
Parse the query using flex/bison or plugin parser.
@return parse tree node. */
static
fts_ast_node_t*
fts_query_parse(
/*============*/
	fts_query_t*	query,		/*!< in: query instance */
	byte*		query_str,	/*!< in: query string */
	ulint		query_len)	/*!< in: query string length */
{
	int		error;
	fts_ast_state_t state;
	bool		mode = query->boolean_mode;
	DBUG_ENTER("fts_query_parse");

	memset(&state, 0x0, sizeof(state));

	state.charset = query->fts_index_table.charset;

	DBUG_EXECUTE_IF("fts_instrument_query_disable_parser",
		query->parser = NULL;);

	if (query->parser) {
		state.root = state.cur_node =
			fts_ast_create_node_list(&state, NULL);
		error = fts_parse_by_parser(mode, query_str, query_len,
					    query->parser, &state);
	} else {
		/* Setup the scanner to use, this depends on the mode flag. */
		state.lexer = fts_lexer_create(mode, query_str, query_len);
		state.charset = query->fts_index_table.charset;
		error = fts_parse(&state);
		fts_lexer_free(state.lexer);
		state.lexer = NULL;
	}

	/* Error during parsing ? */
	if (error) {
		/* Free the nodes that were allocated during parsing. */
		fts_ast_state_free(&state);
	} else {
		query->root = state.root;

		if (fts_enable_diag_print && query->root != NULL) {
			fts_ast_node_print(query->root);
		}
	}

	DBUG_RETURN(state.root);
}

/*******************************************************************//**
FTS Query optimization
Set FTS_OPT_RANKING if it is a simple term query */
static
void
fts_query_can_optimize(
/*===================*/
	fts_query_t*	query,		/*!< in/out: query instance */
	uint		flags)		/*!< In: FTS search mode */
{
	fts_ast_node_t*	node = query->root;

	if (flags & FTS_EXPAND) {
		return;
	}

	/* Check if it has only a term without oper */
	ut_ad(node->type == FTS_AST_LIST);
	node = node->list.head;
	if (node != NULL && node->type == FTS_AST_TERM && node->next == NULL) {
		query->flags = FTS_OPT_RANKING;
	}
}



/** FTS Query entry point.
@param[in]	trx		transaction
@param[in]	index		fts index to search
@param[in]	flags		FTS search mode
@param[in]	query_str	FTS query
@param[in]	query_len	FTS query string len in bytes
@param[in,out]	result		result doc ids
@param[in]	limit		limit value
@return DB_SUCCESS if successful otherwise error code */
dberr_t
fts_query(
	trx_t*		trx,
	dict_index_t*	index,
	uint		flags,
	const byte*	query_str,
	ulint		query_len,
	fts_result_t**	result,
	ulonglong	limit)
{
	fts_query_t	query;
	dberr_t		error = DB_SUCCESS;
	byte*		lc_query_str;
	ulint		lc_query_str_len;
	ulint		result_len;
	bool		boolean_mode;
	trx_t*		query_trx;
	CHARSET_INFO*	charset;
	ib_time_monotonic_ms_t		start_time_ms;
	bool		will_be_ignored = false;

	boolean_mode = flags & FTS_BOOL;

	*result = NULL;
	memset(&query, 0x0, sizeof(query));
	query_trx = trx_allocate_for_background();
	query_trx->op_info = "FTS query";

	start_time_ms = ut_time_monotonic_ms();

	query.trx = query_trx;
	query.index = index;
	query.boolean_mode = boolean_mode;
	query.deleted = fts_doc_ids_create();
	query.cur_node = NULL;

	query.fts_common_table.type = FTS_COMMON_TABLE;
	query.fts_common_table.table_id = index->table->id;
	query.fts_common_table.parent = index->table->name.m_name;
	query.fts_common_table.table = index->table;

	charset = fts_index_get_charset(index);

	query.fts_index_table.type = FTS_INDEX_TABLE;
	query.fts_index_table.index_id = index->id;
	query.fts_index_table.table_id = index->table->id;
	query.fts_index_table.parent = index->table->name.m_name;
	query.fts_index_table.charset = charset;
	query.fts_index_table.table = index->table;

	query.word_map = rbt_create_arg_cmp(
		sizeof(fts_string_t), innobase_fts_text_cmp, charset);
	query.word_vector = UT_NEW_NOKEY(word_vector_t());
	query.error = DB_SUCCESS;

	/* Setup the RB tree that will be used to collect per term
	statistics. */
	query.word_freqs = rbt_create_arg_cmp(
		sizeof(fts_word_freq_t), innobase_fts_text_cmp, charset);

	if (flags & FTS_EXPAND) {
		query.wildcard_words = rbt_create_arg_cmp(
			sizeof(fts_string_t), innobase_fts_text_cmp, charset);
	}

	query.total_size += SIZEOF_RBT_CREATE;

	query.total_docs = dict_table_get_n_rows(index->table);

	query.limit = limit;

	query.n_docs = 0;
#ifdef FTS_DOC_STATS_DEBUG
	if (ft_enable_diag_print) {
		error = fts_get_total_word_count(
			trx, query.index, &query.total_words);

		if (error != DB_SUCCESS) {
			goto func_exit;
		}

		ib::info() << "Total docs: " << query.total_docs
			<< " Total words: " << query.total_words;
	}
#endif /* FTS_DOC_STATS_DEBUG */

	query.fts_common_table.suffix = "DELETED";

	/* Read the deleted doc_ids, we need these for filtering. */
	error = fts_table_fetch_doc_ids(
		NULL, &query.fts_common_table, query.deleted);

	if (error != DB_SUCCESS) {
		goto func_exit;
	}

	query.fts_common_table.suffix = "DELETED_CACHE";

	error = fts_table_fetch_doc_ids(
		NULL, &query.fts_common_table, query.deleted);

	if (error != DB_SUCCESS) {
		goto func_exit;
	}

	/* Get the deleted doc ids that are in the cache. */
	fts_cache_append_deleted_doc_ids(
		index->table->fts->cache, query.deleted->doc_ids);
	DEBUG_SYNC_C("fts_deleted_doc_ids_append");

	/* Sort the vector so that we can do a binary search over the ids. */
	ib_vector_sort(query.deleted->doc_ids, fts_update_doc_id_cmp);

	/* Convert the query string to lower case before parsing. We own
	the ut_malloc'ed result and so remember to free it before return. */

	lc_query_str_len = query_len * charset->casedn_multiply + 1;
	lc_query_str = static_cast<byte*>(ut_malloc_nokey(lc_query_str_len));

	/* For binary collations, a case sensitive search is
	performed. Hence don't convert to lower case. */
	if (my_binary_compare(charset)) {
	memcpy(lc_query_str, query_str, query_len);
		lc_query_str[query_len]= 0;
		result_len= query_len;
	} else {
	result_len = innobase_fts_casedn_str(
				charset, (char*)( query_str), query_len,
				(char*)(lc_query_str), lc_query_str_len);
	}

	ut_ad(result_len < lc_query_str_len);

	lc_query_str[result_len] = 0;

	query.heap = mem_heap_create(128);

	/* Create the rb tree for the doc id (current) set. */
	query.doc_ids = rbt_create(
		sizeof(fts_ranking_t), fts_ranking_doc_id_cmp);
	query.parser = index->parser;

	query.total_size += SIZEOF_RBT_CREATE;

	/* Parse the input query string. */
	if (fts_query_parse(&query, lc_query_str, result_len)) {
		fts_ast_node_t*	ast = query.root;
		ast->trx = trx;

		/* Optimize query to check if it's a single term */
		fts_query_can_optimize(&query, flags);

		DBUG_EXECUTE_IF("fts_instrument_result_cache_limit",
			        fts_result_cache_limit = 2048;
		);

		/* Optimisation is allowed for limit value
		when
		i)  No ranking involved
		ii) Only FTS Union operations involved. */
		if (query.limit != ULONG_UNDEFINED
		    && !fts_ast_node_check_union(ast)) {
			query.limit = ULONG_UNDEFINED;
		}

		DBUG_EXECUTE_IF("fts_union_limit_off",
			query.limit = ULONG_UNDEFINED;
		);

		/* Traverse the Abstract Syntax Tree (AST) and execute
		the query. */
		query.error = fts_ast_visit(
			FTS_NONE, ast, fts_query_visitor,
			&query, &will_be_ignored);
		if (query.error == DB_INTERRUPTED) {
			error = DB_INTERRUPTED;
			ut_free(lc_query_str);
			goto func_exit;
		}

		/* If query expansion is requested, extend the search
		with first search pass result */
		if (query.error == DB_SUCCESS && (flags & FTS_EXPAND)) {
			query.error = fts_expand_query(index, &query);
		}

		/* Calculate the inverse document frequency of the terms. */
		if (query.error == DB_SUCCESS
		    && query.flags != FTS_OPT_RANKING) {
			fts_query_calculate_idf(&query);
		}

		/* Copy the result from the query state, so that we can
		return it to the caller. */
		if (query.error == DB_SUCCESS) {
			*result = fts_query_get_result(&query, *result);
		}

		error = query.error;
	} else {
		/* still return an empty result set */
		*result = static_cast<fts_result_t*>(
			ut_zalloc_nokey(sizeof(**result)));
	}

	if (trx_is_interrupted(trx)) {
		error = DB_INTERRUPTED;
		ut_free(lc_query_str);
		if (result != NULL) {
			fts_query_free_result(*result);
		}
		goto func_exit;
	}

	ut_free(lc_query_str);

	if (fts_enable_diag_print && (*result)) {
		uint64_t diff_time = ut_time_monotonic_ms() - start_time_ms;

		ib::info() << "FTS Search Processing time: "
			<< diff_time / 1000 << " secs: " << diff_time % 1000
			<< " millisec: row(s) "
			<< ((*result)->rankings_by_id
			    ? rbt_size((*result)->rankings_by_id)
			    : -1);

		/* Log memory consumption & result size */
		ib::info() << "Full Search Memory: " << query.total_size
			<< " (bytes),  Row: "
			<< ((*result)->rankings_by_id
			    ? rbt_size((*result)->rankings_by_id)
			    : 0)
			<< ".";
	}

func_exit:
	fts_query_free(&query);

	trx_free_for_background(query_trx);

	return(error);
}

/*****************************************************************//**
FTS Query free result, returned by fts_query(). */
void
fts_query_free_result(
/*==================*/
	fts_result_t*	result)		/*!< in: result instance to free.*/
{
	if (result) {
		if (result->rankings_by_id != NULL) {
			rbt_free(result->rankings_by_id);
			result->rankings_by_id = NULL;
		}
		if (result->rankings_by_rank != NULL) {
			rbt_free(result->rankings_by_rank);
			result->rankings_by_rank = NULL;
		}

		ut_free(result);
		result = NULL;
	}
}

/*****************************************************************//**
FTS Query sort result, returned by fts_query() on fts_ranking_t::rank. */
void
fts_query_sort_result_on_rank(
/*==========================*/
	fts_result_t*	result)		/*!< out: result instance to sort.*/
{
	const ib_rbt_node_t*	node;
	ib_rbt_t*		ranked;

	ut_a(result->rankings_by_id != NULL);
	if (result->rankings_by_rank) {
		rbt_free(result->rankings_by_rank);
	}

	ranked = rbt_create(sizeof(fts_ranking_t), fts_query_compare_rank);

	/* We need to free any instances of fts_doc_freq_t that we
	may have allocated. */
	for (node = rbt_first(result->rankings_by_id);
	     node;
	     node = rbt_next(result->rankings_by_id, node)) {

		fts_ranking_t*	ranking;

		ranking = rbt_value(fts_ranking_t, node);

		ut_a(ranking->words == NULL);

		rbt_insert(ranked, ranking, ranking);
	}

	/* Reset the current node too. */
	result->current = NULL;
	result->rankings_by_rank = ranked;
}

/*******************************************************************//**
A debug function to print result doc_id set. */
static
void
fts_print_doc_id(
/*=============*/
	fts_query_t*	query)	/*!< in : tree that stores doc_ids.*/
{
	const ib_rbt_node_t*	node;

	/* Iterate each member of the doc_id set */
	for (node = rbt_first(query->doc_ids);
	     node;
	     node = rbt_next(query->doc_ids, node)) {
		fts_ranking_t*	ranking;
		ranking = rbt_value(fts_ranking_t, node);

		ib::info() << "doc_ids info, doc_id: " << ranking->doc_id;

		ulint		pos = 0;
		fts_string_t	word;

		while (fts_ranking_words_get_next(query, ranking, &pos, &word)) {
			ib::info() << "doc_ids info, value: " << word.f_str;
		}
	}
}

/*************************************************************//**
This function implements a simple "blind" query expansion search:
words in documents found in the first search pass will be used as
search arguments to search the document again, thus "expand"
the search result set.
@return DB_SUCCESS if success, otherwise the error code */
static MY_ATTRIBUTE((nonnull, warn_unused_result))
dberr_t
fts_expand_query(
/*=============*/
	dict_index_t*	index,		/*!< in: FTS index to search */
	fts_query_t*	query)		/*!< in: FTS query instance */
{
	const ib_rbt_node_t*	node;
	const ib_rbt_node_t*	token_node;
	fts_doc_t		result_doc;
	dberr_t			error = DB_SUCCESS;
	const fts_index_cache_t*index_cache;

	/* If no doc is found in first search pass, return */
	if (!rbt_size(query->doc_ids)) {
		return(error);
	}

	/* Init "result_doc", to hold words from the first search pass */
	fts_doc_init(&result_doc);

	rw_lock_x_lock(&index->table->fts->cache->lock);
	index_cache = fts_find_index_cache(index->table->fts->cache, index);
	rw_lock_x_unlock(&index->table->fts->cache->lock);

	ut_a(index_cache);

	result_doc.tokens = rbt_create_arg_cmp(
		sizeof(fts_token_t), innobase_fts_text_cmp,
		index_cache->charset);

	result_doc.charset = index_cache->charset;
	result_doc.parser = index_cache->index->parser;
	result_doc.is_ngram = index_cache->index->is_ngram;

	query->total_size += SIZEOF_RBT_CREATE;

	if (fts_enable_diag_print) {
		fts_print_doc_id(query);
	}

	for (node = rbt_first(query->doc_ids);
	     node;
	     node = rbt_next(query->doc_ids, node)) {

		fts_ranking_t*	ranking;
		ulint		prev_token_size;
		ulint		estimate_size;

		prev_token_size = rbt_size(result_doc.tokens);

		ranking = rbt_value(fts_ranking_t, node);

		/* Fetch the documents with the doc_id from the
		result of first seach pass. Since we do not
		store document-to-word mapping, we need to
		fetch the original document and parse them.
		Future optimization could be done here if we
		support some forms of document-to-word mapping */
		fts_doc_fetch_by_doc_id(NULL, ranking->doc_id, index,
					FTS_FETCH_DOC_BY_ID_EQUAL,
					fts_query_expansion_fetch_doc,
					&result_doc);

		/* Estimate memory used, see fts_process_token and fts_token_t.
		   We ignore token size here. */
		estimate_size = (rbt_size(result_doc.tokens) - prev_token_size)
			* (SIZEOF_RBT_NODE_ADD + sizeof(fts_token_t)
			+ sizeof(ib_vector_t) + sizeof(ulint) * 32);
		query->total_size += estimate_size;

		if (query->total_size > fts_result_cache_limit) {
			error = DB_FTS_EXCEED_RESULT_CACHE_LIMIT;
			goto	func_exit;
		}
	}

	/* Remove words that have already been searched in the first pass */
	for (ulint i = 0; i < query->word_vector->size(); i++) {
		fts_string_t	word = query->word_vector->at(i);
		ib_rbt_bound_t	parent;

		if (query->wildcard_words
		    && rbt_search(query->wildcard_words, &parent, &word) == 0) {
			/* If it's a wildcard word, remove words having
			it as prefix. */
			while (rbt_search_cmp(result_doc.tokens,
					      &parent, &word, NULL,
					      innobase_fts_text_cmp_prefix)
			       == 0) {
				ut_free(rbt_remove_node(result_doc.tokens,
							parent.last));
			}
		} else {
			/* We don't check return value, because the word may
			have been deleted by a previous wildcard word as its
			prefix, e.g. ('g * good'). */
			rbt_delete(result_doc.tokens, &word);
		}
	}

	/* Search the table the second time with expanded search list */
	for (token_node = rbt_first(result_doc.tokens);
	     token_node;
	     token_node = rbt_next(result_doc.tokens, token_node)) {
		fts_token_t*	mytoken;
		mytoken = rbt_value(fts_token_t, token_node);

		/* '%' in the end is treated as prefix search,
		it can cause assert failure, so we skip it. */
		if (mytoken->text.f_str[mytoken->text.f_len - 1] == '%') {
			continue;
		}

		ut_ad(mytoken->text.f_str[mytoken->text.f_len] == 0);
		fts_query_add_word_freq(query, &mytoken->text);
		error = fts_query_union(query, &mytoken->text);

		if (error != DB_SUCCESS) {
			break;
		}
	}

func_exit:
	fts_doc_free(&result_doc);

	return(error);
}
/*************************************************************//**
This function finds documents that contain all words in a
phrase or proximity search. And if proximity search, verify
the words are close enough to each other, as in specified distance.
This function is called for phrase and proximity search.
@return TRUE if documents are found, FALSE if otherwise */
static
ibool
fts_phrase_or_proximity_search(
/*===========================*/
	fts_query_t*	query,		/*!< in/out:  query instance.
					query->doc_ids might be instantiated
					with qualified doc IDs */
	ib_vector_t*	tokens)		/*!< in: Tokens contain words */
{
	ulint		n_matched;
	ulint		i;
	ibool		matched = FALSE;
	ulint		num_token = ib_vector_size(tokens);
	fts_match_t*	match[MAX_PROXIMITY_ITEM];
	ibool		end_list = FALSE;

	/* Number of matched documents for the first token */
	n_matched = ib_vector_size(query->match_array[0]);

	/* We have a set of match list for each word, we shall
	walk through the list and find common documents that
	contain all the matching words. */
	for (i = 0; i < n_matched; i++) {
		ulint		j;
		ulint		k = 0;
		fts_proximity_t	qualified_pos;

		match[0] = static_cast<fts_match_t*>(
			ib_vector_get(query->match_array[0], i));

		/* For remaining match list for the token(word), we
		try to see if there is a document with the same
		doc id */
		for (j = 1; j < num_token; j++) {
			match[j] = static_cast<fts_match_t*>(
				ib_vector_get(query->match_array[j], k));

			while (match[j]->doc_id < match[0]->doc_id
			       && k < ib_vector_size(query->match_array[j])) {
				 match[j] = static_cast<fts_match_t*>(
					ib_vector_get(
						query->match_array[j], k));
				k++;
			}

			if (match[j]->doc_id > match[0]->doc_id) {
				/* no match */
				if (query->flags & FTS_PHRASE) {
					match[0]->doc_id = 0;
				}
				break;
			}

			if (k == ib_vector_size(query->match_array[j])) {
				end_list = TRUE;

				if (match[j]->doc_id != match[0]->doc_id) {
					/* no match */
					if (query->flags & FTS_PHRASE) {
						ulint	s;

						match[0]->doc_id = 0;

						for (s = i + 1; s < n_matched;
						     s++) {
							match[0] = static_cast<
							fts_match_t*>(
							ib_vector_get(
							query->match_array[0],
							s));
							match[0]->doc_id = 0;
						}
					}

					goto func_exit;
				}
			}

			/* FIXME: A better solution will be a counter array
			remember each run's last position. So we don't
			reset it here very time */
			k = 0;
		}

		if (j != num_token) {
			continue;
		}

		/* For this matching doc, we need to further
		verify whether the words in the doc are close
		to each other, and within the distance specified
		in the proximity search */
		if (query->flags & FTS_PHRASE) {
			matched = TRUE;
		} else if (fts_proximity_get_positions(
			match, num_token, ULINT_MAX, &qualified_pos)) {

			/* Fetch the original documents and count the
			words in between matching words to see that is in
			specified distance */
			if (fts_query_is_in_proximity_range(
				query, match, &qualified_pos)) {
				/* If so, mark we find a matching doc */
				query->error = fts_query_process_doc_id(
					query, match[0]->doc_id, 0);
				if (query->error != DB_SUCCESS) {
					matched = FALSE;
					goto func_exit;
				}

				matched = TRUE;
				for (ulint z = 0; z < num_token; z++) {
					fts_string_t*	token;
					token = static_cast<fts_string_t*>(
						ib_vector_get(tokens, z));
					fts_query_add_word_to_document(
						query, match[0]->doc_id, token);
				}
			}
		}

		if (end_list) {
			break;
		}
	}

func_exit:
	return(matched);
}

/*************************************************************//**
This function checks whether words in result documents are close to
each other (within proximity range as specified by "distance").
If "distance" is MAX_ULINT, then it will find all combinations of
positions of matching words and store min and max positions
in the "qualified_pos" for later verification.
@return true if words are close to each other, false if otherwise */
static
bool
fts_proximity_get_positions(
/*========================*/
	fts_match_t**		match,		/*!< in: query instance */
	ulint			num_match,	/*!< in: number of matching
						items */
	ulint			distance,	/*!< in: distance value
						for proximity search */
	fts_proximity_t*	qualified_pos)	/*!< out: the position info
						records ranges containing
						all matching words. */
{
	ulint	i;
	ulint	idx[MAX_PROXIMITY_ITEM];
	ulint	num_pos[MAX_PROXIMITY_ITEM];
	ulint	min_idx;

	qualified_pos->n_pos = 0;

	ut_a(num_match <= MAX_PROXIMITY_ITEM);

	/* Each word could appear multiple times in a doc. So
	we need to walk through each word's position list, and find
	closest distance between different words to see if
	they are in the proximity distance. */

	/* Assume each word's position list is sorted, we
	will just do a walk through to all words' lists
	similar to a the merge phase of a merge sort */
	for (i = 0; i < num_match; i++) {
		/* idx is the current position we are checking
		for a particular word */
		idx[i] = 0;

		/* Number of positions for this word */
		num_pos[i] = ib_vector_size(match[i]->positions);
	}

	/* Start with the first word */
	min_idx = 0;

	while (idx[min_idx] < num_pos[min_idx]) {
		ulint	position[MAX_PROXIMITY_ITEM];
		ulint	min_pos = ULINT_MAX;
		ulint	max_pos = 0;

		/* Check positions in each word position list, and
		record the max/min position */
		for (i = 0; i < num_match; i++) {
			position[i] = *(ulint*) ib_vector_get_const(
				match[i]->positions, idx[i]);

			if (position[i] == ULINT_UNDEFINED) {
				break;
			}

			if (position[i] < min_pos) {
				min_pos = position[i];
				min_idx = i;
			}

			if (position[i] > max_pos) {
				max_pos = position[i];
			}
		}

		/* If max and min position are within range, we
		find a good match */
		if (max_pos - min_pos <= distance
		    && (i >= num_match || position[i] != ULINT_UNDEFINED)) {
			/* The charset has variable character
			length encoding, record the min_pos and
			max_pos, we will need to verify the actual
			number of characters */
			qualified_pos->min_pos.push_back(min_pos);
			qualified_pos->max_pos.push_back(max_pos);
			qualified_pos->n_pos++;
		}

		/* Otherwise, move to the next position is the
		list for the word with the smallest position */
		idx[min_idx]++;
	}

	return(qualified_pos->n_pos != 0);
}<|MERGE_RESOLUTION|>--- conflicted
+++ resolved
@@ -1,10 +1,6 @@
 /*****************************************************************************
 
-<<<<<<< HEAD
-Copyright (c) 2007, 2019, Oracle and/or its affiliates. All Rights Reserved.
-=======
 Copyright (c) 2007, 2020, Oracle and/or its affiliates. All Rights Reserved.
->>>>>>> e2a46b48
 
 This program is free software; you can redistribute it and/or modify
 it under the terms of the GNU General Public License, version 2.0,
@@ -163,7 +159,6 @@
 	ib_rbt_t*	wildcard_words;	/*!< words with wildcard */
 
 	bool		multi_exist;	/*!< multiple FTS_EXIST oper */
-<<<<<<< HEAD
 
 	st_mysql_ftparser*	parser;	/*!< fts plugin parser */
 
@@ -173,10 +168,9 @@
 	/** number of docs fetched by query. This is to restrict the
 	result with limit value */
 	ulonglong		n_docs;
-=======
+
 	ulint		nested_exp_count; /*!< number of nested sub expression
-					limit */
->>>>>>> e2a46b48
+					  limit */
 };
 
 /** For phrase matching, first we collect the documents and the positions
