/*****************************************************************************

Copyright (c) 2005, 2014, Oracle and/or its affiliates. All Rights Reserved.

This program is free software; you can redistribute it and/or modify it under
the terms of the GNU General Public License as published by the Free Software
Foundation; version 2 of the License.

This program is distributed in the hope that it will be useful, but WITHOUT
ANY WARRANTY; without even the implied warranty of MERCHANTABILITY or FITNESS
FOR A PARTICULAR PURPOSE. See the GNU General Public License for more details.

You should have received a copy of the GNU General Public License along with
this program; if not, write to the Free Software Foundation, Inc.,
51 Franklin Street, Suite 500, Boston, MA 02110-1335 USA

*****************************************************************************/

/**************************************************//**
@file handler/handler0alter.cc
Smart ALTER TABLE
*******************************************************/

/* Include necessary SQL headers */
#include "ha_prototypes.h"
#include <debug_sync.h>
#include <log.h>
#include <sql_class.h>

/* Include necessary InnoDB headers */
#include "dict0crea.h"
#include "dict0dict.h"
#include "dict0priv.h"
#include "dict0stats.h"
#include "dict0stats_bg.h"
#include "fsp0sysspace.h"
#include "log0log.h"
#include "rem0types.h"
#include "row0log.h"
#include "row0merge.h"
#include "trx0trx.h"
#include "trx0roll.h"
#include "handler0alter.h"
#include "srv0mon.h"
#include "fts0priv.h"
#include "fts0plugin.h"
#include "pars0pars.h"
#include "row0sel.h"
#include "ha_innodb.h"

/** Operations for creating secondary indexes (no rebuild needed) */
static const Alter_inplace_info::HA_ALTER_FLAGS INNOBASE_ONLINE_CREATE
	= Alter_inplace_info::ADD_INDEX
	| Alter_inplace_info::ADD_UNIQUE_INDEX
	| Alter_inplace_info::ADD_SPATIAL_INDEX;

/** Operations for rebuilding a table in place */
static const Alter_inplace_info::HA_ALTER_FLAGS INNOBASE_ALTER_REBUILD
	= Alter_inplace_info::ADD_PK_INDEX
	| Alter_inplace_info::DROP_PK_INDEX
	| Alter_inplace_info::CHANGE_CREATE_OPTION
	/* CHANGE_CREATE_OPTION needs to check innobase_need_rebuild() */
	| Alter_inplace_info::ALTER_COLUMN_NULLABLE
	| Alter_inplace_info::ALTER_COLUMN_NOT_NULLABLE
	| Alter_inplace_info::ALTER_COLUMN_ORDER
	| Alter_inplace_info::DROP_COLUMN
	| Alter_inplace_info::ADD_COLUMN
	| Alter_inplace_info::RECREATE_TABLE
	/*
	| Alter_inplace_info::ALTER_COLUMN_TYPE
	*/
	;

/** Operations that require changes to data */
static const Alter_inplace_info::HA_ALTER_FLAGS INNOBASE_ALTER_DATA
	= INNOBASE_ONLINE_CREATE | INNOBASE_ALTER_REBUILD;

/** Operations for altering a table that InnoDB does not care about */
static const Alter_inplace_info::HA_ALTER_FLAGS INNOBASE_INPLACE_IGNORE
	= Alter_inplace_info::ALTER_COLUMN_DEFAULT
	| Alter_inplace_info::ALTER_COLUMN_COLUMN_FORMAT
	| Alter_inplace_info::ALTER_COLUMN_STORAGE_TYPE
	| Alter_inplace_info::ALTER_RENAME;

/** Operations on foreign key definitions (changing the schema only) */
static const Alter_inplace_info::HA_ALTER_FLAGS INNOBASE_FOREIGN_OPERATIONS
	= Alter_inplace_info::DROP_FOREIGN_KEY
	| Alter_inplace_info::ADD_FOREIGN_KEY;

/** Operations that InnoDB cares about and can perform without rebuild */
static const Alter_inplace_info::HA_ALTER_FLAGS INNOBASE_ALTER_NOREBUILD
	= INNOBASE_ONLINE_CREATE
	| INNOBASE_FOREIGN_OPERATIONS
	| Alter_inplace_info::DROP_INDEX
	| Alter_inplace_info::DROP_UNIQUE_INDEX
	| Alter_inplace_info::RENAME_INDEX
	| Alter_inplace_info::ALTER_COLUMN_NAME
	| Alter_inplace_info::ALTER_COLUMN_EQUAL_PACK_LENGTH;

/* Report an InnoDB error to the client by invoking my_error(). */
static UNIV_COLD __attribute__((nonnull))
void
my_error_innodb(
/*============*/
	dberr_t		error,	/*!< in: InnoDB error code */
	const char*	table,	/*!< in: table name */
	ulint		flags)	/*!< in: table flags */
{
	switch (error) {
	case DB_MISSING_HISTORY:
		my_error(ER_TABLE_DEF_CHANGED, MYF(0));
		break;
	case DB_RECORD_NOT_FOUND:
		my_error(ER_KEY_NOT_FOUND, MYF(0), table);
		break;
	case DB_DEADLOCK:
		my_error(ER_LOCK_DEADLOCK, MYF(0));
		break;
	case DB_LOCK_WAIT_TIMEOUT:
		my_error(ER_LOCK_WAIT_TIMEOUT, MYF(0));
		break;
	case DB_INTERRUPTED:
		my_error(ER_QUERY_INTERRUPTED, MYF(0));
		break;
	case DB_OUT_OF_MEMORY:
		my_error(ER_OUT_OF_RESOURCES, MYF(0));
		break;
	case DB_OUT_OF_FILE_SPACE:
		my_error(ER_RECORD_FILE_FULL, MYF(0), table);
		break;
	case DB_TEMP_FILE_WRITE_FAIL:
		my_error(ER_TEMP_FILE_WRITE_FAILURE, MYF(0));
		break;
	case DB_TOO_BIG_INDEX_COL:
		my_error(ER_INDEX_COLUMN_TOO_LONG, MYF(0),
			 DICT_MAX_FIELD_LEN_BY_FORMAT_FLAG(flags));
		break;
	case DB_TOO_MANY_CONCURRENT_TRXS:
		my_error(ER_TOO_MANY_CONCURRENT_TRXS, MYF(0));
		break;
	case DB_LOCK_TABLE_FULL:
		my_error(ER_LOCK_TABLE_FULL, MYF(0));
		break;
	case DB_UNDO_RECORD_TOO_BIG:
		my_error(ER_UNDO_RECORD_TOO_BIG, MYF(0));
		break;
	case DB_CORRUPTION:
		my_error(ER_NOT_KEYFILE, MYF(0), table);
		break;
	case DB_TOO_BIG_RECORD:
		my_error(ER_TOO_BIG_ROWSIZE, MYF(0),
			 page_get_free_space_of_empty(
				 flags & DICT_TF_COMPACT) / 2);
		break;
	case DB_INVALID_NULL:
		/* TODO: report the row, as we do for DB_DUPLICATE_KEY */
		my_error(ER_INVALID_USE_OF_NULL, MYF(0));
		break;
#ifdef UNIV_DEBUG
	case DB_SUCCESS:
	case DB_DUPLICATE_KEY:
	case DB_TABLESPACE_EXISTS:
	case DB_ONLINE_LOG_TOO_BIG:
		/* These codes should not be passed here. */
		ut_error;
#endif /* UNIV_DEBUG */
	default:
		my_error(ER_GET_ERRNO, MYF(0), error);
		break;
	}
}

/** Determine if fulltext indexes exist in a given table.
@param table MySQL table
@return whether fulltext indexes exist on the table */
static
bool
innobase_fulltext_exist(
/*====================*/
	const TABLE*	table)
{
	for (uint i = 0; i < table->s->keys; i++) {
		if (table->key_info[i].flags & HA_FULLTEXT) {
			return(true);
		}
	}

	return(false);
}

/** Determine if spatial indexes exist in a given table.
@param table MySQL table
@return whether spatial indexes exist on the table */
static
bool
innobase_spatial_exist(
/*===================*/
	const   TABLE*  table)
{
	for (uint i = 0; i < table->s->keys; i++) {
	       if (table->key_info[i].flags & HA_SPATIAL) {
		       return(true);
	       }
	}

	return(false);
}

/*******************************************************************//**
Determine if ALTER TABLE needs to rebuild the table.
@param ha_alter_info the DDL operation
@return whether it is necessary to rebuild the table */
static __attribute__((nonnull, warn_unused_result))
bool
innobase_need_rebuild(
/*==================*/
	const Alter_inplace_info*	ha_alter_info)
{
	if (ha_alter_info->handler_flags
	    == Alter_inplace_info::CHANGE_CREATE_OPTION
	    && !(ha_alter_info->create_info->used_fields
		 & (HA_CREATE_USED_ROW_FORMAT
		    | HA_CREATE_USED_KEY_BLOCK_SIZE))) {
		/* Any other CHANGE_CREATE_OPTION than changing
		ROW_FORMAT or KEY_BLOCK_SIZE is ignored. */
		return(false);
	}

	return(!!(ha_alter_info->handler_flags & INNOBASE_ALTER_REBUILD));
}

/** Check if InnoDB supports a particular alter table in-place
@param altered_table TABLE object for new version of table.
@param ha_alter_info Structure describing changes to be done
by ALTER TABLE and holding data used during in-place alter.

@retval HA_ALTER_INPLACE_NOT_SUPPORTED Not supported
@retval HA_ALTER_INPLACE_NO_LOCK Supported
@retval HA_ALTER_INPLACE_SHARED_LOCK_AFTER_PREPARE Supported, but requires
lock during main phase and exclusive lock during prepare phase.
@retval HA_ALTER_INPLACE_NO_LOCK_AFTER_PREPARE Supported, prepare phase
requires exclusive lock (any transactions that have accessed the table
must commit or roll back first, and no transactions can access the table
while prepare_inplace_alter_table() is executing)
*/

enum_alter_inplace_result
ha_innobase::check_if_supported_inplace_alter(
/*==========================================*/
	TABLE*			altered_table,
	Alter_inplace_info*	ha_alter_info)
{
	DBUG_ENTER("check_if_supported_inplace_alter");

	if (srv_read_only_mode
	    || srv_sys_space.created_new_raw()
	    || srv_force_recovery) {
		ha_alter_info->unsupported_reason = (srv_force_recovery)?
			innobase_get_err_msg(ER_INNODB_FORCED_RECOVERY):
			innobase_get_err_msg(ER_READ_ONLY_MODE);

		DBUG_RETURN(HA_ALTER_INPLACE_NOT_SUPPORTED);
	}

	if (altered_table->s->fields > REC_MAX_N_USER_FIELDS) {
		/* Deny the inplace ALTER TABLE. MySQL will try to
		re-create the table and ha_innobase::create() will
		return an error too. This is how we effectively
		deny adding too many columns to a table. */
		ha_alter_info->unsupported_reason =
			innobase_get_err_msg(ER_TOO_MANY_FIELDS);
		DBUG_RETURN(HA_ALTER_INPLACE_NOT_SUPPORTED);
	}

	update_thd();
	trx_search_latch_release_if_reserved(prebuilt->trx);

	if (ha_alter_info->handler_flags
	    & ~(INNOBASE_INPLACE_IGNORE
		| INNOBASE_ALTER_NOREBUILD
		| INNOBASE_ALTER_REBUILD)) {

		if (ha_alter_info->handler_flags
		    & Alter_inplace_info::ALTER_COLUMN_TYPE)
			ha_alter_info->unsupported_reason = innobase_get_err_msg(
				ER_ALTER_OPERATION_NOT_SUPPORTED_REASON_COLUMN_TYPE);
		DBUG_RETURN(HA_ALTER_INPLACE_NOT_SUPPORTED);
	}

	/* Only support online add foreign key constraint when
	check_foreigns is turned off */
	if ((ha_alter_info->handler_flags & Alter_inplace_info::ADD_FOREIGN_KEY)
	    && prebuilt->trx->check_foreigns) {
		ha_alter_info->unsupported_reason = innobase_get_err_msg(
			ER_ALTER_OPERATION_NOT_SUPPORTED_REASON_FK_CHECK);
		DBUG_RETURN(HA_ALTER_INPLACE_NOT_SUPPORTED);
	}

	if (!(ha_alter_info->handler_flags & ~INNOBASE_INPLACE_IGNORE)) {
		DBUG_RETURN(HA_ALTER_INPLACE_NO_LOCK);
	}

	/* Only support NULL -> NOT NULL change if strict table sql_mode
	is set. Fall back to COPY for conversion if not strict tables.
	In-Place will fail with an error when trying to convert
	NULL to a NOT NULL value. */
	if ((ha_alter_info->handler_flags
	     & Alter_inplace_info::ALTER_COLUMN_NOT_NULLABLE)
	    && !thd_is_strict_mode(m_user_thd)) {
		ha_alter_info->unsupported_reason = innobase_get_err_msg(
			ER_ALTER_OPERATION_NOT_SUPPORTED_REASON_NOT_NULL);
		DBUG_RETURN(HA_ALTER_INPLACE_NOT_SUPPORTED);
	}

	/* DROP PRIMARY KEY is only allowed in combination with ADD
	PRIMARY KEY. */
	if ((ha_alter_info->handler_flags
	     & (Alter_inplace_info::ADD_PK_INDEX
		| Alter_inplace_info::DROP_PK_INDEX))
	    == Alter_inplace_info::DROP_PK_INDEX) {
		ha_alter_info->unsupported_reason = innobase_get_err_msg(
			ER_ALTER_OPERATION_NOT_SUPPORTED_REASON_NOPK);
		DBUG_RETURN(HA_ALTER_INPLACE_NOT_SUPPORTED);
	}

	/* If a column change from NOT NULL to NULL,
	and there's a implict pk on this column. the
	table should be rebuild. The change should
	only go through the "Copy" method.*/
	if ((ha_alter_info->handler_flags
	     & Alter_inplace_info::ALTER_COLUMN_NULLABLE)) {
		const uint my_primary_key = altered_table->s->primary_key;

		/* See if MYSQL table has no pk but we do.*/
		if (UNIV_UNLIKELY(my_primary_key >= MAX_KEY)
		    && !row_table_got_default_clust_index(prebuilt->table)) {
			ha_alter_info->unsupported_reason = innobase_get_err_msg(
				ER_PRIMARY_CANT_HAVE_NULL);
			DBUG_RETURN(HA_ALTER_INPLACE_NOT_SUPPORTED);
		}
	}

	/* We should be able to do the operation in-place.
	See if we can do it online (LOCK=NONE). */
	bool	online = true;

	List_iterator_fast<Create_field> cf_it(
		ha_alter_info->alter_info->create_list);

	/* Fix the key parts. */
	for (KEY* new_key = ha_alter_info->key_info_buffer;
	     new_key < ha_alter_info->key_info_buffer
		     + ha_alter_info->key_count;
	     new_key++) {

		for (KEY_PART_INFO* key_part = new_key->key_part;
		     key_part < new_key->key_part + new_key->user_defined_key_parts;
		     key_part++) {
			const Create_field*	new_field;

			DBUG_ASSERT(key_part->fieldnr
				    < altered_table->s->fields);

			cf_it.rewind();
			for (uint fieldnr = 0; (new_field = cf_it++);
			     fieldnr++) {
				if (fieldnr == key_part->fieldnr) {
					break;
				}
			}

			DBUG_ASSERT(new_field);

			key_part->field = altered_table->field[
				key_part->fieldnr];
			/* In some special cases InnoDB emits "false"
			duplicate key errors with NULL key values. Let
			us play safe and ensure that we can correctly
			print key values even in such cases .*/
			key_part->null_offset = key_part->field->null_offset();
			key_part->null_bit = key_part->field->null_bit;

			if (new_field->field) {
				/* This is an existing column. */
				continue;
			}

			/* This is an added column. */
			DBUG_ASSERT(ha_alter_info->handler_flags
				    & Alter_inplace_info::ADD_COLUMN);

			/* We cannot replace a hidden FTS_DOC_ID
			with a user-visible FTS_DOC_ID. */
			if (prebuilt->table->fts
			    && innobase_fulltext_exist(altered_table)
			    && !my_strcasecmp(
				    system_charset_info,
				    key_part->field->field_name,
				    FTS_DOC_ID_COL_NAME)) {
				ha_alter_info->unsupported_reason = innobase_get_err_msg(
					ER_ALTER_OPERATION_NOT_SUPPORTED_REASON_HIDDEN_FTS);
				DBUG_RETURN(HA_ALTER_INPLACE_NOT_SUPPORTED);
			}

			DBUG_ASSERT((MTYP_TYPENR(key_part->field->unireg_check)
				     == Field::NEXT_NUMBER)
				    == !!(key_part->field->flags
					  & AUTO_INCREMENT_FLAG));

			if (key_part->field->flags & AUTO_INCREMENT_FLAG) {
				/* We cannot assign an AUTO_INCREMENT
				column values during online ALTER. */
				DBUG_ASSERT(key_part->field == altered_table
					    -> found_next_number_field);
				ha_alter_info->unsupported_reason = innobase_get_err_msg(
					ER_ALTER_OPERATION_NOT_SUPPORTED_REASON_AUTOINC);
				online = false;
			}
		}
	}

	DBUG_ASSERT(!prebuilt->table->fts || prebuilt->table->fts->doc_col
		    <= table->s->fields);
	DBUG_ASSERT(!prebuilt->table->fts || prebuilt->table->fts->doc_col
		    < dict_table_get_n_user_cols(prebuilt->table));

	if (ha_alter_info->handler_flags
	    & Alter_inplace_info::ADD_SPATIAL_INDEX) {
		online = false;
	}

	if (prebuilt->table->fts
	    && innobase_fulltext_exist(altered_table)) {
		/* FULLTEXT indexes are supposed to remain. */
		/* Disallow DROP INDEX FTS_DOC_ID_INDEX */

		for (uint i = 0; i < ha_alter_info->index_drop_count; i++) {
			if (!my_strcasecmp(
				    system_charset_info,
				    ha_alter_info->index_drop_buffer[i]->name,
				    FTS_DOC_ID_INDEX_NAME)) {
				ha_alter_info->unsupported_reason = innobase_get_err_msg(
					ER_ALTER_OPERATION_NOT_SUPPORTED_REASON_CHANGE_FTS);
				DBUG_RETURN(HA_ALTER_INPLACE_NOT_SUPPORTED);
			}
		}

		/* InnoDB can have a hidden FTS_DOC_ID_INDEX on a
		visible FTS_DOC_ID column as well. Prevent dropping or
		renaming the FTS_DOC_ID. */

		for (Field** fp = table->field; *fp; fp++) {
			if (!((*fp)->flags
			      & (FIELD_IS_RENAMED | FIELD_IS_DROPPED))) {
				continue;
			}

			if (!my_strcasecmp(
				    system_charset_info,
				    (*fp)->field_name,
				    FTS_DOC_ID_COL_NAME)) {
				ha_alter_info->unsupported_reason = innobase_get_err_msg(
					ER_ALTER_OPERATION_NOT_SUPPORTED_REASON_CHANGE_FTS);
				DBUG_RETURN(HA_ALTER_INPLACE_NOT_SUPPORTED);
			}
		}
	}

	prebuilt->trx->will_lock++;

	if (!online) {
		/* We already determined that only a non-locking
		operation is possible. */
	} else if (((ha_alter_info->handler_flags
		     & Alter_inplace_info::ADD_PK_INDEX)
		    || innobase_need_rebuild(ha_alter_info))
		   && ((innobase_fulltext_exist(altered_table)
		        || (prebuilt->table->flags2
			    & DICT_TF2_FTS_HAS_DOC_ID))
		       || innobase_spatial_exist(altered_table))) {
		/* Refuse to rebuild the table online, if
		fulltext indexes are to survive the rebuild,
		or if the table contains a hidden FTS_DOC_ID column. */
		online = false;
		/* If the table already contains fulltext indexes,
		refuse to rebuild the table natively altogether. */
		if (prebuilt->table->fts) {
			ha_alter_info->unsupported_reason = innobase_get_err_msg(
				ER_INNODB_FT_LIMIT);
			DBUG_RETURN(HA_ALTER_INPLACE_NOT_SUPPORTED);
		}

		if (innobase_spatial_exist(altered_table)) {
			ha_alter_info->unsupported_reason =
				innobase_get_err_msg(
				ER_ALTER_OPERATION_NOT_SUPPORTED_REASON_GIS);
		} else {
			ha_alter_info->unsupported_reason =
				innobase_get_err_msg(
				ER_ALTER_OPERATION_NOT_SUPPORTED_REASON_FTS);
		}
	} else if ((ha_alter_info->handler_flags
		    & Alter_inplace_info::ADD_INDEX)) {
		/* Building a full-text index requires a lock.
		We could do without a lock if the table already contains
		an FTS_DOC_ID column, but in that case we would have
		to apply the modification log to the full-text indexes. */

		for (uint i = 0; i < ha_alter_info->index_add_count; i++) {
			const KEY* key =
				&ha_alter_info->key_info_buffer[
					ha_alter_info->index_add_buffer[i]];
			if (key->flags & HA_FULLTEXT) {
				DBUG_ASSERT(!(key->flags & HA_KEYFLAG_MASK
					      & ~(HA_FULLTEXT
						  | HA_PACK_KEY
						  | HA_GENERATED_KEY
						  | HA_BINARY_PACK_KEY)));
				ha_alter_info->unsupported_reason = innobase_get_err_msg(
					ER_ALTER_OPERATION_NOT_SUPPORTED_REASON_FTS);
				online = false;
				break;
			}
		}
	}

	DBUG_RETURN(online
		    ? HA_ALTER_INPLACE_NO_LOCK_AFTER_PREPARE
		    : HA_ALTER_INPLACE_SHARED_LOCK_AFTER_PREPARE);
}

/*************************************************************//**
Initialize the dict_foreign_t structure with supplied info
@return true if added, false if duplicate foreign->id */
static __attribute__((nonnull(1,3,5,7)))
bool
innobase_init_foreign(
/*==================*/
	dict_foreign_t*	foreign,		/*!< in/out: structure to
						initialize */
	char*		constraint_name,	/*!< in/out: constraint name if
						exists */
	dict_table_t*	table,			/*!< in: foreign table */
	dict_index_t*	index,			/*!< in: foreign key index */
	const char**	column_names,		/*!< in: foreign key column
						names */
	ulint		num_field,		/*!< in: number of columns */
	const char*	referenced_table_name,	/*!< in: referenced table
						name */
	dict_table_t*	referenced_table,	/*!< in: referenced table */
	dict_index_t*	referenced_index,	/*!< in: referenced index */
	const char**	referenced_column_names,/*!< in: referenced column
						names */
	ulint		referenced_num_field)	/*!< in: number of referenced
						columns */
{
	ut_ad(mutex_own(&dict_sys->mutex));

        if (constraint_name) {
                ulint   db_len;

                /* Catenate 'databasename/' to the constraint name specified
                by the user: we conceive the constraint as belonging to the
                same MySQL 'database' as the table itself. We store the name
                to foreign->id. */

                db_len = dict_get_db_name_len(table->name);

                foreign->id = static_cast<char*>(mem_heap_alloc(
                        foreign->heap, db_len + strlen(constraint_name) + 2));

                ut_memcpy(foreign->id, table->name, db_len);
                foreign->id[db_len] = '/';
                strcpy(foreign->id + db_len + 1, constraint_name);

		/* Check if any existing foreign key has the same id,
		this is needed only if user supplies the constraint name */

		if (table->foreign_set.find(foreign)
		    != table->foreign_set.end()) {
			return(false);
		}
        }

        foreign->foreign_table = table;
        foreign->foreign_table_name = mem_heap_strdup(
                foreign->heap, table->name);
        dict_mem_foreign_table_name_lookup_set(foreign, TRUE);

        foreign->foreign_index = index;
        foreign->n_fields = (unsigned int) num_field;

        foreign->foreign_col_names = static_cast<const char**>(
                mem_heap_alloc(foreign->heap, num_field * sizeof(void*)));

        for (ulint i = 0; i < foreign->n_fields; i++) {
                foreign->foreign_col_names[i] = mem_heap_strdup(
                        foreign->heap, column_names[i]);
        }

	foreign->referenced_index = referenced_index;
	foreign->referenced_table = referenced_table;

	foreign->referenced_table_name = mem_heap_strdup(
		foreign->heap, referenced_table_name);
        dict_mem_referenced_table_name_lookup_set(foreign, TRUE);

        foreign->referenced_col_names = static_cast<const char**>(
                mem_heap_alloc(foreign->heap,
			       referenced_num_field * sizeof(void*)));

        for (ulint i = 0; i < foreign->n_fields; i++) {
                foreign->referenced_col_names[i]
                        = mem_heap_strdup(foreign->heap,
					  referenced_column_names[i]);
        }

	return(true);
}

/*************************************************************//**
Check whether the foreign key options is legit
@return true if it is */
static __attribute__((nonnull, warn_unused_result))
bool
innobase_check_fk_option(
/*=====================*/
	const dict_foreign_t*	foreign)	/*!< in: foreign key */
{
	if (!foreign->foreign_index) {
		return(true);
	}

	if (foreign->type & (DICT_FOREIGN_ON_UPDATE_SET_NULL
			     | DICT_FOREIGN_ON_DELETE_SET_NULL)) {

		for (ulint j = 0; j < foreign->n_fields; j++) {
			if ((dict_index_get_nth_col(
				     foreign->foreign_index, j)->prtype)
			    & DATA_NOT_NULL) {

				/* It is not sensible to define
				SET NULL if the column is not
				allowed to be NULL! */
				return(false);
			}
		}
	}

	return(true);
}

/*************************************************************//**
Set foreign key options
@return true if successfully set */
static __attribute__((nonnull, warn_unused_result))
bool
innobase_set_foreign_key_option(
/*============================*/
	dict_foreign_t*	foreign,	/*!< in:InnoDB Foreign key */
	Foreign_key*	fk_key)		/*!< in: Foreign key info from
					MySQL */
{
	ut_ad(!foreign->type);

	switch (fk_key->delete_opt) {
	case Foreign_key::FK_OPTION_NO_ACTION:
	case Foreign_key::FK_OPTION_RESTRICT:
	case Foreign_key::FK_OPTION_DEFAULT:
		foreign->type = DICT_FOREIGN_ON_DELETE_NO_ACTION;
		break;
	case Foreign_key::FK_OPTION_CASCADE:
		foreign->type = DICT_FOREIGN_ON_DELETE_CASCADE;
		break;
	case Foreign_key::FK_OPTION_SET_NULL:
		foreign->type = DICT_FOREIGN_ON_DELETE_SET_NULL;
		break;
	}

	switch (fk_key->update_opt) {
	case Foreign_key::FK_OPTION_NO_ACTION:
	case Foreign_key::FK_OPTION_RESTRICT:
	case Foreign_key::FK_OPTION_DEFAULT:
		foreign->type |= DICT_FOREIGN_ON_UPDATE_NO_ACTION;
		break;
	case Foreign_key::FK_OPTION_CASCADE:
		foreign->type |= DICT_FOREIGN_ON_UPDATE_CASCADE;
		break;
	case Foreign_key::FK_OPTION_SET_NULL:
		foreign->type |= DICT_FOREIGN_ON_UPDATE_SET_NULL;
		break;
	}

	return(innobase_check_fk_option(foreign));
}

/*******************************************************************//**
Check if a foreign key constraint can make use of an index
that is being created.
@return useable index, or NULL if none found */
static __attribute__((nonnull, warn_unused_result))
const KEY*
innobase_find_equiv_index(
/*======================*/
	const char*const*	col_names,
					/*!< in: column names */
	uint			n_cols,	/*!< in: number of columns */
	const KEY*		keys,	/*!< in: index information */
	const uint*		add,	/*!< in: indexes being created */
	uint			n_add)	/*!< in: number of indexes to create */
{
	for (uint i = 0; i < n_add; i++) {
		const KEY*	key = &keys[add[i]];

		if (key->user_defined_key_parts < n_cols
		    || key->flags & HA_SPATIAL) {
no_match:
			continue;
		}

		for (uint j = 0; j < n_cols; j++) {
			const KEY_PART_INFO&	key_part = key->key_part[j];
			uint32			col_len
				= key_part.field->pack_length();

			/* The MySQL pack length contains 1 or 2 bytes
			length field for a true VARCHAR. */

			if (key_part.field->type() == MYSQL_TYPE_VARCHAR) {
				col_len -= static_cast<const Field_varstring*>(
					key_part.field)->length_bytes;
			}

			if (key_part.length < col_len) {

				/* Column prefix indexes cannot be
				used for FOREIGN KEY constraints. */
				goto no_match;
			}

			if (innobase_strcasecmp(col_names[j],
						key_part.field->field_name)) {
				/* Name mismatch */
				goto no_match;
			}
		}

		return(key);
	}

	return(NULL);
}

/*************************************************************//**
Find an index whose first fields are the columns in the array
in the same order and is not marked for deletion
@return matching index, NULL if not found */
static __attribute__((nonnull(1,2,6), warn_unused_result))
dict_index_t*
innobase_find_fk_index(
/*===================*/
	Alter_inplace_info*	ha_alter_info,
					/*!< in: alter table info */
	dict_table_t*		table,	/*!< in: table */
	const char**		col_names,
					/*!< in: column names, or NULL
					to use table->col_names */
	dict_index_t**		drop_index,
					/*!< in: indexes to be dropped */
	ulint			n_drop_index,
					/*!< in: size of drop_index[] */
	const char**		columns,/*!< in: array of column names */
	ulint			n_cols) /*!< in: number of columns */
{
	dict_index_t*	index;

	index = dict_table_get_first_index(table);

	while (index != NULL) {
		if (!(index->type & DICT_FTS)
		    && dict_foreign_qualify_index(
			    table, col_names, columns, n_cols,
			    index, NULL, true, 0)) {
			for (ulint i = 0; i < n_drop_index; i++) {
				if (index == drop_index[i]) {
					/* Skip to-be-dropped indexes. */
					goto next_rec;
				}
			}

			return(index);
		}

next_rec:
		index = dict_table_get_next_index(index);
	}

	return(NULL);
}

/*************************************************************//**
Create InnoDB foreign key structure from MySQL alter_info
@retval true if successful
@retval false on error (will call my_error()) */
static __attribute__((nonnull(1,2,3,7,8), warn_unused_result))
bool
innobase_get_foreign_key_info(
/*==========================*/
	Alter_inplace_info*
			ha_alter_info,	/*!< in: alter table info */
	const TABLE_SHARE*
			table_share,	/*!< in: the TABLE_SHARE */
	dict_table_t*	table,		/*!< in: table */
	const char**	col_names,	/*!< in: column names, or NULL
					to use table->col_names */
	dict_index_t**	drop_index,	/*!< in: indexes to be dropped */
	ulint		n_drop_index,	/*!< in: size of drop_index[] */
	dict_foreign_t**add_fk,		/*!< out: foreign constraint added */
	ulint*		n_add_fk,	/*!< out: number of foreign
					constraints added */
	const trx_t*	trx)		/*!< in: user transaction */
{
	Key*		key;
	Foreign_key*	fk_key;
	dict_table_t*	referenced_table = NULL;
	char*		referenced_table_name = NULL;
	ulint		num_fk = 0;
	Alter_info*	alter_info = ha_alter_info->alter_info;

	DBUG_ENTER("innobase_get_foreign_key_info");

	*n_add_fk = 0;

	List_iterator<Key> key_iterator(alter_info->key_list);

	while ((key=key_iterator++)) {
		if (key->type != Key::FOREIGN_KEY) {
			continue;
		}

		const char*	column_names[MAX_NUM_FK_COLUMNS];
		dict_index_t*	index = NULL;
		const char*	referenced_column_names[MAX_NUM_FK_COLUMNS];
		dict_index_t*	referenced_index = NULL;
		ulint		num_col = 0;
		ulint		referenced_num_col = 0;
		bool		correct_option;
		char*		db_namep = NULL;
		char*		tbl_namep = NULL;
		ulint		db_name_len = 0;
		ulint		tbl_name_len = 0;
#ifdef _WIN32
		char		db_name[MAX_DATABASE_NAME_LEN];
		char		tbl_name[MAX_TABLE_NAME_LEN];
#endif

		fk_key = static_cast<Foreign_key*>(key);

		if (fk_key->columns.elements > 0) {
			ulint	i = 0;
			Key_part_spec* column;
			List_iterator<Key_part_spec> key_part_iterator(
				fk_key->columns);

			/* Get all the foreign key column info for the
			current table */
			while ((column = key_part_iterator++)) {
				column_names[i] = column->field_name.str;
				ut_ad(i < MAX_NUM_FK_COLUMNS);
				i++;
			}

			index = innobase_find_fk_index(
				ha_alter_info,
				table, col_names,
				drop_index, n_drop_index,
				column_names, i);

			/* MySQL would add a index in the creation
			list if no such index for foreign table,
			so we have to use DBUG_EXECUTE_IF to simulate
			the scenario */
			DBUG_EXECUTE_IF("innodb_test_no_foreign_idx",
					index = NULL;);

			/* Check whether there exist such
			index in the the index create clause */
			if (!index && !innobase_find_equiv_index(
				    column_names, static_cast<uint>(i),
				    ha_alter_info->key_info_buffer,
				    ha_alter_info->index_add_buffer,
				    ha_alter_info->index_add_count)) {
				my_error(
					ER_FK_NO_INDEX_CHILD,
					MYF(0),
					fk_key->name.str
					? fk_key->name.str : "",
					table_share->table_name.str);
				goto err_exit;
			}

			num_col = i;
		}

		add_fk[num_fk] = dict_mem_foreign_create();

#ifndef _WIN32
		tbl_namep = fk_key->ref_table.str;
		tbl_name_len = fk_key->ref_table.length;
		db_namep = fk_key->ref_db.str;
		db_name_len = fk_key->ref_db.length;
#else
		ut_ad(fk_key->ref_table.str);

		memcpy(tbl_name, fk_key->ref_table.str,
		       fk_key->ref_table.length);
		tbl_name[fk_key->ref_table.length] = 0;
		innobase_casedn_str(tbl_name);
		tbl_name_len = strlen(tbl_name);
		tbl_namep = &tbl_name[0];

		if (fk_key->ref_db.str != NULL) {
			memcpy(db_name, fk_key->ref_db.str,
			       fk_key->ref_db.length);
			db_name[fk_key->ref_db.length] = 0;
			innobase_casedn_str(db_name);
			db_name_len = strlen(db_name);
			db_namep = &db_name[0];
		}
#endif
		mutex_enter(&dict_sys->mutex);

		referenced_table_name = dict_get_referenced_table(
			table->name,
			db_namep,
			db_name_len,
			tbl_namep,
			tbl_name_len,
			&referenced_table,
			add_fk[num_fk]->heap);

		/* Test the case when referenced_table failed to
		open, if trx->check_foreigns is not set, we should
		still be able to add the foreign key */
		DBUG_EXECUTE_IF("innodb_test_open_ref_fail",
				referenced_table = NULL;);

		if (!referenced_table && trx->check_foreigns) {
			mutex_exit(&dict_sys->mutex);
			my_error(ER_FK_CANNOT_OPEN_PARENT,
				 MYF(0), tbl_namep);

			goto err_exit;
		}

		if (fk_key->ref_columns.elements > 0) {
			ulint	i = 0;
			Key_part_spec* column;
			List_iterator<Key_part_spec> key_part_iterator(
				fk_key->ref_columns);

			while ((column = key_part_iterator++)) {
				referenced_column_names[i] =
					column->field_name.str;
				ut_ad(i < MAX_NUM_FK_COLUMNS);
				i++;
			}

			if (referenced_table) {
				referenced_index =
					dict_foreign_find_index(
						referenced_table, 0,
						referenced_column_names,
						i, index,
						TRUE, FALSE);

				DBUG_EXECUTE_IF(
					"innodb_test_no_reference_idx",
					referenced_index = NULL;);

				/* Check whether there exist such
				index in the the index create clause */
				if (!referenced_index) {
					mutex_exit(&dict_sys->mutex);
					my_error(ER_FK_NO_INDEX_PARENT, MYF(0),
						 fk_key->name.str
						 ? fk_key->name.str : "",
						 tbl_namep);
					goto err_exit;
				}
			} else {
				ut_a(!trx->check_foreigns);
			}

			referenced_num_col = i;
		} else {
			/* Not possible to add a foreign key without a
			referenced column */
			mutex_exit(&dict_sys->mutex);
			my_error(ER_CANNOT_ADD_FOREIGN, MYF(0), tbl_namep);
			goto err_exit;
		}

		if (!innobase_init_foreign(
			    add_fk[num_fk], fk_key->name.str,
			    table, index, column_names,
			    num_col, referenced_table_name,
			    referenced_table, referenced_index,
			    referenced_column_names, referenced_num_col)) {
			mutex_exit(&dict_sys->mutex);
			my_error(
				ER_FK_DUP_NAME,
				MYF(0),
				add_fk[num_fk]->id);
			goto err_exit;
		}

		mutex_exit(&dict_sys->mutex);

		correct_option = innobase_set_foreign_key_option(
			add_fk[num_fk], fk_key);

		DBUG_EXECUTE_IF("innodb_test_wrong_fk_option",
				correct_option = false;);

		if (!correct_option) {
			my_error(ER_FK_INCORRECT_OPTION,
				 MYF(0),
				 table_share->table_name.str,
				 add_fk[num_fk]->id);
			goto err_exit;
		}

		num_fk++;
	}

	*n_add_fk = num_fk;

	DBUG_RETURN(true);
err_exit:
	for (ulint i = 0; i <= num_fk; i++) {
		if (add_fk[i]) {
			dict_foreign_free(add_fk[i]);
		}
	}

	DBUG_RETURN(false);
}

/*************************************************************//**
Copies an InnoDB column to a MySQL field.  This function is
adapted from row_sel_field_store_in_mysql_format(). */
static
void
innobase_col_to_mysql(
/*==================*/
	const dict_col_t*	col,	/*!< in: InnoDB column */
	const uchar*		data,	/*!< in: InnoDB column data */
	ulint			len,	/*!< in: length of data, in bytes */
	Field*			field)	/*!< in/out: MySQL field */
{
	uchar*	ptr;
	uchar*	dest	= field->ptr;
	ulint	flen	= field->pack_length();

	switch (col->mtype) {
	case DATA_INT:
		ut_ad(len == flen);

		/* Convert integer data from Innobase to little-endian
		format, sign bit restored to normal */

		for (ptr = dest + len; ptr != dest; ) {
			*--ptr = *data++;
		}

		if (!(field->flags & UNSIGNED_FLAG)) {
			((byte*) dest)[len - 1] ^= 0x80;
		}

		break;

	case DATA_VARCHAR:
	case DATA_VARMYSQL:
	case DATA_BINARY:
		field->reset();

		if (field->type() == MYSQL_TYPE_VARCHAR) {
			/* This is a >= 5.0.3 type true VARCHAR. Store the
			length of the data to the first byte or the first
			two bytes of dest. */

			dest = row_mysql_store_true_var_len(
				dest, len, flen - field->key_length());
		}

		/* Copy the actual data */
		memcpy(dest, data, len);
		break;

	case DATA_GEOMETRY:
	case DATA_BLOB:
		/* Skip MySQL BLOBs when reporting an erroneous row
		during index creation or table rebuild. */
		field->set_null();
		break;

#ifdef UNIV_DEBUG
	case DATA_MYSQL:
		ut_ad(flen >= len);
		ut_ad(DATA_MBMAXLEN(col->mbminmaxlen)
		      >= DATA_MBMINLEN(col->mbminmaxlen));
		memcpy(dest, data, len);
		break;

	default:
	case DATA_SYS_CHILD:
	case DATA_SYS:
		/* These column types should never be shipped to MySQL. */
		ut_ad(0);

	case DATA_FLOAT:
	case DATA_DOUBLE:
	case DATA_DECIMAL:
		/* Above are the valid column types for MySQL data. */
		ut_ad(flen == len);
		/* fall through */
	case DATA_FIXBINARY:
	case DATA_CHAR:
		/* We may have flen > len when there is a shorter
		prefix on the CHAR and BINARY column. */
		ut_ad(flen >= len);
#else /* UNIV_DEBUG */
	default:
#endif /* UNIV_DEBUG */
		memcpy(dest, data, len);
	}
}

/*************************************************************//**
Copies an InnoDB record to table->record[0]. */

void
innobase_rec_to_mysql(
/*==================*/
	struct TABLE*		table,	/*!< in/out: MySQL table */
	const rec_t*		rec,	/*!< in: record */
	const dict_index_t*	index,	/*!< in: index */
	const ulint*		offsets)/*!< in: rec_get_offsets(
					rec, index, ...) */
{
	uint	n_fields	= table->s->fields;

	ut_ad(n_fields == dict_table_get_n_user_cols(index->table)
	      - !!(DICT_TF2_FLAG_IS_SET(index->table,
					DICT_TF2_FTS_HAS_DOC_ID)));

	for (uint i = 0; i < n_fields; i++) {
		Field*		field	= table->field[i];
		ulint		ipos;
		ulint		ilen;
		const uchar*	ifield;

		field->reset();

		ipos = dict_index_get_nth_col_or_prefix_pos(index, i, TRUE);

		if (ipos == ULINT_UNDEFINED
		    || rec_offs_nth_extern(offsets, ipos)) {
null_field:
			field->set_null();
			continue;
		}

		ifield = rec_get_nth_field(rec, offsets, ipos, &ilen);

		/* Assign the NULL flag */
		if (ilen == UNIV_SQL_NULL) {
			ut_ad(field->real_maybe_null());
			goto null_field;
		}

		field->set_notnull();

		innobase_col_to_mysql(
			dict_field_get_col(
				dict_index_get_nth_field(index, ipos)),
			ifield, ilen, field);
	}
}

/*************************************************************//**
Copies an InnoDB index entry to table->record[0]. */

void
innobase_fields_to_mysql(
/*=====================*/
	struct TABLE*		table,	/*!< in/out: MySQL table */
	const dict_index_t*	index,	/*!< in: InnoDB index */
	const dfield_t*		fields)	/*!< in: InnoDB index fields */
{
	uint	n_fields	= table->s->fields;

	ut_ad(n_fields == dict_table_get_n_user_cols(index->table)
	      - !!(DICT_TF2_FLAG_IS_SET(index->table,
					DICT_TF2_FTS_HAS_DOC_ID)));

	for (uint i = 0; i < n_fields; i++) {
		Field*		field	= table->field[i];
		ulint		ipos;

		field->reset();

		ipos = dict_index_get_nth_col_or_prefix_pos(index, i, TRUE);

		if (ipos == ULINT_UNDEFINED
		    || dfield_is_ext(&fields[ipos])
		    || dfield_is_null(&fields[ipos])) {

			field->set_null();
		} else {
			field->set_notnull();

			const dfield_t*	df	= &fields[ipos];

			innobase_col_to_mysql(
				dict_field_get_col(
					dict_index_get_nth_field(index, ipos)),
				static_cast<const uchar*>(dfield_get_data(df)),
				dfield_get_len(df), field);
		}
	}
}

/*************************************************************//**
Copies an InnoDB row to table->record[0]. */

void
innobase_row_to_mysql(
/*==================*/
	struct TABLE*		table,	/*!< in/out: MySQL table */
	const dict_table_t*	itab,	/*!< in: InnoDB table */
	const dtuple_t*		row)	/*!< in: InnoDB row */
{
	uint  n_fields	= table->s->fields;

	/* The InnoDB row may contain an extra FTS_DOC_ID column at the end. */
	ut_ad(row->n_fields == dict_table_get_n_cols(itab));
	ut_ad(n_fields == row->n_fields - DATA_N_SYS_COLS
	      - !!(DICT_TF2_FLAG_IS_SET(itab, DICT_TF2_FTS_HAS_DOC_ID)));

	for (uint i = 0; i < n_fields; i++) {
		Field*		field	= table->field[i];
		const dfield_t*	df	= dtuple_get_nth_field(row, i);

		field->reset();

		if (dfield_is_ext(df) || dfield_is_null(df)) {
			field->set_null();
		} else {
			field->set_notnull();

			innobase_col_to_mysql(
				dict_table_get_nth_col(itab, i),
				static_cast<const uchar*>(dfield_get_data(df)),
				dfield_get_len(df), field);
		}
	}
}

/*************************************************************//**
Resets table->record[0]. */

void
innobase_rec_reset(
/*===============*/
	TABLE*			table)		/*!< in/out: MySQL table */
{
	uint	n_fields	= table->s->fields;
	uint	i;

	for (i = 0; i < n_fields; i++) {
		table->field[i]->set_default();
	}
}

/*******************************************************************//**
This function checks that index keys are sensible.
@return 0 or error number */
static __attribute__((nonnull, warn_unused_result))
int
innobase_check_index_keys(
/*======================*/
	const Alter_inplace_info*	info,
				/*!< in: indexes to be created or dropped */
	const dict_table_t*		innodb_table)
				/*!< in: Existing indexes */
{
	for (uint key_num = 0; key_num < info->index_add_count;
	     key_num++) {
		const KEY&	key = info->key_info_buffer[
			info->index_add_buffer[key_num]];

		/* Check that the same index name does not appear
		twice in indexes to be created. */

		for (ulint i = 0; i < key_num; i++) {
			const KEY&	key2 = info->key_info_buffer[
				info->index_add_buffer[i]];

			if (0 == strcmp(key.name, key2.name)) {
				my_error(ER_WRONG_NAME_FOR_INDEX, MYF(0),
					 key.name);

				return(ER_WRONG_NAME_FOR_INDEX);
			}
		}

		/* Check that the same index name does not already exist. */

		const dict_index_t* index;

		for (index = dict_table_get_first_index(innodb_table);
		     index; index = dict_table_get_next_index(index)) {

			if (!strcmp(key.name, index->name)) {
				break;
			}
		}

		/* Now we are in a situation where we have "ADD INDEX x"
		and an index by the same name already exists. We have 4
		possible cases:
		1. No further clauses for an index x are given. Should reject
		the operation.
		2. "DROP INDEX x" is given. Should allow the operation.
		3. "RENAME INDEX x TO y" is given. Should allow the operation.
		4. "DROP INDEX x, RENAME INDEX x TO y" is given. Should allow
		the operation, since no name clash occurs. In this particular
		case MySQL cancels the operation without calling InnoDB
		methods. */

		if (index) {
			/* If a key by the same name is being created and
			dropped, the name clash is OK. */
			for (uint i = 0; i < info->index_drop_count;
			     i++) {
				const KEY*	drop_key
					= info->index_drop_buffer[i];

				if (0 == strcmp(key.name, drop_key->name)) {
					goto name_ok;
				}
			}

			/* If a key by the same name is being created and
			renamed, the name clash is OK. E.g.
			ALTER TABLE t ADD INDEX i (col), RENAME INDEX i TO x
			where the index "i" exists prior to the ALTER command.
			In this case we:
			1. rename the existing index from "i" to "x"
			2. add the new index "i" */
			for (uint i = 0; i < info->index_rename_count; i++) {
				const KEY_PAIR*	pair
					= &info->index_rename_buffer[i];

				if (0 == strcmp(key.name, pair->old_key->name)) {
					goto name_ok;
				}
			}

			my_error(ER_WRONG_NAME_FOR_INDEX, MYF(0), key.name);

			return(ER_WRONG_NAME_FOR_INDEX);
		}

name_ok:
		for (ulint i = 0; i < key.user_defined_key_parts; i++) {
			const KEY_PART_INFO&	key_part1
				= key.key_part[i];
			const Field*		field
				= key_part1.field;
			ibool			is_unsigned;

			switch (get_innobase_type_from_mysql_type(
					&is_unsigned, field)) {
			default:
				break;
			case DATA_INT:
			case DATA_FLOAT:
			case DATA_DOUBLE:
			case DATA_DECIMAL:
				/* Check that MySQL does not try to
				create a column prefix index field on
				an inappropriate data type. */

				if (field->type() == MYSQL_TYPE_VARCHAR) {
					if (key_part1.length
					    >= field->pack_length()
					    - ((Field_varstring*) field)
					    ->length_bytes) {
						break;
					}
				} else {
					if (key_part1.length
					    >= field->pack_length()) {
						break;
					}
				}

				my_error(ER_WRONG_KEY_COLUMN, MYF(0),
					 field->field_name);
				return(ER_WRONG_KEY_COLUMN);
			}

			/* Check that the same column does not appear
			twice in the index. */

			for (ulint j = 0; j < i; j++) {
				const KEY_PART_INFO&	key_part2
					= key.key_part[j];

				if (key_part1.fieldnr != key_part2.fieldnr) {
					continue;
				}

				my_error(ER_WRONG_KEY_COLUMN, MYF(0),
					 field->field_name);
				return(ER_WRONG_KEY_COLUMN);
			}
		}
	}

	return(0);
}

/*******************************************************************//**
Create index field definition for key part */
static __attribute__((nonnull(2,3)))
void
innobase_create_index_field_def(
/*============================*/
	const TABLE*		altered_table,	/*!< in: MySQL table that is
						being altered, or NULL
						if a new clustered index is
						not being created */
	const KEY_PART_INFO*	key_part,	/*!< in: MySQL key definition */
	index_field_t*		index_field)	/*!< out: index field
						definition for key_part */
{
	const Field*	field;
	ibool		is_unsigned;
	ulint		col_type;

	DBUG_ENTER("innobase_create_index_field_def");

	ut_ad(key_part);
	ut_ad(index_field);

	field = altered_table
		? altered_table->field[key_part->fieldnr]
		: key_part->field;
	ut_a(field);

	index_field->col_no = key_part->fieldnr;

	col_type = get_innobase_type_from_mysql_type(&is_unsigned, field);

	if (DATA_LARGE_MTYPE(col_type)
	    || (key_part->length < field->pack_length()
		&& field->type() != MYSQL_TYPE_VARCHAR)
	    || (field->type() == MYSQL_TYPE_VARCHAR
		&& key_part->length < field->pack_length()
			- ((Field_varstring*) field)->length_bytes)) {

		index_field->prefix_len = key_part->length;
	} else {
		index_field->prefix_len = 0;
	}

	DBUG_VOID_RETURN;
}

/*******************************************************************//**
Create index definition for key */
static __attribute__((nonnull))
void
innobase_create_index_def(
/*======================*/
	const TABLE*		altered_table,	/*!< in: MySQL table that is
						being altered */
	const KEY*		keys,		/*!< in: key definitions */
	ulint			key_number,	/*!< in: MySQL key number */
	bool			new_clustered,	/*!< in: true if generating
						a new clustered index
						on the table */
	bool			key_clustered,	/*!< in: true if this is
						the new clustered index */
	index_def_t*		index,		/*!< out: index definition */
	mem_heap_t*		heap)		/*!< in: heap where memory
						is allocated */
{
	const KEY*	key = &keys[key_number];
	ulint		i;
	ulint		len;
	ulint		n_fields = key->user_defined_key_parts;
	char*		index_name;

	DBUG_ENTER("innobase_create_index_def");
	DBUG_ASSERT(!key_clustered || new_clustered);

	index->fields = static_cast<index_field_t*>(
		mem_heap_alloc(heap, n_fields * sizeof *index->fields));

	index->ind_type = 0;
	index->parser = NULL;
	index->key_number = key_number;
	index->n_fields = n_fields;
	len = strlen(key->name) + 1;
	index->name = index_name = static_cast<char*>(
		mem_heap_alloc(heap, len + !new_clustered));

	if (!new_clustered) {
		*index_name++ = TEMP_INDEX_PREFIX;
	}

	memcpy(index_name, key->name, len);

	if (key->flags & HA_NOSAME) {
		index->ind_type |= DICT_UNIQUE;
	}

	if (key_clustered) {
		DBUG_ASSERT(!(key->flags & HA_FULLTEXT));
		index->ind_type |= DICT_CLUSTERED;
	} else if (key->flags & HA_FULLTEXT) {
		DBUG_ASSERT(!(key->flags & HA_SPATIAL));
		DBUG_ASSERT(!(key->flags & HA_KEYFLAG_MASK
			      & ~(HA_FULLTEXT
				  | HA_PACK_KEY
				  | HA_BINARY_PACK_KEY)));
		DBUG_ASSERT(!(key->flags & HA_NOSAME));
		DBUG_ASSERT(!index->ind_type);
		index->ind_type |= DICT_FTS;

		/* Set plugin parser */
		/* Note: key->parser is only parser name,
			 we need to get parser from altered_table instead */
		if (key->flags & HA_USES_PARSER) {
			for (ulint j = 0; j < altered_table->s->keys; j++) {
				if (ut_strcmp(altered_table->key_info[j].name,
					      key->name) == 0) {
					ut_ad(altered_table->key_info[j].flags
					      & HA_USES_PARSER);

					plugin_ref	parser =
						altered_table->key_info[j].parser;
					index->parser =
						static_cast<st_mysql_ftparser*>(
						plugin_decl(parser)->info);
					break;
				}
			}

			DBUG_EXECUTE_IF("fts_instrument_use_default_parser",
				index->parser = &fts_default_parser;);
			ut_ad(index->parser);
		}
	} else if (key->flags & HA_SPATIAL) {
		DBUG_ASSERT(!(key->flags & HA_NOSAME));
		index->ind_type |= DICT_SPATIAL;
		ut_ad(n_fields == 1);
		index->fields[0].col_no = key->key_part[0].fieldnr;
		index->fields[0].prefix_len = 0;
	}

	if (!new_clustered) {
		altered_table = NULL;
	}

	if (!(key->flags & HA_SPATIAL)) {
		for (i = 0; i < n_fields; i++) {
			innobase_create_index_field_def(
				altered_table, &key->key_part[i],
				&index->fields[i]);
		}
	}

	DBUG_VOID_RETURN;
}

/*******************************************************************//**
Check whether the table has the FTS_DOC_ID column
@return whether there exists an FTS_DOC_ID column */
static
bool
innobase_fts_check_doc_id_col(
/*==========================*/
	const dict_table_t*	table,  /*!< in: InnoDB table with
					fulltext index */
	const TABLE*		altered_table,
					/*!< in: MySQL table with
					fulltext index */
	ulint*			fts_doc_col_no)
					/*!< out: The column number for
					Doc ID, or ULINT_UNDEFINED
					if it is of wrong type */
{
	*fts_doc_col_no = ULINT_UNDEFINED;

	const uint n_cols = altered_table->s->fields;
	uint i;

	for (i = 0; i < n_cols; i++) {
		const Field*	field = altered_table->field[i];

		if (my_strcasecmp(system_charset_info,
				  field->field_name, FTS_DOC_ID_COL_NAME)) {
			continue;
		}

		if (strcmp(field->field_name, FTS_DOC_ID_COL_NAME)) {
			my_error(ER_WRONG_COLUMN_NAME, MYF(0),
				 field->field_name);
		} else if (field->type() != MYSQL_TYPE_LONGLONG
			   || field->pack_length() != 8
			   || field->real_maybe_null()
			   || !(field->flags & UNSIGNED_FLAG)) {
			my_error(ER_INNODB_FT_WRONG_DOCID_COLUMN, MYF(0),
				 field->field_name);
		} else {
			*fts_doc_col_no = i;
		}

		return(true);
	}

	if (!table) {
		return(false);
	}

	for (; i + DATA_N_SYS_COLS < (uint) table->n_cols; i++) {
		const char*     name = dict_table_get_col_name(table, i);

		if (strcmp(name, FTS_DOC_ID_COL_NAME) == 0) {
#ifdef UNIV_DEBUG
			const dict_col_t*       col;

			col = dict_table_get_nth_col(table, i);

			/* Because the FTS_DOC_ID does not exist in
			the MySQL data dictionary, this must be the
			internally created FTS_DOC_ID column. */
			ut_ad(col->mtype == DATA_INT);
			ut_ad(col->len == 8);
			ut_ad(col->prtype & DATA_NOT_NULL);
			ut_ad(col->prtype & DATA_UNSIGNED);
#endif /* UNIV_DEBUG */
			*fts_doc_col_no = i;
			return(true);
		}
	}

	return(false);
}

/*******************************************************************//**
Check whether the table has a unique index with FTS_DOC_ID_INDEX_NAME
on the Doc ID column.
@return the status of the FTS_DOC_ID index */

enum fts_doc_id_index_enum
innobase_fts_check_doc_id_index(
/*============================*/
	const dict_table_t*	table,		/*!< in: table definition */
	const TABLE*		altered_table,	/*!< in: MySQL table
						that is being altered */
	ulint*			fts_doc_col_no)	/*!< out: The column number for
						Doc ID, or ULINT_UNDEFINED
						if it is being created in
						ha_alter_info */
{
	const dict_index_t*	index;
	const dict_field_t*	field;

	if (altered_table) {
		/* Check if a unique index with the name of
		FTS_DOC_ID_INDEX_NAME is being created. */

		for (uint i = 0; i < altered_table->s->keys; i++) {
			const KEY& key = altered_table->key_info[i];

			if (innobase_strcasecmp(
				    key.name, FTS_DOC_ID_INDEX_NAME)) {
				continue;
			}

			if ((key.flags & HA_NOSAME)
			    && key.user_defined_key_parts == 1
			    && !strcmp(key.name, FTS_DOC_ID_INDEX_NAME)
			    && !strcmp(key.key_part[0].field->field_name,
				       FTS_DOC_ID_COL_NAME)) {
				if (fts_doc_col_no) {
					*fts_doc_col_no = ULINT_UNDEFINED;
				}
				return(FTS_EXIST_DOC_ID_INDEX);
			} else {
				return(FTS_INCORRECT_DOC_ID_INDEX);
			}
		}
	}

	if (!table) {
		return(FTS_NOT_EXIST_DOC_ID_INDEX);
	}

	for (index = dict_table_get_first_index(table);
	     index; index = dict_table_get_next_index(index)) {

		/* Check if there exists a unique index with the name of
		FTS_DOC_ID_INDEX_NAME */
		if (innobase_strcasecmp(index->name, FTS_DOC_ID_INDEX_NAME)) {
			continue;
		}

		if (!dict_index_is_unique(index)
		    || dict_index_get_n_unique(index) > 1
		    || strcmp(index->name, FTS_DOC_ID_INDEX_NAME)) {
			return(FTS_INCORRECT_DOC_ID_INDEX);
		}

		/* Check whether the index has FTS_DOC_ID as its
		first column */
		field = dict_index_get_nth_field(index, 0);

		/* The column would be of a BIGINT data type */
		if (strcmp(field->name, FTS_DOC_ID_COL_NAME) == 0
		    && field->col->mtype == DATA_INT
		    && field->col->len == 8
		    && field->col->prtype & DATA_NOT_NULL) {
			if (fts_doc_col_no) {
				*fts_doc_col_no = dict_col_get_no(field->col);
			}
			return(FTS_EXIST_DOC_ID_INDEX);
		} else {
			return(FTS_INCORRECT_DOC_ID_INDEX);
		}
	}


	/* Not found */
	return(FTS_NOT_EXIST_DOC_ID_INDEX);
}
/*******************************************************************//**
Check whether the table has a unique index with FTS_DOC_ID_INDEX_NAME
on the Doc ID column in MySQL create index definition.
@return FTS_EXIST_DOC_ID_INDEX if there exists the FTS_DOC_ID index,
FTS_INCORRECT_DOC_ID_INDEX if the FTS_DOC_ID index is of wrong format */

enum fts_doc_id_index_enum
innobase_fts_check_doc_id_index_in_def(
/*===================================*/
	ulint		n_key,		/*!< in: Number of keys */
	const KEY*	key_info)	/*!< in: Key definition */
{
	/* Check whether there is a "FTS_DOC_ID_INDEX" in the to be built index
	list */
	for (ulint j = 0; j < n_key; j++) {
		const KEY*	key = &key_info[j];

		if (innobase_strcasecmp(key->name, FTS_DOC_ID_INDEX_NAME)) {
			continue;
		}

		/* Do a check on FTS DOC ID_INDEX, it must be unique,
		named as "FTS_DOC_ID_INDEX" and on column "FTS_DOC_ID" */
		if (!(key->flags & HA_NOSAME)
		    || key->user_defined_key_parts != 1
		    || strcmp(key->name, FTS_DOC_ID_INDEX_NAME)
		    || strcmp(key->key_part[0].field->field_name,
			      FTS_DOC_ID_COL_NAME)) {
			return(FTS_INCORRECT_DOC_ID_INDEX);
		}

		return(FTS_EXIST_DOC_ID_INDEX);
	}

	return(FTS_NOT_EXIST_DOC_ID_INDEX);
}
/*******************************************************************//**
Create an index table where indexes are ordered as follows:

IF a new primary key is defined for the table THEN

	1) New primary key
	2) The remaining keys in key_info

ELSE

	1) All new indexes in the order they arrive from MySQL

ENDIF

@return key definitions */
static __attribute__((nonnull, warn_unused_result, malloc))
index_def_t*
innobase_create_key_defs(
/*=====================*/
	mem_heap_t*			heap,
			/*!< in/out: memory heap where space for key
			definitions are allocated */
	const Alter_inplace_info*	ha_alter_info,
			/*!< in: alter operation */
	const TABLE*			altered_table,
			/*!< in: MySQL table that is being altered */
	ulint&				n_add,
			/*!< in/out: number of indexes to be created */
	ulint&				n_fts_add,
			/*!< out: number of FTS indexes to be created */
	bool				got_default_clust,
			/*!< in: whether the table lacks a primary key */
	ulint&				fts_doc_id_col,
			/*!< in: The column number for Doc ID */
	bool&				add_fts_doc_id,
			/*!< in: whether we need to add new DOC ID
			column for FTS index */
	bool&				add_fts_doc_idx)
			/*!< in: whether we need to add new DOC ID
			index for FTS index */
{
	index_def_t*		indexdef;
	index_def_t*		indexdefs;
	bool			new_primary;
	const uint*const	add
		= ha_alter_info->index_add_buffer;
	const KEY*const		key_info
		= ha_alter_info->key_info_buffer;

	DBUG_ENTER("innobase_create_key_defs");
	DBUG_ASSERT(!add_fts_doc_id || add_fts_doc_idx);
	DBUG_ASSERT(ha_alter_info->index_add_count == n_add);

	/* If there is a primary key, it is always the first index
	defined for the innodb_table. */

	new_primary = n_add > 0
		&& !my_strcasecmp(system_charset_info,
				  key_info[*add].name, "PRIMARY");
	n_fts_add = 0;

	/* If there is a UNIQUE INDEX consisting entirely of NOT NULL
	columns and if the index does not contain column prefix(es)
	(only prefix/part of the column is indexed), MySQL will treat the
	index as a PRIMARY KEY unless the table already has one. */

	if (n_add > 0 && !new_primary && got_default_clust
	    && (key_info[*add].flags & HA_NOSAME)
	    && !(key_info[*add].flags & HA_KEY_HAS_PART_KEY_SEG)) {
		uint	key_part = key_info[*add].user_defined_key_parts;

		new_primary = true;

		while (key_part--) {
			const uint	maybe_null
				= key_info[*add].key_part[key_part].key_type
				& FIELDFLAG_MAYBE_NULL;
			DBUG_ASSERT(!maybe_null
				    == !key_info[*add].key_part[key_part].
				    field->real_maybe_null());

			if (maybe_null) {
				new_primary = false;
				break;
			}
		}
	}

	const bool rebuild = new_primary || add_fts_doc_id
		|| innobase_need_rebuild(ha_alter_info);
	/* Reserve one more space if new_primary is true, and we might
	need to add the FTS_DOC_ID_INDEX */
	indexdef = indexdefs = static_cast<index_def_t*>(
		mem_heap_alloc(
			heap, sizeof *indexdef
			* (ha_alter_info->key_count
			   + rebuild
			   + got_default_clust)));

	if (rebuild) {
		ulint	primary_key_number;

		if (new_primary) {
			DBUG_ASSERT(n_add > 0);
			primary_key_number = *add;
		} else if (got_default_clust) {
			/* Create the GEN_CLUST_INDEX */
			index_def_t*	index = indexdef++;

			index->fields = NULL;
			index->n_fields = 0;
			index->ind_type = DICT_CLUSTERED;
			index->name = mem_heap_strdup(
				heap, innobase_index_reserve_name);
			index->key_number = ~0;
			primary_key_number = ULINT_UNDEFINED;
			goto created_clustered;
		} else {
			primary_key_number = 0;
		}

		/* Create the PRIMARY key index definition */
		innobase_create_index_def(
			altered_table, key_info, primary_key_number,
			TRUE, TRUE, indexdef++, heap);

created_clustered:
		n_add = 1;

		for (ulint i = 0; i < ha_alter_info->key_count; i++) {
			if (i == primary_key_number) {
				continue;
			}
			/* Copy the index definitions. */
			innobase_create_index_def(
				altered_table, key_info, i, TRUE, FALSE,
				indexdef, heap);

			if (indexdef->ind_type & DICT_FTS) {
				n_fts_add++;
			}

			indexdef++;
			n_add++;
		}

		if (n_fts_add > 0) {
			if (!add_fts_doc_id
			    && !innobase_fts_check_doc_id_col(
				    NULL, altered_table,
				    &fts_doc_id_col)) {
				fts_doc_id_col = altered_table->s->fields;
				add_fts_doc_id = true;
			}

			if (!add_fts_doc_idx) {
				fts_doc_id_index_enum	ret;
				ulint			doc_col_no;

				ret = innobase_fts_check_doc_id_index(
					NULL, altered_table, &doc_col_no);

				/* This should have been checked before */
				ut_ad(ret != FTS_INCORRECT_DOC_ID_INDEX);

				if (ret == FTS_NOT_EXIST_DOC_ID_INDEX) {
					add_fts_doc_idx = true;
				} else {
					ut_ad(ret == FTS_EXIST_DOC_ID_INDEX);
					ut_ad(doc_col_no == ULINT_UNDEFINED
					      || doc_col_no == fts_doc_id_col);
				}
			}
		}
	} else {
		/* Create definitions for added secondary indexes. */

		for (ulint i = 0; i < n_add; i++) {
			innobase_create_index_def(
				altered_table, key_info, add[i], FALSE, FALSE,
				indexdef, heap);

			if (indexdef->ind_type & DICT_FTS) {
				n_fts_add++;
			}

			indexdef++;
		}
	}

	DBUG_ASSERT(indexdefs + n_add == indexdef);

	if (add_fts_doc_idx) {
		index_def_t*	index = indexdef++;

		index->fields = static_cast<index_field_t*>(
			mem_heap_alloc(heap, sizeof *index->fields));
		index->n_fields = 1;
		index->fields->col_no = fts_doc_id_col;
		index->fields->prefix_len = 0;
		index->ind_type = DICT_UNIQUE;

		if (rebuild) {
			index->name = mem_heap_strdup(
				heap, FTS_DOC_ID_INDEX_NAME);
			ut_ad(!add_fts_doc_id
			      || fts_doc_id_col == altered_table->s->fields);
		} else {
			char*	index_name;
			index->name = index_name = static_cast<char*>(
				mem_heap_alloc(
					heap,
					1 + sizeof FTS_DOC_ID_INDEX_NAME));
			*index_name++ = TEMP_INDEX_PREFIX;
			memcpy(index_name, FTS_DOC_ID_INDEX_NAME,
			       sizeof FTS_DOC_ID_INDEX_NAME);
		}

		/* TODO: assign a real MySQL key number for this */
		index->key_number = ULINT_UNDEFINED;
		n_add++;
	}

	DBUG_ASSERT(indexdef > indexdefs);
	DBUG_ASSERT((ulint) (indexdef - indexdefs)
		    <= ha_alter_info->key_count
		    + add_fts_doc_idx + got_default_clust);
	DBUG_ASSERT(ha_alter_info->index_add_count <= n_add);
	DBUG_RETURN(indexdefs);
}

/*******************************************************************//**
Check each index column size, make sure they do not exceed the max limit
@return true if index column size exceeds limit */
static __attribute__((nonnull, warn_unused_result))
bool
innobase_check_column_length(
/*=========================*/
	ulint		max_col_len,	/*!< in: maximum column length */
	const KEY*	key_info)	/*!< in: Indexes to be created */
{
	for (ulint key_part = 0; key_part < key_info->user_defined_key_parts; key_part++) {
		if (key_info->key_part[key_part].length > max_col_len) {
			return(true);
		}
	}
	return(false);
}

struct ha_innobase_inplace_ctx : public inplace_alter_handler_ctx
{
	/** Dummy query graph */
	que_thr_t*	thr;
	/** reference to the prebuilt struct of the creating instance */
	row_prebuilt_t*&prebuilt;
	/** InnoDB indexes being created */
	dict_index_t**	add_index;
	/** MySQL key numbers for the InnoDB indexes that are being created */
	const ulint*	add_key_numbers;
	/** number of InnoDB indexes being created */
	ulint		num_to_add_index;
	/** InnoDB indexes being dropped */
	dict_index_t**	drop_index;
	/** number of InnoDB indexes being dropped */
	const ulint	num_to_drop_index;
	/** InnoDB indexes being renamed */
	dict_index_t**	rename;
	/** number of InnoDB indexes being renamed */
	const ulint	num_to_rename;
	/** InnoDB foreign key constraints being dropped */
	dict_foreign_t** drop_fk;
	/** number of InnoDB foreign key constraints being dropped */
	const ulint	num_to_drop_fk;
	/** InnoDB foreign key constraints being added */
	dict_foreign_t** add_fk;
	/** number of InnoDB foreign key constraints being dropped */
	const ulint	num_to_add_fk;
	/** whether to create the indexes online */
	bool		online;
	/** memory heap */
	mem_heap_t*	heap;
	/** dictionary transaction */
	trx_t*		trx;
	/** original table (if rebuilt, differs from indexed_table) */
	dict_table_t*	old_table;
	/** table where the indexes are being created or dropped */
	dict_table_t*	new_table;
	/** mapping of old column numbers to new ones, or NULL */
	const ulint*	col_map;
	/** new column names, or NULL if nothing was renamed */
	const char**	col_names;
	/** added AUTO_INCREMENT column position, or ULINT_UNDEFINED */
	const ulint	add_autoinc;
	/** default values of ADD COLUMN, or NULL */
	const dtuple_t*	add_cols;
	/** autoinc sequence to use */
	ib_sequence_t	sequence;
	/** maximum auto-increment value */
	ulonglong	max_autoinc;
	/** temporary table name to use for old table when renaming tables */
	const char*	tmp_name;
	/** whether the order of the clustered index is unchanged */
	bool		skip_pk_sort;

	ha_innobase_inplace_ctx(row_prebuilt_t*& prebuilt_arg,
				dict_index_t** drop_arg,
				ulint num_to_drop_arg,
				dict_index_t** rename_arg,
				ulint num_to_rename_arg,
				dict_foreign_t** drop_fk_arg,
				ulint num_to_drop_fk_arg,
				dict_foreign_t** add_fk_arg,
				ulint num_to_add_fk_arg,
				bool online_arg,
				mem_heap_t* heap_arg,
				dict_table_t* new_table_arg,
				const char** col_names_arg,
				ulint add_autoinc_arg,
				ulonglong autoinc_col_min_value_arg,
				ulonglong autoinc_col_max_value_arg) :
		inplace_alter_handler_ctx(),
		prebuilt (prebuilt_arg),
		add_index (0), add_key_numbers (0), num_to_add_index (0),
		drop_index (drop_arg), num_to_drop_index (num_to_drop_arg),
		rename (rename_arg), num_to_rename (num_to_rename_arg),
		drop_fk (drop_fk_arg), num_to_drop_fk (num_to_drop_fk_arg),
		add_fk (add_fk_arg), num_to_add_fk (num_to_add_fk_arg),
		online (online_arg), heap (heap_arg), trx (0),
		old_table (prebuilt_arg->table),
		new_table (new_table_arg),
		col_map (0), col_names (col_names_arg),
		add_autoinc (add_autoinc_arg),
		add_cols (0),
		sequence(prebuilt->trx->mysql_thd,
			 autoinc_col_min_value_arg, autoinc_col_max_value_arg),
		max_autoinc (0),
		tmp_name (0),
		skip_pk_sort(false)
	{
#ifdef UNIV_DEBUG
		for (ulint i = 0; i < num_to_add_index; i++) {
			ut_ad(!add_index[i]->to_be_dropped);
		}
		for (ulint i = 0; i < num_to_drop_index; i++) {
			ut_ad(drop_index[i]->to_be_dropped);
		}
#endif /* UNIV_DEBUG */

		thr = pars_complete_graph_for_exec(NULL, prebuilt->trx, heap);
	}

	~ha_innobase_inplace_ctx()
	{
		mem_heap_free(heap);
	}

	/** Determine if the table will be rebuilt.
	@return whether the table will be rebuilt */
	bool need_rebuild () const { return(old_table != new_table); }

private:
	// Disable copying
	ha_innobase_inplace_ctx(const ha_innobase_inplace_ctx&);
	ha_innobase_inplace_ctx& operator=(const ha_innobase_inplace_ctx&);
};

/********************************************************************//**
Drop any indexes that we were not able to free previously due to
open table handles. */
static
void
online_retry_drop_indexes_low(
/*==========================*/
	dict_table_t*	table,	/*!< in/out: table */
	trx_t*		trx)	/*!< in/out: transaction */
{
	ut_ad(mutex_own(&dict_sys->mutex));
	ut_ad(trx->dict_operation_lock_mode == RW_X_LATCH);
	ut_ad(trx_get_dict_operation(trx) == TRX_DICT_OP_INDEX);

	/* We can have table->n_ref_count > 1, because other threads
	may have prebuilt->table pointing to the table. However, these
	other threads should be between statements, waiting for the
	next statement to execute, or for a meta-data lock. */
	ut_ad(table->n_ref_count >= 1);

	if (table->drop_aborted) {
		row_merge_drop_indexes(trx, table, TRUE);
	}
}

/********************************************************************//**
Drop any indexes that we were not able to free previously due to
open table handles. */
static __attribute__((nonnull))
void
online_retry_drop_indexes(
/*======================*/
	dict_table_t*	table,		/*!< in/out: table */
	THD*		user_thd)	/*!< in/out: MySQL connection */
{
	if (table->drop_aborted) {
		trx_t*	trx = innobase_trx_allocate(user_thd);

		trx_start_for_ddl(trx, TRX_DICT_OP_INDEX);

		row_mysql_lock_data_dictionary(trx);
		online_retry_drop_indexes_low(table, trx);
		trx_commit_for_mysql(trx);
		row_mysql_unlock_data_dictionary(trx);
		trx_free_for_mysql(trx);
	}

#ifdef UNIV_DEBUG
	mutex_enter(&dict_sys->mutex);
	dict_table_check_for_dup_indexes(table, CHECK_ALL_COMPLETE);
	mutex_exit(&dict_sys->mutex);
	ut_a(!table->drop_aborted);
#endif /* UNIV_DEBUG */
}

/********************************************************************//**
Commit a dictionary transaction and drop any indexes that we were not
able to free previously due to open table handles. */
static __attribute__((nonnull))
void
online_retry_drop_indexes_with_trx(
/*===============================*/
	dict_table_t*	table,	/*!< in/out: table */
	trx_t*		trx)	/*!< in/out: transaction */
{
	ut_ad(trx_state_eq(trx, TRX_STATE_NOT_STARTED)
	      || trx_state_eq(trx, TRX_STATE_FORCED_ROLLBACK));

	ut_ad(trx->dict_operation_lock_mode == RW_X_LATCH);

	/* Now that the dictionary is being locked, check if we can
	drop any incompletely created indexes that may have been left
	behind in rollback_inplace_alter_table() earlier. */
	if (table->drop_aborted) {

		trx->table_id = 0;

		trx_start_for_ddl(trx, TRX_DICT_OP_INDEX);

		online_retry_drop_indexes_low(table, trx);
		trx_commit_for_mysql(trx);
	}
}

/** Determines if InnoDB is dropping a foreign key constraint.
@param foreign the constraint
@param drop_fk constraints being dropped
@param n_drop_fk number of constraints that are being dropped
@return whether the constraint is being dropped */
inline __attribute__((pure, nonnull, warn_unused_result))
bool
innobase_dropping_foreign(
/*======================*/
	const dict_foreign_t*	foreign,
	dict_foreign_t**	drop_fk,
	ulint			n_drop_fk)
{
	while (n_drop_fk--) {
		if (*drop_fk++ == foreign) {
			return(true);
		}
	}

	return(false);
}

/** Determines if an InnoDB FOREIGN KEY constraint depends on a
column that is being dropped or modified to NOT NULL.
@param user_table InnoDB table as it is before the ALTER operation
@param col_name Name of the column being altered
@param drop_fk constraints being dropped
@param n_drop_fk number of constraints that are being dropped
@param drop true=drop column, false=set NOT NULL
@retval true Not allowed (will call my_error())
@retval false Allowed
*/
static __attribute__((pure, nonnull, warn_unused_result))
bool
innobase_check_foreigns_low(
/*========================*/
	const dict_table_t*	user_table,
	dict_foreign_t**	drop_fk,
	ulint			n_drop_fk,
	const char*		col_name,
	bool			drop)
{
	dict_foreign_t*	foreign;
	ut_ad(mutex_own(&dict_sys->mutex));

	/* Check if any FOREIGN KEY constraints are defined on this
	column. */

	for (dict_foreign_set::iterator it = user_table->foreign_set.begin();
	     it != user_table->foreign_set.end();
	     ++it) {

		foreign = *it;

		if (!drop && !(foreign->type
			       & (DICT_FOREIGN_ON_DELETE_SET_NULL
				  | DICT_FOREIGN_ON_UPDATE_SET_NULL))) {
			continue;
		}

		if (innobase_dropping_foreign(foreign, drop_fk, n_drop_fk)) {
			continue;
		}

		for (unsigned f = 0; f < foreign->n_fields; f++) {
			if (!strcmp(foreign->foreign_col_names[f],
				    col_name)) {
				my_error(drop
					 ? ER_FK_COLUMN_CANNOT_DROP
					 : ER_FK_COLUMN_NOT_NULL, MYF(0),
					 col_name, foreign->id);
				return(true);
			}
		}
	}

	if (!drop) {
		/* SET NULL clauses on foreign key constraints of
		child tables affect the child tables, not the parent table.
		The column can be NOT NULL in the parent table. */
		return(false);
	}

	/* Check if any FOREIGN KEY constraints in other tables are
	referring to the column that is being dropped. */
	for (dict_foreign_set::iterator it
		= user_table->referenced_set.begin();
	     it != user_table->referenced_set.end();
	     ++it) {

		foreign = *it;

		if (innobase_dropping_foreign(foreign, drop_fk, n_drop_fk)) {
			continue;
		}

		for (unsigned f = 0; f < foreign->n_fields; f++) {
			char display_name[FN_REFLEN];

			if (strcmp(foreign->referenced_col_names[f],
				   col_name)) {
				continue;
			}

			char* buf_end = innobase_convert_name(
				display_name, (sizeof display_name) - 1,
				foreign->foreign_table_name,
				strlen(foreign->foreign_table_name),
				NULL, TRUE);
			*buf_end = '\0';
			my_error(ER_FK_COLUMN_CANNOT_DROP_CHILD,
				 MYF(0), col_name, foreign->id,
				 display_name);

			return(true);
		}
	}

	return(false);
}

/** Determines if an InnoDB FOREIGN KEY constraint depends on a
column that is being dropped or modified to NOT NULL.
@param ha_alter_info Data used during in-place alter
@param altered_table MySQL table that is being altered
@param old_table MySQL table as it is before the ALTER operation
@param user_table InnoDB table as it is before the ALTER operation
@param drop_fk constraints being dropped
@param n_drop_fk number of constraints that are being dropped
@retval true Not allowed (will call my_error())
@retval false Allowed
*/
static __attribute__((pure, nonnull, warn_unused_result))
bool
innobase_check_foreigns(
/*====================*/
	Alter_inplace_info*	ha_alter_info,
	const TABLE*		altered_table,
	const TABLE*		old_table,
	const dict_table_t*	user_table,
	dict_foreign_t**	drop_fk,
	ulint			n_drop_fk)
{
	List_iterator_fast<Create_field> cf_it(
		ha_alter_info->alter_info->create_list);

	for (Field** fp = old_table->field; *fp; fp++) {
		cf_it.rewind();
		const Create_field* new_field;

		ut_ad(!(*fp)->real_maybe_null()
		      == !!((*fp)->flags & NOT_NULL_FLAG));

		while ((new_field = cf_it++)) {
			if (new_field->field == *fp) {
				break;
			}
		}

		if (!new_field || (new_field->flags & NOT_NULL_FLAG)) {
			if (innobase_check_foreigns_low(
				    user_table, drop_fk, n_drop_fk,
				    (*fp)->field_name, !new_field)) {
				return(true);
			}
		}
	}

	return(false);
}

/** Convert a default value for ADD COLUMN.

@param heap Memory heap where allocated
@param dfield InnoDB data field to copy to
@param field MySQL value for the column
@param comp nonzero if in compact format */
static __attribute__((nonnull))
void
innobase_build_col_map_add(
/*=======================*/
	mem_heap_t*	heap,
	dfield_t*	dfield,
	const Field*	field,
	ulint		comp)
{
	if (field->is_real_null()) {
		dfield_set_null(dfield);
		return;
	}

	ulint	size	= field->pack_length();

	byte*	buf	= static_cast<byte*>(mem_heap_alloc(heap, size));

	row_mysql_store_col_in_innobase_format(
		dfield, buf, TRUE, field->ptr, size, comp);
}

/** Construct the translation table for reordering, dropping or
adding columns.

@param ha_alter_info Data used during in-place alter
@param altered_table MySQL table that is being altered
@param table MySQL table as it is before the ALTER operation
@param new_table InnoDB table corresponding to MySQL altered_table
@param old_table InnoDB table corresponding to MYSQL table
@param add_cols Default values for ADD COLUMN, or NULL if no ADD COLUMN
@param heap Memory heap where allocated
@return array of integers, mapping column numbers in the table
to column numbers in altered_table */
static __attribute__((nonnull(1,2,3,4,5,7), warn_unused_result))
const ulint*
innobase_build_col_map(
/*===================*/
	Alter_inplace_info*	ha_alter_info,
	const TABLE*		altered_table,
	const TABLE*		table,
	const dict_table_t*	new_table,
	const dict_table_t*	old_table,
	dtuple_t*		add_cols,
	mem_heap_t*		heap)
{
	DBUG_ENTER("innobase_build_col_map");
	DBUG_ASSERT(altered_table != table);
	DBUG_ASSERT(new_table != old_table);
	DBUG_ASSERT(dict_table_get_n_cols(new_table)
		    >= altered_table->s->fields + DATA_N_SYS_COLS);
	DBUG_ASSERT(dict_table_get_n_cols(old_table)
		    >= table->s->fields + DATA_N_SYS_COLS);
	DBUG_ASSERT(!!add_cols == !!(ha_alter_info->handler_flags
				     & Alter_inplace_info::ADD_COLUMN));
	DBUG_ASSERT(!add_cols || dtuple_get_n_fields(add_cols)
		    == dict_table_get_n_cols(new_table));

	ulint*	col_map = static_cast<ulint*>(
		mem_heap_alloc(heap, old_table->n_cols * sizeof *col_map));

	List_iterator_fast<Create_field> cf_it(
		ha_alter_info->alter_info->create_list);
	uint i = 0;

	/* Any dropped columns will map to ULINT_UNDEFINED. */
	for (uint old_i = 0; old_i + DATA_N_SYS_COLS < old_table->n_cols;
	     old_i++) {
		col_map[old_i] = ULINT_UNDEFINED;
	}

	while (const Create_field* new_field = cf_it++) {
		for (uint old_i = 0; table->field[old_i]; old_i++) {
			const Field* field = table->field[old_i];
			if (new_field->field == field) {
				col_map[old_i] = i;
				goto found_col;
			}
		}

		innobase_build_col_map_add(
			heap, dtuple_get_nth_field(add_cols, i),
			altered_table->field[i],
			dict_table_is_comp(new_table));
found_col:
		i++;
	}

	DBUG_ASSERT(i == altered_table->s->fields);

	i = table->s->fields;

	/* Add the InnoDB hidden FTS_DOC_ID column, if any. */
	if (i + DATA_N_SYS_COLS < old_table->n_cols) {
		/* There should be exactly one extra field,
		the FTS_DOC_ID. */
		DBUG_ASSERT(DICT_TF2_FLAG_IS_SET(old_table,
						 DICT_TF2_FTS_HAS_DOC_ID));
		DBUG_ASSERT(i + DATA_N_SYS_COLS + 1 == old_table->n_cols);
		DBUG_ASSERT(!strcmp(dict_table_get_col_name(
					    old_table, table->s->fields),
				    FTS_DOC_ID_COL_NAME));
		if (altered_table->s->fields + DATA_N_SYS_COLS
		    < new_table->n_cols) {
			DBUG_ASSERT(DICT_TF2_FLAG_IS_SET(
					    new_table,
					    DICT_TF2_FTS_HAS_DOC_ID));
			DBUG_ASSERT(altered_table->s->fields
				    + DATA_N_SYS_COLS + 1
				    == new_table->n_cols);
			col_map[i] = altered_table->s->fields;
		} else {
			DBUG_ASSERT(!DICT_TF2_FLAG_IS_SET(
					    new_table,
					    DICT_TF2_FTS_HAS_DOC_ID));
			col_map[i] = ULINT_UNDEFINED;
		}

		i++;
	} else {
		DBUG_ASSERT(!DICT_TF2_FLAG_IS_SET(
				    old_table,
				    DICT_TF2_FTS_HAS_DOC_ID));
	}

	for (; i < old_table->n_cols; i++) {
		col_map[i] = i + new_table->n_cols - old_table->n_cols;
	}

	DBUG_RETURN(col_map);
}

/** Drop newly create FTS index related auxiliary table during
FIC create index process, before fts_add_index is called
@param table table that was being rebuilt online
@param trx transaction
@return DB_SUCCESS if successful, otherwise last error code
*/
static
dberr_t
innobase_drop_fts_index_table(
/*==========================*/
        dict_table_t*   table,
	trx_t*		trx)
{
	dberr_t		ret_err = DB_SUCCESS;

	for (dict_index_t* index = dict_table_get_first_index(table);
	     index != NULL;
	     index = dict_table_get_next_index(index)) {
		if (index->type & DICT_FTS) {
			dberr_t	err;

			err = fts_drop_index_tables(trx, index);

			if (err != DB_SUCCESS) {
				ret_err = err;
			}
		}
	}

	return(ret_err);
}

/** Get the new column names if any columns were renamed
@param ha_alter_info	Data used during in-place alter
@param altered_table	MySQL table that is being altered
@param table		MySQL table as it is before the ALTER operation
@param user_table	InnoDB table as it is before the ALTER operation
@param heap		Memory heap for the allocation
@return array of new column names in rebuilt_table, or NULL if not renamed */
static __attribute__((nonnull, warn_unused_result))
const char**
innobase_get_col_names(
	Alter_inplace_info*	ha_alter_info,
	const TABLE*		altered_table,
	const TABLE*		table,
	const dict_table_t*	user_table,
	mem_heap_t*		heap)
{
	const char**		cols;
	uint			i;

	DBUG_ENTER("innobase_get_col_names");
	DBUG_ASSERT(user_table->n_def > table->s->fields);
	DBUG_ASSERT(ha_alter_info->handler_flags
		    & Alter_inplace_info::ALTER_COLUMN_NAME);

	cols = static_cast<const char**>(
		mem_heap_zalloc(heap, user_table->n_def * sizeof *cols));

	i = 0;
	List_iterator_fast<Create_field> cf_it(
		ha_alter_info->alter_info->create_list);
	while (const Create_field* new_field = cf_it++) {
		DBUG_ASSERT(i < altered_table->s->fields);

		for (uint old_i = 0; table->field[old_i]; old_i++) {
			if (new_field->field == table->field[old_i]) {
				cols[old_i] = new_field->field_name;
				break;
			}
		}

		i++;
	}

	/* Copy the internal column names. */
	i = table->s->fields;
	cols[i] = dict_table_get_col_name(user_table, i);

	while (++i < user_table->n_def) {
		cols[i] = cols[i - 1] + strlen(cols[i - 1]) + 1;
	}

	DBUG_RETURN(cols);
}

/** Determine whether both the indexes have same set of primary key
fields arranged in the same order.
@param[in]	col_map		mapping of old column numbers to new ones
@param[in]	ha_alter_info	Data used during in-place alter
@param[in]	old_clust_index	index to be compared
@param[in]	new_clust_index index to be compared
@retval true if both indexes have same order.
@retval false. */
static __attribute__((warn_unused_result))
bool
innobase_pk_order_preserved(
	const ulint*		col_map,
	const dict_index_t*	old_clust_index,
	const dict_index_t*	new_clust_index)
{
	ulint	old_n_fields
		= dict_index_get_n_ordering_defined_by_user(
			old_clust_index);
	ulint	new_n_fields
		= dict_index_get_n_ordering_defined_by_user(
			new_clust_index);

	ut_ad(dict_index_is_clust(old_clust_index));
	ut_ad(dict_index_is_clust(new_clust_index));
	ut_ad(old_clust_index->table != new_clust_index->table);
	ut_ad(col_map != NULL);

	if (old_n_fields == 0) {
		/* There was no PRIMARY KEY in the table.
		If there is no PRIMARY KEY after the ALTER either,
		no sorting is needed. */
		return(new_n_fields == old_n_fields);
	}

	/* DROP PRIMARY KEY is only allowed in combination with
	ADD PRIMARY KEY. */
	ut_ad(new_n_fields > 0 || old_n_fields == 0);

	ulint old_field = 0;
	ulint new_field = 0;
	ulint old_n_cols = dict_table_get_n_cols(old_clust_index->table);
	bool pk_col_dropped = false;

	/* Sorting will not be needed when the PRIMARY KEY
	column list is being appended to or newly added columns
	are being added to the PRIMARY KEY. */
	while (old_field < old_n_fields && new_field < new_n_fields) {
		ulint old_col_no =
			old_clust_index->fields[old_field].col->ind;
		ulint new_col_no =
			new_clust_index->fields[new_field].col->ind;
		ut_ad(new_col_no != ULINT_UNDEFINED);

		old_col_no = col_map[old_col_no];

		if (old_col_no == new_col_no) {
			if (pk_col_dropped) {
				/* Dropping columns in the middle
				requires sorting. */
				return(false);
			}

			old_field++;
			new_field++;
		} else if (old_col_no == ULINT_UNDEFINED) {
			pk_col_dropped = true;
			old_field++;
		} else {
			/* Check whether column in new table is
			an existing column or newly added */
			for (ulint k = 0; k < old_n_cols; k++) {
				if (col_map[k] == new_col_no) {
				/* Changing the order of existing
				columns in the PRIMARY KEY requires
				sorting. */
					return(false);
				}
			}

			new_field++;
		}
	}

	return(true);
}
/** Update internal structures with concurrent writes blocked,
while preparing ALTER TABLE.

@param ha_alter_info Data used during in-place alter
@param altered_table MySQL table that is being altered
@param old_table MySQL table as it is before the ALTER operation
@param table_name Table name in MySQL
@param flags Table and tablespace flags
@param flags2 Additional table flags
@param fts_doc_id_col The column number of FTS_DOC_ID
@param add_fts_doc_id Flag: add column FTS_DOC_ID?
@param add_fts_doc_id_idx Flag: add index FTS_DOC_ID_INDEX (FTS_DOC_ID)?

@retval true Failure
@retval false Success
*/
static __attribute__((warn_unused_result, nonnull(1,2,3,4)))
bool
prepare_inplace_alter_table_dict(
/*=============================*/
	Alter_inplace_info*	ha_alter_info,
	const TABLE*		altered_table,
	const TABLE*		old_table,
	const char*		table_name,
	ulint			flags,
	ulint			flags2,
	ulint			fts_doc_id_col,
	bool			add_fts_doc_id,
	bool			add_fts_doc_id_idx)
{
	bool			dict_locked	= false;
	ulint*			add_key_nums;	/* MySQL key numbers */
	index_def_t*		index_defs;	/* index definitions */
	dict_table_t*		user_table;
	dict_index_t*		fts_index	= NULL;
	ulint			new_clustered	= 0;
	dberr_t			error;
	ulint			num_fts_index;
	ha_innobase_inplace_ctx*ctx;

	DBUG_ENTER("prepare_inplace_alter_table_dict");

	ctx = static_cast<ha_innobase_inplace_ctx*>
		(ha_alter_info->handler_ctx);

	DBUG_ASSERT((ctx->add_autoinc != ULINT_UNDEFINED)
		    == (ctx->sequence.m_max_value > 0));
	DBUG_ASSERT(!ctx->num_to_drop_index == !ctx->drop_index);
	DBUG_ASSERT(!ctx->num_to_drop_fk == !ctx->drop_fk);
	DBUG_ASSERT(!add_fts_doc_id || add_fts_doc_id_idx);
	DBUG_ASSERT(!add_fts_doc_id_idx
		    || innobase_fulltext_exist(altered_table));
	DBUG_ASSERT(!ctx->add_cols);
	DBUG_ASSERT(!ctx->add_index);
	DBUG_ASSERT(!ctx->add_key_numbers);
	DBUG_ASSERT(!ctx->num_to_add_index);

	user_table = ctx->new_table;

	trx_start_if_not_started_xa(ctx->prebuilt->trx, true);

	/* Create a background transaction for the operations on
	the data dictionary tables. */
	ctx->trx = innobase_trx_allocate(ctx->prebuilt->trx->mysql_thd);

	trx_start_for_ddl(ctx->trx, TRX_DICT_OP_INDEX);

	/* Create table containing all indexes to be built in this
	ALTER TABLE ADD INDEX so that they are in the correct order
	in the table. */

	ctx->num_to_add_index = ha_alter_info->index_add_count;

	index_defs = innobase_create_key_defs(
		ctx->heap, ha_alter_info, altered_table, ctx->num_to_add_index,
		num_fts_index,
		row_table_got_default_clust_index(ctx->new_table),
		fts_doc_id_col, add_fts_doc_id, add_fts_doc_id_idx);

	new_clustered = DICT_CLUSTERED & index_defs[0].ind_type;

	if (num_fts_index > 1) {
		my_error(ER_INNODB_FT_LIMIT, MYF(0));
		goto error_handled;
	}

	if (!ctx->online) {
		/* This is not an online operation (LOCK=NONE). */
	} else if (ctx->add_autoinc == ULINT_UNDEFINED
		   && num_fts_index == 0
		   && (!innobase_need_rebuild(ha_alter_info)
		       || !innobase_fulltext_exist(altered_table))) {
		/* InnoDB can perform an online operation (LOCK=NONE). */
	} else {
		/* This should have been blocked in
		check_if_supported_inplace_alter(). */
		ut_ad(0);
		my_error(ER_NOT_SUPPORTED_YET, MYF(0),
			 thd_query_unsafe(ctx->prebuilt->trx->mysql_thd).str);
		goto error_handled;
	}

	/* The primary index would be rebuilt if a FTS Doc ID
	column is to be added, and the primary index definition
	is just copied from old table and stored in indexdefs[0] */
	DBUG_ASSERT(!add_fts_doc_id || new_clustered);
	DBUG_ASSERT(!!new_clustered ==
		    (innobase_need_rebuild(ha_alter_info)
		     || add_fts_doc_id));

	/* Allocate memory for dictionary index definitions */

	ctx->add_index = static_cast<dict_index_t**>(
		mem_heap_alloc(ctx->heap, ctx->num_to_add_index
			       * sizeof *ctx->add_index));
	ctx->add_key_numbers = add_key_nums = static_cast<ulint*>(
		mem_heap_alloc(ctx->heap, ctx->num_to_add_index
			       * sizeof *ctx->add_key_numbers));

	/* This transaction should be dictionary operation, so that
	the data dictionary will be locked during crash recovery. */

	ut_ad(ctx->trx->dict_operation == TRX_DICT_OP_INDEX);

	/* Acquire a lock on the table before creating any indexes. */

	if (ctx->online) {
		error = DB_SUCCESS;
	} else {
		error = row_merge_lock_table(
			ctx->prebuilt->trx, ctx->new_table, LOCK_S);

		if (error != DB_SUCCESS) {

			goto error_handling;
		}
	}

	/* Latch the InnoDB data dictionary exclusively so that no deadlocks
	or lock waits can happen in it during an index create operation. */

	row_mysql_lock_data_dictionary(ctx->trx);
	dict_locked = true;

	/* Wait for background stats processing to stop using the table that
	we are going to alter. We know bg stats will not start using it again
	until we are holding the data dict locked and we are holding it here
	at least until checking ut_ad(user_table->n_ref_count == 1) below.
	XXX what may happen if bg stats opens the table after we
	have unlocked data dictionary below? */
	dict_stats_wait_bg_to_stop_using_table(user_table, ctx->trx);

	online_retry_drop_indexes_low(ctx->new_table, ctx->trx);

	ut_d(dict_table_check_for_dup_indexes(
		     ctx->new_table, CHECK_ABORTED_OK));

	/* If a new clustered index is defined for the table we need
	to rebuild the table with a temporary name. */

	if (new_clustered) {
		const char*	new_table_name
			= dict_mem_create_temporary_tablename(
				ctx->heap,
				ctx->new_table->name,
				ctx->new_table->id);
		ulint		n_cols;
		dtuple_t*	add_cols;

		if (innobase_check_foreigns(
			    ha_alter_info, altered_table, old_table,
			    user_table, ctx->drop_fk, ctx->num_to_drop_fk)) {
			goto new_clustered_failed;
		}

		n_cols = altered_table->s->fields;

		if (add_fts_doc_id) {
			n_cols++;
			DBUG_ASSERT(flags2 & DICT_TF2_FTS);
			DBUG_ASSERT(add_fts_doc_id_idx);
			flags2 |= DICT_TF2_FTS_ADD_DOC_ID
				| DICT_TF2_FTS_HAS_DOC_ID
				| DICT_TF2_FTS;
		}

		DBUG_ASSERT(!add_fts_doc_id_idx || (flags2 & DICT_TF2_FTS));

		/* Create the table. */
		trx_set_dict_operation(ctx->trx, TRX_DICT_OP_TABLE);

		if (dict_table_get_low(new_table_name)) {
			my_error(ER_TABLE_EXISTS_ERROR, MYF(0),
				 new_table_name);
			goto new_clustered_failed;
		}

		/* The initial space id 0 may be overridden later. */
		ctx->new_table = dict_mem_table_create(
			new_table_name, 0, n_cols, flags, flags2);
		/* The rebuilt indexed_table will use the renamed
		column names. */
		ctx->col_names = NULL;

		if (DICT_TF_HAS_DATA_DIR(flags)) {
			ctx->new_table->data_dir_path =
				mem_heap_strdup(ctx->new_table->heap,
				user_table->data_dir_path);
		}

		for (uint i = 0; i < altered_table->s->fields; i++) {
			const Field*	field = altered_table->field[i];
			ulint		is_unsigned;
			ulint		field_type
				= (ulint) field->type();
			ulint		col_type
				= get_innobase_type_from_mysql_type(
					&is_unsigned, field);
			ulint		charset_no;
			ulint		col_len;

			/* we assume in dtype_form_prtype() that this
			fits in two bytes */
			ut_a(field_type <= MAX_CHAR_COLL_NUM);

			if (!field->real_maybe_null()) {
				field_type |= DATA_NOT_NULL;
			}

			if (field->binary()) {
				field_type |= DATA_BINARY_TYPE;
			}

			if (is_unsigned) {
				field_type |= DATA_UNSIGNED;
			}

			if (dtype_is_string_type(col_type)) {
				charset_no = (ulint) field->charset()->number;

				if (charset_no > MAX_CHAR_COLL_NUM) {
					dict_mem_table_free(
						ctx->new_table);
					my_error(ER_WRONG_KEY_COLUMN, MYF(0),
						 field->field_name);
					goto new_clustered_failed;
				}
			} else {
				charset_no = 0;
			}

			col_len = field->pack_length();

			/* The MySQL pack length contains 1 or 2 bytes
			length field for a true VARCHAR. Let us
			subtract that, so that the InnoDB column
			length in the InnoDB data dictionary is the
			real maximum byte length of the actual data. */

			if (field->type() == MYSQL_TYPE_VARCHAR) {
				uint32	length_bytes
					= static_cast<const Field_varstring*>(
						field)->length_bytes;

				col_len -= length_bytes;

				if (length_bytes == 2) {
					field_type |= DATA_LONG_TRUE_VARCHAR;
				}
			}

			if (dict_col_name_is_reserved(field->field_name)) {
				dict_mem_table_free(ctx->new_table);
				my_error(ER_WRONG_COLUMN_NAME, MYF(0),
					 field->field_name);
				goto new_clustered_failed;
			}

			dict_mem_table_add_col(
				ctx->new_table, ctx->heap,
				field->field_name,
				col_type,
				dtype_form_prtype(field_type, charset_no),
				col_len);
		}

		if (add_fts_doc_id) {
			fts_add_doc_id_column(ctx->new_table, ctx->heap);
			ctx->new_table->fts->doc_col = fts_doc_id_col;
			ut_ad(fts_doc_id_col == altered_table->s->fields);
		} else if (ctx->new_table->fts) {
			ctx->new_table->fts->doc_col = fts_doc_id_col;
		}

		error = row_create_table_for_mysql(
			ctx->new_table, ctx->trx, false);

		switch (error) {
			dict_table_t*	temp_table;
		case DB_SUCCESS:
			/* We need to bump up the table ref count and
			before we can use it we need to open the
			table. The new_table must be in the data
			dictionary cache, because we are still holding
			the dict_sys->mutex. */
			ut_ad(mutex_own(&dict_sys->mutex));
			temp_table = dict_table_open_on_name(
				ctx->new_table->name, TRUE, FALSE,
				DICT_ERR_IGNORE_NONE);
			ut_a(ctx->new_table == temp_table);
			/* n_ref_count must be 1, because purge cannot
			be executing on this very table as we are
			holding dict_operation_lock X-latch. */
			DBUG_ASSERT(ctx->new_table->n_ref_count == 1);
			break;
		case DB_TABLESPACE_EXISTS:
			my_error(ER_TABLESPACE_EXISTS, MYF(0),
				 new_table_name);
			goto new_clustered_failed;
		case DB_DUPLICATE_KEY:
			my_error(HA_ERR_TABLE_EXIST, MYF(0),
				 altered_table->s->table_name.str);
			goto new_clustered_failed;
		default:
			my_error_innodb(error, table_name, flags);
		new_clustered_failed:
			DBUG_ASSERT(ctx->trx != ctx->prebuilt->trx);
			trx_rollback_to_savepoint(ctx->trx, NULL);

			ut_ad(user_table->n_ref_count == 1);

			online_retry_drop_indexes_with_trx(
				user_table, ctx->trx);
			goto err_exit;
		}

		if (ha_alter_info->handler_flags
		    & Alter_inplace_info::ADD_COLUMN) {
			add_cols = dtuple_create(
				ctx->heap,
				dict_table_get_n_cols(ctx->new_table));

			dict_table_copy_types(add_cols, ctx->new_table);
		} else {
			add_cols = NULL;
		}

		ctx->col_map = innobase_build_col_map(
			ha_alter_info, altered_table, old_table,
			ctx->new_table, user_table,
			add_cols, ctx->heap);
		ctx->add_cols = add_cols;
	} else {
		DBUG_ASSERT(!innobase_need_rebuild(ha_alter_info));

		if (!ctx->new_table->fts
		    && innobase_fulltext_exist(altered_table)) {
			ctx->new_table->fts = fts_create(
				ctx->new_table);
			ctx->new_table->fts->doc_col = fts_doc_id_col;
		}
	}

	/* Assign table_id, so that no table id of
	fts_create_index_tables() will be written to the undo logs. */
	DBUG_ASSERT(ctx->new_table->id != 0);
	ctx->trx->table_id = ctx->new_table->id;

	/* Create the indexes in SYS_INDEXES and load into dictionary. */

	for (ulint a = 0; a < ctx->num_to_add_index; a++) {

		ctx->add_index[a] = row_merge_create_index(
			ctx->trx, ctx->new_table,
			&index_defs[a]);

		add_key_nums[a] = index_defs[a].key_number;

		if (!ctx->add_index[a]) {
			error = ctx->trx->error_state;
			DBUG_ASSERT(error != DB_SUCCESS);
			goto error_handling;
		}

		if (ctx->add_index[a]->type & DICT_FTS) {
			DBUG_ASSERT(num_fts_index);
			DBUG_ASSERT(!fts_index);
			DBUG_ASSERT(ctx->add_index[a]->type == DICT_FTS);
			fts_index = ctx->add_index[a];
		}

		/* If only online ALTER TABLE operations have been
		requested, allocate a modification log. If the table
		will be locked anyway, the modification
		log is unnecessary. When rebuilding the table
		(new_clustered), we will allocate the log for the
		clustered index of the old table, later. */
		if (new_clustered
		    || !ctx->online
		    || user_table->ibd_file_missing
		    || dict_table_is_discarded(user_table)) {
			/* No need to allocate a modification log. */
			ut_ad(!ctx->add_index[a]->online_log);
		} else if (ctx->add_index[a]->type & DICT_FTS) {
			/* Fulltext indexes are not covered
			by a modification log. */
		} else {
			DBUG_EXECUTE_IF("innodb_OOM_prepare_inplace_alter",
					error = DB_OUT_OF_MEMORY;
					goto error_handling;);
			rw_lock_x_lock(&ctx->add_index[a]->lock);
			bool ok = row_log_allocate(ctx->add_index[a],
						   NULL, true, NULL, NULL);
			rw_lock_x_unlock(&ctx->add_index[a]->lock);

			if (!ok) {
				error = DB_OUT_OF_MEMORY;
				goto error_handling;
			}
		}
	}

	ut_ad(new_clustered == ctx->need_rebuild());

	DBUG_EXECUTE_IF("innodb_OOM_prepare_inplace_alter",
			error = DB_OUT_OF_MEMORY;
			goto error_handling;);

	if (new_clustered) {
		dict_index_t*	clust_index = dict_table_get_first_index(
			user_table);
		dict_index_t*	new_clust_index = dict_table_get_first_index(
			ctx->new_table);
		ctx->skip_pk_sort = innobase_pk_order_preserved(
			ctx->col_map, clust_index, new_clust_index);

		if (ctx->online) {
			/* Allocate a log for online table rebuild. */
			rw_lock_x_lock(&clust_index->lock);
			bool ok = row_log_allocate(
				clust_index, ctx->new_table,
				!(ha_alter_info->handler_flags
				  & Alter_inplace_info::ADD_PK_INDEX),
				ctx->add_cols, ctx->col_map);
			rw_lock_x_unlock(&clust_index->lock);

			if (!ok) {
				error = DB_OUT_OF_MEMORY;
				goto error_handling;
			}
		}
	}

	if (ctx->online) {
		/* Assign a consistent read view for
		row_merge_read_clustered_index(). */
		trx_assign_read_view(ctx->prebuilt->trx);
	}

	if (fts_index) {
		/* Ensure that the dictionary operation mode will
		not change while creating the auxiliary tables. */
		trx_dict_op_t	op = trx_get_dict_operation(ctx->trx);

#ifdef UNIV_DEBUG
		switch (op) {
		case TRX_DICT_OP_NONE:
			break;
		case TRX_DICT_OP_TABLE:
		case TRX_DICT_OP_INDEX:
			goto op_ok;
		}
		ut_error;
op_ok:
#endif /* UNIV_DEBUG */
		ut_ad(ctx->trx->dict_operation_lock_mode == RW_X_LATCH);
		ut_ad(mutex_own(&dict_sys->mutex));
#ifdef UNIV_SYNC_DEBUG
		ut_ad(rw_lock_own(&dict_operation_lock, RW_LOCK_X));
#endif /* UNIV_SYNC_DEBUG */

		DICT_TF2_FLAG_SET(ctx->new_table, DICT_TF2_FTS);

		/* This function will commit the transaction and reset
		the trx_t::dict_operation flag on success. */

		error = fts_create_index_tables(ctx->trx, fts_index);

		DBUG_EXECUTE_IF("innodb_test_fail_after_fts_index_table",
				error = DB_LOCK_WAIT_TIMEOUT;
				goto error_handling;);

		if (error != DB_SUCCESS) {
			goto error_handling;
		}

		trx_start_for_ddl(ctx->trx, op);

		if (!ctx->new_table->fts
		    || ib_vector_size(ctx->new_table->fts->indexes) == 0) {
			error = fts_create_common_tables(
				ctx->trx, ctx->new_table,
				user_table->name, TRUE);

			DBUG_EXECUTE_IF(
				"innodb_test_fail_after_fts_common_table",
				error = DB_LOCK_WAIT_TIMEOUT;);

			if (error != DB_SUCCESS) {
				goto error_handling;
			}

			ctx->new_table->fts->fts_status
				|= TABLE_DICT_LOCKED;

			error = innobase_fts_load_stopword(
				ctx->new_table, ctx->trx,
				ctx->prebuilt->trx->mysql_thd)
				? DB_SUCCESS : DB_ERROR;
			ctx->new_table->fts->fts_status
				&= ~TABLE_DICT_LOCKED;

			if (error != DB_SUCCESS) {
				goto error_handling;
			}
		}

		ut_ad(trx_get_dict_operation(ctx->trx) == op);
	}

	DBUG_ASSERT(error == DB_SUCCESS);

	/* Commit the data dictionary transaction in order to release
	the table locks on the system tables.  This means that if
	MySQL crashes while creating a new primary key inside
	row_merge_build_indexes(), ctx->new_table will not be dropped
	by trx_rollback_active().  It will have to be recovered or
	dropped by the database administrator. */
	trx_commit_for_mysql(ctx->trx);

	row_mysql_unlock_data_dictionary(ctx->trx);
	dict_locked = false;

	ut_a(ctx->trx->lock.n_active_thrs == 0);

error_handling:
	/* After an error, remove all those index definitions from the
	dictionary which were defined. */

	switch (error) {
	case DB_SUCCESS:
		ut_a(!dict_locked);

		ut_d(mutex_enter(&dict_sys->mutex));
		ut_d(dict_table_check_for_dup_indexes(
			     user_table, CHECK_PARTIAL_OK));
		ut_d(mutex_exit(&dict_sys->mutex));
		DBUG_RETURN(false);
	case DB_TABLESPACE_EXISTS:
		my_error(ER_TABLESPACE_EXISTS, MYF(0), "(unknown)");
		break;
	case DB_DUPLICATE_KEY:
		my_error(ER_DUP_KEY, MYF(0), "SYS_INDEXES");
		break;
	default:
		my_error_innodb(error, table_name, user_table->flags);
	}

error_handled:

	ctx->prebuilt->trx->error_info = NULL;
	ctx->trx->error_state = DB_SUCCESS;

	if (!dict_locked) {
		row_mysql_lock_data_dictionary(ctx->trx);
	}

	if (new_clustered) {
		if (ctx->need_rebuild()) {

			if (DICT_TF2_FLAG_IS_SET(
				    ctx->new_table, DICT_TF2_FTS)) {
				innobase_drop_fts_index_table(
					ctx->new_table, ctx->trx);
			}

			dict_table_close_and_drop(ctx->trx, ctx->new_table);

			/* Free the log for online table rebuild, if
			one was allocated. */

			dict_index_t* clust_index = dict_table_get_first_index(
				user_table);

			rw_lock_x_lock(&clust_index->lock);

			if (clust_index->online_log) {
				ut_ad(ctx->online);
				row_log_abort_sec(clust_index);
				clust_index->online_status
					= ONLINE_INDEX_COMPLETE;
			}

			rw_lock_x_unlock(&clust_index->lock);
		}

		trx_commit_for_mysql(ctx->trx);
		/* n_ref_count must be 1, because purge cannot
		be executing on this very table as we are
		holding dict_operation_lock X-latch. */
		DBUG_ASSERT(user_table->n_ref_count == 1 || ctx->online);

		online_retry_drop_indexes_with_trx(user_table, ctx->trx);
	} else {
		ut_ad(!ctx->need_rebuild());
		row_merge_drop_indexes(ctx->trx, user_table, TRUE);
		trx_commit_for_mysql(ctx->trx);
	}

	ut_d(dict_table_check_for_dup_indexes(user_table, CHECK_ALL_COMPLETE));
	ut_ad(!user_table->drop_aborted);

err_exit:
	/* Clear the to_be_dropped flag in the data dictionary cache. */
	for (ulint i = 0; i < ctx->num_to_drop_index; i++) {
		DBUG_ASSERT(*ctx->drop_index[i]->name != TEMP_INDEX_PREFIX);
		DBUG_ASSERT(ctx->drop_index[i]->to_be_dropped);
		ctx->drop_index[i]->to_be_dropped = 0;
	}

	row_mysql_unlock_data_dictionary(ctx->trx);

	trx_free_for_mysql(ctx->trx);
	trx_commit_for_mysql(ctx->prebuilt->trx);

	delete ctx;
	ha_alter_info->handler_ctx = NULL;

	/* There might be work for utility threads.*/
	srv_active_wake_master_thread();

	DBUG_RETURN(true);
}

/* Check whether an index is needed for the foreign key constraint.
If so, if it is dropped, is there an equivalent index can play its role.
@return true if the index is needed and can't be dropped */
static __attribute__((nonnull(1,2,3,5), warn_unused_result))
bool
innobase_check_foreign_key_index(
/*=============================*/
	Alter_inplace_info*	ha_alter_info,	/*!< in: Structure describing
						changes to be done by ALTER
						TABLE */
	dict_index_t*		index,		/*!< in: index to check */
	dict_table_t*		indexed_table,	/*!< in: table that owns the
						foreign keys */
	const char**		col_names,	/*!< in: column names, or NULL
						for indexed_table->col_names */
	trx_t*			trx,		/*!< in/out: transaction */
	dict_foreign_t**	drop_fk,	/*!< in: Foreign key constraints
						to drop */
	ulint			n_drop_fk)	/*!< in: Number of foreign keys
						to drop */
{
	dict_foreign_t*	foreign;

	/* Check if the index is referenced. */
	foreign = dict_table_get_referenced_constraint(indexed_table, index);

	ut_ad(!foreign || indexed_table
	      == foreign->referenced_table);

	if (foreign
	    && !dict_foreign_find_index(
		    indexed_table, col_names,
		    foreign->referenced_col_names,
		    foreign->n_fields, index,
		    /*check_charsets=*/TRUE,
		    /*check_null=*/FALSE)
	    && !innobase_find_equiv_index(
		    foreign->referenced_col_names,
		    foreign->n_fields,
		    ha_alter_info->key_info_buffer,
		    ha_alter_info->index_add_buffer,
		    ha_alter_info->index_add_count)
	    ) {
		trx->error_info = index;
		return(true);
	}

	/* Check if this index references some
	other table */
	foreign = dict_table_get_foreign_constraint(
		indexed_table, index);

	ut_ad(!foreign || indexed_table
	      == foreign->foreign_table);

	if (foreign
	    && !innobase_dropping_foreign(
		    foreign, drop_fk, n_drop_fk)
	    && !dict_foreign_find_index(
		    indexed_table, col_names,
		    foreign->foreign_col_names,
		    foreign->n_fields, index,
		    /*check_charsets=*/TRUE,
		    /*check_null=*/FALSE)
	    && !innobase_find_equiv_index(
		    foreign->foreign_col_names,
		    foreign->n_fields,
		    ha_alter_info->key_info_buffer,
		    ha_alter_info->index_add_buffer,
		    ha_alter_info->index_add_count)
	    ) {
		trx->error_info = index;
		return(true);
	}

	return(false);
}

/**
Rename a given index in the InnoDB data dictionary.

@param index index to rename
@param new_name new name of the index
@param[in,out] trx dict transaction to use, not going to be committed here

@retval true Failure
@retval false Success */
static __attribute__((warn_unused_result))
bool
rename_index_in_data_dictionary(
/*============================*/
	const dict_index_t*	index,
	const char*		new_name,
	trx_t*			trx)
{
	DBUG_ENTER("rename_index_in_data_dictionary");

	ut_ad(mutex_own(&dict_sys->mutex));
#ifdef UNIV_SYNC_DEBUG
	ut_ad(rw_lock_own(&dict_operation_lock, RW_LOCK_X));
#endif /* UNIV_SYNC_DEBUG */
	ut_ad(trx->dict_operation_lock_mode == RW_X_LATCH);

	pars_info_t*	pinfo;
	dberr_t		err;

	pinfo = pars_info_create();

	pars_info_add_ull_literal(pinfo, "table_id", index->table->id);
	pars_info_add_ull_literal(pinfo, "index_id", index->id);
	pars_info_add_str_literal(pinfo, "new_name", new_name);

	trx->op_info = "Renaming an index in SYS_INDEXES";

	DBUG_EXECUTE_IF(
		"ib_rename_index_fail1",
		DBUG_SET("+d,innodb_report_deadlock");
	);

	err = que_eval_sql(
		pinfo,
		"PROCEDURE RENAME_INDEX_IN_SYS_INDEXES () IS\n"
		"BEGIN\n"
		"UPDATE SYS_INDEXES SET\n"
		"NAME = :new_name\n"
		"WHERE\n"
		"ID = :index_id AND\n"
		"TABLE_ID = :table_id;\n"
		"END;\n",
		FALSE, trx); /* pinfo is freed by que_eval_sql() */

	DBUG_EXECUTE_IF(
		"ib_rename_index_fail1",
		DBUG_SET("-d,innodb_report_deadlock");
	);

	trx->op_info = "";

	if (err != DB_SUCCESS) {
		my_error_innodb(err, index->table->name, 0);
		DBUG_RETURN(true);
	}

	DBUG_RETURN(false);
}

/**
Rename all indexes in data dictionary of a given table that are
specified in ha_alter_info.

@param ctx alter context, used to fetch the list of indexes to
rename
@param ha_alter_info fetch the new names from here
@param[in,out] trx dict transaction to use, not going to be committed here

@retval true Failure
@retval false Success */
static __attribute__((warn_unused_result))
bool
rename_indexes_in_data_dictionary(
/*==============================*/
	const ha_innobase_inplace_ctx*	ctx,
	const Alter_inplace_info*	ha_alter_info,
	trx_t*				trx)
{
	DBUG_ENTER("rename_indexes_in_data_dictionary");

	ut_ad(ctx->num_to_rename == ha_alter_info->index_rename_count);

	for (ulint i = 0; i < ctx->num_to_rename; i++) {
		KEY_PAIR*	pair = &ha_alter_info->index_rename_buffer[i];
		dict_index_t*	index;

		index = ctx->rename[i];

		ut_ad(strcmp(index->name, pair->old_key->name) == 0);

		if (rename_index_in_data_dictionary(index,
						    pair->new_key->name,
						    trx)) {
			/* failed */
			DBUG_RETURN(true);
		}
	}

	DBUG_RETURN(false);
}

/**
Rename a given index in the InnoDB data dictionary cache.

@param[in,out] index index to rename
@param new_name new index name
*/
static
void
rename_index_in_cache(
/*==================*/
	dict_index_t*	index,
	const char*	new_name)
{
	DBUG_ENTER("rename_index_in_cache");

	ut_ad(mutex_own(&dict_sys->mutex));
#ifdef UNIV_SYNC_DEBUG
	ut_ad(rw_lock_own(&dict_operation_lock, RW_LOCK_X));
#endif /* UNIV_SYNC_DEBUG */

	size_t	old_name_len = strlen(index->name);
	size_t	new_name_len = strlen(new_name);

	if (old_name_len >= new_name_len) {
		/* reuse the old buffer for the name if it is large enough */
		memcpy(const_cast<char*>(index->name), new_name,
		       new_name_len + 1);
	} else {
		/* Free the old chunk of memory if it is at the topmost
		place in the heap, otherwise the old chunk will be freed
		when the index is evicted from the cache. This code will
		kick-in in a repeated ALTER sequences where the old name is
		alternately longer/shorter than the new name:
		1. ALTER TABLE t RENAME INDEX a TO aa;
		2. ALTER TABLE t RENAME INDEX aa TO a;
		3. go to 1. */
		index->name = mem_heap_strdup_replace(
			index->heap,
			/* Presumed topmost element of the heap: */
			index->name, old_name_len + 1,
			new_name);
	}

	DBUG_VOID_RETURN;
}

/**
Rename all indexes in data dictionary cache of a given table that are
specified in ha_alter_info.

@param ctx alter context, used to fetch the list of indexes to rename
@param ha_alter_info fetch the new names from here
*/
static
void
rename_indexes_in_cache(
/*====================*/
	const ha_innobase_inplace_ctx*	ctx,
	const Alter_inplace_info*	ha_alter_info)
{
	DBUG_ENTER("rename_indexes_in_cache");

	ut_ad(ctx->num_to_rename == ha_alter_info->index_rename_count);

	for (ulint i = 0; i < ctx->num_to_rename; i++) {
		KEY_PAIR*	pair = &ha_alter_info->index_rename_buffer[i];
		dict_index_t*	index;

		index = ctx->rename[i];

		ut_ad(strcmp(index->name, pair->old_key->name) == 0);

		rename_index_in_cache(index, pair->new_key->name);
	}

	DBUG_VOID_RETURN;
}

/** Allows InnoDB to update internal structures with concurrent
writes blocked (provided that check_if_supported_inplace_alter()
did not return HA_ALTER_INPLACE_NO_LOCK).
This will be invoked before inplace_alter_table().

@param altered_table TABLE object for new version of table.
@param ha_alter_info Structure describing changes to be done
by ALTER TABLE and holding data used during in-place alter.

@retval true Failure
@retval false Success
*/

bool
ha_innobase::prepare_inplace_alter_table(
/*=====================================*/
	TABLE*			altered_table,
	Alter_inplace_info*	ha_alter_info)
{
	dict_index_t**	drop_index;	/*!< Index to be dropped */
	ulint		n_drop_index;	/*!< Number of indexes to drop */
	dict_index_t**	rename_index;	/*!< Indexes to be dropped */
	ulint		n_rename_index;	/*!< Number of indexes to rename */
	dict_foreign_t**drop_fk;	/*!< Foreign key constraints to drop */
	ulint		n_drop_fk;	/*!< Number of foreign keys to drop */
	dict_foreign_t**add_fk = NULL;	/*!< Foreign key constraints to drop */
	ulint		n_add_fk;	/*!< Number of foreign keys to drop */
	dict_table_t*	indexed_table;	/*!< Table where indexes are created */
	mem_heap_t*     heap;
	const char**	col_names;
	int		error;
	ulint		flags;
	ulint		flags2;
	ulint		max_col_len;
	ulint		add_autoinc_col_no	= ULINT_UNDEFINED;
	ulonglong	autoinc_col_max_value	= 0;
	ulint		fts_doc_col_no		= ULINT_UNDEFINED;
	bool		add_fts_doc_id		= false;
	bool		add_fts_doc_id_idx	= false;
#ifdef _WIN32
	bool		add_fts_idx		= false;
#endif /* _WIN32 */

	DBUG_ENTER("prepare_inplace_alter_table");
	DBUG_ASSERT(!ha_alter_info->handler_ctx);
	DBUG_ASSERT(ha_alter_info->create_info);
	DBUG_ASSERT(!srv_read_only_mode);

	MONITOR_ATOMIC_INC(MONITOR_PENDING_ALTER_TABLE);

#ifdef UNIV_DEBUG
	for (dict_index_t* index = dict_table_get_first_index(prebuilt->table);
	     index;
	     index = dict_table_get_next_index(index)) {
		ut_ad(!index->to_be_dropped);
	}
#endif /* UNIV_DEBUG */

	ut_d(mutex_enter(&dict_sys->mutex));
	ut_d(dict_table_check_for_dup_indexes(
		     prebuilt->table, CHECK_ABORTED_OK));
	ut_d(mutex_exit(&dict_sys->mutex));

	if (!(ha_alter_info->handler_flags & ~INNOBASE_INPLACE_IGNORE)) {
		/* Nothing to do */
		goto func_exit;
	}

	if (ha_alter_info->handler_flags
	    & Alter_inplace_info::CHANGE_CREATE_OPTION) {
		const char* invalid_opt = create_options_are_invalid(
			    m_user_thd, ha_alter_info->create_info,
			    prebuilt->table->space != 0);
		if (invalid_opt) {
			my_error(ER_ILLEGAL_HA_CREATE_OPTION, MYF(0),
				 table_type(), invalid_opt);
			goto err_exit_no_heap;
		}
	}

	/* Check if any index name is reserved. */
	if (innobase_index_name_is_reserved(
		    m_user_thd,
		    ha_alter_info->key_info_buffer,
		    ha_alter_info->key_count)) {
err_exit_no_heap:
		DBUG_ASSERT(prebuilt->trx->dict_operation_lock_mode == 0);
		if (ha_alter_info->handler_flags & ~INNOBASE_INPLACE_IGNORE) {

			online_retry_drop_indexes(
				prebuilt->table, m_user_thd);
		}
		DBUG_RETURN(true);
	}

	indexed_table = prebuilt->table;

	/* Check that index keys are sensible */
	error = innobase_check_index_keys(ha_alter_info, indexed_table);

	if (error) {
		goto err_exit_no_heap;
	}

	/* Prohibit renaming a column to something that the table
	already contains. */
	if (ha_alter_info->handler_flags
	    & Alter_inplace_info::ALTER_COLUMN_NAME) {
		List_iterator_fast<Create_field> cf_it(
			ha_alter_info->alter_info->create_list);

		for (Field** fp = table->field; *fp; fp++) {
			if (!((*fp)->flags & FIELD_IS_RENAMED)) {
				continue;
			}

			const char* name = 0;

			cf_it.rewind();
			while (Create_field* cf = cf_it++) {
				if (cf->field == *fp) {
					name = cf->field_name;
					goto check_if_ok_to_rename;
				}
			}

			ut_error;
check_if_ok_to_rename:
			/* Prohibit renaming a column from FTS_DOC_ID
			if full-text indexes exist. */
			if (!my_strcasecmp(system_charset_info,
					   (*fp)->field_name,
					   FTS_DOC_ID_COL_NAME)
			    && innobase_fulltext_exist(altered_table)) {
				my_error(ER_INNODB_FT_WRONG_DOCID_COLUMN,
					 MYF(0), name);
				goto err_exit_no_heap;
			}

			/* Prohibit renaming a column to an internal column. */
			const char*	s = prebuilt->table->col_names;
			unsigned j;
			/* Skip user columns.
			MySQL should have checked these already.
			We want to allow renaming of c1 to c2, c2 to c1. */
			for (j = 0; j < table->s->fields; j++) {
				s += strlen(s) + 1;
			}

			for (; j < prebuilt->table->n_def; j++) {
				if (!my_strcasecmp(
					    system_charset_info, name, s)) {
					my_error(ER_WRONG_COLUMN_NAME, MYF(0),
						 s);
					goto err_exit_no_heap;
				}

				s += strlen(s) + 1;
			}
		}
	}

	if (!innobase_table_flags(altered_table,
				  ha_alter_info->create_info,
				  m_user_thd,
				  srv_file_per_table
				  || indexed_table->space != 0,
				  &flags, &flags2)) {
		goto err_exit_no_heap;
	}

	max_col_len = DICT_MAX_FIELD_LEN_BY_FORMAT_FLAG(flags);

	/* Check each index's column length to make sure they do not
	exceed limit */
	for (ulint i = 0; i < ha_alter_info->index_add_count; i++) {
		const KEY* key = &ha_alter_info->key_info_buffer[
			ha_alter_info->index_add_buffer[i]];

		if (key->flags & HA_FULLTEXT) {
			/* The column length does not matter for
			fulltext search indexes. But, UNIQUE
			fulltext indexes are not supported. */
			DBUG_ASSERT(!(key->flags & HA_NOSAME));
			DBUG_ASSERT(!(key->flags & HA_KEYFLAG_MASK
				      & ~(HA_FULLTEXT
					  | HA_PACK_KEY
					  | HA_BINARY_PACK_KEY)));
#ifdef _WIN32
			add_fts_idx = true;
#endif /* _WIN32 */
			continue;
		}

		if (innobase_check_column_length(max_col_len, key)) {
			my_error(ER_INDEX_COLUMN_TOO_LONG, MYF(0),
				 max_col_len);
			goto err_exit_no_heap;
		}
	}

#ifdef _WIN32
	/* We won't be allowed to add fts index to a table with
	fts indexes already but without AUX_HEX_NAME set.
	This means the aux tables of the table failed to
	rename to hex format but new created aux tables
	shall be in hex format, which is contradictory.
	It's only for Windows. */
	if (!DICT_TF2_FLAG_IS_SET(indexed_table, DICT_TF2_FTS_AUX_HEX_NAME)
	    && indexed_table->fts != NULL && add_fts_idx) {
		my_error(ER_INNODB_FT_AUX_NOT_HEX_ID, MYF(0));
		goto err_exit_no_heap;
	}
#endif /* _WIN32 */

	/* Check existing index definitions for too-long column
	prefixes as well, in case max_col_len shrunk. */
	for (const dict_index_t* index
		     = dict_table_get_first_index(indexed_table);
	     index;
	     index = dict_table_get_next_index(index)) {
		if (index->type & DICT_FTS) {
			DBUG_ASSERT(index->type == DICT_FTS
				    || (index->type & DICT_CORRUPT));
			continue;
		}

		for (ulint i = 0; i < dict_index_get_n_fields(index); i++) {
			const dict_field_t* field
				= dict_index_get_nth_field(index, i);
			if (field->prefix_len > max_col_len) {
				my_error(ER_INDEX_COLUMN_TOO_LONG, MYF(0),
					 max_col_len);
				goto err_exit_no_heap;
			}
		}
	}

	n_drop_index = 0;
	n_drop_fk = 0;

	if (ha_alter_info->handler_flags
	    & (INNOBASE_ALTER_NOREBUILD | INNOBASE_ALTER_REBUILD)) {
		heap = mem_heap_create(1024);

		if (ha_alter_info->handler_flags
		    & Alter_inplace_info::ALTER_COLUMN_NAME) {
			col_names = innobase_get_col_names(
				ha_alter_info, altered_table, table,
				indexed_table, heap);
		} else {
			col_names = NULL;
		}
	} else {
		heap = NULL;
		col_names = NULL;
	}

	if (ha_alter_info->handler_flags
	    & Alter_inplace_info::DROP_FOREIGN_KEY) {
		DBUG_ASSERT(ha_alter_info->alter_info->drop_list.elements > 0);

		drop_fk = static_cast<dict_foreign_t**>(
			mem_heap_alloc(
				heap,
				ha_alter_info->alter_info->drop_list.elements
				* sizeof(dict_foreign_t*)));

		List_iterator<Alter_drop> drop_it(
			ha_alter_info->alter_info->drop_list);

		while (Alter_drop* drop = drop_it++) {
			if (drop->type != Alter_drop::FOREIGN_KEY) {
				continue;
			}

			for (dict_foreign_set::iterator it
				= prebuilt->table->foreign_set.begin();
			     it != prebuilt->table->foreign_set.end();
			     ++it) {

				dict_foreign_t*	foreign = *it;
				const char* fid = strchr(foreign->id, '/');

				DBUG_ASSERT(fid);
				/* If no database/ prefix was present in
				the FOREIGN KEY constraint name, compare
				to the full constraint name. */
				fid = fid ? fid + 1 : foreign->id;

				if (!my_strcasecmp(system_charset_info,
						   fid, drop->name)) {
					drop_fk[n_drop_fk++] = foreign;
					goto found_fk;
				}
			}

			my_error(ER_CANT_DROP_FIELD_OR_KEY, MYF(0),
				 drop->name);
			goto err_exit;
found_fk:
			continue;
		}

		DBUG_ASSERT(n_drop_fk > 0);
		DBUG_ASSERT(n_drop_fk
			    == ha_alter_info->alter_info->drop_list.elements);
	} else {
		drop_fk = NULL;
	}

	if (ha_alter_info->index_drop_count) {
		dict_index_t*	drop_primary = NULL;

		DBUG_ASSERT(ha_alter_info->handler_flags
			    & (Alter_inplace_info::DROP_INDEX
			       | Alter_inplace_info::DROP_UNIQUE_INDEX
			       | Alter_inplace_info::DROP_PK_INDEX));
		/* Check which indexes to drop. */
		drop_index = static_cast<dict_index_t**>(
			mem_heap_alloc(
				heap, (ha_alter_info->index_drop_count + 1)
				* sizeof *drop_index));

		for (uint i = 0; i < ha_alter_info->index_drop_count; i++) {
			const KEY*	key
				= ha_alter_info->index_drop_buffer[i];
			dict_index_t*	index
				= dict_table_get_index_on_name_and_min_id(
					indexed_table, key->name);

			if (!index) {
				push_warning_printf(
					m_user_thd,
					Sql_condition::SL_WARNING,
					HA_ERR_WRONG_INDEX,
					"InnoDB could not find key"
					" with name %s", key->name);
			} else {
				ut_ad(!index->to_be_dropped);
				if (!dict_index_is_clust(index)) {
					drop_index[n_drop_index++] = index;
				} else {
					drop_primary = index;
				}
			}
		}

		/* If all FULLTEXT indexes were removed, drop an
		internal FTS_DOC_ID_INDEX as well, unless it exists in
		the table. */

		if (innobase_fulltext_exist(table)
		    && !innobase_fulltext_exist(altered_table)
		    && !DICT_TF2_FLAG_IS_SET(
			indexed_table, DICT_TF2_FTS_HAS_DOC_ID)) {
			dict_index_t*	fts_doc_index
				= dict_table_get_index_on_name(
					indexed_table, FTS_DOC_ID_INDEX_NAME);

			// Add some fault tolerance for non-debug builds.
			if (fts_doc_index == NULL) {
				goto check_if_can_drop_indexes;
			}

			DBUG_ASSERT(!fts_doc_index->to_be_dropped);

			for (uint i = 0; i < table->s->keys; i++) {
				if (!my_strcasecmp(
					    system_charset_info,
					    FTS_DOC_ID_INDEX_NAME,
					    table->key_info[i].name)) {
					/* The index exists in the MySQL
					data dictionary. Do not drop it,
					even though it is no longer needed
					by InnoDB fulltext search. */
					goto check_if_can_drop_indexes;
				}
			}

			drop_index[n_drop_index++] = fts_doc_index;
		}

check_if_can_drop_indexes:
		/* Check if the indexes can be dropped. */

		/* Prevent a race condition between DROP INDEX and
		CREATE TABLE adding FOREIGN KEY constraints. */
		row_mysql_lock_data_dictionary(prebuilt->trx);

		if (!n_drop_index) {
			drop_index = NULL;
		} else {
			/* Flag all indexes that are to be dropped. */
			for (ulint i = 0; i < n_drop_index; i++) {
				ut_ad(!drop_index[i]->to_be_dropped);
				drop_index[i]->to_be_dropped = 1;
			}
		}

		for (uint i = 0; i < n_drop_index; i++) {
			dict_index_t*	index = drop_index[i];

			if (innobase_check_foreign_key_index(
				ha_alter_info, index,
				indexed_table, col_names,
				prebuilt->trx, drop_fk, n_drop_fk)) {
				row_mysql_unlock_data_dictionary(
					prebuilt->trx);
				prebuilt->trx->error_info = index;
				print_error(HA_ERR_DROP_INDEX_FK,
					    MYF(0));
				goto err_exit;
			}
		}

		/* If a primary index is dropped, need to check
		any depending foreign constraints get affected */
		if (drop_primary
		    && innobase_check_foreign_key_index(
			    ha_alter_info, drop_primary,
			    indexed_table, col_names,
			    prebuilt->trx, drop_fk, n_drop_fk)) {
			row_mysql_unlock_data_dictionary(prebuilt->trx);
			print_error(HA_ERR_DROP_INDEX_FK, MYF(0));
			goto err_exit;
		}

		row_mysql_unlock_data_dictionary(prebuilt->trx);
	} else {
		drop_index = NULL;
	}

	n_rename_index = ha_alter_info->index_rename_count;
	rename_index = NULL;

	/* Create a list of dict_index_t objects that are to be renamed,
	also checking for requests to rename nonexistent indexes. If
	the table is going to be rebuilt (new_clustered == true in
	prepare_inplace_alter_table_dict()), then this can be skipped,
	but we don't for simplicity (we have not determined the value of
	new_clustered yet). */
	if (n_rename_index > 0) {
		rename_index = static_cast<dict_index_t**>(
			mem_heap_alloc(
				heap,
				n_rename_index * sizeof(*rename_index)));
		for (ulint i = 0; i < n_rename_index; i++) {
			dict_index_t*	index;
			const char*	old_name = ha_alter_info
				->index_rename_buffer[i].old_key->name;

			index = dict_table_get_index_on_name(indexed_table,
							     old_name);

			if (index == NULL) {
				my_error(ER_KEY_DOES_NOT_EXITS, MYF(0),
					 old_name,
					 prebuilt->table->name);
				goto err_exit;
			}

			rename_index[i] = index;
		}
	}

	n_add_fk = 0;

	if (ha_alter_info->handler_flags
	    & Alter_inplace_info::ADD_FOREIGN_KEY) {
		ut_ad(!prebuilt->trx->check_foreigns);

		add_fk = static_cast<dict_foreign_t**>(
			mem_heap_zalloc(
				heap,
				ha_alter_info->alter_info->key_list.elements
				* sizeof(dict_foreign_t*)));

		if (!innobase_get_foreign_key_info(
			    ha_alter_info, table_share,
			    prebuilt->table, col_names,
			    drop_index, n_drop_index,
			    add_fk, &n_add_fk, prebuilt->trx)) {
err_exit:
			if (n_drop_index) {
				row_mysql_lock_data_dictionary(prebuilt->trx);

				/* Clear the to_be_dropped flags, which might
				have been set at this point. */
				for (ulint i = 0; i < n_drop_index; i++) {
					DBUG_ASSERT(*drop_index[i]->name
						    != TEMP_INDEX_PREFIX);
					drop_index[i]->to_be_dropped = 0;
				}

				row_mysql_unlock_data_dictionary(
					prebuilt->trx);
			}

			if (heap) {
				mem_heap_free(heap);
			}

			goto err_exit_no_heap;
		}
	}

	if (!(ha_alter_info->handler_flags & INNOBASE_ALTER_DATA)
	    || (ha_alter_info->handler_flags
		== Alter_inplace_info::CHANGE_CREATE_OPTION
		&& !innobase_need_rebuild(ha_alter_info))) {

		if (heap) {
			ha_alter_info->handler_ctx
				= new ha_innobase_inplace_ctx(
					prebuilt,
					drop_index, n_drop_index,
					rename_index, n_rename_index,
					drop_fk, n_drop_fk,
					add_fk, n_add_fk,
					ha_alter_info->online,
					heap, indexed_table,
					col_names, ULINT_UNDEFINED, 0, 0);
		}

func_exit:
		DBUG_ASSERT(prebuilt->trx->dict_operation_lock_mode == 0);
		if (ha_alter_info->handler_flags & ~INNOBASE_INPLACE_IGNORE) {

			online_retry_drop_indexes(
				prebuilt->table, m_user_thd);

		}
		DBUG_RETURN(false);
	}

	/* If we are to build a full-text search index, check whether
	the table already has a DOC ID column.  If not, we will need to
	add a Doc ID hidden column and rebuild the primary index */
	if (innobase_fulltext_exist(altered_table)) {
		ulint	doc_col_no;

		if (!innobase_fts_check_doc_id_col(
			    prebuilt->table,
			    altered_table, &fts_doc_col_no)) {

			fts_doc_col_no = altered_table->s->fields;
			add_fts_doc_id = true;
			add_fts_doc_id_idx = true;

			push_warning_printf(
				m_user_thd,
				Sql_condition::SL_WARNING,
				HA_ERR_WRONG_INDEX,
				"InnoDB rebuilding table to add"
				" column " FTS_DOC_ID_COL_NAME);
		} else if (fts_doc_col_no == ULINT_UNDEFINED) {
			goto err_exit;
		}

		switch (innobase_fts_check_doc_id_index(
				prebuilt->table, altered_table,
				&doc_col_no)) {
		case FTS_NOT_EXIST_DOC_ID_INDEX:
			add_fts_doc_id_idx = true;
			break;
		case FTS_INCORRECT_DOC_ID_INDEX:
			my_error(ER_INNODB_FT_WRONG_DOCID_INDEX, MYF(0),
				 FTS_DOC_ID_INDEX_NAME);
			goto err_exit;
		case FTS_EXIST_DOC_ID_INDEX:
			DBUG_ASSERT(doc_col_no == fts_doc_col_no
				    || doc_col_no == ULINT_UNDEFINED
				    || (ha_alter_info->handler_flags
					& (Alter_inplace_info::ALTER_COLUMN_ORDER
					   | Alter_inplace_info::DROP_COLUMN
					   | Alter_inplace_info::ADD_COLUMN)));
		}
	}

	/* See if an AUTO_INCREMENT column was added. */
	uint i = 0;
	List_iterator_fast<Create_field> cf_it(
		ha_alter_info->alter_info->create_list);
	while (const Create_field* new_field = cf_it++) {
		const Field*	field;

		DBUG_ASSERT(i < altered_table->s->fields);

		for (uint old_i = 0; table->field[old_i]; old_i++) {
			if (new_field->field == table->field[old_i]) {
				goto found_col;
			}
		}

		/* This is an added column. */
		DBUG_ASSERT(!new_field->field);
		DBUG_ASSERT(ha_alter_info->handler_flags
			    & Alter_inplace_info::ADD_COLUMN);

		field = altered_table->field[i];

		DBUG_ASSERT((MTYP_TYPENR(field->unireg_check)
			     == Field::NEXT_NUMBER)
			    == !!(field->flags & AUTO_INCREMENT_FLAG));

		if (field->flags & AUTO_INCREMENT_FLAG) {
			if (add_autoinc_col_no != ULINT_UNDEFINED) {
				/* This should have been blocked earlier. */
				ut_ad(0);
				my_error(ER_WRONG_AUTO_KEY, MYF(0));
				goto err_exit;
			}
			add_autoinc_col_no = i;

			autoinc_col_max_value =
				field->get_max_int_value();
		}
found_col:
		i++;
	}

	DBUG_ASSERT(heap);
	DBUG_ASSERT(m_user_thd == prebuilt->trx->mysql_thd);
	DBUG_ASSERT(!ha_alter_info->handler_ctx);

	ha_alter_info->handler_ctx = new ha_innobase_inplace_ctx(
		prebuilt,
		drop_index, n_drop_index,
		rename_index, n_rename_index,
		drop_fk, n_drop_fk, add_fk, n_add_fk,
		ha_alter_info->online,
		heap, prebuilt->table, col_names,
		add_autoinc_col_no,
		ha_alter_info->create_info->auto_increment_value,
		autoinc_col_max_value);

	DBUG_RETURN(prepare_inplace_alter_table_dict(
			    ha_alter_info, altered_table, table,
			    table_share->table_name.str,
			    flags, flags2,
			    fts_doc_col_no, add_fts_doc_id,
			    add_fts_doc_id_idx));
}

/** Alter the table structure in-place with operations
specified using Alter_inplace_info.
The level of concurrency allowed during this operation depends
on the return value from check_if_supported_inplace_alter().

@param altered_table TABLE object for new version of table.
@param ha_alter_info Structure describing changes to be done
by ALTER TABLE and holding data used during in-place alter.

@retval true Failure
@retval false Success
*/

bool
ha_innobase::inplace_alter_table(
/*=============================*/
	TABLE*			altered_table,
	Alter_inplace_info*	ha_alter_info)
{
	dberr_t	error;

	DBUG_ENTER("inplace_alter_table");
	DBUG_ASSERT(!srv_read_only_mode);

#ifdef UNIV_SYNC_DEBUG
	ut_ad(!rw_lock_own(&dict_operation_lock, RW_LOCK_X));
	ut_ad(!rw_lock_own(&dict_operation_lock, RW_LOCK_S));
#endif /* UNIV_SYNC_DEBUG */

	DEBUG_SYNC(m_user_thd, "innodb_inplace_alter_table_enter");

	if (!(ha_alter_info->handler_flags & INNOBASE_ALTER_DATA)) {
ok_exit:
		DEBUG_SYNC(m_user_thd, "innodb_after_inplace_alter_table");
		DBUG_RETURN(false);
	}

	if (ha_alter_info->handler_flags
	    == Alter_inplace_info::CHANGE_CREATE_OPTION
	    && !innobase_need_rebuild(ha_alter_info)) {
		goto ok_exit;
	}

	ha_innobase_inplace_ctx*	ctx
		= static_cast<ha_innobase_inplace_ctx*>
		(ha_alter_info->handler_ctx);

	DBUG_ASSERT(ctx);
	DBUG_ASSERT(ctx->trx);
	DBUG_ASSERT(ctx->prebuilt == prebuilt);

	if (prebuilt->table->ibd_file_missing
	    || dict_table_is_discarded(prebuilt->table)) {
		goto all_done;
	}

	/* Read the clustered index of the table and build
	indexes based on this information using temporary
	files and merge sort. */
	DBUG_EXECUTE_IF("innodb_OOM_inplace_alter",
			error = DB_OUT_OF_MEMORY; goto oom;);
	error = row_merge_build_indexes(
		prebuilt->trx,
		prebuilt->table, ctx->new_table,
		ctx->online,
		ctx->add_index, ctx->add_key_numbers, ctx->num_to_add_index,
		altered_table, ctx->add_cols, ctx->col_map,
		ctx->add_autoinc, ctx->sequence, ctx->skip_pk_sort);
#ifndef DBUG_OFF
oom:
#endif /* !DBUG_OFF */
	if (error == DB_SUCCESS && ctx->online && ctx->need_rebuild()) {
		DEBUG_SYNC_C("row_log_table_apply1_before");
		error = row_log_table_apply(
			ctx->thr, prebuilt->table, altered_table);
	}

	DEBUG_SYNC_C("inplace_after_index_build");

	DBUG_EXECUTE_IF("create_index_fail",
			error = DB_DUPLICATE_KEY;
			prebuilt->trx->error_key_num = ULINT_UNDEFINED;);

	/* After an error, remove all those index definitions
	from the dictionary which were defined. */

	switch (error) {
		KEY*	dup_key;
	all_done:
	case DB_SUCCESS:
		ut_d(mutex_enter(&dict_sys->mutex));
		ut_d(dict_table_check_for_dup_indexes(
			     prebuilt->table, CHECK_PARTIAL_OK));
		ut_d(mutex_exit(&dict_sys->mutex));
		/* prebuilt->table->n_ref_count can be anything here,
		given that we hold at most a shared lock on the table. */
		goto ok_exit;
	case DB_DUPLICATE_KEY:
		if (prebuilt->trx->error_key_num == ULINT_UNDEFINED
		    || ha_alter_info->key_count == 0) {
			/* This should be the hidden index on
			FTS_DOC_ID, or there is no PRIMARY KEY in the
			table. Either way, we should be seeing and
			reporting a bogus duplicate key error. */
			dup_key = NULL;
		} else {
			DBUG_ASSERT(prebuilt->trx->error_key_num
				    < ha_alter_info->key_count);
			dup_key = &ha_alter_info->key_info_buffer[
				prebuilt->trx->error_key_num];
		}
		print_keydup_error(altered_table, dup_key, MYF(0));
		break;
	case DB_ONLINE_LOG_TOO_BIG:
		DBUG_ASSERT(ctx->online);
		my_error(ER_INNODB_ONLINE_LOG_TOO_BIG, MYF(0),
			 (prebuilt->trx->error_key_num == ULINT_UNDEFINED)
			 ? FTS_DOC_ID_INDEX_NAME
			 : ha_alter_info->key_info_buffer[
				 prebuilt->trx->error_key_num].name);
		break;
	case DB_INDEX_CORRUPT:
		my_error(ER_INDEX_CORRUPT, MYF(0),
			 (prebuilt->trx->error_key_num == ULINT_UNDEFINED)
			 ? FTS_DOC_ID_INDEX_NAME
			 : ha_alter_info->key_info_buffer[
				 prebuilt->trx->error_key_num].name);
		break;
	default:
		my_error_innodb(error,
				table_share->table_name.str,
				prebuilt->table->flags);
	}

	/* prebuilt->table->n_ref_count can be anything here, given
	that we hold at most a shared lock on the table. */
	prebuilt->trx->error_info = NULL;
	ctx->trx->error_state = DB_SUCCESS;

	DBUG_RETURN(true);
}

/** Free the modification log for online table rebuild.
@param table table that was being rebuilt online */
static
void
innobase_online_rebuild_log_free(
/*=============================*/
	dict_table_t*	table)
{
	dict_index_t* clust_index = dict_table_get_first_index(table);

	ut_ad(mutex_own(&dict_sys->mutex));
#ifdef UNIV_SYNC_DEBUG
	ut_ad(rw_lock_own(&dict_operation_lock, RW_LOCK_X));
#endif /* UNIV_SYNC_DEBUG */

	rw_lock_x_lock(&clust_index->lock);

	if (clust_index->online_log) {
		ut_ad(dict_index_get_online_status(clust_index)
		      == ONLINE_INDEX_CREATION);
		clust_index->online_status = ONLINE_INDEX_COMPLETE;
		row_log_free(clust_index->online_log);
		DEBUG_SYNC_C("innodb_online_rebuild_log_free_aborted");
	}

	DBUG_ASSERT(dict_index_get_online_status(clust_index)
		    == ONLINE_INDEX_COMPLETE);
	rw_lock_x_unlock(&clust_index->lock);
}

/** Rollback a secondary index creation, drop the indexes with
temparary index prefix
@param user_table InnoDB table
@param table the TABLE
@param locked TRUE=table locked, FALSE=may need to do a lazy drop
@param trx the transaction
*/
static __attribute__((nonnull))
void
innobase_rollback_sec_index(
/*========================*/
	dict_table_t*		user_table,
	const TABLE*		table,
	ibool			locked,
	trx_t*			trx)
{
	row_merge_drop_indexes(trx, user_table, locked);

	/* Free the table->fts only if there is no FTS_DOC_ID
	in the table */
	if (user_table->fts
	    && !DICT_TF2_FLAG_IS_SET(user_table,
				     DICT_TF2_FTS_HAS_DOC_ID)
	    && !innobase_fulltext_exist(table)) {
		fts_free(user_table);
	}
}

/** Roll back the changes made during prepare_inplace_alter_table()
and inplace_alter_table() inside the storage engine. Note that the
allowed level of concurrency during this operation will be the same as
for inplace_alter_table() and thus might be higher than during
prepare_inplace_alter_table(). (E.g concurrent writes were blocked
during prepare, but might not be during commit).

@param ha_alter_info Data used during in-place alter.
@param table the TABLE
@param prebuilt the prebuilt struct
@retval true Failure
@retval false Success
*/
inline __attribute__((nonnull, warn_unused_result))
bool
rollback_inplace_alter_table(
/*=========================*/
	Alter_inplace_info*	ha_alter_info,
	const TABLE*		table,
	row_prebuilt_t*		prebuilt)
{
	bool	fail	= false;

	ha_innobase_inplace_ctx*	ctx
		= static_cast<ha_innobase_inplace_ctx*>
		(ha_alter_info->handler_ctx);

	DBUG_ENTER("rollback_inplace_alter_table");

	if (!ctx || !ctx->trx) {
		/* If we have not started a transaction yet,
		(almost) nothing has been or needs to be done. */
		goto func_exit;
	}

	trx_start_for_ddl(ctx->trx, TRX_DICT_OP_INDEX);
	row_mysql_lock_data_dictionary(ctx->trx);

	if (ctx->need_rebuild()) {
		dberr_t	err = DB_SUCCESS;
		ulint	flags	= ctx->new_table->flags;

		/* DML threads can access ctx->new_table via the
		online rebuild log. Free it first. */
		innobase_online_rebuild_log_free(prebuilt->table);

		/* Since the FTS index specific auxiliary tables has
		not yet registered with "table->fts" by fts_add_index(),
		we will need explicitly delete them here */
		if (dict_table_has_fts_index(ctx->new_table)) {

			err = innobase_drop_fts_index_table(
				ctx->new_table, ctx->trx);

			if (err != DB_SUCCESS) {
				my_error_innodb(
					err, table->s->table_name.str,
					flags);
				fail = true;
			}
		}

		dict_table_close_and_drop(ctx->trx, ctx->new_table);

		switch (err) {
		case DB_SUCCESS:
			break;
		default:
			my_error_innodb(err, table->s->table_name.str,
					flags);
			fail = true;
		}
	} else {
		DBUG_ASSERT(!(ha_alter_info->handler_flags
			      & Alter_inplace_info::ADD_PK_INDEX));
		DBUG_ASSERT(ctx->new_table == prebuilt->table);

		innobase_rollback_sec_index(
			prebuilt->table, table, FALSE, ctx->trx);
	}

	trx_commit_for_mysql(ctx->trx);
	row_mysql_unlock_data_dictionary(ctx->trx);
	trx_free_for_mysql(ctx->trx);

func_exit:
#ifndef DBUG_OFF
	dict_index_t* clust_index = dict_table_get_first_index(
		prebuilt->table);
	DBUG_ASSERT(!clust_index->online_log);
	DBUG_ASSERT(dict_index_get_online_status(clust_index)
		    == ONLINE_INDEX_COMPLETE);
#endif /* !DBUG_OFF */

	if (ctx) {
		DBUG_ASSERT(ctx->prebuilt == prebuilt);

		if (ctx->num_to_add_fk) {
			for (ulint i = 0; i < ctx->num_to_add_fk; i++) {
				dict_foreign_free(ctx->add_fk[i]);
			}
		}

		if (ctx->num_to_drop_index) {
			row_mysql_lock_data_dictionary(prebuilt->trx);

			/* Clear the to_be_dropped flags
			in the data dictionary cache.
			The flags may already have been cleared,
			in case an error was detected in
			commit_inplace_alter_table(). */
			for (ulint i = 0; i < ctx->num_to_drop_index; i++) {
				dict_index_t*	index = ctx->drop_index[i];
				DBUG_ASSERT(*index->name != TEMP_INDEX_PREFIX);

				index->to_be_dropped = 0;
			}

			row_mysql_unlock_data_dictionary(prebuilt->trx);
		}
	}

	trx_commit_for_mysql(prebuilt->trx);
	srv_active_wake_master_thread();
	MONITOR_ATOMIC_DEC(MONITOR_PENDING_ALTER_TABLE);
	DBUG_RETURN(fail);
}

/** Drop a FOREIGN KEY constraint from the data dictionary tables.
@param trx data dictionary transaction
@param table_name Table name in MySQL
@param foreign_id Foreign key constraint identifier
@retval true Failure
@retval false Success */
static __attribute__((nonnull, warn_unused_result))
bool
innobase_drop_foreign_try(
/*======================*/
	trx_t*			trx,
	const char*		table_name,
	const char*		foreign_id)
{
	DBUG_ENTER("innobase_drop_foreign_try");

	DBUG_ASSERT(trx_get_dict_operation(trx) == TRX_DICT_OP_INDEX);
	ut_ad(trx->dict_operation_lock_mode == RW_X_LATCH);
	ut_ad(mutex_own(&dict_sys->mutex));
#ifdef UNIV_SYNC_DEBUG
	ut_ad(rw_lock_own(&dict_operation_lock, RW_LOCK_X));
#endif /* UNIV_SYNC_DEBUG */

	/* Drop the constraint from the data dictionary. */
	static const char sql[] =
		"PROCEDURE DROP_FOREIGN_PROC () IS\n"
		"BEGIN\n"
		"DELETE FROM SYS_FOREIGN WHERE ID=:id;\n"
		"DELETE FROM SYS_FOREIGN_COLS WHERE ID=:id;\n"
		"END;\n";

	dberr_t		error;
	pars_info_t*	info;

	info = pars_info_create();
	pars_info_add_str_literal(info, "id", foreign_id);

	trx->op_info = "dropping foreign key constraint from dictionary";
	error = que_eval_sql(info, sql, FALSE, trx);
	trx->op_info = "";

	DBUG_EXECUTE_IF("ib_drop_foreign_error",
			error = DB_OUT_OF_FILE_SPACE;);

	if (error != DB_SUCCESS) {
		my_error_innodb(error, table_name, 0);
		trx->error_state = DB_SUCCESS;
		DBUG_RETURN(true);
	}

	DBUG_RETURN(false);
}

/** Rename a column in the data dictionary tables.
@param user_table InnoDB table that was being altered
@param trx data dictionary transaction
@param table_name Table name in MySQL
@param nth_col 0-based index of the column
@param from old column name
@param to new column name
@param new_clustered whether the table has been rebuilt
@retval true Failure
@retval false Success */
static __attribute__((nonnull, warn_unused_result))
bool
innobase_rename_column_try(
/*=======================*/
	const dict_table_t*	user_table,
	trx_t*			trx,
	const char*		table_name,
	ulint			nth_col,
	const char*		from,
	const char*		to,
	bool			new_clustered)
{
	pars_info_t*	info;
	dberr_t		error;

	DBUG_ENTER("innobase_rename_column_try");

	DBUG_ASSERT(trx_get_dict_operation(trx) == TRX_DICT_OP_INDEX);
	ut_ad(trx->dict_operation_lock_mode == RW_X_LATCH);
	ut_ad(mutex_own(&dict_sys->mutex));
#ifdef UNIV_SYNC_DEBUG
	ut_ad(rw_lock_own(&dict_operation_lock, RW_LOCK_X));
#endif /* UNIV_SYNC_DEBUG */

	if (new_clustered) {
		goto rename_foreign;
	}

	info = pars_info_create();

	pars_info_add_ull_literal(info, "tableid", user_table->id);
	pars_info_add_int4_literal(info, "nth", nth_col);
	pars_info_add_str_literal(info, "old", from);
	pars_info_add_str_literal(info, "new", to);

	trx->op_info = "renaming column in SYS_COLUMNS";

	error = que_eval_sql(
		info,
		"PROCEDURE RENAME_SYS_COLUMNS_PROC () IS\n"
		"BEGIN\n"
		"UPDATE SYS_COLUMNS SET NAME=:new\n"
		"WHERE TABLE_ID=:tableid AND NAME=:old\n"
		"AND POS=:nth;\n"
		"END;\n",
		FALSE, trx);

	DBUG_EXECUTE_IF("ib_rename_column_error",
			error = DB_OUT_OF_FILE_SPACE;);

	if (error != DB_SUCCESS) {
err_exit:
		my_error_innodb(error, table_name, 0);
		trx->error_state = DB_SUCCESS;
		trx->op_info = "";
		DBUG_RETURN(true);
	}

	trx->op_info = "renaming column in SYS_FIELDS";

	for (const dict_index_t* index = dict_table_get_first_index(
		     user_table);
	     index != NULL;
	     index = dict_table_get_next_index(index)) {

		for (ulint i = 0; i < dict_index_get_n_fields(index); i++) {
			if (strcmp(dict_index_get_nth_field(index, i)->name,
				   from)) {
				continue;
			}

			info = pars_info_create();

			pars_info_add_ull_literal(info, "indexid", index->id);
			pars_info_add_int4_literal(info, "nth", i);
			pars_info_add_str_literal(info, "old", from);
			pars_info_add_str_literal(info, "new", to);

			error = que_eval_sql(
				info,
				"PROCEDURE RENAME_SYS_FIELDS_PROC () IS\n"
				"BEGIN\n"

				"UPDATE SYS_FIELDS SET COL_NAME=:new\n"
				"WHERE INDEX_ID=:indexid AND COL_NAME=:old\n"
				"AND POS=:nth;\n"

				/* Try again, in case there is a prefix_len
				encoded in SYS_FIELDS.POS */

				"UPDATE SYS_FIELDS SET COL_NAME=:new\n"
				"WHERE INDEX_ID=:indexid AND COL_NAME=:old\n"
				"AND POS>=65536*:nth AND POS<65536*(:nth+1);\n"

				"END;\n",
				FALSE, trx);

			if (error != DB_SUCCESS) {
				goto err_exit;
			}
		}
	}

rename_foreign:
	trx->op_info = "renaming column in SYS_FOREIGN_COLS";

	for (dict_foreign_set::iterator it = user_table->foreign_set.begin();
	     it != user_table->foreign_set.end();
	     ++it) {

		dict_foreign_t*	foreign = *it;

		for (unsigned i = 0; i < foreign->n_fields; i++) {
			if (strcmp(foreign->foreign_col_names[i], from)) {
				continue;
			}

			info = pars_info_create();

			pars_info_add_str_literal(info, "id", foreign->id);
			pars_info_add_int4_literal(info, "nth", i);
			pars_info_add_str_literal(info, "old", from);
			pars_info_add_str_literal(info, "new", to);

			error = que_eval_sql(
				info,
				"PROCEDURE RENAME_SYS_FOREIGN_F_PROC () IS\n"
				"BEGIN\n"
				"UPDATE SYS_FOREIGN_COLS\n"
				"SET FOR_COL_NAME=:new\n"
				"WHERE ID=:id AND POS=:nth\n"
				"AND FOR_COL_NAME=:old;\n"
				"END;\n",
				FALSE, trx);

			if (error != DB_SUCCESS) {
				goto err_exit;
			}
		}
	}

	for (dict_foreign_set::iterator it
		= user_table->referenced_set.begin();
	     it != user_table->referenced_set.end();
	     ++it) {

		dict_foreign_t*	foreign = *it;
		for (unsigned i = 0; i < foreign->n_fields; i++) {
			if (strcmp(foreign->referenced_col_names[i], from)) {
				continue;
			}

			info = pars_info_create();

			pars_info_add_str_literal(info, "id", foreign->id);
			pars_info_add_int4_literal(info, "nth", i);
			pars_info_add_str_literal(info, "old", from);
			pars_info_add_str_literal(info, "new", to);

			error = que_eval_sql(
				info,
				"PROCEDURE RENAME_SYS_FOREIGN_R_PROC () IS\n"
				"BEGIN\n"
				"UPDATE SYS_FOREIGN_COLS\n"
				"SET REF_COL_NAME=:new\n"
				"WHERE ID=:id AND POS=:nth\n"
				"AND REF_COL_NAME=:old;\n"
				"END;\n",
				FALSE, trx);

			if (error != DB_SUCCESS) {
				goto err_exit;
			}
		}
	}

	trx->op_info = "";
	DBUG_RETURN(false);
}

/** Rename columns in the data dictionary tables.
@param ha_alter_info Data used during in-place alter.
@param ctx In-place ALTER TABLE context
@param table the TABLE
@param trx data dictionary transaction
@param table_name Table name in MySQL
@retval true Failure
@retval false Success */
static __attribute__((nonnull, warn_unused_result))
bool
innobase_rename_columns_try(
/*========================*/
	Alter_inplace_info*	ha_alter_info,
	ha_innobase_inplace_ctx*ctx,
	const TABLE*		table,
	trx_t*			trx,
	const char*		table_name)
{
	List_iterator_fast<Create_field> cf_it(
		ha_alter_info->alter_info->create_list);
	uint i = 0;

	DBUG_ASSERT(ctx);
	DBUG_ASSERT(ha_alter_info->handler_flags
		    & Alter_inplace_info::ALTER_COLUMN_NAME);

	for (Field** fp = table->field; *fp; fp++, i++) {
		if (!((*fp)->flags & FIELD_IS_RENAMED)) {
			continue;
		}

		cf_it.rewind();
		while (Create_field* cf = cf_it++) {
			if (cf->field == *fp) {
				if (innobase_rename_column_try(
					    ctx->old_table, trx, table_name, i,
					    cf->field->field_name,
					    cf->field_name,
					    ctx->need_rebuild())) {
					return(true);
				}
				goto processed_field;
			}
		}

		ut_error;
processed_field:
		continue;
	}

	return(false);
}

/** Enlarge a column in the data dictionary tables.
@param user_table InnoDB table that was being altered
@param trx data dictionary transaction
@param table_name Table name in MySQL
@param nth_col 0-based index of the column
@param new_len new column length, in bytes
@retval true Failure
@retval false Success */
static __attribute__((nonnull, warn_unused_result))
bool
innobase_enlarge_column_try(
/*========================*/
	const dict_table_t*	user_table,
	trx_t*			trx,
	const char*		table_name,
	ulint			nth_col,
	ulint			new_len)
{
	pars_info_t*	info;
	dberr_t		error;

	DBUG_ENTER("innobase_enlarge_column_try");

	DBUG_ASSERT(trx_get_dict_operation(trx) == TRX_DICT_OP_INDEX);
	ut_ad(trx->dict_operation_lock_mode == RW_X_LATCH);
	ut_ad(mutex_own(&dict_sys->mutex));
#ifdef UNIV_SYNC_DEBUG
	ut_ad(rw_lock_own(&dict_operation_lock, RW_LOCK_X));
#endif /* UNIV_SYNC_DEBUG */
	ut_ad(dict_table_get_nth_col(user_table, nth_col)->len < new_len);
#ifdef UNIV_DEBUG
	switch (dict_table_get_nth_col(user_table, nth_col)->mtype) {
	case DATA_MYSQL:
		/* NOTE: we could allow this when !(prtype & DATA_BINARY_TYPE)
		and ROW_FORMAT is not REDUNDANT and mbminlen<mbmaxlen.
		That is, we treat a UTF-8 CHAR(n) column somewhat like
		a VARCHAR. */
		ut_error;
	case DATA_BINARY:
	case DATA_VARCHAR:
	case DATA_VARMYSQL:
	case DATA_DECIMAL:
	case DATA_BLOB:
		break;
	default:
		ut_error;
	}
#endif /* UNIV_DEBUG */
	info = pars_info_create();

	pars_info_add_ull_literal(info, "tableid", user_table->id);
	pars_info_add_int4_literal(info, "nth", nth_col);
	pars_info_add_int4_literal(info, "new", new_len);

	trx->op_info = "resizing column in SYS_COLUMNS";

	error = que_eval_sql(
		info,
		"PROCEDURE RESIZE_SYS_COLUMNS_PROC () IS\n"
		"BEGIN\n"
		"UPDATE SYS_COLUMNS SET LEN=:new\n"
		"WHERE TABLE_ID=:tableid AND POS=:nth;\n"
		"END;\n",
		FALSE, trx);

	DBUG_EXECUTE_IF("ib_resize_column_error",
			error = DB_OUT_OF_FILE_SPACE;);

	trx->op_info = "";
	trx->error_state = DB_SUCCESS;

	if (error != DB_SUCCESS) {
		my_error_innodb(error, table_name, 0);
		DBUG_RETURN(true);
	}

	DBUG_RETURN(false);
}

/** Enlarge columns in the data dictionary tables.
@param ha_alter_info Data used during in-place alter.
@param table the TABLE
@param user_table InnoDB table that was being altered
@param trx data dictionary transaction
@param table_name Table name in MySQL
@retval true Failure
@retval false Success */
static __attribute__((nonnull, warn_unused_result))
bool
innobase_enlarge_columns_try(
/*=========================*/
	Alter_inplace_info*	ha_alter_info,
	const TABLE*		table,
	const dict_table_t*	user_table,
	trx_t*			trx,
	const char*		table_name)
{
	List_iterator_fast<Create_field> cf_it(
		ha_alter_info->alter_info->create_list);
	ulint i = 0;

	for (Field** fp = table->field; *fp; fp++, i++) {
		cf_it.rewind();
		while (Create_field* cf = cf_it++) {
			if (cf->field == *fp) {
				if ((*fp)->is_equal(cf)
				    == IS_EQUAL_PACK_LENGTH
				    && innobase_enlarge_column_try(
					    user_table, trx, table_name,
					    i, cf->length)) {
					return(true);
				}

				break;
			}
		}
	}

	return(false);
}

/** Rename or enlarge columns in the data dictionary cache
as part of commit_cache_norebuild().
@param ha_alter_info Data used during in-place alter.
@param table the TABLE
@param user_table InnoDB table that was being altered */
static __attribute__((nonnull))
void
innobase_rename_or_enlarge_columns_cache(
/*=====================================*/
	Alter_inplace_info*	ha_alter_info,
	const TABLE*		table,
	dict_table_t*		user_table)
{
	if (!(ha_alter_info->handler_flags
	      & (Alter_inplace_info::ALTER_COLUMN_EQUAL_PACK_LENGTH
		 | Alter_inplace_info::ALTER_COLUMN_NAME))) {
		return;
	}

	List_iterator_fast<Create_field> cf_it(
		ha_alter_info->alter_info->create_list);
	uint i = 0;

	for (Field** fp = table->field; *fp; fp++, i++) {
		cf_it.rewind();
		while (Create_field* cf = cf_it++) {
			if (cf->field != *fp) {
				continue;
			}

			if ((*fp)->is_equal(cf) == IS_EQUAL_PACK_LENGTH) {
				dict_table_get_nth_col(
					user_table, i)->len = cf->length;
			}

			if ((*fp)->flags & FIELD_IS_RENAMED) {
				dict_mem_table_col_rename(
					user_table, i,
					cf->field->field_name, cf->field_name);
			}

			break;
		}
	}
}

/** Get the auto-increment value of the table on commit.
@param ha_alter_info Data used during in-place alter
@param ctx In-place ALTER TABLE context
@param altered_table MySQL table that is being altered
@param old_table MySQL table as it is before the ALTER operation
@return the next auto-increment value (0 if not present) */
static __attribute__((nonnull, warn_unused_result))
ulonglong
commit_get_autoinc(
/*===============*/
	Alter_inplace_info*	ha_alter_info,
	ha_innobase_inplace_ctx*ctx,
	const TABLE*		altered_table,
	const TABLE*		old_table)
{
	ulonglong		max_autoinc;

	DBUG_ENTER("commit_get_autoinc");

	if (!altered_table->found_next_number_field) {
		/* There is no AUTO_INCREMENT column in the table
		after the ALTER operation. */
		max_autoinc = 0;
	} else if (ctx->add_autoinc != ULINT_UNDEFINED) {
		/* An AUTO_INCREMENT column was added. Get the last
		value from the sequence, which may be based on a
		supplied AUTO_INCREMENT value. */
		max_autoinc = ctx->sequence.last();
	} else if ((ha_alter_info->handler_flags
		    & Alter_inplace_info::CHANGE_CREATE_OPTION)
		   && (ha_alter_info->create_info->used_fields
		       & HA_CREATE_USED_AUTO)) {
		/* An AUTO_INCREMENT value was supplied, but the table was not
		rebuilt. Get the user-supplied value or the last value from the
		sequence. */
		ib_uint64_t	max_value_table;
		dberr_t		err;

		Field*	autoinc_field =
			old_table->found_next_number_field;

		dict_index_t*	index = dict_table_get_index_on_first_col(
			ctx->old_table, autoinc_field->field_index);

		max_autoinc = ha_alter_info->create_info->auto_increment_value;

		dict_table_autoinc_lock(ctx->old_table);

		err = row_search_max_autoinc(
			index, autoinc_field->field_name, &max_value_table);

		if (err != DB_SUCCESS) {
			ut_ad(0);
			max_autoinc = 0;
		} else if (max_autoinc <= max_value_table) {
			ulonglong	col_max_value;
			ulonglong	offset;

			col_max_value = autoinc_field->get_max_int_value();

			offset = ctx->prebuilt->autoinc_offset;
			max_autoinc = innobase_next_autoinc(
				max_value_table, 1, 1, offset,
				col_max_value);
		}
		dict_table_autoinc_unlock(ctx->old_table);
	} else {
		/* An AUTO_INCREMENT value was not specified.
		Read the old counter value from the table. */
		ut_ad(old_table->found_next_number_field);
		dict_table_autoinc_lock(ctx->old_table);
		max_autoinc = ctx->old_table->autoinc;
		dict_table_autoinc_unlock(ctx->old_table);
	}

	DBUG_RETURN(max_autoinc);
}

/** Add or drop foreign key constraints to the data dictionary tables,
but do not touch the data dictionary cache.
@param ha_alter_info Data used during in-place alter
@param ctx In-place ALTER TABLE context
@param trx Data dictionary transaction
@param table_name Table name in MySQL
@retval true Failure
@retval false Success
*/
static __attribute__((nonnull, warn_unused_result))
bool
innobase_update_foreign_try(
/*========================*/
	ha_innobase_inplace_ctx*ctx,
	trx_t*			trx,
	const char*		table_name)
{
	ulint	foreign_id;
	ulint	i;

	DBUG_ENTER("innobase_update_foreign_try");
	DBUG_ASSERT(ctx);

	foreign_id = dict_table_get_highest_foreign_id(ctx->new_table);

	foreign_id++;

	for (i = 0; i < ctx->num_to_add_fk; i++) {
		dict_foreign_t*		fk = ctx->add_fk[i];

		ut_ad(fk->foreign_table == ctx->new_table
		      || fk->foreign_table == ctx->old_table);

		dberr_t error = dict_create_add_foreign_id(
			&foreign_id, ctx->old_table->name, fk);

		if (error != DB_SUCCESS) {
			my_error(ER_TOO_LONG_IDENT, MYF(0),
				 fk->id);
			DBUG_RETURN(true);
		}

		if (!fk->foreign_index) {
			fk->foreign_index = dict_foreign_find_index(
				ctx->new_table, ctx->col_names,
				fk->foreign_col_names,
				fk->n_fields, fk->referenced_index, TRUE,
				fk->type
				& (DICT_FOREIGN_ON_DELETE_SET_NULL
				   | DICT_FOREIGN_ON_UPDATE_SET_NULL));
			if (!fk->foreign_index) {
				my_error(ER_FK_INCORRECT_OPTION,
					 MYF(0), table_name, fk->id);
				DBUG_RETURN(true);
			}
		}

		/* The fk->foreign_col_names[] uses renamed column
		names, while the columns in ctx->old_table have not
		been renamed yet. */
		error = dict_create_add_foreign_to_dictionary(
			ctx->old_table->name, fk, trx);

		DBUG_EXECUTE_IF(
			"innodb_test_cannot_add_fk_system",
			error = DB_ERROR;);

		if (error != DB_SUCCESS) {
			my_error(ER_FK_FAIL_ADD_SYSTEM, MYF(0),
				 fk->id);
			DBUG_RETURN(true);
		}
	}

	for (i = 0; i < ctx->num_to_drop_fk; i++) {
		dict_foreign_t* fk = ctx->drop_fk[i];

		DBUG_ASSERT(fk->foreign_table == ctx->old_table);

		if (innobase_drop_foreign_try(trx, table_name, fk->id)) {
			DBUG_RETURN(true);
		}
	}

	DBUG_RETURN(false);
}

/** Update the foreign key constraint definitions in the data dictionary cache
after the changes to data dictionary tables were committed.
<<<<<<< HEAD
@param ctx In-place ALTER TABLE context
@return InnoDB error code (should always be DB_SUCCESS) */
=======
@param ctx	In-place ALTER TABLE context
@param user_thd	MySQL connection
@return		InnoDB error code (should always be DB_SUCCESS) */
>>>>>>> ed244b7b
static __attribute__((nonnull, warn_unused_result))
dberr_t
innobase_update_foreign_cache(
/*==========================*/
	ha_innobase_inplace_ctx*	ctx,
	THD*				user_thd)
{
	dict_table_t*	user_table;
	dberr_t		err = DB_SUCCESS;

	DBUG_ENTER("innobase_update_foreign_cache");

	ut_ad(mutex_own(&dict_sys->mutex));

	user_table = ctx->old_table;

	/* Discard the added foreign keys, because we will
	load them from the data dictionary. */
	for (ulint i = 0; i < ctx->num_to_add_fk; i++) {
		dict_foreign_t*	fk = ctx->add_fk[i];
		dict_foreign_free(fk);
	}

	if (ctx->need_rebuild()) {
		/* The rebuilt table is already using the renamed
		column names. No need to pass col_names or to drop
		constraints from the data dictionary cache. */
		DBUG_ASSERT(!ctx->col_names);
		DBUG_ASSERT(user_table->foreign_set.empty());
		DBUG_ASSERT(user_table->referenced_set.empty());
		user_table = ctx->new_table;
	} else {
		/* Drop the foreign key constraints if the
		table was not rebuilt. If the table is rebuilt,
		there would not be any foreign key contraints for
		it yet in the data dictionary cache. */
		for (ulint i = 0; i < ctx->num_to_drop_fk; i++) {
			dict_foreign_t* fk = ctx->drop_fk[i];
			dict_foreign_remove_from_cache(fk);
		}
	}

	/* Load the old or added foreign keys from the data dictionary
	and prevent the table from being evicted from the data
	dictionary cache (work around the lack of WL#6049). */
<<<<<<< HEAD
	dict_names_t	fk_tables;

	err = dict_load_foreigns(user_table->name,
				 ctx->col_names, false, true,
				 DICT_ERR_IGNORE_NONE,
				 fk_tables);
=======
	err = dict_load_foreigns(user_table->name,
				 ctx->col_names, false, true,
				 DICT_ERR_IGNORE_NONE);
>>>>>>> ed244b7b

	if (err == DB_CANNOT_ADD_CONSTRAINT) {
		/* It is possible there are existing foreign key are
		loaded with "foreign_key checks" off,
		so let's retry the loading with charset_check is off */
		err = dict_load_foreigns(user_table->name,
					 ctx->col_names, false, false,
<<<<<<< HEAD
					 DICT_ERR_IGNORE_NONE,
					 fk_tables);
=======
					 DICT_ERR_IGNORE_NONE);
>>>>>>> ed244b7b

		/* The load with "charset_check" off is successful, warn
		the user that the foreign key has loaded with mis-matched
		charset */
		if (err == DB_SUCCESS) {
<<<<<<< HEAD
			ib_logf(IB_LOG_LEVEL_WARN,
				"Foreign key constraints for table '%s'"
				" are loaded with charset check off",
				user_table->name);
		}
	}

	ut_ad(fk_tables.empty());

=======
			push_warning_printf(
				user_thd,
				Sql_condition::WARN_LEVEL_WARN,
				ER_ALTER_INFO,
				"Foreign key constraints for table '%s'"
				" are loaded with charset check off",
				user_table->name);
				
		}
	}

>>>>>>> ed244b7b
	DBUG_RETURN(err);
}

/** Commit the changes made during prepare_inplace_alter_table()
and inplace_alter_table() inside the data dictionary tables,
when rebuilding the table.
@param ha_alter_info Data used during in-place alter
@param ctx In-place ALTER TABLE context
@param altered_table MySQL table that is being altered
@param old_table MySQL table as it is before the ALTER operation
@param trx Data dictionary transaction
@param table_name Table name in MySQL
@retval true Failure
@retval false Success
*/
inline __attribute__((nonnull, warn_unused_result))
bool
commit_try_rebuild(
/*===============*/
	Alter_inplace_info*	ha_alter_info,
	ha_innobase_inplace_ctx*ctx,
	TABLE*			altered_table,
	const TABLE*		old_table,
	trx_t*			trx,
	const char*		table_name)
{
	dict_table_t*	rebuilt_table	= ctx->new_table;
	dict_table_t*	user_table	= ctx->old_table;

	DBUG_ENTER("commit_try_rebuild");
	DBUG_ASSERT(ctx->need_rebuild());
	DBUG_ASSERT(trx->dict_operation_lock_mode == RW_X_LATCH);
	DBUG_ASSERT(!(ha_alter_info->handler_flags
		      & Alter_inplace_info::DROP_FOREIGN_KEY)
		    || ctx->num_to_drop_fk > 0);
	DBUG_ASSERT(ctx->num_to_drop_fk
		    == ha_alter_info->alter_info->drop_list.elements);

	for (dict_index_t* index = dict_table_get_first_index(rebuilt_table);
	     index;
	     index = dict_table_get_next_index(index)) {
		DBUG_ASSERT(dict_index_get_online_status(index)
			    == ONLINE_INDEX_COMPLETE);
		DBUG_ASSERT(*index->name != TEMP_INDEX_PREFIX);
		if (dict_index_is_corrupted(index)) {
			my_error(ER_INDEX_CORRUPT, MYF(0),
				 index->name);
			DBUG_RETURN(true);
		}
	}

	if (innobase_update_foreign_try(ctx, trx, table_name)) {
		DBUG_RETURN(true);
	}

	dberr_t	error;

	/* Clear the to_be_dropped flag in the data dictionary cache
	of user_table. */
	for (ulint i = 0; i < ctx->num_to_drop_index; i++) {
		dict_index_t*	index = ctx->drop_index[i];
		DBUG_ASSERT(index->table == user_table);
		DBUG_ASSERT(*index->name != TEMP_INDEX_PREFIX);
		DBUG_ASSERT(index->to_be_dropped);
		index->to_be_dropped = 0;
	}

	/* We copied the table. Any indexes that were requested to be
	dropped were not created in the copy of the table. Apply any
	last bit of the rebuild log and then rename the tables. */

	if (ctx->online) {
		DEBUG_SYNC_C("row_log_table_apply2_before");
		error = row_log_table_apply(
			ctx->thr, user_table, altered_table);
		ulint	err_key = thr_get_trx(ctx->thr)->error_key_num;

		switch (error) {
			KEY*	dup_key;
		case DB_SUCCESS:
			break;
		case DB_DUPLICATE_KEY:
			if (err_key == ULINT_UNDEFINED) {
				/* This should be the hidden index on
				FTS_DOC_ID. */
				dup_key = NULL;
			} else {
				DBUG_ASSERT(err_key <
					    ha_alter_info->key_count);
				dup_key = &ha_alter_info
					->key_info_buffer[err_key];
			}
			print_keydup_error(altered_table, dup_key, MYF(0));
			DBUG_RETURN(true);
		case DB_ONLINE_LOG_TOO_BIG:
			my_error(ER_INNODB_ONLINE_LOG_TOO_BIG, MYF(0),
				 ha_alter_info->key_info_buffer[0].name);
			DBUG_RETURN(true);
		case DB_INDEX_CORRUPT:
			my_error(ER_INDEX_CORRUPT, MYF(0),
				 (err_key == ULINT_UNDEFINED)
				 ? FTS_DOC_ID_INDEX_NAME
				 : ha_alter_info->key_info_buffer[err_key]
				 .name);
			DBUG_RETURN(true);
		default:
			my_error_innodb(error, table_name, user_table->flags);
			DBUG_RETURN(true);
		}
	}

	if ((ha_alter_info->handler_flags
	     & Alter_inplace_info::ALTER_COLUMN_NAME)
	    && innobase_rename_columns_try(ha_alter_info, ctx, old_table,
					   trx, table_name)) {
		DBUG_RETURN(true);
	}

	DBUG_EXECUTE_IF("ib_ddl_crash_before_rename", DBUG_SUICIDE(););

	/* The new table must inherit the flag from the
	"parent" table. */
	if (dict_table_is_discarded(user_table)) {
		rebuilt_table->ibd_file_missing = true;
		rebuilt_table->flags2 |= DICT_TF2_DISCARDED;
	}

	/* We can now rename the old table as a temporary table,
	rename the new temporary table as the old table and drop the
	old table. First, we only do this in the data dictionary
	tables. The actual renaming will be performed in
	commit_cache_rebuild(), once the data dictionary transaction
	has been successfully committed. */

	error = row_merge_rename_tables_dict(
		user_table, rebuilt_table, ctx->tmp_name, trx);

	/* We must be still holding a table handle. */
	DBUG_ASSERT(user_table->n_ref_count >= 1);

	DBUG_EXECUTE_IF("ib_ddl_crash_after_rename", DBUG_SUICIDE(););
	DBUG_EXECUTE_IF("ib_rebuild_cannot_rename", error = DB_ERROR;);

	if (user_table->n_ref_count > 1) {
		/* This should only occur when an innodb_memcached
		connection with innodb_api_enable_mdl=off was started
		before commit_inplace_alter_table() locked the data
		dictionary. We must roll back the ALTER TABLE, because
		we cannot drop a table while it is being used. */

		/* Normally, n_ref_count must be 1, because purge
		cannot be executing on this very table as we are
		holding dict_operation_lock X-latch. */

		error = DB_LOCK_WAIT_TIMEOUT;
	}

	switch (error) {
	case DB_SUCCESS:
		DBUG_RETURN(false);
	case DB_TABLESPACE_EXISTS:
		ut_a(rebuilt_table->n_ref_count == 1);
		my_error(ER_TABLESPACE_EXISTS, MYF(0), ctx->tmp_name);
		DBUG_RETURN(true);
	case DB_DUPLICATE_KEY:
		ut_a(rebuilt_table->n_ref_count == 1);
		my_error(ER_TABLE_EXISTS_ERROR, MYF(0), ctx->tmp_name);
		DBUG_RETURN(true);
	default:
		my_error_innodb(error, table_name, user_table->flags);
		DBUG_RETURN(true);
	}
}

/** Apply the changes made during commit_try_rebuild(),
to the data dictionary cache and the file system.
@param ctx In-place ALTER TABLE context */
inline __attribute__((nonnull))
void
commit_cache_rebuild(
/*=================*/
	ha_innobase_inplace_ctx*	ctx)
{
	dberr_t		error;

	DBUG_ENTER("commit_cache_rebuild");
	DBUG_ASSERT(ctx->need_rebuild());
	DBUG_ASSERT(dict_table_is_discarded(ctx->old_table)
		    == dict_table_is_discarded(ctx->new_table));

	const char* old_name = mem_heap_strdup(
		ctx->heap, ctx->old_table->name);

	/* We already committed and redo logged the renames,
	so this must succeed. */
	error = dict_table_rename_in_cache(
		ctx->old_table, ctx->tmp_name, FALSE);
	ut_a(error == DB_SUCCESS);

	error = dict_table_rename_in_cache(
		ctx->new_table, old_name, FALSE);
	ut_a(error == DB_SUCCESS);

	DBUG_VOID_RETURN;
}

/** Commit the changes made during prepare_inplace_alter_table()
and inplace_alter_table() inside the data dictionary tables,
when not rebuilding the table.
@param ha_alter_info Data used during in-place alter
@param ctx In-place ALTER TABLE context
@param old_table MySQL table as it is before the ALTER operation
@param trx Data dictionary transaction
@param table_name Table name in MySQL
@retval true Failure
@retval false Success
*/
inline __attribute__((nonnull, warn_unused_result))
bool
commit_try_norebuild(
/*=================*/
	Alter_inplace_info*	ha_alter_info,
	ha_innobase_inplace_ctx*ctx,
	const TABLE*		old_table,
	trx_t*			trx,
	const char*		table_name)
{
	DBUG_ENTER("commit_try_norebuild");
	DBUG_ASSERT(!ctx->need_rebuild());
	DBUG_ASSERT(trx->dict_operation_lock_mode == RW_X_LATCH);
	DBUG_ASSERT(!(ha_alter_info->handler_flags
		      & Alter_inplace_info::DROP_FOREIGN_KEY)
		    || ctx->num_to_drop_fk > 0);
	DBUG_ASSERT(ctx->num_to_drop_fk
		    == ha_alter_info->alter_info->drop_list.elements);

	for (ulint i = 0; i < ctx->num_to_add_index; i++) {
		dict_index_t*	index = ctx->add_index[i];
		DBUG_ASSERT(dict_index_get_online_status(index)
			    == ONLINE_INDEX_COMPLETE);
		DBUG_ASSERT(*index->name == TEMP_INDEX_PREFIX);
		if (dict_index_is_corrupted(index)) {
			/* Report a duplicate key
			error for the index that was
			flagged corrupted, most likely
			because a duplicate value was
			inserted (directly or by
			rollback) after
			ha_innobase::inplace_alter_table()
			completed.
			TODO: report this as a corruption
			with a detailed reason once
			WL#6379 has been implemented. */
			my_error(ER_DUP_UNKNOWN_IN_INDEX,
				 MYF(0), index->name + 1);
			DBUG_RETURN(true);
		}
	}

	if (innobase_update_foreign_try(ctx, trx, table_name)) {
		DBUG_RETURN(true);
	}

	dberr_t	error;

	/* We altered the table in place. */
	/* Lose the TEMP_INDEX_PREFIX. */
	for (ulint i = 0; i < ctx->num_to_add_index; i++) {
		dict_index_t*	index = ctx->add_index[i];
		DBUG_ASSERT(dict_index_get_online_status(index)
			    == ONLINE_INDEX_COMPLETE);
		DBUG_ASSERT(*index->name
			    == TEMP_INDEX_PREFIX);
		error = row_merge_rename_index_to_add(
			trx, ctx->new_table->id, index->id);
		if (error != DB_SUCCESS) {
			sql_print_error(
				"InnoDB: rename index to add: %lu\n",
				(ulong) error);
			DBUG_ASSERT(0);
			my_error(ER_INTERNAL_ERROR, MYF(0),
				 "rename index to add");
			DBUG_RETURN(true);
		}
	}

	/* Drop any indexes that were requested to be dropped.
	Rename them to TEMP_INDEX_PREFIX in the data
	dictionary first. We do not bother to rename
	index->name in the dictionary cache, because the index
	is about to be freed after row_merge_drop_indexes_dict(). */

	for (ulint i = 0; i < ctx->num_to_drop_index; i++) {
		dict_index_t*	index = ctx->drop_index[i];
		DBUG_ASSERT(*index->name != TEMP_INDEX_PREFIX);
		DBUG_ASSERT(index->table == ctx->new_table);
		DBUG_ASSERT(index->to_be_dropped);

		error = row_merge_rename_index_to_drop(
			trx, index->table->id, index->id);
		if (error != DB_SUCCESS) {
			sql_print_error(
				"InnoDB: rename index to drop: %lu\n",
				(ulong) error);
			DBUG_ASSERT(0);
			my_error(ER_INTERNAL_ERROR, MYF(0),
				 "rename index to drop");
			DBUG_RETURN(true);
		}
	}

	if ((ha_alter_info->handler_flags
	     & Alter_inplace_info::ALTER_COLUMN_NAME)
	    && innobase_rename_columns_try(ha_alter_info, ctx, old_table,
					   trx, table_name)) {
		DBUG_RETURN(true);
	}

	if ((ha_alter_info->handler_flags
	     & Alter_inplace_info::ALTER_COLUMN_EQUAL_PACK_LENGTH)
	    && innobase_enlarge_columns_try(ha_alter_info, old_table,
					    ctx->old_table, trx, table_name)) {
		DBUG_RETURN(true);
	}

	if ((ha_alter_info->handler_flags
	     & Alter_inplace_info::RENAME_INDEX)
	    && rename_indexes_in_data_dictionary(ctx, ha_alter_info, trx)) {
		DBUG_RETURN(true);
	}

	DBUG_RETURN(false);
}

/** Commit the changes to the data dictionary cache
after a successful commit_try_norebuild() call.
@param ctx In-place ALTER TABLE context
@param table the TABLE before the ALTER
@param trx Data dictionary transaction object
(will be started and committed)
@return whether all replacements were found for dropped indexes */
inline __attribute__((nonnull, warn_unused_result))
bool
commit_cache_norebuild(
/*===================*/
	ha_innobase_inplace_ctx*ctx,
	const TABLE*		table,
	trx_t*			trx)
{
	DBUG_ENTER("commit_cache_norebuild");

	bool	found = true;

	DBUG_ASSERT(!ctx->need_rebuild());

	for (ulint i = 0; i < ctx->num_to_add_index; i++) {
		dict_index_t*	index = ctx->add_index[i];
		DBUG_ASSERT(dict_index_get_online_status(index)
			    == ONLINE_INDEX_COMPLETE);
		DBUG_ASSERT(*index->name == TEMP_INDEX_PREFIX);
		index->name++;
	}

	if (ctx->num_to_drop_index) {
		/* Really drop the indexes that were dropped.
		The transaction had to be committed first
		(after renaming the indexes), so that in the
		event of a crash, crash recovery will drop the
		indexes, because it drops all indexes whose
		names start with TEMP_INDEX_PREFIX. Once we
		have started dropping an index tree, there is
		no way to roll it back. */

		for (ulint i = 0; i < ctx->num_to_drop_index; i++) {
			dict_index_t*	index = ctx->drop_index[i];
			DBUG_ASSERT(*index->name != TEMP_INDEX_PREFIX);
			DBUG_ASSERT(index->table == ctx->new_table);
			DBUG_ASSERT(index->to_be_dropped);

			/* Replace the indexes in foreign key
			constraints if needed. */

			if (!dict_foreign_replace_index(
				    index->table, ctx->col_names, index)) {
				found = false;
			}

			/* Mark the index dropped
			in the data dictionary cache. */
			rw_lock_x_lock(dict_index_get_lock(index));
			index->page = FIL_NULL;
			rw_lock_x_unlock(dict_index_get_lock(index));
		}

		trx_start_for_ddl(trx, TRX_DICT_OP_INDEX);
		row_merge_drop_indexes_dict(trx, ctx->new_table->id);

		for (ulint i = 0; i < ctx->num_to_drop_index; i++) {
			dict_index_t*	index = ctx->drop_index[i];
			DBUG_ASSERT(*index->name != TEMP_INDEX_PREFIX);
			DBUG_ASSERT(index->table == ctx->new_table);

			if (index->type & DICT_FTS) {
				DBUG_ASSERT(index->type == DICT_FTS
					    || (index->type
						& DICT_CORRUPT));
				DBUG_ASSERT(index->table->fts);
				fts_drop_index(index->table, index, trx);
			}

			dict_index_remove_from_cache(index->table, index);
		}

		trx_commit_for_mysql(trx);
	}

	DBUG_RETURN(found);
}

/** Adjust the persistent statistics after non-rebuilding ALTER TABLE.
Remove statistics for dropped indexes, add statistics for created indexes
and rename statistics for renamed indexes.
@param ha_alter_info Data used during in-place alter
@param ctx In-place ALTER TABLE context
@param altered_table MySQL table that is being altered
@param table_name Table name in MySQL
@param thd MySQL connection
*/
static
void
alter_stats_norebuild(
/*==================*/
	Alter_inplace_info*		ha_alter_info,
	ha_innobase_inplace_ctx*	ctx,
	TABLE*				altered_table,
	const char*			table_name,
	THD*				thd)
{
	ulint	i;

	DBUG_ENTER("alter_stats_norebuild");
	DBUG_ASSERT(!ctx->need_rebuild());

	if (!dict_stats_is_persistent_enabled(ctx->new_table)) {
		DBUG_VOID_RETURN;
	}

	/* Delete corresponding rows from the stats table. We do this
	in a separate transaction from trx, because lock waits are not
	allowed in a data dictionary transaction. (Lock waits are possible
	on the statistics table, because it is directly accessible by users,
	not covered by the dict_operation_lock.)

	Because the data dictionary changes were already committed, orphaned
	rows may be left in the statistics table if the system crashes.

	FIXME: each change to the statistics tables is being committed in a
	separate transaction, meaning that the operation is not atomic

	FIXME: This will not drop the (unused) statistics for
	FTS_DOC_ID_INDEX if it was a hidden index, dropped together
	with the last renamining FULLTEXT index. */
	for (i = 0; i < ha_alter_info->index_drop_count; i++) {
		const KEY* key = ha_alter_info->index_drop_buffer[i];

		if (key->flags & HA_FULLTEXT) {
			/* There are no index cardinality
			statistics for FULLTEXT indexes. */
			continue;
		}

		char	errstr[1024];

		if (dict_stats_drop_index(
			    ctx->new_table->name, key->name,
			    errstr, sizeof errstr) != DB_SUCCESS) {
			push_warning(thd,
				     Sql_condition::SL_WARNING,
				     ER_LOCK_WAIT_TIMEOUT, errstr);
		}
	}

	for (i = 0; i < ha_alter_info->index_rename_count; i++) {
		KEY_PAIR*	pair = &ha_alter_info->index_rename_buffer[i];
		dberr_t		err;

		err = dict_stats_rename_index(ctx->new_table,
					      pair->old_key->name,
					      pair->new_key->name);

		if (err != DB_SUCCESS) {
			push_warning_printf(
				thd,
				Sql_condition::SL_WARNING,
				ER_ERROR_ON_RENAME,
				"Error renaming an index of table '%s'"
				" from '%s' to '%s' in InnoDB persistent"
				" statistics storage: %s",
				table_name,
				pair->old_key->name,
				pair->new_key->name,
				ut_strerr(err));
		}
	}

	for (i = 0; i < ctx->num_to_add_index; i++) {
		dict_index_t*	index = ctx->add_index[i];
		DBUG_ASSERT(index->table == ctx->new_table);

		if (!(index->type & DICT_FTS)) {
			dict_stats_init(ctx->new_table);
			dict_stats_update_for_index(index);
		}
	}

	DBUG_VOID_RETURN;
}

/** Adjust the persistent statistics after rebuilding ALTER TABLE.
Remove statistics for dropped indexes, add statistics for created indexes
and rename statistics for renamed indexes.
@param table InnoDB table that was rebuilt by ALTER TABLE
@param table_name Table name in MySQL
@param thd MySQL connection
*/
static
void
alter_stats_rebuild(
/*================*/
	dict_table_t*	table,
	const char*	table_name,
	THD*		thd)
{
	DBUG_ENTER("alter_stats_rebuild");

	if (dict_table_is_discarded(table)
	    || !dict_stats_is_persistent_enabled(table)) {
		DBUG_VOID_RETURN;
	}

#ifndef DBUG_OFF
	bool	ibd_file_missing_orig = false;
#endif /* DBUG_OFF */

	DBUG_EXECUTE_IF(
		"ib_rename_index_fail2",
		ibd_file_missing_orig = table->ibd_file_missing;
		table->ibd_file_missing = TRUE;
	);

	dberr_t	ret = dict_stats_update(table, DICT_STATS_RECALC_PERSISTENT);

	DBUG_EXECUTE_IF(
		"ib_rename_index_fail2",
		table->ibd_file_missing = ibd_file_missing_orig;
	);

	if (ret != DB_SUCCESS) {
		push_warning_printf(
			thd,
			Sql_condition::SL_WARNING,
			ER_ALTER_INFO,
			"Error updating stats for table '%s'"
			" after table rebuild: %s",
			table_name, ut_strerr(ret));
	}

	DBUG_VOID_RETURN;
}

#ifndef DBUG_OFF
# define DBUG_INJECT_CRASH(prefix, count)			\
do {								\
	char buf[32];						\
	ut_snprintf(buf, sizeof buf, prefix "_%u", count);	\
	DBUG_EXECUTE_IF(buf, DBUG_SUICIDE(););			\
} while (0)
#else
# define DBUG_INJECT_CRASH(prefix, count)
#endif

/** Commit or rollback the changes made during
prepare_inplace_alter_table() and inplace_alter_table() inside
the storage engine. Note that the allowed level of concurrency
during this operation will be the same as for
inplace_alter_table() and thus might be higher than during
prepare_inplace_alter_table(). (E.g concurrent writes were
blocked during prepare, but might not be during commit).
@param altered_table TABLE object for new version of table.
@param ha_alter_info Structure describing changes to be done
by ALTER TABLE and holding data used during in-place alter.
@param commit true => Commit, false => Rollback.
@retval true Failure
@retval false Success
*/

bool
ha_innobase::commit_inplace_alter_table(
/*====================================*/
	TABLE*			altered_table,
	Alter_inplace_info*	ha_alter_info,
	bool			commit)
{
	ha_innobase_inplace_ctx*ctx0;

	ctx0 = static_cast<ha_innobase_inplace_ctx*>
		(ha_alter_info->handler_ctx);

#ifndef DBUG_OFF
	uint	crash_inject_count	= 1;
	uint	crash_fail_inject_count	= 1;
	uint	failure_inject_count	= 1;
#endif /* DBUG_OFF */

	DBUG_ENTER("commit_inplace_alter_table");
	DBUG_ASSERT(!srv_read_only_mode);
	DBUG_ASSERT(!ctx0 || ctx0->prebuilt == prebuilt);
	DBUG_ASSERT(!ctx0 || ctx0->old_table == prebuilt->table);

	DEBUG_SYNC_C("innodb_commit_inplace_alter_table_enter");

	DEBUG_SYNC_C("innodb_commit_inplace_alter_table_wait");

	if (!commit) {
		/* A rollback is being requested. So far we may at
		most have created some indexes. If any indexes were to
		be dropped, they would actually be dropped in this
		method if commit=true. */
		DBUG_RETURN(rollback_inplace_alter_table(
				    ha_alter_info, table, prebuilt));
	}

	if (!(ha_alter_info->handler_flags & ~INNOBASE_INPLACE_IGNORE)) {
		DBUG_ASSERT(!ctx0);
		MONITOR_ATOMIC_DEC(MONITOR_PENDING_ALTER_TABLE);
		ha_alter_info->group_commit_ctx = NULL;
		DBUG_RETURN(false);
	}

	DBUG_ASSERT(ctx0);

	inplace_alter_handler_ctx**	ctx_array;
	inplace_alter_handler_ctx*	ctx_single[2];

	if (ha_alter_info->group_commit_ctx) {
		ctx_array = ha_alter_info->group_commit_ctx;
	} else {
		ctx_single[0] = ctx0;
		ctx_single[1] = NULL;
		ctx_array = ctx_single;
	}

	DBUG_ASSERT(ctx0 == ctx_array[0]);
	ut_ad(prebuilt->table == ctx0->old_table);
	ha_alter_info->group_commit_ctx = NULL;

	/* Free the ctx->trx of other partitions, if any. We will only
	use the ctx0->trx here. Others may have been allocated in
	the prepare stage. */

	for (inplace_alter_handler_ctx** pctx = &ctx_array[1]; *pctx;
	     pctx++) {
		ha_innobase_inplace_ctx*	ctx
			= static_cast<ha_innobase_inplace_ctx*>(*pctx);

		if (ctx->trx) {
			trx_free_for_mysql(ctx->trx);
			ctx->trx = NULL;
		}
	}

	trx_start_if_not_started_xa(prebuilt->trx, true);

	for (inplace_alter_handler_ctx** pctx = ctx_array; *pctx; pctx++) {
		ha_innobase_inplace_ctx*	ctx
			= static_cast<ha_innobase_inplace_ctx*>(*pctx);
		DBUG_ASSERT(ctx->prebuilt->trx == prebuilt->trx);

		/* Exclusively lock the table, to ensure that no other
		transaction is holding locks on the table while we
		change the table definition. The MySQL meta-data lock
		should normally guarantee that no conflicting locks
		exist. However, FOREIGN KEY constraints checks and any
		transactions collected during crash recovery could be
		holding InnoDB locks only, not MySQL locks. */

		dberr_t error = row_merge_lock_table(
			prebuilt->trx, ctx->old_table, LOCK_X);

		if (error != DB_SUCCESS) {
			my_error_innodb(
				error, table_share->table_name.str, 0);
			DBUG_RETURN(true);
		}
	}

	DEBUG_SYNC(m_user_thd, "innodb_alter_commit_after_lock_table");

	const bool	new_clustered	= ctx0->need_rebuild();
	trx_t*		trx		= ctx0->trx;
	bool		fail		= false;

	if (new_clustered) {
		for (inplace_alter_handler_ctx** pctx = ctx_array;
		     *pctx; pctx++) {
			ha_innobase_inplace_ctx*	ctx
				= static_cast<ha_innobase_inplace_ctx*>(*pctx);
			DBUG_ASSERT(ctx->need_rebuild());

			if (ctx->old_table->fts) {
				ut_ad(!ctx->old_table->fts->add_wq);
				fts_optimize_remove_table(
					ctx->old_table);
			}

			if (ctx->new_table->fts) {
				ut_ad(!ctx->new_table->fts->add_wq);
				fts_optimize_remove_table(
					ctx->new_table);
			}
		}
	}

	if (!trx) {
		DBUG_ASSERT(!new_clustered);
		trx = innobase_trx_allocate(m_user_thd);
	}

	trx_start_for_ddl(trx, TRX_DICT_OP_INDEX);
	/* Latch the InnoDB data dictionary exclusively so that no deadlocks
	or lock waits can happen in it during the data dictionary operation. */
	row_mysql_lock_data_dictionary(trx);

	/* Prevent the background statistics collection from accessing
	the tables. */
	for (;;) {
		bool	retry = false;

		for (inplace_alter_handler_ctx** pctx = ctx_array;
		     *pctx; pctx++) {
			ha_innobase_inplace_ctx*	ctx
				= static_cast<ha_innobase_inplace_ctx*>(*pctx);

			DBUG_ASSERT(new_clustered == ctx->need_rebuild());

			if (new_clustered
			    && !dict_stats_stop_bg(ctx->old_table)) {
				retry = true;
			}

			if (!dict_stats_stop_bg(ctx->new_table)) {
				retry = true;
			}
		}

		if (!retry) {
			break;
		}

		DICT_STATS_BG_YIELD(trx);
	}

	/* Apply the changes to the data dictionary tables, for all
	partitions. */

	for (inplace_alter_handler_ctx** pctx = ctx_array;
	     *pctx && !fail; pctx++) {
		ha_innobase_inplace_ctx*	ctx
			= static_cast<ha_innobase_inplace_ctx*>(*pctx);

		DBUG_ASSERT(new_clustered == ctx->need_rebuild());

		ctx->max_autoinc = commit_get_autoinc(
			ha_alter_info, ctx, altered_table, table);

		if (ctx->need_rebuild()) {
			ctx->tmp_name = dict_mem_create_temporary_tablename(
				ctx->heap, ctx->new_table->name,
				ctx->new_table->id);

			fail = commit_try_rebuild(
				ha_alter_info, ctx, altered_table, table,
				trx, table_share->table_name.str);
		} else {
			fail = commit_try_norebuild(
				ha_alter_info, ctx, table, trx,
				table_share->table_name.str);
		}
		DBUG_INJECT_CRASH("ib_commit_inplace_crash",
				  crash_inject_count++);
#ifndef DBUG_OFF
		{
			/* Generate a dynamic dbug text. */
			char buf[32];

			ut_snprintf(buf, sizeof buf,
				    "ib_commit_inplace_fail_%u",
				    failure_inject_count++);

			DBUG_EXECUTE_IF(buf,
					my_error(ER_INTERNAL_ERROR, MYF(0),
						 "Injected error!");
					fail = true;
			);
		}
#endif
	}

	/* Commit or roll back the changes to the data dictionary. */

	if (fail) {
		trx_rollback_for_mysql(trx);
	} else if (!new_clustered) {
		trx_commit_for_mysql(trx);
	} else {
		mtr_t	mtr;
		mtr_start(&mtr);

		for (inplace_alter_handler_ctx** pctx = ctx_array;
		     *pctx; pctx++) {
			ha_innobase_inplace_ctx*	ctx
				= static_cast<ha_innobase_inplace_ctx*>(*pctx);

			DBUG_ASSERT(ctx->need_rebuild());
			/* Generate the redo log for the file
			operations that will be performed in
			commit_cache_rebuild(). */
			if (!fil_mtr_rename_log(ctx->old_table,
						ctx->new_table,
						ctx->tmp_name, &mtr)) {
				/* Out of memory. */
				mtr.set_log_mode(MTR_LOG_NO_REDO);
				mtr_commit(&mtr);
				trx_rollback_for_mysql(trx);
				fail = true;
			}
			DBUG_INJECT_CRASH("ib_commit_inplace_crash",
					  crash_inject_count++);
		}

		/* Test what happens on crash if the redo logs
		are flushed to disk here. The log records
		about the rename should not be committed, and
		the data dictionary transaction should be
		rolled back, restoring the old table. */
		DBUG_EXECUTE_IF("innodb_alter_commit_crash_before_commit",
				log_buffer_flush_to_disk();
				DBUG_SUICIDE(););
		ut_ad(!trx->fts_trx);

		/* The following call commits the
		mini-transaction, making the data dictionary
		transaction committed at mtr.end_lsn. The
		transaction becomes 'durable' by the time when
		log_buffer_flush_to_disk() returns. In the
		logical sense the commit in the file-based
		data structures happens here. */
		if (!fail) {
			ut_ad(trx_state_eq(trx, TRX_STATE_ACTIVE));
			ut_ad(trx_is_rseg_updated(trx));
			trx_commit_low(trx, &mtr);
		}

		/* If server crashes here, the dictionary in
		InnoDB and MySQL will differ.  The .ibd files
		and the .frm files must be swapped manually by
		the administrator. No loss of data. */
		DBUG_EXECUTE_IF("innodb_alter_commit_crash_after_commit",
				log_buffer_flush_to_disk();
				DBUG_SUICIDE(););
	}

	/* Flush the log to reduce probability that the .frm files and
	the InnoDB data dictionary get out-of-sync if the user runs
	with innodb_flush_log_at_trx_commit = 0 */

	log_buffer_flush_to_disk();

	/* At this point, the changes to the persistent storage have
	been committed or rolled back. What remains to be done is to
	update the in-memory structures, close some handles, release
	temporary files, and (unless we rolled back) update persistent
	statistics. */
	dberr_t	error		= DB_SUCCESS;

	for (inplace_alter_handler_ctx** pctx = ctx_array;
	     *pctx; pctx++) {
		ha_innobase_inplace_ctx*	ctx
			= static_cast<ha_innobase_inplace_ctx*>(*pctx);

		DBUG_ASSERT(ctx->need_rebuild() == new_clustered);

		if (new_clustered) {
			innobase_online_rebuild_log_free(ctx->old_table);
		}

		if (fail) {
			if (new_clustered) {
				trx_start_for_ddl(trx, TRX_DICT_OP_TABLE);

				dict_table_close_and_drop(trx, ctx->new_table);

				trx_commit_for_mysql(trx);
				ctx->new_table = NULL;
			} else {
				/* We failed, but did not rebuild the table.
				Roll back any ADD INDEX, or get rid of garbage
				ADD INDEX that was left over from a previous
				ALTER TABLE statement. */
				trx_start_for_ddl(trx, TRX_DICT_OP_INDEX);
				innobase_rollback_sec_index(
					ctx->new_table, table, TRUE, trx);
				trx_commit_for_mysql(trx);
			}
			DBUG_INJECT_CRASH("ib_commit_inplace_crash_fail",
					  crash_fail_inject_count++);

			continue;
		}

		innobase_copy_frm_flags_from_table_share(
			ctx->new_table, altered_table->s);

		if (new_clustered) {
			/* We will reload and refresh the
			in-memory foreign key constraint
			metadata. This is a rename operation
			in preparing for dropping the old
			table. Set the table to_be_dropped bit
			here, so to make sure DML foreign key
			constraint check does not use the
			stale dict_foreign_t. This is done
			because WL#6049 (FK MDL) has not been
			implemented yet. */
			ctx->old_table->to_be_dropped = true;

			DBUG_PRINT("to_be_dropped",
				   ("table: %s", ctx->old_table->name));

			/* Rename the tablespace files. */
			commit_cache_rebuild(ctx);

			error = innobase_update_foreign_cache(ctx, user_thd);
			if (error != DB_SUCCESS) {
				goto foreign_fail;
			}
		} else {
			error = innobase_update_foreign_cache(ctx, user_thd);

			if (error != DB_SUCCESS) {
foreign_fail:
				/* The data dictionary cache
				should be corrupted now.  The
				best solution should be to
				kill and restart the server,
				but the *.frm file has not
				been replaced yet. */
				my_error(ER_CANNOT_ADD_FOREIGN,
					 MYF(0));
				sql_print_error(
					"InnoDB: dict_load_foreigns()"
					" returned %u for %s",
					(unsigned) error,
					thd_query_unsafe(m_user_thd)
					.str);
				ut_ad(0);
			} else {
				if (!commit_cache_norebuild(
					    ctx, table, trx)) {
					ut_a(!prebuilt->trx->check_foreigns);
				}

				innobase_rename_or_enlarge_columns_cache(
					ha_alter_info, table,
					ctx->new_table);

				rename_indexes_in_cache(ctx, ha_alter_info);
			}
		}
		DBUG_INJECT_CRASH("ib_commit_inplace_crash",
				  crash_inject_count++);
	}

	/* Invalidate the index translation table. In partitioned
	tables, there is one TABLE_SHARE (and also only one TABLE)
	covering all partitions. */
	m_share->idx_trans_tbl.index_count = 0;

	if (trx == ctx0->trx) {
		ctx0->trx = NULL;
	}

	/* Tell the InnoDB server that there might be work for
	utility threads: */

	srv_active_wake_master_thread();

	if (fail) {
		for (inplace_alter_handler_ctx** pctx = ctx_array;
		     *pctx; pctx++) {
			ha_innobase_inplace_ctx*	ctx
				= static_cast<ha_innobase_inplace_ctx*>
				(*pctx);
			DBUG_ASSERT(ctx->need_rebuild() == new_clustered);

			ut_d(dict_table_check_for_dup_indexes(
				     ctx->old_table,
				     CHECK_ABORTED_OK));
			ut_a(fts_check_cached_index(ctx->old_table));
			DBUG_INJECT_CRASH("ib_commit_inplace_crash_fail",
					  crash_fail_inject_count++);
		}

		row_mysql_unlock_data_dictionary(trx);
		trx_free_for_mysql(trx);
		DBUG_RETURN(true);
	}

	/* Release the table locks. */
	trx_commit_for_mysql(prebuilt->trx);

	DBUG_EXECUTE_IF("ib_ddl_crash_after_user_trx_commit", DBUG_SUICIDE(););

	for (inplace_alter_handler_ctx** pctx = ctx_array;
	     *pctx; pctx++) {
		ha_innobase_inplace_ctx*	ctx
			= static_cast<ha_innobase_inplace_ctx*>
			(*pctx);
		DBUG_ASSERT(ctx->need_rebuild() == new_clustered);

		if (altered_table->found_next_number_field) {
			dict_table_t* t = ctx->new_table;

			dict_table_autoinc_lock(t);
			dict_table_autoinc_initialize(t, ctx->max_autoinc);
			dict_table_autoinc_unlock(t);
		}

		bool	add_fts	= false;

		/* Publish the created fulltext index, if any.
		Note that a fulltext index can be created without
		creating the clustered index, if there already exists
		a suitable FTS_DOC_ID column. If not, one will be
		created, implying new_clustered */
		for (ulint i = 0; i < ctx->num_to_add_index; i++) {
			dict_index_t*	index = ctx->add_index[i];

			if (index->type & DICT_FTS) {
				DBUG_ASSERT(index->type == DICT_FTS);
				/* We reset DICT_TF2_FTS here because the bit
				is left unset when a drop proceeds the add. */
				DICT_TF2_FLAG_SET(ctx->new_table, DICT_TF2_FTS);
				fts_add_index(index, ctx->new_table);
				add_fts = true;
			}
		}

		ut_d(dict_table_check_for_dup_indexes(
			     ctx->new_table, CHECK_ALL_COMPLETE));

		if (add_fts) {
			fts_optimize_add_table(ctx->new_table);
		}

		ut_d(dict_table_check_for_dup_indexes(
			     ctx->new_table, CHECK_ABORTED_OK));
		ut_a(fts_check_cached_index(ctx->new_table));

		if (new_clustered) {
			/* Since the table has been rebuilt, we remove
			all persistent statistics corresponding to the
			old copy of the table (which was renamed to
			ctx->tmp_name). */

			char	errstr[1024];

			DBUG_ASSERT(0 == strcmp(ctx->old_table->name,
						ctx->tmp_name));

			DBUG_EXECUTE_IF(
				"ib_rename_index_fail3",
				DBUG_SET("+d,innodb_report_deadlock");
			);

			if (dict_stats_drop_table(
				    ctx->new_table->name,
				    errstr, sizeof(errstr))
			    != DB_SUCCESS) {
				push_warning_printf(
					m_user_thd,
					Sql_condition::SL_WARNING,
					ER_ALTER_INFO,
					"Deleting persistent statistics"
					" for rebuilt table '%s' in"
					" InnoDB failed: %s",
					table->s->table_name.str,
					errstr);
			}

			DBUG_EXECUTE_IF(
				"ib_rename_index_fail3",
				DBUG_SET("-d,innodb_report_deadlock");
			);

			DBUG_EXECUTE_IF("ib_ddl_crash_before_commit",
					DBUG_SUICIDE(););

			trx_t* const	user_trx = prebuilt->trx;

			row_prebuilt_free(ctx->prebuilt, TRUE);

			/* Drop the copy of the old table, which was
			renamed to ctx->tmp_name at the atomic DDL
			transaction commit.  If the system crashes
			before this is completed, some orphan tables
			with ctx->tmp_name may be recovered. */
			trx_start_for_ddl(trx, TRX_DICT_OP_TABLE);
			row_merge_drop_table(trx, ctx->old_table);
			trx_commit_for_mysql(trx);

			/* Rebuild the prebuilt object. */
			ctx->prebuilt = row_create_prebuilt(
				ctx->new_table, altered_table->s->reclength);
			trx_start_if_not_started(user_trx, true);
			user_trx->will_lock++;
			prebuilt->trx = user_trx;
		}
		DBUG_INJECT_CRASH("ib_commit_inplace_crash",
				  crash_inject_count++);
	}

	row_mysql_unlock_data_dictionary(trx);
	trx_free_for_mysql(trx);

	/* TODO: The following code could be executed
	while allowing concurrent access to the table
	(MDL downgrade). */

	if (new_clustered) {
		for (inplace_alter_handler_ctx** pctx = ctx_array;
		     *pctx; pctx++) {
			ha_innobase_inplace_ctx*	ctx
				= static_cast<ha_innobase_inplace_ctx*>
				(*pctx);
			DBUG_ASSERT(ctx->need_rebuild());

			alter_stats_rebuild(
				ctx->new_table, table->s->table_name.str,
				m_user_thd);
			DBUG_INJECT_CRASH("ib_commit_inplace_crash",
					  crash_inject_count++);
		}
	} else {
		for (inplace_alter_handler_ctx** pctx = ctx_array;
		     *pctx; pctx++) {
			ha_innobase_inplace_ctx*	ctx
				= static_cast<ha_innobase_inplace_ctx*>
				(*pctx);
			DBUG_ASSERT(!ctx->need_rebuild());

			alter_stats_norebuild(
				ha_alter_info, ctx, altered_table,
				table->s->table_name.str, m_user_thd);
			DBUG_INJECT_CRASH("ib_commit_inplace_crash",
					  crash_inject_count++);
		}
	}

	/* TODO: Also perform DROP TABLE and DROP INDEX after
	the MDL downgrade. */

#ifndef DBUG_OFF
	dict_index_t* clust_index = dict_table_get_first_index(
		prebuilt->table);
	DBUG_ASSERT(!clust_index->online_log);
	DBUG_ASSERT(dict_index_get_online_status(clust_index)
		    == ONLINE_INDEX_COMPLETE);

	for (dict_index_t* index = dict_table_get_first_index(
		     prebuilt->table);
	     index;
	     index = dict_table_get_next_index(index)) {
		DBUG_ASSERT(!index->to_be_dropped);
	}
#endif /* DBUG_OFF */

	MONITOR_ATOMIC_DEC(MONITOR_PENDING_ALTER_TABLE);
	DBUG_RETURN(false);
}

/**
@param thd the session
@param start_value the lower bound
@param max_value the upper bound (inclusive) */

ib_sequence_t::ib_sequence_t(
	THD*		thd,
	ulonglong	start_value,
	ulonglong	max_value)
	:
	m_max_value(max_value),
	m_increment(0),
	m_offset(0),
	m_next_value(start_value),
	m_eof(false)
{
	if (thd != 0 && m_max_value > 0) {

		thd_get_autoinc(thd, &m_offset, &m_increment);

		if (m_increment > 1 || m_offset > 1) {

			/* If there is an offset or increment specified
			then we need to work out the exact next value. */

			m_next_value = innobase_next_autoinc(
				start_value, 1,
				m_increment, m_offset, m_max_value);

		} else if (start_value == 0) {
			/* The next value can never be 0. */
			m_next_value = 1;
		}
	} else {
		m_eof = true;
	}
}

/**
Postfix increment
@return the next value to insert */

ulonglong
ib_sequence_t::operator++(int) UNIV_NOTHROW
{
	ulonglong	current = m_next_value;

	ut_ad(!m_eof);
	ut_ad(m_max_value > 0);

	m_next_value = innobase_next_autoinc(
		current, 1, m_increment, m_offset, m_max_value);

	if (m_next_value == m_max_value && current == m_next_value) {
		m_eof = true;
	}

	return(current);
}<|MERGE_RESOLUTION|>--- conflicted
+++ resolved
@@ -5230,14 +5230,9 @@
 
 /** Update the foreign key constraint definitions in the data dictionary cache
 after the changes to data dictionary tables were committed.
-<<<<<<< HEAD
-@param ctx In-place ALTER TABLE context
-@return InnoDB error code (should always be DB_SUCCESS) */
-=======
 @param ctx	In-place ALTER TABLE context
 @param user_thd	MySQL connection
 @return		InnoDB error code (should always be DB_SUCCESS) */
->>>>>>> ed244b7b
 static __attribute__((nonnull, warn_unused_result))
 dberr_t
 innobase_update_foreign_cache(
@@ -5283,18 +5278,12 @@
 	/* Load the old or added foreign keys from the data dictionary
 	and prevent the table from being evicted from the data
 	dictionary cache (work around the lack of WL#6049). */
-<<<<<<< HEAD
 	dict_names_t	fk_tables;
 
 	err = dict_load_foreigns(user_table->name,
 				 ctx->col_names, false, true,
 				 DICT_ERR_IGNORE_NONE,
 				 fk_tables);
-=======
-	err = dict_load_foreigns(user_table->name,
-				 ctx->col_names, false, true,
-				 DICT_ERR_IGNORE_NONE);
->>>>>>> ed244b7b
 
 	if (err == DB_CANNOT_ADD_CONSTRAINT) {
 		/* It is possible there are existing foreign key are
@@ -5302,40 +5291,25 @@
 		so let's retry the loading with charset_check is off */
 		err = dict_load_foreigns(user_table->name,
 					 ctx->col_names, false, false,
-<<<<<<< HEAD
 					 DICT_ERR_IGNORE_NONE,
 					 fk_tables);
-=======
-					 DICT_ERR_IGNORE_NONE);
->>>>>>> ed244b7b
 
 		/* The load with "charset_check" off is successful, warn
 		the user that the foreign key has loaded with mis-matched
 		charset */
 		if (err == DB_SUCCESS) {
-<<<<<<< HEAD
-			ib_logf(IB_LOG_LEVEL_WARN,
-				"Foreign key constraints for table '%s'"
-				" are loaded with charset check off",
-				user_table->name);
-		}
-	}
-
-	ut_ad(fk_tables.empty());
-
-=======
 			push_warning_printf(
 				user_thd,
-				Sql_condition::WARN_LEVEL_WARN,
+				Sql_condition::SL_WARNING,
 				ER_ALTER_INFO,
 				"Foreign key constraints for table '%s'"
 				" are loaded with charset check off",
 				user_table->name);
-				
-		}
-	}
-
->>>>>>> ed244b7b
+		}
+	}
+
+	ut_ad(fk_tables.empty());
+
 	DBUG_RETURN(err);
 }
 
@@ -6278,12 +6252,12 @@
 			/* Rename the tablespace files. */
 			commit_cache_rebuild(ctx);
 
-			error = innobase_update_foreign_cache(ctx, user_thd);
+			error = innobase_update_foreign_cache(ctx, m_user_thd);
 			if (error != DB_SUCCESS) {
 				goto foreign_fail;
 			}
 		} else {
-			error = innobase_update_foreign_cache(ctx, user_thd);
+			error = innobase_update_foreign_cache(ctx, m_user_thd);
 
 			if (error != DB_SUCCESS) {
 foreign_fail:
