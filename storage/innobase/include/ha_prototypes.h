/*****************************************************************************

<<<<<<< HEAD
Copyright (c) 2006, 2013, Oracle and/or its affiliates. All Rights Reserved.
=======
Copyright (c) 2000, 2013, Oracle and/or its affiliates. All Rights Reserved.
>>>>>>> 1e80a174

This program is free software; you can redistribute it and/or modify it under
the terms of the GNU General Public License as published by the Free Software
Foundation; version 2 of the License.

This program is distributed in the hope that it will be useful, but WITHOUT
ANY WARRANTY; without even the implied warranty of MERCHANTABILITY or FITNESS
FOR A PARTICULAR PURPOSE. See the GNU General Public License for more details.

You should have received a copy of the GNU General Public License along with
this program; if not, write to the Free Software Foundation, Inc.,
51 Franklin Street, Suite 500, Boston, MA 02110-1335 USA

*****************************************************************************/

/*******************************************************************//**
@file include/ha_prototypes.h
Prototypes for global functions in ha_innodb.cc that are called by
InnoDB C code

Created 5/11/2006 Osku Salerma
************************************************************************/

#ifndef HA_INNODB_PROTOTYPES_H
#define HA_INNODB_PROTOTYPES_H

#include "my_dbug.h"
#include "mysqld_error.h"
#include "my_compare.h"
#include "my_sys.h"
#include "m_string.h"
#include "debug_sync.h"

#include "trx0types.h"
#include "m_ctype.h" /* CHARSET_INFO */

// Forward declarations
class Field;
struct fts_string_t;

/*********************************************************************//**
Wrapper around MySQL's copy_and_convert function.
@return	number of bytes copied to 'to' */
UNIV_INTERN
ulint
innobase_convert_string(
/*====================*/
	void*		to,		/*!< out: converted string */
	ulint		to_length,	/*!< in: number of bytes reserved
					for the converted string */
	CHARSET_INFO*	to_cs,		/*!< in: character set to convert to */
	const void*	from,		/*!< in: string to convert */
	ulint		from_length,	/*!< in: number of bytes to convert */
	CHARSET_INFO*	from_cs,	/*!< in: character set to convert
					from */
	uint*		errors);	/*!< out: number of errors encountered
					during the conversion */

/*******************************************************************//**
Formats the raw data in "data" (in InnoDB on-disk format) that is of
type DATA_(CHAR|VARCHAR|MYSQL|VARMYSQL) using "charset_coll" and writes
the result to "buf". The result is converted to "system_charset_info".
Not more than "buf_size" bytes are written to "buf".
The result is always NUL-terminated (provided buf_size > 0) and the
number of bytes that were written to "buf" is returned (including the
terminating NUL).
@return	number of bytes that were written */
UNIV_INTERN
ulint
innobase_raw_format(
/*================*/
	const char*	data,		/*!< in: raw data */
	ulint		data_len,	/*!< in: raw data length
					in bytes */
	ulint		charset_coll,	/*!< in: charset collation */
	char*		buf,		/*!< out: output buffer */
	ulint		buf_size);	/*!< in: output buffer size
					in bytes */

/*****************************************************************//**
Invalidates the MySQL query cache for the table. */
UNIV_INTERN
void
innobase_invalidate_query_cache(
/*============================*/
	trx_t*		trx,		/*!< in: transaction which
					modifies the table */
	const char*	full_name,	/*!< in: concatenation of
					database name, null char NUL,
					table name, null char NUL;
					NOTE that in Windows this is
					always in LOWER CASE! */
	ulint		full_name_len);	/*!< in: full name length where
					also the null chars count */

/*****************************************************************//**
Convert a table or index name to the MySQL system_charset_info (UTF-8)
and quote it if needed.
@return	pointer to the end of buf */
UNIV_INTERN
char*
innobase_convert_name(
/*==================*/
	char*		buf,	/*!< out: buffer for converted identifier */
	ulint		buflen,	/*!< in: length of buf, in bytes */
	const char*	id,	/*!< in: identifier to convert */
	ulint		idlen,	/*!< in: length of id, in bytes */
	THD*		thd,	/*!< in: MySQL connection thread, or NULL */
	ibool		table_id);/*!< in: TRUE=id is a table or database name;
				FALSE=id is an index name */

/******************************************************************//**
Returns true if the thread is the replication thread on the slave
server. Used in srv_conc_enter_innodb() to determine if the thread
should be allowed to enter InnoDB - the replication thread is treated
differently than other threads. Also used in
srv_conc_force_exit_innodb().
@return	true if thd is the replication thread */
UNIV_INTERN
ibool
thd_is_replication_slave_thread(
/*============================*/
	THD*	thd);	/*!< in: thread handle */

/******************************************************************//**
Gets information on the durability property requested by thread.
Used when writing either a prepare or commit record to the log
buffer.
@return the durability property. */
UNIV_INTERN
enum durability_properties
thd_requested_durability(
/*=====================*/
	const THD* thd)	/*!< in: thread handle */
	__attribute__((nonnull, warn_unused_result));

/******************************************************************//**
Returns true if the transaction this thread is processing has edited
non-transactional tables. Used by the deadlock detector when deciding
which transaction to rollback in case of a deadlock - we try to avoid
rolling back transactions that have edited non-transactional tables.
@return	true if non-transactional tables have been edited */
UNIV_INTERN
ibool
thd_has_edited_nontrans_tables(
/*===========================*/
	THD*	thd);	/*!< in: thread handle */

/*************************************************************//**
Prints info of a THD object (== user session thread) to the given file. */
UNIV_INTERN
void
innobase_mysql_print_thd(
/*=====================*/
	FILE*	f,		/*!< in: output stream */
	THD*	thd,		/*!< in: pointer to a MySQL THD object */
	uint	max_query_len);	/*!< in: max query length to print, or 0 to
				   use the default max length */

/*************************************************************//**
InnoDB uses this function to compare two data fields for which the data type
is such that we must use MySQL code to compare them.
@return	1, 0, -1, if a is greater, equal, less than b, respectively */
UNIV_INTERN
int
innobase_mysql_cmp(
/*===============*/
	int		mysql_type,	/*!< in: MySQL type */
	uint		charset_number,	/*!< in: number of the charset */
	const unsigned char* a,		/*!< in: data field */
	unsigned int	a_length,	/*!< in: data field length,
					not UNIV_SQL_NULL */
	const unsigned char* b,		/*!< in: data field */
	unsigned int	b_length)	/*!< in: data field length,
					not UNIV_SQL_NULL */
	__attribute__((nonnull, warn_unused_result));
/**************************************************************//**
Converts a MySQL type to an InnoDB type. Note that this function returns
the 'mtype' of InnoDB. InnoDB differentiates between MySQL's old <= 4.1
VARCHAR and the new true VARCHAR in >= 5.0.3 by the 'prtype'.
@return	DATA_BINARY, DATA_VARCHAR, ... */
UNIV_INTERN
ulint
get_innobase_type_from_mysql_type(
/*==============================*/
	ulint*		unsigned_flag,	/*!< out: DATA_UNSIGNED if an
					'unsigned type';
					at least ENUM and SET,
					and unsigned integer
					types are 'unsigned types' */
	const void*	field)		/*!< in: MySQL Field */
	__attribute__((nonnull));

/******************************************************************//**
Get the variable length bounds of the given character set. */
UNIV_INTERN
void
innobase_get_cset_width(
/*====================*/
	ulint	cset,		/*!< in: MySQL charset-collation code */
	ulint*	mbminlen,	/*!< out: minimum length of a char (in bytes) */
	ulint*	mbmaxlen);	/*!< out: maximum length of a char (in bytes) */

/******************************************************************//**
Compares NUL-terminated UTF-8 strings case insensitively.
@return	0 if a=b, <0 if a<b, >1 if a>b */
UNIV_INTERN
int
innobase_strcasecmp(
/*================*/
	const char*	a,	/*!< in: first string to compare */
	const char*	b);	/*!< in: second string to compare */

/******************************************************************//**
Compares NUL-terminated UTF-8 strings case insensitively. The
second string contains wildcards.
@return 0 if a match is found, 1 if not */
UNIV_INTERN
int
innobase_wildcasecmp(
/*=================*/
	const char*	a,	/*!< in: string to compare */
	const char*	b);	/*!< in: wildcard string to compare */

/******************************************************************//**
Strip dir name from a full path name and return only its file name.
@return file name or "null" if no file name */
UNIV_INTERN
const char*
innobase_basename(
/*==============*/
	const char*	path_name);	/*!< in: full path name */

/******************************************************************//**
Returns true if the thread is executing a SELECT statement.
@return	true if thd is executing SELECT */
UNIV_INTERN
ibool
thd_is_select(
/*==========*/
	const THD*	thd);	/*!< in: thread handle */

/******************************************************************//**
Converts an identifier to a table name. */
UNIV_INTERN
void
innobase_convert_from_table_id(
/*===========================*/
	struct charset_info_st*	cs,	/*!< in: the 'from' character set */
	char*			to,	/*!< out: converted identifier */
	const char*		from,	/*!< in: identifier to convert */
	ulint			len);	/*!< in: length of 'to', in bytes; should
					be at least 5 * strlen(to) + 1 */
/******************************************************************//**
Converts an identifier to UTF-8. */
UNIV_INTERN
void
innobase_convert_from_id(
/*=====================*/
	struct charset_info_st*	cs,	/*!< in: the 'from' character set */
	char*			to,	/*!< out: converted identifier */
	const char*		from,	/*!< in: identifier to convert */
	ulint			len);	/*!< in: length of 'to', in bytes;
					should be at least 3 * strlen(to) + 1 */
/******************************************************************//**
Makes all characters in a NUL-terminated UTF-8 string lower case. */
UNIV_INTERN
void
innobase_casedn_str(
/*================*/
	char*	a);	/*!< in/out: string to put in lower case */

/**********************************************************************//**
Determines the connection character set.
@return	connection character set */
UNIV_INTERN
struct charset_info_st*
innobase_get_charset(
/*=================*/
	THD*	thd);	/*!< in: MySQL thread handle */
/**********************************************************************//**
Determines the current SQL statement.
@return	SQL statement string */
UNIV_INTERN
const char*
innobase_get_stmt(
/*==============*/
	THD*	thd,		/*!< in: MySQL thread handle */
	size_t*	length)		/*!< out: length of the SQL statement */
	__attribute__((nonnull));
/******************************************************************//**
This function is used to find the storage length in bytes of the first n
characters for prefix indexes using a multibyte character set. The function
finds charset information and returns length of prefix_len characters in the
index field in bytes.
@return	number of bytes occupied by the first n characters */
UNIV_INTERN
ulint
innobase_get_at_most_n_mbchars(
/*===========================*/
	ulint charset_id,	/*!< in: character set id */
	ulint prefix_len,	/*!< in: prefix length in bytes of the index
				(this has to be divided by mbmaxlen to get the
				number of CHARACTERS n in the prefix) */
	ulint data_len,		/*!< in: length of the string in bytes */
	const char* str);	/*!< in: character string */

/*************************************************************//**
InnoDB index push-down condition check
@return ICP_NO_MATCH, ICP_MATCH, or ICP_OUT_OF_RANGE */
UNIV_INTERN
enum icp_result
innobase_index_cond(
/*================*/
	void*	file)	/*!< in/out: pointer to ha_innobase */
	__attribute__((nonnull, warn_unused_result));
/******************************************************************//**
Returns true if the thread supports XA,
global value of innodb_supports_xa if thd is NULL.
@return	true if thd supports XA */
UNIV_INTERN
ibool
thd_supports_xa(
/*============*/
	THD*	thd);	/*!< in: thread handle, or NULL to query
			the global innodb_supports_xa */

/******************************************************************//**
Returns the lock wait timeout for the current connection.
@return	the lock wait timeout, in seconds */
UNIV_INTERN
ulong
thd_lock_wait_timeout(
/*==================*/
	THD*	thd);	/*!< in: thread handle, or NULL to query
			the global innodb_lock_wait_timeout */
/******************************************************************//**
Add up the time waited for the lock for the current query. */
UNIV_INTERN
void
thd_set_lock_wait_time(
/*===================*/
	THD*	thd,	/*!< in/out: thread handle */
	ulint	value);	/*!< in: time waited for the lock */

/**********************************************************************//**
Get the current setting of the table_cache_size global parameter. We do
a dirty read because for one there is no synchronization object and
secondly there is little harm in doing so even if we get a torn read.
@return	SQL statement string */
UNIV_INTERN
ulint
innobase_get_table_cache_size(void);
/*===============================*/

/**********************************************************************//**
Get the current setting of the lower_case_table_names global parameter from
mysqld.cc. We do a dirty read because for one there is no synchronization
object and secondly there is little harm in doing so even if we get a torn
read.
@return	value of lower_case_table_names */
UNIV_INTERN
ulint
innobase_get_lower_case_table_names(void);
/*=====================================*/

/*****************************************************************//**
Frees a possible InnoDB trx object associated with the current THD.
@return 0 or error number */
UNIV_INTERN
int
innobase_close_thd(
/*===============*/
	THD*	thd);		/*!< in: MySQL thread handle for
				which to close the connection */
/*************************************************************//**
Get the next token from the given string and store it in *token. */
UNIV_INTERN
ulint
innobase_mysql_fts_get_token(
/*=========================*/
	CHARSET_INFO*	charset,	/*!< in: Character set */
	const byte*	start,		/*!< in: start of text */
	const byte*	end,		/*!< in: one character past end of
					text */
	fts_string_t*	token,		/*!< out: token's text */
	ulint*		offset);	/*!< out: offset to token,
					measured as characters from
					'start' */

/******************************************************************//**
compare two character string case insensitively according to their charset. */
UNIV_INTERN
int
innobase_fts_text_case_cmp(
/*=======================*/
	const void*	cs,		/*!< in: Character set */
	const void*	p1,		/*!< in: key */
	const void*	p2);		/*!< in: node */

/******************************************************************//**
compare two character string according to their charset. */
UNIV_INTERN
int
innobase_fts_string_cmp(
/*====================*/
	const void*	cs,		/*!< in: Character set */
	const void*	p1,		/*!< in: key */
	const void*	p2);		/*!< in: node */

/****************************************************************//**
Get FTS field charset info from the field's prtype
@return charset info */
UNIV_INTERN
CHARSET_INFO*
innobase_get_fts_charset(
/*=====================*/
	int		mysql_type,	/*!< in: MySQL type */
	uint		charset_number);/*!< in: number of the charset */
/******************************************************************//**
Returns true if transaction should be flagged as read-only.
@return	true if the thd is marked as read-only */
UNIV_INTERN
ibool
thd_trx_is_read_only(
/*=================*/
	THD*	thd);	/*!< in/out: thread handle */

/******************************************************************//**
Check if the transaction is an auto-commit transaction. TRUE also
implies that it is a SELECT (read-only) transaction.
@return	true if the transaction is an auto commit read-only transaction. */
UNIV_INTERN
ibool
thd_trx_is_auto_commit(
/*===================*/
	THD*	thd);	/*!< in: thread handle, or NULL */

/*****************************************************************//**
A wrapper function of innobase_convert_name(), convert a table or
index name to the MySQL system_charset_info (UTF-8) and quote it if needed.
@return	pointer to the end of buf */
UNIV_INTERN
void
innobase_format_name(
/*==================*/
	char*		buf,		/*!< out: buffer for converted
					identifier */
	ulint		buflen,		/*!< in: length of buf, in bytes */
	const char*	name,		/*!< in: index or table name
					to format */
	ibool		is_index_name)	/*!< in: index name */
	__attribute__((nonnull));

/** Corresponds to Sql_condition:enum_warning_level. */
enum ib_log_level_t {
	IB_LOG_LEVEL_INFO,
	IB_LOG_LEVEL_WARN,
	IB_LOG_LEVEL_ERROR,
	IB_LOG_LEVEL_FATAL
};

/******************************************************************//**
Use this when the args are first converted to a formatted string and then
passed to the format string from errmsg-utf8.txt. The error message format
must be: "Some string ... %s".

Push a warning message to the client, it is a wrapper around:

void push_warning_printf(
	THD *thd, Sql_condition::enum_warning_level level,
	uint code, const char *format, ...);
*/
UNIV_INTERN
void
ib_errf(
/*====*/
	THD*		thd,		/*!< in/out: session */
	ib_log_level_t	level,		/*!< in: warning level */
	ib_uint32_t	code,		/*!< MySQL error code */
	const char*	format,		/*!< printf format */
	...)				/*!< Args */
	__attribute__((format(printf, 4, 5)));

/******************************************************************//**
Use this when the args are passed to the format string from
errmsg-utf8.txt directly as is.

Push a warning message to the client, it is a wrapper around:

void push_warning_printf(
	THD *thd, Sql_condition::enum_warning_level level,
	uint code, const char *format, ...);
*/
UNIV_INTERN
void
ib_senderrf(
/*========*/
	THD*		thd,		/*!< in/out: session */
	ib_log_level_t	level,		/*!< in: warning level */
	ib_uint32_t	code,		/*!< MySQL error code */
	...);				/*!< Args */

/******************************************************************//**
Write a message to the MySQL log, prefixed with "InnoDB: ".
Wrapper around sql_print_information() */
UNIV_INTERN
void
ib_logf(
/*====*/
	ib_log_level_t	level,		/*!< in: warning level */
	const char*	format,		/*!< printf format */
	...)				/*!< Args */
	__attribute__((format(printf, 2, 3)));

/******************************************************************//**
Returns the NUL terminated value of glob_hostname.
@return	pointer to glob_hostname. */
UNIV_INTERN
const char*
server_get_hostname();
/*=================*/

/******************************************************************//**
Get the error message format string.
@return the format string or 0 if not found. */
UNIV_INTERN
const char*
innobase_get_err_msg(
/*=================*/
	int	error_code);	/*!< in: MySQL error code */

/*********************************************************************//**
Compute the next autoinc value.

For MySQL replication the autoincrement values can be partitioned among
the nodes. The offset is the start or origin of the autoincrement value
for a particular node. For n nodes the increment will be n and the offset
will be in the interval [1, n]. The formula tries to allocate the next
value for a particular node.

Note: This function is also called with increment set to the number of
values we want to reserve for multi-value inserts e.g.,

	INSERT INTO T VALUES(), (), ();

innobase_next_autoinc() will be called with increment set to 3 where
autoinc_lock_mode != TRADITIONAL because we want to reserve 3 values for
the multi-value INSERT above.
@return	the next value */
UNIV_INTERN
ulonglong
innobase_next_autoinc(
/*==================*/
	ulonglong	current,	/*!< in: Current value */
	ulonglong	need,		/*!< in: count of values needed */
	ulonglong	step,		/*!< in: AUTOINC increment step */
	ulonglong	offset,		/*!< in: AUTOINC offset */
	ulonglong	max_value)	/*!< in: max value for type */
	__attribute__((pure, warn_unused_result));

/********************************************************************//**
Get the upper limit of the MySQL integral and floating-point type.
@return maximum allowed value for the field */
UNIV_INTERN
ulonglong
innobase_get_int_col_max_value(
/*===========================*/
	const Field*	field)	/*!< in: MySQL field */
	__attribute__((nonnull, pure, warn_unused_result));

/**********************************************************************
Check if the length of the identifier exceeds the maximum allowed.
The input to this function is an identifier in charset my_charset_filename.
return true when length of identifier is too long. */
UNIV_INTERN
my_bool
innobase_check_identifier_length(
/*=============================*/
	const char*	id);	/* in: identifier to check.  it must belong
				to charset my_charset_filename */

<<<<<<< HEAD
#endif /* HA_INNODB_PROTOTYPES_H */
=======
/**********************************************************************
Converts an identifier from my_charset_filename to UTF-8 charset. */
uint
innobase_convert_to_system_charset(
/*===============================*/
	char*           to,		/* out: converted identifier */
	const char*     from,		/* in: identifier to convert */
	ulint           len,		/* in: length of 'to', in bytes */
	uint*		errors);	/* out: error return */

/**********************************************************************
Converts an identifier from my_charset_filename to UTF-8 charset. */
uint
innobase_convert_to_filename_charset(
/*=================================*/
	char*           to,     /* out: converted identifier */
	const char*     from,   /* in: identifier to convert */
	ulint           len);   /* in: length of 'to', in bytes */


#endif
>>>>>>> 1e80a174
<|MERGE_RESOLUTION|>--- conflicted
+++ resolved
@@ -1,10 +1,6 @@
 /*****************************************************************************
 
-<<<<<<< HEAD
 Copyright (c) 2006, 2013, Oracle and/or its affiliates. All Rights Reserved.
-=======
-Copyright (c) 2000, 2013, Oracle and/or its affiliates. All Rights Reserved.
->>>>>>> 1e80a174
 
 This program is free software; you can redistribute it and/or modify it under
 the terms of the GNU General Public License as published by the Free Software
@@ -587,9 +583,6 @@
 	const char*	id);	/* in: identifier to check.  it must belong
 				to charset my_charset_filename */
 
-<<<<<<< HEAD
-#endif /* HA_INNODB_PROTOTYPES_H */
-=======
 /**********************************************************************
 Converts an identifier from my_charset_filename to UTF-8 charset. */
 uint
@@ -610,5 +603,4 @@
 	ulint           len);   /* in: length of 'to', in bytes */
 
 
-#endif
->>>>>>> 1e80a174
+#endif /* HA_INNODB_PROTOTYPES_H */