/*****************************************************************************

Copyright (c) 1994, 2010, Innobase Oy. All Rights Reserved.
Copyright (c) 2009, Sun Microsystems, Inc.

Portions of this file contain modifications contributed and copyrighted by
Sun Microsystems, Inc. Those modifications are gratefully acknowledged and
are described briefly in the InnoDB documentation. The contributions by
Sun Microsystems are incorporated with their permission, and subject to the
conditions contained in the file COPYING.Sun_Microsystems.

This program is free software; you can redistribute it and/or modify it under
the terms of the GNU General Public License as published by the Free Software
Foundation; version 2 of the License.

This program is distributed in the hope that it will be useful, but WITHOUT
ANY WARRANTY; without even the implied warranty of MERCHANTABILITY or FITNESS
FOR A PARTICULAR PURPOSE. See the GNU General Public License for more details.

You should have received a copy of the GNU General Public License along with
this program; if not, write to the Free Software Foundation, Inc., 59 Temple
Place, Suite 330, Boston, MA 02111-1307 USA

*****************************************************************************/

/******************************************************************//**
@file include/ut0ut.h
Various utilities

Created 1/20/1994 Heikki Tuuri
***********************************************************************/

#ifndef ut0ut_h
#define ut0ut_h

#include "univ.i"

#include "db0err.h"

#ifndef UNIV_HOTBACKUP
# include "os0sync.h" /* for HAVE_ATOMIC_BUILTINS */
#endif /* UNIV_HOTBACKUP */

#include <time.h>
#ifndef MYSQL_SERVER
#include <ctype.h>
#endif

/** Index name prefix in fast index creation */
#define	TEMP_INDEX_PREFIX	'\377'
/** Index name prefix in fast index creation, as a string constant */
#define TEMP_INDEX_PREFIX_STR	"\377"

/** Time stamp */
typedef time_t	ib_time_t;

#ifndef UNIV_HOTBACKUP
#if defined(HAVE_IB_PAUSE_INSTRUCTION)
#  ifdef WIN32
     /* In the Win32 API, the x86 PAUSE instruction is executed by calling
     the YieldProcessor macro defined in WinNT.h. It is a CPU architecture-
     independent way by using YieldProcessor.*/
#    define UT_RELAX_CPU() YieldProcessor()
#  else
     /* According to the gcc info page, asm volatile means that the
     instruction has important side-effects and must not be removed.
     Also asm volatile may trigger a memory barrier (spilling all registers
     to memory). */
#    define UT_RELAX_CPU() __asm__ __volatile__ ("pause")
#  endif
#elif defined(HAVE_ATOMIC_BUILTINS)
#  define UT_RELAX_CPU() do { \
     volatile lint	volatile_var; \
     os_compare_and_swap_lint(&volatile_var, 0, 1); \
   } while (0)
#else
#  define UT_RELAX_CPU() ((void)0) /* avoid warning for an empty statement */
#endif

/*********************************************************************//**
Delays execution for at most max_wait_us microseconds or returns earlier
if cond becomes true.
@param cond		in: condition to wait for; evaluated every 2 ms
@param max_wait_us	in: maximum delay to wait, in microseconds */
#define UT_WAIT_FOR(cond, max_wait_us)				\
do {								\
	ullint	start_us;					\
	start_us = ut_time_us(NULL);				\
	while (!(cond) 						\
	       && ut_time_us(NULL) - start_us < (max_wait_us)) {\
								\
		os_thread_sleep(2000 /* 2 ms */);		\
	}							\
} while (0)
#endif /* !UNIV_HOTBACKUP */

<<<<<<< HEAD
=======
/* beware of possible side effects like UT_MIN(x, y++); */
#define UT_MIN(a, b)	((a) < (b) ? (a) : (b))
#define UT_MAX(a, b)	((a) > (b) ? (a) : (b))

>>>>>>> 20ca15d4
/********************************************************//**
Gets the high 32 bits in a ulint. That is makes a shift >> 32,
but since there seem to be compiler bugs in both gcc and Visual C++,
we do this by a special conversion.
@return	a >> 32 */
UNIV_INTERN
ulint
ut_get_high32(
/*==========*/
	ulint	a);	/*!< in: ulint */
/******************************************************//**
Calculates the minimum of two ulints.
@return	minimum */
UNIV_INLINE
ulint
ut_min(
/*===*/
	ulint	 n1,	/*!< in: first number */
	ulint	 n2);	/*!< in: second number */
/******************************************************//**
Calculates the maximum of two ulints.
@return	maximum */
UNIV_INLINE
ulint
ut_max(
/*===*/
	ulint	 n1,	/*!< in: first number */
	ulint	 n2);	/*!< in: second number */
/****************************************************************//**
Calculates minimum of two ulint-pairs. */
UNIV_INLINE
void
ut_pair_min(
/*========*/
	ulint*	a,	/*!< out: more significant part of minimum */
	ulint*	b,	/*!< out: less significant part of minimum */
	ulint	a1,	/*!< in: more significant part of first pair */
	ulint	b1,	/*!< in: less significant part of first pair */
	ulint	a2,	/*!< in: more significant part of second pair */
	ulint	b2);	/*!< in: less significant part of second pair */
/******************************************************//**
Compares two ulints.
@return	1 if a > b, 0 if a == b, -1 if a < b */
UNIV_INLINE
int
ut_ulint_cmp(
/*=========*/
	ulint	a,	/*!< in: ulint */
	ulint	b);	/*!< in: ulint */
/*******************************************************//**
Compares two pairs of ulints.
@return	-1 if a < b, 0 if a == b, 1 if a > b */
UNIV_INLINE
int
ut_pair_cmp(
/*========*/
	ulint	a1,	/*!< in: more significant part of first pair */
	ulint	a2,	/*!< in: less significant part of first pair */
	ulint	b1,	/*!< in: more significant part of second pair */
	ulint	b2);	/*!< in: less significant part of second pair */
/*************************************************************//**
Determines if a number is zero or a power of two.
@param n	in: number
@return		nonzero if n is zero or a power of two; zero otherwise */
#define ut_is_2pow(n) UNIV_LIKELY(!((n) & ((n) - 1)))
/*************************************************************//**
Calculates fast the remainder of n/m when m is a power of two.
@param n	in: numerator
@param m	in: denominator, must be a power of two
@return		the remainder of n/m */
#define ut_2pow_remainder(n, m) ((n) & ((m) - 1))
/*************************************************************//**
Calculates the biggest multiple of m that is not bigger than n
when m is a power of two.  In other words, rounds n down to m * k.
@param n	in: number to round down
@param m	in: alignment, must be a power of two
@return		n rounded down to the biggest possible integer multiple of m */
#define ut_2pow_round(n, m) ((n) & ~((m) - 1))
/** Align a number down to a multiple of a power of two.
@param n	in: number to round down
@param m	in: alignment, must be a power of two
@return		n rounded down to the biggest possible integer multiple of m */
#define ut_calc_align_down(n, m) ut_2pow_round(n, m)
/********************************************************//**
Calculates the smallest multiple of m that is not smaller than n
when m is a power of two.  In other words, rounds n up to m * k.
@param n	in: number to round up
@param m	in: alignment, must be a power of two
@return		n rounded up to the smallest possible integer multiple of m */
#define ut_calc_align(n, m) (((n) + ((m) - 1)) & ~((m) - 1))
/*************************************************************//**
Calculates fast the 2-logarithm of a number, rounded upward to an
integer.
@return	logarithm in the base 2, rounded upward */
UNIV_INLINE
ulint
ut_2_log(
/*=====*/
	ulint	n);	/*!< in: number */
/*************************************************************//**
Calculates 2 to power n.
@return	2 to power n */
UNIV_INLINE
ulint
ut_2_exp(
/*=====*/
	ulint	n);	/*!< in: number */
/*************************************************************//**
Calculates fast the number rounded up to the nearest power of 2.
@return	first power of 2 which is >= n */
UNIV_INTERN
ulint
ut_2_power_up(
/*==========*/
	ulint	n)	/*!< in: number != 0 */
	__attribute__((const));

/** Determine how many bytes (groups of 8 bits) are needed to
store the given number of bits.
@param b	in: bits
@return		number of bytes (octets) needed to represent b */
#define UT_BITS_IN_BYTES(b) (((b) + 7) / 8)

/**********************************************************//**
Returns system time. We do not specify the format of the time returned:
the only way to manipulate it is to use the function ut_difftime.
@return	system time */
UNIV_INTERN
ib_time_t
ut_time(void);
/*=========*/
#ifndef UNIV_HOTBACKUP
/**********************************************************//**
Returns system time.
Upon successful completion, the value 0 is returned; otherwise the
value -1 is returned and the global variable errno is set to indicate the
error.
@return	0 on success, -1 otherwise */
UNIV_INTERN
int
ut_usectime(
/*========*/
	ulint*	sec,	/*!< out: seconds since the Epoch */
	ulint*	ms);	/*!< out: microseconds since the Epoch+*sec */

/**********************************************************//**
Returns the number of microseconds since epoch. Similar to
time(3), the return value is also stored in *tloc, provided
that tloc is non-NULL.
@return	us since epoch */
UNIV_INTERN
ullint
ut_time_us(
/*=======*/
	ullint*	tloc);	/*!< out: us since epoch, if non-NULL */
/**********************************************************//**
Returns the number of milliseconds since some epoch.  The
value may wrap around.  It should only be used for heuristic
purposes.
@return	ms since epoch */
UNIV_INTERN
ulint
ut_time_ms(void);
/*============*/
#endif /* !UNIV_HOTBACKUP */

/**********************************************************//**
Returns the difference of two times in seconds.
@return	time2 - time1 expressed in seconds */
UNIV_INTERN
double
ut_difftime(
/*========*/
	ib_time_t	time2,	/*!< in: time */
	ib_time_t	time1);	/*!< in: time */
/**********************************************************//**
Prints a timestamp to a file. */
UNIV_INTERN
void
ut_print_timestamp(
/*===============*/
	FILE*  file); /*!< in: file where to print */
/**********************************************************//**
Sprintfs a timestamp to a buffer, 13..14 chars plus terminating NUL. */
UNIV_INTERN
void
ut_sprintf_timestamp(
/*=================*/
	char*	buf); /*!< in: buffer where to sprintf */
#ifdef UNIV_HOTBACKUP
/**********************************************************//**
Sprintfs a timestamp to a buffer with no spaces and with ':' characters
replaced by '_'. */
UNIV_INTERN
void
ut_sprintf_timestamp_without_extra_chars(
/*=====================================*/
	char*	buf); /*!< in: buffer where to sprintf */
/**********************************************************//**
Returns current year, month, day. */
UNIV_INTERN
void
ut_get_year_month_day(
/*==================*/
	ulint*	year,	/*!< out: current year */
	ulint*	month,	/*!< out: month */
	ulint*	day);	/*!< out: day */
#else /* UNIV_HOTBACKUP */
/*************************************************************//**
Runs an idle loop on CPU. The argument gives the desired delay
in microseconds on 100 MHz Pentium + Visual C++.
@return	dummy value */
UNIV_INTERN
ulint
ut_delay(
/*=====*/
	ulint	delay);	/*!< in: delay in microseconds on 100 MHz Pentium */
#endif /* UNIV_HOTBACKUP */
/*************************************************************//**
Prints the contents of a memory buffer in hex and ascii. */
UNIV_INTERN
void
ut_print_buf(
/*=========*/
	FILE*		file,	/*!< in: file where to print */
	const void*	buf,	/*!< in: memory buffer */
	ulint		len);	/*!< in: length of the buffer */

/**********************************************************************//**
Outputs a NUL-terminated file name, quoted with apostrophes. */
UNIV_INTERN
void
ut_print_filename(
/*==============*/
	FILE*		f,	/*!< in: output stream */
	const char*	name);	/*!< in: name to print */

#ifndef UNIV_HOTBACKUP
/* Forward declaration of transaction handle */
struct trx_struct;

/**********************************************************************//**
Outputs a fixed-length string, quoted as an SQL identifier.
If the string contains a slash '/', the string will be
output as two identifiers separated by a period (.),
as in SQL database_name.identifier. */
UNIV_INTERN
void
ut_print_name(
/*==========*/
	FILE*		f,	/*!< in: output stream */
	struct trx_struct*trx,	/*!< in: transaction */
	ibool		table_id,/*!< in: TRUE=print a table name,
				FALSE=print other identifier */
	const char*	name);	/*!< in: name to print */

/**********************************************************************//**
Outputs a fixed-length string, quoted as an SQL identifier.
If the string contains a slash '/', the string will be
output as two identifiers separated by a period (.),
as in SQL database_name.identifier. */
UNIV_INTERN
void
ut_print_namel(
/*===========*/
	FILE*		f,	/*!< in: output stream */
	struct trx_struct*trx,	/*!< in: transaction (NULL=no quotes) */
	ibool		table_id,/*!< in: TRUE=print a table name,
				FALSE=print other identifier */
	const char*	name,	/*!< in: name to print */
	ulint		namelen);/*!< in: length of name */

/**********************************************************************//**
Catenate files. */
UNIV_INTERN
void
ut_copy_file(
/*=========*/
	FILE*	dest,	/*!< in: output file */
	FILE*	src);	/*!< in: input file to be appended to output */
#endif /* !UNIV_HOTBACKUP */

#ifdef __WIN__
/**********************************************************************//**
A substitute for snprintf(3), formatted output conversion into
a limited buffer.
@return number of characters that would have been printed if the size
were unlimited, not including the terminating '\0'. */
UNIV_INTERN
int
ut_snprintf(
/*========*/
	char*		str,	/*!< out: string */
	size_t		size,	/*!< in: str size */
	const char*	fmt,	/*!< in: format */
	...);			/*!< in: format values */
#else
/**********************************************************************//**
A wrapper for snprintf(3), formatted output conversion into
a limited buffer. */
# define ut_snprintf	snprintf
#endif /* __WIN__ */

/*************************************************************//**
Convert an error number to a human readable text message. The
returned string is static and should not be freed or modified.
@return	string, describing the error */
UNIV_INTERN
const char*
ut_strerr(
/*======*/
	enum db_err	num);	/*!< in: error number */

#ifndef UNIV_NONINL
#include "ut0ut.ic"
#endif

#endif
<|MERGE_RESOLUTION|>--- conflicted
+++ resolved
@@ -94,13 +94,10 @@
 } while (0)
 #endif /* !UNIV_HOTBACKUP */
 
-<<<<<<< HEAD
-=======
 /* beware of possible side effects like UT_MIN(x, y++); */
 #define UT_MIN(a, b)	((a) < (b) ? (a) : (b))
 #define UT_MAX(a, b)	((a) > (b) ? (a) : (b))
 
->>>>>>> 20ca15d4
 /********************************************************//**
 Gets the high 32 bits in a ulint. That is makes a shift >> 32,
 but since there seem to be compiler bugs in both gcc and Visual C++,
