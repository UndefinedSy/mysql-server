--- conflicted
+++ resolved
@@ -2306,7 +2306,7 @@
 	space = in_lock->un_member.rec_lock.space;
 	page_no = in_lock->un_member.rec_lock.page_no;
 
-	in_lock->index->table->n_rec_locks++;
+	in_lock->index->table->n_rec_locks--;
 
 	HASH_DELETE(lock_t, hash, lock_sys->rec_hash,
 		    lock_rec_fold(space, page_no), in_lock);
@@ -4117,11 +4117,7 @@
 {
 	lock_t*		lock;
 	dict_table_t*	table;
-<<<<<<< HEAD
 	ulint		count = 0;
-=======
-	ulint		count;
->>>>>>> 584598cc
 
 	ut_ad(lock_mutex_own());
 
@@ -5925,7 +5921,6 @@
 	return(lock->un_member.rec_lock.page_no);
 }
 
-<<<<<<< HEAD
 /*********************************************************************//**
 Cancels a waiting lock request and releases possible other transactions
 waiting behind it. */
@@ -6000,7 +5995,8 @@
 
 	trx_mutex_enter(trx);
 
-	ut_ad(trx->state == TRX_STATE_ACTIVE || trx->state == TRX_STATE_PREPARED);
+	ut_ad(trx->state == TRX_STATE_ACTIVE
+	      || trx->state == TRX_STATE_PREPARED);
 
 	/* The following assignment makes the transaction committed in memory
 	and makes its changes to data visible to other transactions.
@@ -6094,15 +6090,15 @@
 
 	return(n_table_locks);
 }
-=======
+
 #ifdef UNIV_DEBUG
 /*******************************************************************//**
-Check if there are any locks (table or rec) against table.
+Do an exhaustive check for any locks (table or rec) against the table.
 @return	lock if found */
-UNIV_INTERN
+static
 lock_t*
-lock_table_has_locks(
-/*=================*/
+lock_table_locks_check(
+/*===================*/
 	const dict_table_t*	table)	/*!< in: check if there are any locks
 					held on records in this table or on the
 					table itself */
@@ -6110,7 +6106,7 @@
 	trx_t*			trx;
 
 	ut_a(table != NULL);
-	ut_ad(mutex_own(&kernel_mutex));
+	ut_ad(lock_mutex_own());
 
 	for (trx = UT_LIST_GET_FIRST(trx_sys->trx_list);
 	     trx != NULL;
@@ -6118,7 +6114,7 @@
 
 		lock_t*	lock;
 
-		for (lock = UT_LIST_GET_FIRST(trx->trx_locks);
+		for (lock = UT_LIST_GET_FIRST(trx->lock.trx_locks);
 		     lock != NULL;
 		     lock = UT_LIST_GET_NEXT(trx_locks, lock)) {
 
@@ -6137,4 +6133,31 @@
 	return(NULL);
 }
 #endif /* UNIV_DEBUG */
->>>>>>> 584598cc
+
+/*******************************************************************//**
+Check if there are any locks (table or rec) against table.
+@return	TRUE if table has either table or record locks. */
+UNIV_INTERN
+ibool
+lock_table_has_locks(
+/*=================*/
+	const dict_table_t*	table)	/*!< in: check if there are any locks
+					held on records in this table or on the
+					table itself */
+{
+	ibool		has_locks;
+
+	lock_mutex_enter();
+
+	if (UT_LIST_GET_LEN(table->locks) > 0 || table->n_rec_locks > 0) {
+		has_locks = TRUE;
+	} else {
+		has_locks = FALSE;
+	}
+
+	ut_ad((lock_table_locks_check(table) == NULL) == !has_locks);
+
+	lock_mutex_exit();
+
+	return(has_locks);
+}