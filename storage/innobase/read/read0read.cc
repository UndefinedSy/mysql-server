/*****************************************************************************

Copyright (c) 1996, 2013, Oracle and/or its affiliates. All Rights Reserved.

This program is free software; you can redistribute it and/or modify it under
the terms of the GNU General Public License as published by the Free Software
Foundation; version 2 of the License.

This program is distributed in the hope that it will be useful, but WITHOUT
ANY WARRANTY; without even the implied warranty of MERCHANTABILITY or FITNESS
FOR A PARTICULAR PURPOSE. See the GNU General Public License for more details.

You should have received a copy of the GNU General Public License along with
this program; if not, write to the Free Software Foundation, Inc.,
51 Franklin Street, Suite 500, Boston, MA 02110-1335 USA

*****************************************************************************/

/**************************************************//**
@file read/read0read.cc
Cursor read

Created 2/16/1997 Heikki Tuuri
*******************************************************/

#include "read0read.h"

#ifdef UNIV_NONINL
#include "read0read.ic"
#endif

#include "srv0srv.h"
#include "trx0sys.h"

#include <algorithm>

/*
-------------------------------------------------------------------------------
FACT A: Cursor read view on a secondary index sees only committed versions
-------
of the records in the secondary index or those versions of rows created
by transaction which created a cursor before cursor was created even
if transaction which created the cursor has changed that clustered index page.

PROOF: We must show that read goes always to the clustered index record
to see that record is visible in the cursor read view. Consider e.g.
following table and SQL-clauses:

create table t1(a int not null, b int, primary key(a), index(b));
insert into t1 values (1,1),(2,2);
commit;

Now consider that we have a cursor for a query

select b from t1 where b >= 1;

This query will use secondary key on the table t1. Now after the first fetch
on this cursor if we do a update:

update t1 set b = 5 where b = 2;

Now second fetch of the cursor should not see record (2,5) instead it should
see record (2,2).

We also should show that if we have delete t1 where b = 5; we still
can see record (2,2).

When we access a secondary key record maximum transaction id is fetched
from this record and this trx_id is compared to up_limit_id in the view.
If trx_id in the record is greater or equal than up_limit_id in the view
cluster record is accessed.  Because trx_id of the creating
transaction is stored when this view was created to the list of
trx_ids not seen by this read view previous version of the
record is requested to be built. This is build using clustered record.
If the secondary key record is delete-marked, its corresponding
clustered record can be already be purged only if records
trx_id < low_limit_no. Purge can't remove any record deleted by a
transaction which was active when cursor was created. But, we still
may have a deleted secondary key record but no clustered record. But,
this is not a problem because this case is handled in
row_sel_get_clust_rec() function which is called
whenever we note that this read view does not see trx_id in the
record. Thus, we see correct version. Q. E. D.

-------------------------------------------------------------------------------
FACT B: Cursor read view on a clustered index sees only committed versions
-------
of the records in the clustered index or those versions of rows created
by transaction which created a cursor before cursor was created even
if transaction which created the cursor has changed that clustered index page.

PROOF:  Consider e.g.following table and SQL-clauses:

create table t1(a int not null, b int, primary key(a));
insert into t1 values (1),(2);
commit;

Now consider that we have a cursor for a query

select a from t1 where a >= 1;

This query will use clustered key on the table t1. Now after the first fetch
on this cursor if we do a update:

update t1 set a = 5 where a = 2;

Now second fetch of the cursor should not see record (5) instead it should
see record (2).

We also should show that if we have execute delete t1 where a = 5; after
the cursor is opened we still can see record (2).

When accessing clustered record we always check if this read view sees
trx_id stored to clustered record. By default we don't see any changes
if record trx_id >= low_limit_id i.e. change was made transaction
which started after transaction which created the cursor. If row
was changed by the future transaction a previous version of the
clustered record is created. Thus we see only committed version in
this case. We see all changes made by committed transactions i.e.
record trx_id < up_limit_id. In this case we don't need to do anything,
we already see correct version of the record. We don't see any changes
made by active transaction except creating transaction. We have stored
trx_id of creating transaction to list of trx_ids when this view was
created. Thus we can easily see if this record was changed by the
creating transaction. Because we already have clustered record we can
access roll_ptr. Using this roll_ptr we can fetch undo record.
We can now check that undo_no of the undo record is less than undo_no of the
trancaction which created a view when cursor was created. We see this
clustered record only in case when record undo_no is less than undo_no
in the view. If this is not true we build based on undo_rec previous
version of the record. This record is found because purge can't remove
records accessed by active transaction. Thus we see correct version. Q. E. D.
-------------------------------------------------------------------------------
FACT C: Purge does not remove any delete-marked row that is visible
-------
in any cursor read view.

PROOF: We know that:
 1: Currently active read views in trx_sys_t::view_list are ordered by
    read_view_t::low_limit_no in descending order, that is,
    newest read view first.

 2: Purge clones the oldest read view and uses that to determine whether there
    are any active transactions that can see the to be purged records.

Therefore any joining or active transaction will not have a view older
than the purge view, according to 1.

When purge needs to remove a delete-marked row from a secondary index,
it will first check that the DB_TRX_ID value of the corresponding
record in the clustered index is older than the purge view. It will
also check if there is a newer version of the row (clustered index
record) that is not delete-marked in the secondary index. If such a
row exists and is collation-equal to the delete-marked secondary index
record then purge will not remove the secondary index record.

Delete-marked clustered index records will be removed by
row_purge_remove_clust_if_poss(), unless the clustered index record
(and its DB_ROLL_PTR) has been updated. Every new version of the
clustered index record will update DB_ROLL_PTR, pointing to a new UNDO
log entry that allows the old version to be reconstructed. The
DB_ROLL_PTR in the oldest remaining version in the old-version chain
may be pointing to garbage (an undo log record discarded by purge),
but it will never be dereferenced, because the purge view is older
than any active transaction.

For details see: row_vers_old_has_index_entry() and row_purge_poss_sec()

Some additional issues:

What if trx_sys->view_list == NULL and some transaction T1 and Purge both
try to open read_view at same time. Only one can acquire trx_sys->mutex.
In which order will the views be opened? Should it matter? If no, why?

The order does not matter. No new transactions can be created and no running
transaction can commit or rollback (or free views).
*/

/*********************************************************************//**
Creates a read view object.
@return	own: read view struct */
UNIV_INLINE
read_view_t*
read_view_create_low(
/*=================*/
	ulint		n,	/*!< in: number of cells in the trx_ids array */
	mem_heap_t*	heap)	/*!< in: memory heap from which allocated */
{
	read_view_t*	view;

	view = static_cast<read_view_t*>(
		mem_heap_alloc(
			heap, sizeof(*view) + n * sizeof(*view->trx_ids)));

	view->n_trx_ids = n;
	view->trx_ids = (trx_id_t*) &view[1];

	return(view);
}

/*********************************************************************//**
Clones a read view object. This function will allocate space for two read
views contiguously iff the creator_trx_id > 0. One identical in size
and content as @param view (starting at returned pointer) and another view
immediately following the trx_ids array. The second view will have and
extra slot for a trx_id_t element iff view->creator_trx_id > 0.
@return	read view struct */
UNIV_INLINE
read_view_t*
read_view_clone(
/*============*/
	const read_view_t*	view,	/*!< in: view to clone */
	mem_heap_t*		heap)	/*!< in: memory heap
					from which allocated */
{
	ulint		sz;
	read_view_t*	clone;
	read_view_t*	new_view;

	ut_ad(trx_sys_mutex_own());

	/* Allocate space for two views. */

	sz = sizeof(*view) + view->n_trx_ids * sizeof(*view->trx_ids);

	if (view->creator_trx_id > 0) {
		/* Add an extra trx_id_t slot for the new view. */
		clone = static_cast<read_view_t*>(
			mem_heap_alloc(heap, (sz * 2) + sizeof(trx_id_t)));
	} else {
		/* No creator trx id, we can use the view as is for purge. */

		clone = static_cast<read_view_t*>(mem_heap_alloc(heap, sz));
	}

	/* Only the contents of the old view are important, the new view
	will be created from this and so we don't copy that across. */

	memcpy(clone, view, sz);

	clone->trx_ids = reinterpret_cast<trx_id_t*>(&clone[1]);

	if (view->creator_trx_id > 0) {
		new_view = (read_view_t*) &clone->trx_ids[clone->n_trx_ids];
		new_view->trx_ids = (trx_id_t*) &new_view[1];

		new_view->n_trx_ids = clone->n_trx_ids + 1;

		ut_a(new_view->n_trx_ids == view->n_trx_ids + 1);
	}

	return(clone);
}

/*********************************************************************//**
Insert the view in the proper order into the trx_sys->view_list. The
read view list is ordered by read_view_t::low_limit_no in descending order. */
UNIV_INTERN
void
read_view_add(
/*==========*/
	read_view_t*	view)		/*!< in: view to add to */
{
	read_view_t*	elem;
	read_view_t*	prev_elem;

	ut_ad(trx_sys_mutex_own());
	ut_ad(read_view_validate(view));

	/* Find the correct slot for insertion. */
	for (elem = UT_LIST_GET_FIRST(trx_sys->view_list), prev_elem = NULL;
	     elem != NULL && view->low_limit_no < elem->low_limit_no;
	     prev_elem = elem, elem = UT_LIST_GET_NEXT(view_list, elem)) {
		/* No op */
	}

	if (prev_elem == NULL) {
		UT_LIST_ADD_FIRST(view_list, trx_sys->view_list, view);
	} else {
		UT_LIST_INSERT_AFTER(
			view_list, trx_sys->view_list, prev_elem, view);
	}

	ut_ad(read_view_list_validate());
}

/** Functor to create thew view trx_ids array. */
struct	CreateView {

	CreateView(read_view_t*	view)
		: m_view(view)
	{
		  m_n_trx = m_view->n_trx_ids;
		  m_view->n_trx_ids = 0;
	}

	void	operator()(const trx_t* trx)
	{
		ut_ad(trx_sys_mutex_own());
		ut_ad(trx->in_rw_trx_list);

		/* trx->state cannot change from or to NOT_STARTED
		while we are holding the trx_sys->mutex. It may change
		from ACTIVE to PREPARED or COMMITTED. */

		ut_ad(trx->id > 0);

		if (trx->id != m_view->creator_trx_id
		    && !trx_state_eq(trx, TRX_STATE_COMMITTED_IN_MEMORY)) {

			ut_ad(m_n_trx > m_view->n_trx_ids);

			m_view->trx_ids[m_view->n_trx_ids++] = trx->id;

			/* NOTE that a transaction whose trx number is <
			trx_sys->max_trx_id can still be active, if it is
			in the middle of its commit! Note that when a
			transaction starts, we initialize trx->no to
			TRX_ID_MAX. */

			/* trx->no is protected by trx_sys->mutex, which
			we are holding. It is assigned by trx_commit()
			before lock_trx_release_locks() assigns
			trx->state = TRX_STATE_COMMITTED_IN_MEMORY. */

			if (m_view->low_limit_no > trx->no) {
				m_view->low_limit_no = trx->no;
			}
		}
	}

	read_view_t*	m_view;
	ulint		m_n_trx;
};

/*********************************************************************//**
Opens a read view where exactly the transactions serialized before this
point in time are seen in the view.
@return	own: read view struct */
static
read_view_t*
read_view_open_now_low(
/*===================*/
	trx_id_t	cr_trx_id,	/*!< in: trx_id of creating
					transaction, or 0 used in purge */
	mem_heap_t*	heap,		/*!< in: memory heap from which
					allocated */
	bool		purge)		/*!< in: true if purge view */
{
	read_view_t*	view;
	ulint		n_trx = UT_LIST_GET_LEN(trx_sys->rw_trx_list);

	ut_ad(trx_sys_mutex_own());

	view = read_view_create_low(n_trx, heap);

	view->creator_trx_id = cr_trx_id;

	/* No future transactions should be visible in the view */

	view->low_limit_no = view->low_limit_id = trx_sys->max_trx_id;

	/* No active transaction should be visible, except cr_trx */

	ut_list_map(trx_sys->rw_trx_list, &trx_t::trx_list, CreateView(view));

	if (view->n_trx_ids > 0) {
		/* The last active transaction has the smallest id: */
		view->up_limit_id = view->trx_ids[view->n_trx_ids - 1];
	} else {
		view->up_limit_id = view->low_limit_id;
	}

	ut_ad(view->up_limit_id <= view->low_limit_id);

	/* Purge views are not added to the view list. */
	if (!purge) {
		read_view_add(view);
	}

	return(view);
}

/*********************************************************************//**
Opens a read view where exactly the transactions serialized before this
point in time are seen in the view.
@return	own: read view struct */
UNIV_INTERN
read_view_t*
read_view_open_now(
/*===============*/
	trx_id_t	cr_trx_id,	/*!< in: trx_id of creating
					transaction, or 0 used in purge */
	mem_heap_t*	heap)		/*!< in: memory heap from which
					allocated */
{
	ut_ad(!srv_read_only_mode);

	read_view_t*	view;

	trx_sys_mutex_enter();

	view = read_view_open_now_low(cr_trx_id, heap, false);

	trx_sys_mutex_exit();

	return(view);
}

/*********************************************************************//**
Makes a copy of the oldest existing read view, with the exception that also
the creating trx of the oldest view is set as not visible in the 'copied'
view. Opens a new view if no views currently exist. The view must be closed
with ..._close. This is used in purge.
@return	own: read view struct */
UNIV_INTERN
read_view_t*
read_view_purge_open(
/*=================*/
	mem_heap_t*	heap)		/*!< in: memory heap from which
					allocated */
{
	read_view_t*	view;
	read_view_t*	oldest_view;

	trx_sys_mutex_enter();

	oldest_view = UT_LIST_GET_LAST(trx_sys->view_list);

	if (oldest_view == NULL) {

		view = read_view_open_now_low(0, heap, true);

		trx_sys_mutex_exit();

		return(view);
	}

	/* Clone the oldest view, if the creator_trx_id is > 0 then
	allocate space for two views, the oldest and the new purge view. */

	oldest_view = read_view_clone(oldest_view, heap);

	ut_ad(read_view_validate(oldest_view));

	trx_sys_mutex_exit();

	trx_id_t	creator_trx_id = oldest_view->creator_trx_id;

	if (creator_trx_id > 0) {

		view = reinterpret_cast<read_view_t*>(
			&oldest_view->trx_ids[oldest_view->n_trx_ids]);

		/* Add the creator transaction id in the trx_ids
		array in the correct slot.  */

		ulint	i;
		ulint	insert_done = 0;

		for (i = 0; i < oldest_view->n_trx_ids; ++i) {
			trx_id_t	id;

			id = oldest_view->trx_ids[i - insert_done];

			if (insert_done == 0 && creator_trx_id > id) {
				id = creator_trx_id;
				insert_done = 1;
			}

			view->trx_ids[i] = id;
		}

		if (insert_done == 0) {
			view->trx_ids[i] = creator_trx_id;
		} else {
			ut_a(i > 0);
			view->trx_ids[i] = oldest_view->trx_ids[i - 1];
		}

		view->creator_trx_id = 0;

		view->low_limit_no = oldest_view->low_limit_no;
		view->low_limit_id = oldest_view->low_limit_id;
		view->up_limit_id = oldest_view->up_limit_id;
	} else {
		/* We can use the cloned view as is. */
		view = oldest_view;
	}

	if (view->n_trx_ids > 0) {

		/* The last active transaction has the smallest id. However
		it may be larger than the oldest view's up_limit_id because
		the oldest view's creator id can be larger and that will be
		in the tx_ids array. */

		view->up_limit_id = std::min(
			view->trx_ids[view->n_trx_ids - 1],
			view->up_limit_id);
	}

	ut_ad(view->up_limit_id <= view->low_limit_id);

	return(view);
}

/*********************************************************************//**
Closes a consistent read view for MySQL. This function is called at an SQL
statement end if the trx isolation level is <= TRX_ISO_READ_COMMITTED. */
UNIV_INTERN
void
read_view_close_for_mysql(
/*======================*/
	trx_t*		trx)	/*!< in: trx which has a read view */
{
	if (!srv_read_only_mode) {

		read_view_remove(trx->read_view, false);

		mem_heap_empty(trx->read_view_heap);

		trx->read_view = NULL;
	}
<<<<<<< HEAD
}

/*********************************************************************//**
Prints a read view to stderr. */
UNIV_INTERN
void
read_view_print(
/*============*/
	const read_view_t*	view)	/*!< in: read view */
{
	ulint	n_ids;
	ulint	i;

	if (view->type == VIEW_HIGH_GRANULARITY) {
		fprintf(stderr,
			"High-granularity read view undo_n:o " TRX_ID_FMT "\n",
			view->undo_no);
	} else {
		fprintf(stderr, "Normal read view\n");
	}

	fprintf(stderr, "Read view low limit trx n:o " TRX_ID_FMT "\n",
		view->low_limit_no);

	fprintf(stderr, "Read view up limit trx id " TRX_ID_FMT "\n",
		view->up_limit_id);

	fprintf(stderr, "Read view low limit trx id " TRX_ID_FMT "\n",
		view->low_limit_id);

	fprintf(stderr, "Read view individually stored trx ids:\n");

	n_ids = view->n_trx_ids;

	for (i = 0; i < n_ids; i++) {
		fprintf(stderr, "Read view trx id " TRX_ID_FMT "\n",
			view->trx_ids[i]);
	}
}

/*********************************************************************//**
Create a high-granularity consistent cursor view for mysql to be used
in cursors. In this consistent read view modifications done by the
creating transaction after the cursor is created or future transactions
are not visible. */
UNIV_INTERN
cursor_view_t*
read_cursor_view_create_for_mysql(
/*==============================*/
	trx_t*		cr_trx)	/*!< in: trx where cursor view is created */
{
	read_view_t*	view;
	mem_heap_t*	heap;
	ulint		n_trx;
	cursor_view_t*	curview;

	/* Use larger heap than in trx_create when creating a read_view
	because cursors are quite long. */

	heap = mem_heap_create(512);

	curview = (cursor_view_t*) mem_heap_alloc(heap, sizeof(*curview));

	curview->heap = heap;

	/* Drop cursor tables from consideration when evaluating the
	need of auto-commit */

	curview->n_mysql_tables_in_use = cr_trx->n_mysql_tables_in_use;

	cr_trx->n_mysql_tables_in_use = 0;

	trx_sys_mutex_enter();

	n_trx = UT_LIST_GET_LEN(trx_sys->rw_trx_list);

	curview->read_view = read_view_create_low(n_trx, curview->heap);

	view = curview->read_view;
	view->undo_no = cr_trx->undo_no;
	view->type = VIEW_HIGH_GRANULARITY;
	view->creator_trx_id = UINT64_UNDEFINED;

	/* No future transactions should be visible in the view */

	view->low_limit_no = trx_sys->max_trx_id;
	view->low_limit_id = view->low_limit_no;

	/* No active transaction should be visible */

	ut_list_map(trx_sys->rw_trx_list, &trx_t::trx_list, CreateView(view));

	view->creator_trx_id = cr_trx->id;

	if (view->n_trx_ids > 0) {
		/* The last active transaction has the smallest id: */

		view->up_limit_id = view->trx_ids[view->n_trx_ids - 1];
	} else {
		view->up_limit_id = view->low_limit_id;
	}

	read_view_add(view);

	trx_sys_mutex_exit();

	return(curview);
}

/*********************************************************************//**
Close a given consistent cursor view for mysql and restore global read view
back to a transaction read view. */
UNIV_INTERN
void
read_cursor_view_close_for_mysql(
/*=============================*/
	trx_t*		trx,	/*!< in: trx */
	cursor_view_t*	curview)/*!< in: cursor view to be closed */
{
	ut_a(curview->heap);
	ut_a(curview->read_view);

	/* Add cursor's tables to the global count of active tables that
	belong to this transaction */
	trx->n_mysql_tables_in_use += curview->n_mysql_tables_in_use;

	read_view_remove(curview->read_view, false);

	trx->read_view = trx->global_read_view;

	mem_heap_free(curview->heap);
}

/*********************************************************************//**
This function sets a given consistent cursor view to a transaction
read view if given consistent cursor view is not NULL. Otherwise, function
restores a global read view to a transaction read view. */
UNIV_INTERN
void
read_cursor_set_for_mysql(
/*======================*/
	trx_t*		trx,	/*!< in: transaction where cursor is set */
	cursor_view_t*	curview)/*!< in: consistent cursor view to be set */
{
	ut_a(trx);

	trx_sys_mutex_enter();

	if (UNIV_LIKELY(curview != NULL)) {
		trx->read_view = curview->read_view;
	} else {
		trx->read_view = trx->global_read_view;
	}

	ut_ad(read_view_validate(trx->read_view));

	trx_sys_mutex_exit();
=======
>>>>>>> 2f69fb6f
}<|MERGE_RESOLUTION|>--- conflicted
+++ resolved
@@ -522,164 +522,4 @@
 
 		trx->read_view = NULL;
 	}
-<<<<<<< HEAD
-}
-
-/*********************************************************************//**
-Prints a read view to stderr. */
-UNIV_INTERN
-void
-read_view_print(
-/*============*/
-	const read_view_t*	view)	/*!< in: read view */
-{
-	ulint	n_ids;
-	ulint	i;
-
-	if (view->type == VIEW_HIGH_GRANULARITY) {
-		fprintf(stderr,
-			"High-granularity read view undo_n:o " TRX_ID_FMT "\n",
-			view->undo_no);
-	} else {
-		fprintf(stderr, "Normal read view\n");
-	}
-
-	fprintf(stderr, "Read view low limit trx n:o " TRX_ID_FMT "\n",
-		view->low_limit_no);
-
-	fprintf(stderr, "Read view up limit trx id " TRX_ID_FMT "\n",
-		view->up_limit_id);
-
-	fprintf(stderr, "Read view low limit trx id " TRX_ID_FMT "\n",
-		view->low_limit_id);
-
-	fprintf(stderr, "Read view individually stored trx ids:\n");
-
-	n_ids = view->n_trx_ids;
-
-	for (i = 0; i < n_ids; i++) {
-		fprintf(stderr, "Read view trx id " TRX_ID_FMT "\n",
-			view->trx_ids[i]);
-	}
-}
-
-/*********************************************************************//**
-Create a high-granularity consistent cursor view for mysql to be used
-in cursors. In this consistent read view modifications done by the
-creating transaction after the cursor is created or future transactions
-are not visible. */
-UNIV_INTERN
-cursor_view_t*
-read_cursor_view_create_for_mysql(
-/*==============================*/
-	trx_t*		cr_trx)	/*!< in: trx where cursor view is created */
-{
-	read_view_t*	view;
-	mem_heap_t*	heap;
-	ulint		n_trx;
-	cursor_view_t*	curview;
-
-	/* Use larger heap than in trx_create when creating a read_view
-	because cursors are quite long. */
-
-	heap = mem_heap_create(512);
-
-	curview = (cursor_view_t*) mem_heap_alloc(heap, sizeof(*curview));
-
-	curview->heap = heap;
-
-	/* Drop cursor tables from consideration when evaluating the
-	need of auto-commit */
-
-	curview->n_mysql_tables_in_use = cr_trx->n_mysql_tables_in_use;
-
-	cr_trx->n_mysql_tables_in_use = 0;
-
-	trx_sys_mutex_enter();
-
-	n_trx = UT_LIST_GET_LEN(trx_sys->rw_trx_list);
-
-	curview->read_view = read_view_create_low(n_trx, curview->heap);
-
-	view = curview->read_view;
-	view->undo_no = cr_trx->undo_no;
-	view->type = VIEW_HIGH_GRANULARITY;
-	view->creator_trx_id = UINT64_UNDEFINED;
-
-	/* No future transactions should be visible in the view */
-
-	view->low_limit_no = trx_sys->max_trx_id;
-	view->low_limit_id = view->low_limit_no;
-
-	/* No active transaction should be visible */
-
-	ut_list_map(trx_sys->rw_trx_list, &trx_t::trx_list, CreateView(view));
-
-	view->creator_trx_id = cr_trx->id;
-
-	if (view->n_trx_ids > 0) {
-		/* The last active transaction has the smallest id: */
-
-		view->up_limit_id = view->trx_ids[view->n_trx_ids - 1];
-	} else {
-		view->up_limit_id = view->low_limit_id;
-	}
-
-	read_view_add(view);
-
-	trx_sys_mutex_exit();
-
-	return(curview);
-}
-
-/*********************************************************************//**
-Close a given consistent cursor view for mysql and restore global read view
-back to a transaction read view. */
-UNIV_INTERN
-void
-read_cursor_view_close_for_mysql(
-/*=============================*/
-	trx_t*		trx,	/*!< in: trx */
-	cursor_view_t*	curview)/*!< in: cursor view to be closed */
-{
-	ut_a(curview->heap);
-	ut_a(curview->read_view);
-
-	/* Add cursor's tables to the global count of active tables that
-	belong to this transaction */
-	trx->n_mysql_tables_in_use += curview->n_mysql_tables_in_use;
-
-	read_view_remove(curview->read_view, false);
-
-	trx->read_view = trx->global_read_view;
-
-	mem_heap_free(curview->heap);
-}
-
-/*********************************************************************//**
-This function sets a given consistent cursor view to a transaction
-read view if given consistent cursor view is not NULL. Otherwise, function
-restores a global read view to a transaction read view. */
-UNIV_INTERN
-void
-read_cursor_set_for_mysql(
-/*======================*/
-	trx_t*		trx,	/*!< in: transaction where cursor is set */
-	cursor_view_t*	curview)/*!< in: consistent cursor view to be set */
-{
-	ut_a(trx);
-
-	trx_sys_mutex_enter();
-
-	if (UNIV_LIKELY(curview != NULL)) {
-		trx->read_view = curview->read_view;
-	} else {
-		trx->read_view = trx->global_read_view;
-	}
-
-	ut_ad(read_view_validate(trx->read_view));
-
-	trx_sys_mutex_exit();
-=======
->>>>>>> 2f69fb6f
 }