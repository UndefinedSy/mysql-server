/*****************************************************************************

Copyright (c) 1996, 2017, Oracle and/or its affiliates. All Rights Reserved.

This program is free software; you can redistribute it and/or modify it under
the terms of the GNU General Public License as published by the Free Software
Foundation; version 2 of the License.

This program is distributed in the hope that it will be useful, but WITHOUT
ANY WARRANTY; without even the implied warranty of MERCHANTABILITY or FITNESS
FOR A PARTICULAR PURPOSE. See the GNU General Public License for more details.

You should have received a copy of the GNU General Public License along with
this program; if not, write to the Free Software Foundation, Inc.,
51 Franklin Street, Suite 500, Boston, MA 02110-1335 USA

*****************************************************************************/

/**************************************************//**
@file trx/trx0purge.cc
Purge old versions

Created 3/26/1996 Heikki Tuuri
*******************************************************/

#include <new>

#include "fsp0fsp.h"
#include "fsp0sysspace.h"
#include "fsp0types.h"
#include "fut0fut.h"
#include "ha_prototypes.h"
#include "mach0data.h"
#include "mtr0log.h"
#include "my_dbug.h"
#include "os0thread.h"
#include "que0que.h"
#include "read0read.h"
#include "row0purge.h"
#include "row0upd.h"
#include "srv0mon.h"
#include "srv0srv.h"
#include "srv0start.h"
#include "sync0sync.h"
#include "trx0purge.h"
#include "trx0rec.h"
#include "trx0roll.h"
#include "trx0rseg.h"
#include "trx0trx.h"

/** Maximum allowable purge history length.  <=0 means 'infinite'. */
ulong		srv_max_purge_lag = 0;

/** Max DML user threads delay in micro-seconds. */
ulong		srv_max_purge_lag_delay = 0;

/** The global data structure coordinating a purge */
trx_purge_t*	purge_sys = NULL;

#ifdef UNIV_DEBUG
my_bool		srv_purge_view_update_only_debug;
bool		trx_commit_disallowed = false;
#endif /* UNIV_DEBUG */

/** Sentinel value */
const TrxUndoRsegs TrxUndoRsegsIterator::NullElement(UINT64_UNDEFINED);

/** A sentinel undo record used as a return value when we have a whole
undo log which can be skipped by purge */
static trx_undo_rec_t	trx_purge_ignore_rec;

/** Constructor */
TrxUndoRsegsIterator::TrxUndoRsegsIterator(trx_purge_t* purge_sys)
	:
	m_purge_sys(purge_sys),
	m_trx_undo_rsegs(NullElement),
	m_iter(m_trx_undo_rsegs.end())
{
}

/** Sets the next rseg to purge in m_purge_sys.
@return page size of the table for which the log is.
NOTE: if rseg is NULL when this function returns this means that
there are no rollback segments to purge and then the returned page
size object should not be used. */
const page_size_t
TrxUndoRsegsIterator::set_next()
{
	mutex_enter(&m_purge_sys->pq_mutex);

	/* Only purge consumes events from the priority queue, user
	threads only produce the events. */

	/* Check if there are more rsegs to process in the
	current element. */
	if (m_iter != m_trx_undo_rsegs.end()) {

		/* We are still processing rollback segment from
		the same transaction and so expected transaction
		number shouldn't increase. Undo increment of
		expected trx_no done by caller assuming rollback
		segments from given transaction are done. */
		m_purge_sys->iter.trx_no = (*m_iter)->last_trx_no;

	} else if (!m_purge_sys->purge_queue->empty()) {

		/* Read the next element from the queue.
		Combine elements if they have same transaction number.
		This can happen if a transaction shares redo rollback segment
		with another transaction that has already added it to purge
		queue and former transaction also needs to schedule non-redo
		rollback segment for purge. */
		m_trx_undo_rsegs = NullElement;

		while (!m_purge_sys->purge_queue->empty()) {

			if (m_trx_undo_rsegs.get_trx_no() == UINT64_UNDEFINED) {
				m_trx_undo_rsegs =
					purge_sys->purge_queue->top();
			} else if (purge_sys->purge_queue->top().get_trx_no() ==
					m_trx_undo_rsegs.get_trx_no()) {
				m_trx_undo_rsegs.append(
					purge_sys->purge_queue->top());
			} else {
				break;
			}

			m_purge_sys->purge_queue->pop();
		}

		m_iter = m_trx_undo_rsegs.begin();

	} else {
		/* Queue is empty, reset iterator. */
		m_trx_undo_rsegs = NullElement;
		m_iter = m_trx_undo_rsegs.end();

		mutex_exit(&m_purge_sys->pq_mutex);

		m_purge_sys->rseg = NULL;

		/* return a dummy object, not going to be used by the caller */
		return(univ_page_size);
	}

	m_purge_sys->rseg = *m_iter++;

	mutex_exit(&m_purge_sys->pq_mutex);

	ut_a(m_purge_sys->rseg != NULL);

	mutex_enter(&m_purge_sys->rseg->mutex);

	ut_a(m_purge_sys->rseg->last_page_no != FIL_NULL);
	ut_ad(m_purge_sys->rseg->last_trx_no == m_trx_undo_rsegs.get_trx_no());

	/* The space_id must be a tablespace that contains rollback segments.
	That includes the system, temporary and all undo tablespaces. */
	ut_a(fsp_is_system_or_temp_tablespace(m_purge_sys->rseg->space_id)
	     || fsp_is_undo_tablespace(m_purge_sys->rseg->space_id));

	const page_size_t	page_size(m_purge_sys->rseg->page_size);

	ut_a(purge_sys->iter.trx_no <= purge_sys->rseg->last_trx_no);

	m_purge_sys->iter.trx_no = m_purge_sys->rseg->last_trx_no;
	m_purge_sys->hdr_offset = m_purge_sys->rseg->last_offset;
	m_purge_sys->hdr_page_no = m_purge_sys->rseg->last_page_no;

	mutex_exit(&m_purge_sys->rseg->mutex);

	return(page_size);
}

/****************************************************************//**
Builds a purge 'query' graph. The actual purge is performed by executing
this query graph.
@return own: the query graph */
static
que_t*
trx_purge_graph_build(
/*==================*/
	trx_t*		trx,			/*!< in: transaction */
	ulint		n_purge_threads)	/*!< in: number of purge
						threads */
{
	ulint		i;
	mem_heap_t*	heap;
	que_fork_t*	fork;

	heap = mem_heap_create(512);
	fork = que_fork_create(NULL, NULL, QUE_FORK_PURGE, heap);
	fork->trx = trx;

	for (i = 0; i < n_purge_threads; ++i) {
		que_thr_t*	thr;

		thr = que_thr_create(fork, heap, NULL);

		thr->child = row_purge_node_create(thr, heap);
	}

	return(fork);
}

/********************************************************************//**
Creates the global purge system control structure and inits the history
mutex. */
void
trx_purge_sys_create(
/*=================*/
	ulint		n_purge_threads,	/*!< in: number of purge
						threads */
	purge_pq_t*	purge_queue)		/*!< in, own: UNDO log min
						binary heap */
{
	purge_sys = static_cast<trx_purge_t*>(
		ut_zalloc_nokey(sizeof(*purge_sys)));

	purge_sys->state = PURGE_STATE_INIT;
	purge_sys->event = os_event_create(0);

	new (&purge_sys->iter) purge_iter_t;
	new (&purge_sys->limit) purge_iter_t;
	new (&purge_sys->undo_trunc) undo::Truncate;
#ifdef UNIV_DEBUG
	new (&purge_sys->done) purge_iter_t;
#endif /* UNIV_DEBUG */

	/* Take ownership of purge_queue, we are responsible for freeing it. */
	purge_sys->purge_queue = purge_queue;

	rw_lock_create(trx_purge_latch_key,
		       &purge_sys->latch, SYNC_PURGE_LATCH);

	mutex_create(LATCH_ID_PURGE_SYS_PQ, &purge_sys->pq_mutex);

	ut_a(n_purge_threads > 0);

	purge_sys->sess = sess_open();

	purge_sys->trx = purge_sys->sess->trx;

	ut_a(purge_sys->trx->sess == purge_sys->sess);

	/* A purge transaction is not a real transaction, we use a transaction
	here only because the query threads code requires it. It is otherwise
	quite unnecessary. We should get rid of it eventually. */
	purge_sys->trx->id = 0;
	purge_sys->trx->start_time = ut_time();
	purge_sys->trx->state = TRX_STATE_ACTIVE;
	purge_sys->trx->op_info = "purge trx";

	purge_sys->query = trx_purge_graph_build(
		purge_sys->trx, n_purge_threads);

	new(&purge_sys->view) ReadView();

	trx_sys->mvcc->clone_oldest_view(&purge_sys->view);

	purge_sys->view_active = true;

	purge_sys->rseg_iter = UT_NEW_NOKEY(TrxUndoRsegsIterator(purge_sys));

	/* Allocate 8K bytes for the initial heap. */
	purge_sys->heap = mem_heap_create(8 * 1024);
}

/************************************************************************
Frees the global purge system control structure. */
void
trx_purge_sys_close(void)
/*======================*/
{
	que_graph_free(purge_sys->query);

	ut_a(purge_sys->trx->id == 0);
	ut_a(purge_sys->sess->trx == purge_sys->trx);

	purge_sys->trx->state = TRX_STATE_NOT_STARTED;

	sess_close(purge_sys->sess);

	purge_sys->sess = NULL;

	purge_sys->view.close();
	purge_sys->view.~ReadView();

	rw_lock_free(&purge_sys->latch);
	mutex_free(&purge_sys->pq_mutex);

	if (purge_sys->purge_queue != NULL) {
		UT_DELETE(purge_sys->purge_queue);
		purge_sys->purge_queue = NULL;
	}

	os_event_destroy(purge_sys->event);

	purge_sys->event = NULL;

	mem_heap_free(purge_sys->heap);

	purge_sys->heap = nullptr;

	UT_DELETE(purge_sys->rseg_iter);

	ut_free(purge_sys);

	purge_sys = NULL;
}

/*================ UNDO LOG HISTORY LIST =============================*/

/********************************************************************//**
Adds the update undo log as the first log in the history list. Removes the
update undo log segment from the rseg slot if it is too big for reuse. */
void
trx_purge_add_update_undo_to_history(
/*=================================*/
	trx_t*		trx,		/*!< in: transaction */
	trx_undo_ptr_t*	undo_ptr,	/*!< in/out: update undo log. */
	page_t*		undo_page,	/*!< in: update undo log header page,
					x-latched */
	bool		update_rseg_history_len,
					/*!< in: if true: update rseg history
					len else skip updating it. */
	ulint		n_added_logs,	/*!< in: number of logs added */
	mtr_t*		mtr)		/*!< in: mtr */
{
	trx_undo_t*	undo;
	trx_rseg_t*	rseg;
	trx_rsegf_t*	rseg_header;
	trx_ulogf_t*	undo_header;

	undo = undo_ptr->update_undo;
	rseg = undo->rseg;

	rseg_header = trx_rsegf_get(
		undo->rseg->space_id,
		undo->rseg->page_no,
		undo->rseg->page_size,
		mtr);

	undo_header = undo_page + undo->hdr_offset;

	if (undo->state != TRX_UNDO_CACHED) {
		ulint		hist_size;
#ifdef UNIV_DEBUG
		trx_usegf_t*	seg_header = undo_page + TRX_UNDO_SEG_HDR;
#endif /* UNIV_DEBUG */

		/* The undo log segment will not be reused */

		if (UNIV_UNLIKELY(undo->id >= TRX_RSEG_N_SLOTS)) {
			ib::fatal() << "undo->id is " << undo->id;
		}

		trx_rsegf_set_nth_undo(rseg_header, undo->id, FIL_NULL, mtr);

		MONITOR_DEC(MONITOR_NUM_UNDO_SLOT_USED);

		hist_size = mtr_read_ulint(
			rseg_header + TRX_RSEG_HISTORY_SIZE, MLOG_4BYTES, mtr);

		ut_ad(undo->size == flst_get_len(
			      seg_header + TRX_UNDO_PAGE_LIST));

		mlog_write_ulint(
			rseg_header + TRX_RSEG_HISTORY_SIZE,
			hist_size + undo->size, MLOG_4BYTES, mtr);
	}

	ut_ad(!trx_commit_disallowed);

	/* Add the log as the first in the history list */
	flst_add_first(rseg_header + TRX_RSEG_HISTORY,
		       undo_header + TRX_UNDO_HISTORY_NODE, mtr);

	if (update_rseg_history_len) {
		os_atomic_increment_ulint(
			&trx_sys->rseg_history_len, n_added_logs);
		srv_wake_purge_thread_if_not_active();
	}

	/* Write the trx number to the undo log header */
	mlog_write_ull(undo_header + TRX_UNDO_TRX_NO, trx->no, mtr);

	/* Write information about delete markings to the undo log header */

	if (!undo->del_marks) {
		mlog_write_ulint(undo_header + TRX_UNDO_DEL_MARKS, FALSE,
				 MLOG_2BYTES, mtr);
	}

	if (rseg->last_page_no == FIL_NULL) {
		rseg->last_page_no = undo->hdr_page_no;
		rseg->last_offset = undo->hdr_offset;
		rseg->last_trx_no = trx->no;
		rseg->last_del_marks = undo->del_marks;
	}
}

/** Remove undo log header from the history list.
@param[in,out]	rseg_hdr	rollback segment header
@param[in]	log_hdr		undo log segment header
@param[in,out]	mtr		mini transaction. */
static
void
trx_purge_remove_log_hdr(
	trx_rsegf_t*	rseg_hdr,
	trx_ulogf_t*	log_hdr,
	mtr_t*		mtr)
{
	flst_remove(rseg_hdr + TRX_RSEG_HISTORY,
		    log_hdr + TRX_UNDO_HISTORY_NODE, mtr);

	os_atomic_decrement_ulint(&trx_sys->rseg_history_len, 1);
}

/** Frees an undo log segment which is in the history list. Removes the
undo log hdr from the history list.
@param[in,out]	rseg		rollback segment
@param[in]	hdr_addr	file address of log_hdr
@param[in]	noredo		skip redo logging. */
static
void
trx_purge_free_segment(
	trx_rseg_t*	rseg,
	fil_addr_t	hdr_addr,
	bool		noredo)
{
	mtr_t		mtr;
	trx_rsegf_t*	rseg_hdr;
	trx_ulogf_t*	log_hdr;
	trx_usegf_t*	seg_hdr;
	ulint		seg_size;
	ulint		hist_size;
	bool		marked		= noredo;

	for (;;) {
		page_t*	undo_page;

		mtr_start(&mtr);
		if (noredo) {
			mtr.set_log_mode(MTR_LOG_NO_REDO);
		} else {
			mtr.set_undo_space(rseg->space_id);
		}

		mutex_enter(&rseg->mutex);

		rseg_hdr = trx_rsegf_get(
			rseg->space_id, rseg->page_no, rseg->page_size, &mtr);

		undo_page = trx_undo_page_get(
			page_id_t(rseg->space_id, hdr_addr.page),
			rseg->page_size, &mtr);

		seg_hdr = undo_page + TRX_UNDO_SEG_HDR;
		log_hdr = undo_page + hdr_addr.boffset;

		/* Mark the last undo log totally purged, so that if the
		system crashes, the tail of the undo log will not get accessed
		again. The list of pages in the undo log tail gets inconsistent
		during the freeing of the segment, and therefore purge should
		not try to access them again. */

		if (!marked) {
			marked = true;
			mlog_write_ulint(
				log_hdr + TRX_UNDO_DEL_MARKS, FALSE,
				MLOG_2BYTES, &mtr);
		}

		ut_ad(mtr.is_undo_space(rseg->space_id));

		if (fseg_free_step_not_header(
			    seg_hdr + TRX_UNDO_FSEG_HEADER, false, &mtr)) {

			break;
		}

		mutex_exit(&rseg->mutex);

		mtr_commit(&mtr);
	}

	/* The page list may now be inconsistent, but the length field
	stored in the list base node tells us how big it was before we
	started the freeing. */

	seg_size = flst_get_len(seg_hdr + TRX_UNDO_PAGE_LIST);

	/* We may free the undo log segment header page; it must be freed
	within the same mtr as the undo log header is removed from the
	history list: otherwise, in case of a database crash, the segment
	could become inaccessible garbage in the file space. */

	trx_purge_remove_log_hdr(rseg_hdr, log_hdr, &mtr);

	do {

		/* Here we assume that a file segment with just the header
		page can be freed in a few steps, so that the buffer pool
		is not flooded with bufferfixed pages: see the note in
		fsp0fsp.cc. */

	} while (!fseg_free_step(seg_hdr + TRX_UNDO_FSEG_HEADER, false, &mtr));

	hist_size = mtr_read_ulint(rseg_hdr + TRX_RSEG_HISTORY_SIZE,
				   MLOG_4BYTES, &mtr);
	ut_ad(hist_size >= seg_size);

	mlog_write_ulint(rseg_hdr + TRX_RSEG_HISTORY_SIZE,
			 hist_size - seg_size, MLOG_4BYTES, &mtr);

	ut_ad(rseg->curr_size >= seg_size);

	rseg->curr_size -= seg_size;

	mutex_exit(&(rseg->mutex));

	mtr_commit(&mtr);
}

/********************************************************************//**
Removes unnecessary history data from a rollback segment. */
static
void
trx_purge_truncate_rseg_history(
/*============================*/
	trx_rseg_t*		rseg,		/*!< in: rollback segment */
	const purge_iter_t*	limit)		/*!< in: truncate offset */
{
	fil_addr_t	hdr_addr;
	fil_addr_t	prev_hdr_addr;
	trx_rsegf_t*	rseg_hdr;
	page_t*		undo_page;
	trx_ulogf_t*	log_hdr;
	trx_usegf_t*	seg_hdr;
	mtr_t		mtr;
	trx_id_t	undo_trx_no;
	const bool	noredo
		= fsp_is_system_temporary(rseg->space_id);

	mtr_start(&mtr);
	if (noredo) {
		mtr.set_log_mode(MTR_LOG_NO_REDO);
	} else {
		mtr.set_undo_space(rseg->space_id);
	}

	mutex_enter(&(rseg->mutex));

	rseg_hdr = trx_rsegf_get(rseg->space_id, rseg->page_no,
				 rseg->page_size, &mtr);

	hdr_addr = trx_purge_get_log_from_hist(
		flst_get_last(rseg_hdr + TRX_RSEG_HISTORY, &mtr));
loop:
	if (hdr_addr.page == FIL_NULL) {

		mutex_exit(&(rseg->mutex));

		mtr_commit(&mtr);

		return;
	}

	undo_page = trx_undo_page_get(
		page_id_t(rseg->space_id, hdr_addr.page),
		rseg->page_size, &mtr);

	log_hdr = undo_page + hdr_addr.boffset;

	undo_trx_no = mach_read_from_8(log_hdr + TRX_UNDO_TRX_NO);

	if (undo_trx_no >= limit->trx_no) {

		/* limit space_id should match the rollback segment
		space id to avoid freeing of the page belongs to
		different rollback segment for the same trx_no. */
		if (undo_trx_no == limit->trx_no
		    && rseg->space_id == limit->undo_rseg_space) {

			trx_undo_truncate_start(
				rseg, hdr_addr.page,
				hdr_addr.boffset, limit->undo_no);
		}

		mutex_exit(&(rseg->mutex));
		mtr_commit(&mtr);

		return;
	}

	prev_hdr_addr = trx_purge_get_log_from_hist(
		flst_get_prev_addr(log_hdr + TRX_UNDO_HISTORY_NODE, &mtr));

	seg_hdr = undo_page + TRX_UNDO_SEG_HDR;

	if ((mach_read_from_2(seg_hdr + TRX_UNDO_STATE) == TRX_UNDO_TO_PURGE)
	    && (mach_read_from_2(log_hdr + TRX_UNDO_NEXT_LOG) == 0)) {

		/* We can free the whole log segment */

		mutex_exit(&(rseg->mutex));
		mtr_commit(&mtr);

		/* calls the trx_purge_remove_log_hdr()
		inside trx_purge_free_segment(). */
		trx_purge_free_segment(rseg, hdr_addr, noredo);

	} else {
		/* Remove the log hdr from the rseg history. */

		trx_purge_remove_log_hdr(rseg_hdr, log_hdr, &mtr);

		mutex_exit(&(rseg->mutex));
		mtr_commit(&mtr);
	}

	mtr_start(&mtr);
	if (noredo) {
		mtr.set_log_mode(MTR_LOG_NO_REDO);
	} else {
		mtr.set_undo_space(rseg->space_id);
	}
	mutex_enter(&(rseg->mutex));

	rseg_hdr = trx_rsegf_get(rseg->space_id, rseg->page_no,
				 rseg->page_size, &mtr);

	hdr_addr = prev_hdr_addr;

	goto loop;
}

/** UNDO log truncate logger. Needed to track state of truncate during crash.
An auxiliary redo log file undo_<space_id>_trunc.log will created while the
truncate of the UNDO is in progress. This file is required during recovery
to complete the truncate. */

namespace undo {

	/** Build a standard undo tablespace name from a space_id.
	@param[in]	space_id	id of the undo tablespace.
	@return tablespace name of the undo tablespace file */
	char* make_space_name(space_id_t space_id)
	{
		size_t size = sizeof("innodb_undo000");

		char* name = static_cast<char*>(ut_malloc_nokey(size));

		snprintf(name, size, "innodb_undo%03" SPACE_ID_PFS,
			static_cast<unsigned>(space_id));

		return(name);
	}

	/** Build a standard undo tablespace file name from a space_id.
	@param[in]	space_id	id of the undo tablespace.
	@return file_name of the undo tablespace file */
	char* make_file_name(space_id_t space_id)
	{
		size_t size = strlen(srv_undo_dir) + sizeof("/undo000");

		char* name = static_cast<char*>(ut_malloc_nokey(size));

		snprintf(name, size, "%s%cundo%03" SPACE_ID_PFS,
			srv_undo_dir, OS_PATH_SEPARATOR,
			static_cast<unsigned>(space_id));

		os_normalize_path(name);

		return(name);
	}

	/** Populate log file name based on space_id
	@param[in]	space_id	id of the undo tablespace.
	@param[in]	log_file_name	name of the log file
	@return DB_SUCCESS or error code */
	dberr_t populate_log_file_name(
		space_id_t	space_id,
		char*&		log_file_name)
	{
		ulint log_file_name_sz =
			strlen(srv_log_group_home_dir) + 22 + 1 /* NUL */
			+ strlen(undo::s_log_prefix)
			+ strlen(undo::s_log_ext);

		log_file_name = new (std::nothrow) char[log_file_name_sz];
		if (log_file_name == 0) {
			return(DB_OUT_OF_MEMORY);
		}

		memset(log_file_name, 0, log_file_name_sz);

		strcpy(log_file_name, srv_log_group_home_dir);
		ulint	log_file_name_len = strlen(log_file_name);

		if (log_file_name[log_file_name_len - 1]
				!= OS_PATH_SEPARATOR) {

			log_file_name[log_file_name_len]
				= OS_PATH_SEPARATOR;
			log_file_name_len = strlen(log_file_name);
		}

		snprintf(log_file_name + log_file_name_len,
			    log_file_name_sz - log_file_name_len,
			    "%s%lu_%s", undo::s_log_prefix,
			    (ulong) space_id, s_log_ext);

		return(DB_SUCCESS);
	}

	/** Create the truncate log file.
	@param[in]	space_id	id of the undo tablespace to truncate.
	@return DB_SUCCESS or error code. */
	dberr_t init(space_id_t space_id)
	{
		dberr_t		err;
		char*		log_file_name;

		/* Step-1: Create the log file name using the pre-decided
		prefix/suffix and table id of undo tablepsace to truncate. */
		err = populate_log_file_name(space_id, log_file_name);
		if (err != DB_SUCCESS) {
			return(err);
		}

		/* Step-2: Create the log file, open it and write 0 to
		indicate init phase. */
		bool            ret;
		pfs_os_file_t	handle = os_file_create(
			innodb_log_file_key, log_file_name, OS_FILE_CREATE,
			OS_FILE_NORMAL, OS_LOG_FILE, srv_read_only_mode, &ret);
		if (!ret) {
			delete[] log_file_name;
			return(DB_IO_ERROR);
		}

		ulint	sz = UNIV_PAGE_SIZE;
		void*	buf = ut_zalloc_nokey(sz + UNIV_PAGE_SIZE);
		if (buf == NULL) {
			os_file_close(handle);
			delete[] log_file_name;
			return(DB_OUT_OF_MEMORY);
		}

		byte*	log_buf = static_cast<byte*>(
			ut_align(buf, UNIV_PAGE_SIZE));

		IORequest	request(IORequest::WRITE);

		request.disable_compression();

		err = os_file_write(
			request, log_file_name, handle, log_buf, 0, sz);

		os_file_flush(handle);
		os_file_close(handle);

		ut_free(buf);
		delete[] log_file_name;

		return(err);
	}

	/** Mark completion of undo truncate action by writing magic number to
	the log file and then removing it from the disk.
	If we are going to remove it from disk then why write magic number ?
	This is to safeguard from unlink (file-system) anomalies that will keep
	the link to the file even after unlink action is successfull and
	ref-count = 0.
	@param[in]	space_id	id of the undo tablespace to truncate.*/
	void done(space_id_t space_id)
	{
		dberr_t		err;
		char*		log_file_name;
		bool		exist;
		os_file_type_t	type;

		/* Create the log file name using the pre-decided
		prefix/suffix and table id of undo tablepsace to truncate. */
		err = populate_log_file_name(space_id, log_file_name);
		if (err != DB_SUCCESS) {
			return;
		}

<<<<<<< HEAD
		/* If this file does not exist, there is nothing to do. */
		os_file_status(log_file_name, &exist, &type);
		if (!exist) {
			delete[] log_file_name;
			return;
		}

		/* Open log file and write magic number to indicate
		done phase. */
		bool	ret;
		os_pfs_file_t	handle =
=======
		/* Step-2: Open log file and write magic number to
		indicate done phase. */
		bool    ret;
		pfs_os_file_t	handle =
>>>>>>> f098a139
			os_file_create_simple_no_error_handling(
				innodb_log_file_key, log_file_name,
				OS_FILE_OPEN, OS_FILE_READ_WRITE,
				srv_read_only_mode, &ret);

		if (!ret) {
			os_file_delete(innodb_log_file_key, log_file_name);
			delete[] log_file_name;
			return;
		}

		ulint	sz = UNIV_PAGE_SIZE;
		void*	buf = ut_zalloc_nokey(sz + UNIV_PAGE_SIZE);
		if (buf == NULL) {
			os_file_close(handle);
			os_file_delete(innodb_log_file_key, log_file_name);
			delete[] log_file_name;
			return;
		}

		byte*	log_buf = static_cast<byte*>(
			ut_align(buf, UNIV_PAGE_SIZE));

		mach_write_to_4(log_buf, undo::s_magic);

		IORequest	request(IORequest::WRITE);

		request.disable_compression();

		err = os_file_write(
			request, log_file_name, handle, log_buf, 0, sz);

		ut_ad(err == DB_SUCCESS);

		os_file_flush(handle);
		os_file_close(handle);

		ut_free(buf);
		os_file_delete(innodb_log_file_key, log_file_name);
		delete[] log_file_name;
	}

	/** Check if TRUNCATE_DDL_LOG file exist.
	@param[in]	space_id	id of the undo tablespace.
	@return true if exist else false. */
	bool is_active_truncate_log_present(space_id_t space_id)
	{
		dberr_t		err;
		char*		log_file_name;

		/* Step-1: Populate log file name. */
		err = populate_log_file_name(space_id, log_file_name);
		if (err != DB_SUCCESS) {
			return(false);
		}

		/* Step-2: Check for existence of the file. */
		bool		exist;
		os_file_type_t	type;
		os_file_status(log_file_name, &exist, &type);

		/* Step-3: If file exists, check it for presence of magic
		number.  If found, then delete the file and report file
		doesn't exist as presence of magic number suggest that
		truncate action was complete. */

		if (exist) {
			bool    ret;
			pfs_os_file_t	handle =
				os_file_create_simple_no_error_handling(
					innodb_log_file_key, log_file_name,
					OS_FILE_OPEN, OS_FILE_READ_WRITE,
					srv_read_only_mode, &ret);
			if (!ret) {
				os_file_delete(innodb_log_file_key,
					       log_file_name);
				delete[] log_file_name;
				return(false);
			}

			ulint	sz = UNIV_PAGE_SIZE;
			void*	buf = ut_zalloc_nokey(sz + UNIV_PAGE_SIZE);
			if (buf == NULL) {
				os_file_close(handle);
				os_file_delete(innodb_log_file_key,
					       log_file_name);
				delete[] log_file_name;
				return(false);
			}

			byte*	log_buf = static_cast<byte*>(
				ut_align(buf, UNIV_PAGE_SIZE));

			IORequest	request(IORequest::READ);

			request.disable_compression();

			dberr_t	err;

			err = os_file_read(request, handle, log_buf, 0, sz);

			os_file_close(handle);

			if (err != DB_SUCCESS) {

				ib::info()
					<< "Unable to read '"
					<< log_file_name << "' : "
					<< ut_strerr(err);

				os_file_delete(
					innodb_log_file_key, log_file_name);

				ut_free(buf);

				delete[] log_file_name;

				return(false);
			}

			ulint	magic_no = mach_read_from_4(log_buf);

			ut_free(buf);

			if (magic_no == undo::s_magic) {
				/* Found magic number. */
				os_file_delete(innodb_log_file_key,
					       log_file_name);
				delete[] log_file_name;
				return(false);
			}
		}

		delete[] log_file_name;

		return(exist);
	}

	/** Add undo tablespace to s_under_construction vector.
	@param[in]	space_id	space id of tablespace to
	truncate */
	void add_space_to_construction_list(space_id_t space_id)
	{
		s_under_construction.push_back(space_id);
	}

	/** Clear the s_under_construction vector. */
	void clear_construction_list()
	{
		s_under_construction.clear();
	}

	/** Is an undo tablespace under constuction at the moment.
	@param[in]	space_id	space id to check
	@return true if marked for truncate, else false. */
	bool is_under_construction(space_id_t space_id)
	{
		Space_Ids::iterator it;
		for (it = s_under_construction.begin();
		     it != s_under_construction.end(); it++) {
			if (space_id == *it) {
				return(true);
			}
		}

		return(false);
	}
}

/* Declare this global object. */
Space_Ids	undo::s_under_construction;

/** Iterate over all the UNDO tablespaces and check if any of the UNDO
tablespace qualifies for TRUNCATE (size > threshold).
@param[in,out]	undo_trunc	undo truncate tracker */
static
void
trx_purge_mark_undo_for_truncate(
	undo::Truncate*	undo_trunc)
{
	/* Return immediately if UNDO Tablespace is
		- already marked for truncate (OR)
		- truncate is disabled. */
	if (undo_trunc->is_marked() || !srv_undo_log_truncate) {
		return;
	}

	/* Return immediately if there are less than 2 active
	UNDO tablespaces. Even if one UNDO tablespace is being truncated
	the server should continue to operate. */
	if (trx_sys_undo_spaces->size() < 2) {
		return;
	}

	/* Find an undo tablespace with size > threshold.
	Avoid bias selection and so start the scan from immediate
	next of last UNDO tablespace selected for truncate. */
	space_id_t space_id = undo_trunc->get_scan_space_id();
	space_id_t first_space_id_scanned = space_id;
	do {
		if (fil_space_get_size(space_id)
		    > (srv_max_undo_tablespace_size / srv_page_size)) {
			/* Tablespace qualifies for truncate. */
			undo_trunc->increment_scan();
			undo_trunc->mark(space_id);
			undo::add_space_to_construction_list(space_id);
			break;
		}

		space_id = undo_trunc->increment_scan();

	} while (space_id != first_space_id_scanned);

	/* Couldn't make any selection. */
	if (!undo_trunc->is_marked()) {
		return;
	}

#ifdef UNIV_DEBUG
	ib::info() << "UNDO tablespace with space identifier "
		<< undo_trunc->get_marked_space_id() << " marked for truncate";
#endif /* UNIV_DEBUG */

	/* Step-3: Iterate over all the rsegs of the selected UNDO tablespace
	and mark them temporarily unavailable for allocation. */
	for (Rseg_Iterator it = trx_sys->rsegs.begin();
	     it != trx_sys->rsegs.end(); ++it) {

		trx_rseg_t*	rseg = *it;
		ut_ad(rseg != NULL);

		if (rseg->space_id == undo_trunc->get_marked_space_id()) {

			/* Once set, this rseg will not be allocated to
			any new booting transaction but we will wait for
			all existing active transactions to finish. */
			rseg->skip_allocation = true;
			undo_trunc->add_rseg_to_trunc(rseg);
		}
	}
}

size_t		undo::Truncate::s_scan_pos;

/** Cleanse purge queue to remove the rseg that reside in undo-tablespace
marked for truncate.
@param[in,out]	undo_trunc	undo truncate tracker */
static
void
trx_purge_cleanse_purge_queue(
	undo::Truncate*	undo_trunc)
{
	mutex_enter(&purge_sys->pq_mutex);
	typedef	std::vector<TrxUndoRsegs>	purge_elem_list_t;
	purge_elem_list_t			purge_elem_list;

	/* Remove rseg instances that are in the purge queue before we start
	truncate of corresponding UNDO truncate. */
	while (!purge_sys->purge_queue->empty()) {
		purge_elem_list.push_back(purge_sys->purge_queue->top());
		purge_sys->purge_queue->pop();
	}
	ut_ad(purge_sys->purge_queue->empty());

	for (purge_elem_list_t::iterator it = purge_elem_list.begin();
	     it != purge_elem_list.end();
	     ++it) {

		for (Rseg_Iterator it2 = it->begin();
		     it2 != it->end();
		     ++it2) {

			if ((*it2)->space_id
				== undo_trunc->get_marked_space_id()) {
				it->erase(it2);
				break;
			}
		}

		const ulint	size = it->size();
		if (size != 0) {
			/* size != 0 suggest that there exist other rsegs that
			needs processing so add this element to purge queue.
			Note: Other rseg could be non-redo rsegs. */
			purge_sys->purge_queue->push(*it);
		}
	}
	mutex_exit(&purge_sys->pq_mutex);
}

/** Iterate over selected UNDO tablespace and check if all the rsegs
that resides in the tablespace are free.
@param[in]	limit		truncate_limit
@param[in,out]	undo_trunc	undo truncate tracker */
static
void
trx_purge_initiate_truncate(
	purge_iter_t*	limit,
	undo::Truncate*	undo_trunc)
{
	/* Step-1: Early check to findout if any of the the UNDO tablespace
	is marked for truncate. */
	if (!undo_trunc->is_marked()) {
		/* No tablespace marked for truncate yet. */
		return;
	}

	/* Step-2: Scan over each rseg and ensure that it doesn't hold any
	active undo records. */
	bool all_free = true;

	for (ulint i = 0; i < undo_trunc->rsegs_size() && all_free; ++i) {

		trx_rseg_t*	rseg = undo_trunc->get_ith_rseg(i);

		mutex_enter(&rseg->mutex);

		if (rseg->trx_ref_count > 0) {
			/* This rseg is still being held by an active
			transaction. */
			all_free = false;
			mutex_exit(&rseg->mutex);
			continue;
		}

		ut_ad(rseg->trx_ref_count == 0);
		ut_ad(rseg->skip_allocation);

		ulint	size_of_rsegs = rseg->curr_size;

		if (size_of_rsegs == 1) {
			mutex_exit(&rseg->mutex);
			continue;
		} else {

			/* There could be cached undo segment. Check if records
			in these segments can be purged. Normal purge history
			will not touch these cached segment. */
			ulint		cached_undo_size = 0;

			for (trx_undo_t* undo =
				UT_LIST_GET_FIRST(rseg->update_undo_cached);
			     undo != NULL && all_free;
			     undo = UT_LIST_GET_NEXT(undo_list, undo)) {

				if (limit->trx_no < undo->trx_id) {
					all_free = false;
				} else {
					cached_undo_size += undo->size;
				}
			}

			for (trx_undo_t* undo =
				UT_LIST_GET_FIRST(rseg->insert_undo_cached);
			     undo != NULL && all_free;
			     undo = UT_LIST_GET_NEXT(undo_list, undo)) {

				if (limit->trx_no < undo->trx_id) {
					all_free = false;
				} else {
					cached_undo_size += undo->size;
				}
			}

			ut_ad(size_of_rsegs >= (cached_undo_size + 1));

			if (size_of_rsegs > (cached_undo_size + 1)) {
				/* There are pages besides cached pages that
				still hold active data. */
				all_free = false;
			}
		}

		mutex_exit(&rseg->mutex);
	}

	if (!all_free) {
		/* rseg still holds active data.*/
		return;
	}

	/* Step-3: Start the actual truncate.
	a. log-checkpoint
	b. Write the DDL log to protect truncate action from CRASH
	c. Remove rseg instance if added to purge queue before we
	   initiate truncate.
	d. Execute actual truncate
	e. Remove the DDL log. */
	DBUG_EXECUTE_IF("ib_undo_trunc_before_checkpoint",
			ib::info() << "ib_undo_trunc_before_checkpoint";
			DBUG_SUICIDE(););

	/* After truncate if server crashes then redo logging done for this
	undo tablespace might not stand valid as tablespace has been
	truncated. */
	log_make_checkpoint_at(LSN_MAX, TRUE);

	ib::info() << "Truncating UNDO tablespace with space identifier "
		<< undo_trunc->get_marked_space_id();

	DBUG_EXECUTE_IF("ib_undo_trunc_before_ddl_log_start",
			ib::info() << "ib_undo_trunc_before_ddl_log_start";
			DBUG_SUICIDE(););

#ifdef UNIV_DEBUG
	dberr_t	err =
#endif /* UNIV_DEBUG */
		undo_trunc->start_logging(
			undo_trunc->get_marked_space_id());
	ut_ad(err == DB_SUCCESS);

	DBUG_EXECUTE_IF("ib_undo_trunc_before_truncate",
			ib::info() << "ib_undo_trunc_before_truncate";
			DBUG_SUICIDE(););

	trx_purge_cleanse_purge_queue(undo_trunc);

	bool	success = trx_undo_truncate_tablespace(undo_trunc);
	if (!success) {
		/* Note: In case of error we don't enable the rsegs
		and neither unmark the tablespace so the tablespace
		continue to remain inactive. */
		ib::error() << "Failed to truncate UNDO tablespace with"
			" space identifier "
			<< undo_trunc->get_marked_space_id();
		return;
	}

	if (purge_sys->rseg != NULL
	    && purge_sys->rseg->last_page_no == FIL_NULL) {
		/* If purge_sys->rseg is pointing to rseg that was recently
		truncated then move to next rseg element.
		Note: Ideally purge_sys->rseg should be NULL because purge
		should complete processing of all the records but there is
		purge_batch_size that can force the purge loop to exit before
		all the records are purged and in this case purge_sys->rseg
		could point to a valid rseg waiting for next purge cycle. */
		purge_sys->next_stored = FALSE;
		purge_sys->rseg = NULL;
	}

	DBUG_EXECUTE_IF("ib_undo_trunc_before_ddl_log_end",
			ib::info() << "ib_undo_trunc_before_ddl_log_end";
			DBUG_SUICIDE(););

	log_make_checkpoint_at(LSN_MAX, TRUE);

	undo_trunc->done_logging(undo_trunc->get_marked_space_id());

	/* Completed truncate. Now it is safe to re-use the tablespace. */
	for (ulint i = 0; i < undo_trunc->rsegs_size(); ++i) {
		trx_rseg_t*	rseg = undo_trunc->get_ith_rseg(i);
		rseg->skip_allocation = false;
	}

	ib::info() << "Completed truncate of UNDO tablespace with space"
		" identifier " << undo_trunc->get_marked_space_id();

	undo_trunc->reset();
	undo::clear_construction_list();

	DBUG_EXECUTE_IF("ib_undo_trunc_trunc_done",
			ib::info() << "ib_undo_trunc_trunc_done";
			DBUG_SUICIDE(););
}

/********************************************************************//**
Removes unnecessary history data from rollback segments. NOTE that when this
function is called, the caller must not have any latches on undo log pages! */
static
void
trx_purge_truncate_history(
/*========================*/
	purge_iter_t*		limit,		/*!< in: truncate limit */
	const ReadView*		view)		/*!< in: purge view */
{
	ulint		i;

	/* We play safe and set the truncate limit at most to the purge view
	low_limit number, though this is not necessary */

	if (limit->trx_no >= view->low_limit_no()) {
		limit->trx_no = view->low_limit_no();
		limit->undo_no = 0;
		limit->undo_rseg_space = SPACE_UNKNOWN;
	}

	ut_ad(limit->trx_no <= purge_sys->view.low_limit_no());

	for (Rseg_Iterator it = trx_sys->rsegs.begin();
	     it != trx_sys->rsegs.end(); ++it) {

		trx_purge_truncate_rseg_history(*it, limit);
	}

	/* UNDO tablespace truncate. We will try to truncate as much as we
	can (greedy approach). This will ensure when the server is idle we
	try and truncate all the UNDO tablespaces. */
	ulint	nchances = trx_sys_undo_spaces->size();
	for (i = 0; i < nchances; i++) {
		trx_purge_mark_undo_for_truncate(&purge_sys->undo_trunc);
		trx_purge_initiate_truncate(limit, &purge_sys->undo_trunc);
	}
}

/***********************************************************************//**
Updates the last not yet purged history log info in rseg when we have purged
a whole undo log. Advances also purge_sys->purge_trx_no past the purged log. */
static
void
trx_purge_rseg_get_next_history_log(
/*================================*/
	trx_rseg_t*	rseg,		/*!< in: rollback segment */
	ulint*		n_pages_handled)/*!< in/out: number of UNDO pages
					handled */
{
	page_t*		undo_page;
	trx_ulogf_t*	log_hdr;
	fil_addr_t	prev_log_addr;
	trx_id_t	trx_no;
	ibool		del_marks;
	mtr_t		mtr;

	mutex_enter(&(rseg->mutex));

	ut_a(rseg->last_page_no != FIL_NULL);

	purge_sys->iter.trx_no = rseg->last_trx_no + 1;
	purge_sys->iter.undo_no = 0;
	purge_sys->iter.undo_rseg_space = SPACE_UNKNOWN;
	purge_sys->next_stored = FALSE;

	mtr_start(&mtr);

	undo_page = trx_undo_page_get_s_latched(
		page_id_t(rseg->space_id, rseg->last_page_no),
		rseg->page_size, &mtr);

	log_hdr = undo_page + rseg->last_offset;

	/* Increase the purge page count by one for every handled log */

	(*n_pages_handled)++;

	prev_log_addr = trx_purge_get_log_from_hist(
		flst_get_prev_addr(log_hdr + TRX_UNDO_HISTORY_NODE, &mtr));

	if (prev_log_addr.page == FIL_NULL) {
		/* No logs left in the history list */

		rseg->last_page_no = FIL_NULL;

		mutex_exit(&(rseg->mutex));
		mtr_commit(&mtr);

		trx_sys_mutex_enter();

		/* Add debug code to track history list corruption reported
		on the MySQL mailing list on Nov 9, 2004. The fut0lst.cc
		file-based list was corrupt. The prev node pointer was
		FIL_NULL, even though the list length was over 8 million nodes!
		We assume that purge truncates the history list in large
		size pieces, and if we here reach the head of the list, the
		list cannot be longer than 2000 000 undo logs now. */

		if (trx_sys->rseg_history_len > 2000000) {
			ib::warn() << "Purge reached the head of the history"
				" list, but its length is still reported as "
				<< trx_sys->rseg_history_len << "! Make"
				" a detailed bug report, and submit it to"
				" http://bugs.mysql.com";
			ut_ad(0);
		}

		trx_sys_mutex_exit();

		return;
	}

	mutex_exit(&rseg->mutex);

	mtr_commit(&mtr);

	/* Read the trx number and del marks from the previous log header */
	mtr_start(&mtr);

	log_hdr = trx_undo_page_get_s_latched(page_id_t(rseg->space_id,
							prev_log_addr.page),
					      rseg->page_size, &mtr)
		+ prev_log_addr.boffset;

	trx_no = mach_read_from_8(log_hdr + TRX_UNDO_TRX_NO);

	del_marks = mach_read_from_2(log_hdr + TRX_UNDO_DEL_MARKS);

	mtr_commit(&mtr);

	mutex_enter(&(rseg->mutex));

	rseg->last_page_no = prev_log_addr.page;
	rseg->last_offset = prev_log_addr.boffset;
	rseg->last_trx_no = trx_no;
	rseg->last_del_marks = del_marks;

	TrxUndoRsegs elem(rseg->last_trx_no);
	elem.push_back(rseg);

	/* Purge can also produce events, however these are already ordered
	in the rollback segment and any user generated event will be greater
	than the events that Purge produces. ie. Purge can never produce
	events from an empty rollback segment. */

	mutex_enter(&purge_sys->pq_mutex);

	purge_sys->purge_queue->push(elem);

	mutex_exit(&purge_sys->pq_mutex);

	mutex_exit(&rseg->mutex);
}

/** Position the purge sys "iterator" on the undo record to use for purging.
@param[in,out]	purge_sys	purge instance
@param[in]	page_size	page size */
static
void
trx_purge_read_undo_rec(
	trx_purge_t*		purge_sys,
	const page_size_t&	page_size)
{
	ulint		offset;
	page_no_t	page_no;
	ib_uint64_t	undo_no;
	space_id_t	undo_rseg_space;

	purge_sys->hdr_offset = purge_sys->rseg->last_offset;
	page_no = purge_sys->hdr_page_no = purge_sys->rseg->last_page_no;

	if (purge_sys->rseg->last_del_marks) {
		mtr_t		mtr;
		trx_undo_rec_t*	undo_rec = NULL;

		mtr_start(&mtr);

		undo_rec = trx_undo_get_first_rec(
			purge_sys->rseg->space_id,
			page_size,
			purge_sys->hdr_page_no,
			purge_sys->hdr_offset, RW_S_LATCH, &mtr);

		if (undo_rec != NULL) {
			offset = page_offset(undo_rec);
			undo_no = trx_undo_rec_get_undo_no(undo_rec);
			undo_rseg_space = purge_sys->rseg->space_id;
			page_no = page_get_page_no(page_align(undo_rec));
		} else {
			offset = 0;
			undo_no = 0;
			undo_rseg_space = SPACE_UNKNOWN;
		}

		mtr_commit(&mtr);
	} else {
		offset = 0;
		undo_no = 0;
		undo_rseg_space = SPACE_UNKNOWN;
	}

	purge_sys->offset = offset;
	purge_sys->page_no = page_no;
	purge_sys->iter.undo_no = undo_no;
	purge_sys->iter.undo_rseg_space = undo_rseg_space;

	purge_sys->next_stored = TRUE;
}

/***********************************************************************//**
Chooses the next undo log to purge and updates the info in purge_sys. This
function is used to initialize purge_sys when the next record to purge is
not known, and also to update the purge system info on the next record when
purge has handled the whole undo log for a transaction. */
static
void
trx_purge_choose_next_log(void)
/*===========================*/
{
	ut_ad(purge_sys->next_stored == FALSE);

	const page_size_t&	page_size = purge_sys->rseg_iter->set_next();

	if (purge_sys->rseg != NULL) {
		trx_purge_read_undo_rec(purge_sys, page_size);
	} else {
		/* There is nothing to do yet. */
		os_thread_yield();
	}
}

/***********************************************************************//**
Gets the next record to purge and updates the info in the purge system.
@return copy of an undo log record or pointer to the dummy undo log record */
static
trx_undo_rec_t*
trx_purge_get_next_rec(
/*===================*/
	ulint*		n_pages_handled,/*!< in/out: number of UNDO pages
					handled */
	mem_heap_t*	heap)		/*!< in: memory heap where copied */
{
	trx_undo_rec_t*	rec;
	trx_undo_rec_t*	rec_copy;
	trx_undo_rec_t*	rec2;
	page_t*		undo_page;
	page_t*		page;
	ulint		offset;
	page_no_t	page_no;
	space_id_t	space;
	mtr_t		mtr;

	ut_ad(purge_sys->next_stored);
	ut_ad(purge_sys->iter.trx_no < purge_sys->view.low_limit_no());

	space = purge_sys->rseg->space_id;
	page_no = purge_sys->page_no;
	offset = purge_sys->offset;

	const page_size_t	page_size(purge_sys->rseg->page_size);

	if (offset == 0) {

		/* It is the dummy undo log record, which means that there is
		no need to purge this undo log */

		trx_purge_rseg_get_next_history_log(
			purge_sys->rseg, n_pages_handled);

		/* Look for the next undo log and record to purge */

		trx_purge_choose_next_log();

		return(&trx_purge_ignore_rec);
	}

	mtr_start(&mtr);

	undo_page = trx_undo_page_get_s_latched(page_id_t(space, page_no),
						page_size, &mtr);

	rec = undo_page + offset;

	rec2 = rec;

	for (;;) {
		ulint		type;
		trx_undo_rec_t*	next_rec;
		ulint		cmpl_info;

		/* Try first to find the next record which requires a purge
		operation from the same page of the same undo log */

		next_rec = trx_undo_page_get_next_rec(
			rec2, purge_sys->hdr_page_no, purge_sys->hdr_offset);

		if (next_rec == NULL) {
			rec2 = trx_undo_get_next_rec(
				rec2, purge_sys->hdr_page_no,
				purge_sys->hdr_offset, &mtr);
			break;
		}

		rec2 = next_rec;

		type = trx_undo_rec_get_type(rec2);

		if (type == TRX_UNDO_DEL_MARK_REC) {

			break;
		}

		cmpl_info = trx_undo_rec_get_cmpl_info(rec2);

		if (trx_undo_rec_get_extern_storage(rec2)) {
			break;
		}

		if ((type == TRX_UNDO_UPD_EXIST_REC)
		    && !(cmpl_info & UPD_NODE_NO_ORD_CHANGE)) {
			break;
		}
	}

	if (rec2 == NULL) {
		mtr_commit(&mtr);

		trx_purge_rseg_get_next_history_log(
			purge_sys->rseg, n_pages_handled);

		/* Look for the next undo log and record to purge */

		trx_purge_choose_next_log();

		mtr_start(&mtr);

		undo_page = trx_undo_page_get_s_latched(
			page_id_t(space, page_no), page_size, &mtr);

		rec = undo_page + offset;
	} else {
		page = page_align(rec2);

		purge_sys->offset = rec2 - page;
		purge_sys->page_no = page_get_page_no(page);
		purge_sys->iter.undo_no = trx_undo_rec_get_undo_no(rec2);
		purge_sys->iter.undo_rseg_space = space;

		if (undo_page != page) {
			/* We advance to a new page of the undo log: */
			(*n_pages_handled)++;
		}
	}

	rec_copy = trx_undo_rec_copy(rec, heap);

	mtr_commit(&mtr);

	return(rec_copy);
}

/********************************************************************//**
Fetches the next undo log record from the history list to purge. It must be
released with the corresponding release function.
@return copy of an undo log record or pointer to trx_purge_ignore_rec,
if the whole undo log can skipped in purge; NULL if none left */
static MY_ATTRIBUTE((warn_unused_result))
trx_undo_rec_t*
trx_purge_fetch_next_rec(
/*=====================*/
	roll_ptr_t*	roll_ptr,	/*!< out: roll pointer to undo record */
	ulint*		n_pages_handled,/*!< in/out: number of UNDO log pages
					handled */
	mem_heap_t*	heap)		/*!< in: memory heap where copied */
{
	if (!purge_sys->next_stored) {
		trx_purge_choose_next_log();

		if (!purge_sys->next_stored) {
			DBUG_PRINT("ib_purge",
				   ("no logs left in the history list"));
			return(NULL);
		}
	}

	if (purge_sys->iter.trx_no >= purge_sys->view.low_limit_no()) {

		return(NULL);
	}

	/* fprintf(stderr, "Thread %lu purging trx %llu undo record %llu\n",
	os_thread_get_curr_id(), iter->trx_no, iter->undo_no); */

	*roll_ptr = trx_undo_build_roll_ptr(
		FALSE, purge_sys->rseg->id,
		purge_sys->page_no, purge_sys->offset);

	/* The following call will advance the stored values of the
	purge iterator. */

	return(trx_purge_get_next_rec(n_pages_handled, heap));
}

/** This function runs a purge batch.
@param[in]	n_purge_threads	number of purge threads
@param[in,out]	purge_sys	purge instance
@param[in]	batch_size	no. of pages to purge
@return number of undo log pages handled in the batch */
static
ulint
trx_purge_attach_undo_recs(
	const ulint	n_purge_threads,
	trx_purge_t*	purge_sys,
	ulint		batch_size)
{
	que_thr_t*	thr;
	ulint		n_pages_handled = 0;

	ut_a(n_purge_threads > 0);
	ut_a(n_purge_threads <= MAX_PURGE_THREADS);

	purge_sys->limit = purge_sys->iter;

	que_thr_t*	run_thrs[MAX_PURGE_THREADS];

	/* Validate some pre-requisites and reset done flag. */
	ulint		i = 0;

	for (thr = UT_LIST_GET_FIRST(purge_sys->query->thrs);
	     thr != NULL && i < n_purge_threads;
	     thr = UT_LIST_GET_NEXT(thrs, thr), ++i) {

		purge_node_t*		node;

		/* Get the purge node. */
		node = static_cast<purge_node_t*>(thr->child);

		ut_a(que_node_get_type(node) == QUE_NODE_PURGE);
		ut_a(node->recs == nullptr);
		ut_a(node->done);

		node->done = false;

		ut_a(!thr->is_active);

		run_thrs[i] = thr;
	}

	/* There should never be fewer nodes than threads, the inverse
	however is allowed because we only use purge threads as needed. */
	ut_a(i == n_purge_threads);
	ut_ad(trx_purge_check_limit());

	mem_heap_t*	heap = purge_sys->heap;

	mem_heap_empty(heap);

	using GroupBy = std::map<
		table_id_t, purge_node_t::Recs*,
		std::less<table_id_t>,
		mem_heap_allocator<
			std::pair<const table_id_t, purge_node_t::Recs*>>>;

	GroupBy		group_by{
		GroupBy::key_compare{},
		mem_heap_allocator<GroupBy::value_type>{heap}};

	for (ulint i = 0; n_pages_handled < batch_size; ++i) {

		/* Track the max {trx_id, undo_no} for truncating the
		UNDO logs once we have purged the records. */

		if (trx_purge_check_limit()) {
			purge_sys->limit = purge_sys->iter;
		}

		purge_node_t::rec_t	rec;

		/* Fetch the next record, and advance the purge_sys->iter. */
		rec.undo_rec = trx_purge_fetch_next_rec(
			&rec.roll_ptr, &n_pages_handled, heap);

		if (rec.undo_rec == &trx_purge_ignore_rec) {

			continue;

		} else if (rec.undo_rec == nullptr) {

			break;
		}

		table_id_t	table_id;

		table_id = trx_undo_rec_get_table_id(rec.undo_rec);

		GroupBy::iterator	lb = group_by.lower_bound(table_id);

		if (lb != group_by.end()
		    && !(group_by.key_comp()(table_id, lb->first))) {

			lb->second->push_back(rec);

		} else {
			using value_type = GroupBy::value_type;

			void*			ptr;
			purge_node_t::Recs*	recs;

			ptr = mem_heap_alloc(heap, sizeof(purge_node_t::Recs));

			/* Call the destructor explicitly in row_purge_end() */
			recs = new (ptr) purge_node_t::Recs{
				mem_heap_allocator<purge_node_t::rec_t>{heap}};

			recs->push_back(rec);

			group_by.insert(lb, value_type(table_id, recs));
		}
	}

	/* Objective is to ensure that all the table entries in one
	batch are handled by the same thread. Ths is to avoid contention
	on the dict_index_t::lock */

	GroupBy::const_iterator	end = group_by.cend();

	for (GroupBy::const_iterator it = group_by.cbegin(); it != end; ) {

		for (ulint i = 0; i < n_purge_threads && it != end; ++i, ++it) {

			purge_node_t*	node;

			node = static_cast<purge_node_t*>(run_thrs[i]->child);

			ut_a(que_node_get_type(node) == QUE_NODE_PURGE);

			if (node->recs == nullptr) {
				node->recs = it->second;
			} else {
				node->recs->insert(
					std::end(*node->recs),
					std::begin(*it->second),
					std::end(*it->second));
			}
		}
	}

	ut_ad(trx_purge_check_limit());

	return(n_pages_handled);
}

/*******************************************************************//**
Calculate the DML delay required.
@return delay in microseconds or ULINT_MAX */
static
ulint
trx_purge_dml_delay(void)
/*=====================*/
{
	/* Determine how much data manipulation language (DML) statements
	need to be delayed in order to reduce the lagging of the purge
	thread. */
	ulint	delay = 0; /* in microseconds; default: no delay */

	/* If purge lag is set (ie. > 0) then calculate the new DML delay.
	Note: we do a dirty read of the trx_sys_t data structure here,
	without holding trx_sys->mutex. */

	if (srv_max_purge_lag > 0) {
		float	ratio;

		ratio = float(trx_sys->rseg_history_len) / srv_max_purge_lag;

		if (ratio > 1.0) {
			/* If the history list length exceeds the
			srv_max_purge_lag, the data manipulation
			statements are delayed by at least 5000
			microseconds. */
			delay = (ulint) ((ratio - .5) * 10000);
		}

		if (delay > srv_max_purge_lag_delay) {
			delay = srv_max_purge_lag_delay;
		}

		MONITOR_SET(MONITOR_DML_PURGE_DELAY, delay);
	}

	return(delay);
}

/*******************************************************************//**
Wait for pending purge jobs to complete. */
static
void
trx_purge_wait_for_workers_to_complete(
/*===================================*/
	trx_purge_t*	purge_sys)	/*!< in: purge instance */
{
	ulint		i = 0;
	ulint		n_submitted = purge_sys->n_submitted;

	/* Ensure that the work queue empties out. */
	while (!os_compare_and_swap_ulint(
			&purge_sys->n_completed, n_submitted, n_submitted)) {

		if (++i < 10) {
			os_thread_yield();
		} else {

			if (srv_get_task_queue_length() > 0) {
				srv_release_threads(SRV_WORKER, 1);
			}

			os_thread_sleep(20);
			i = 0;
		}
	}

	/* None of the worker threads should be doing any work. */
	ut_a(purge_sys->n_submitted == purge_sys->n_completed);

	/* There should be no outstanding tasks as long
	as the worker threads are active. */
	ut_a(srv_get_task_queue_length() == 0);
}

/******************************************************************//**
Remove old historical changes from the rollback segments. */
static
void
trx_purge_truncate(void)
/*====================*/
{
	ut_ad(trx_purge_check_limit());

	if (purge_sys->limit.trx_no == 0) {
		trx_purge_truncate_history(&purge_sys->iter, &purge_sys->view);
	} else {
		trx_purge_truncate_history(&purge_sys->limit, &purge_sys->view);
	}
}

/*******************************************************************//**
This function runs a purge batch.
@return number of undo log pages handled in the batch */
ulint
trx_purge(
/*======*/
	ulint	n_purge_threads,	/*!< in: number of purge tasks
					to submit to the work queue */
	ulint	batch_size,		/*!< in: the maximum number of records
					to purge in one batch */
	bool	truncate)		/*!< in: truncate history if true */
{
	que_thr_t*	thr = NULL;
	ulint		n_pages_handled;

	ut_a(n_purge_threads > 0);

	srv_dml_needed_delay = trx_purge_dml_delay();

	/* The number of tasks submitted should be completed. */
	ut_a(purge_sys->n_submitted == purge_sys->n_completed);

	rw_lock_x_lock(&purge_sys->latch);

	purge_sys->view_active = false;

	trx_sys->mvcc->clone_oldest_view(&purge_sys->view);

	purge_sys->view_active = true;

	rw_lock_x_unlock(&purge_sys->latch);

#ifdef UNIV_DEBUG
	if (srv_purge_view_update_only_debug) {
		return(0);
	}
#endif /* UNIV_DEBUG */

	/* Fetch the UNDO recs that need to be purged. */
	n_pages_handled = trx_purge_attach_undo_recs(
		n_purge_threads, purge_sys, batch_size);

	/* Do we do an asynchronous purge or not ? */
	if (n_purge_threads > 1) {

		/* Submit the tasks to the work queue. */
		for (ulint i = 0; i < n_purge_threads - 1; ++i) {
			thr = que_fork_scheduler_round_robin(
				purge_sys->query, thr);

			ut_a(thr != NULL);

			srv_que_task_enqueue_low(thr);
		}

		thr = que_fork_scheduler_round_robin(purge_sys->query, thr);
		ut_a(thr != NULL);

		purge_sys->n_submitted += n_purge_threads - 1;

		goto run_synchronously;

	/* Do it synchronously. */
	} else {
		thr = que_fork_scheduler_round_robin(purge_sys->query, NULL);
		ut_ad(thr);

run_synchronously:
		++purge_sys->n_submitted;

		que_run_threads(thr);

		os_atomic_inc_ulint(
			&purge_sys->pq_mutex, &purge_sys->n_completed, 1);

		if (n_purge_threads > 1) {
			trx_purge_wait_for_workers_to_complete(purge_sys);
		}
	}

	ut_a(purge_sys->n_submitted == purge_sys->n_completed);

#ifdef UNIV_DEBUG
	rw_lock_x_lock(&purge_sys->latch);
	if (purge_sys->limit.trx_no == 0) {
		purge_sys->done = purge_sys->iter;
	} else {
		purge_sys->done = purge_sys->limit;
	}
	rw_lock_x_unlock(&purge_sys->latch);
#endif /* UNIV_DEBUG */

	if (truncate) {
		trx_purge_truncate();
	}

	MONITOR_INC_VALUE(MONITOR_PURGE_INVOKED, 1);
	MONITOR_INC_VALUE(MONITOR_PURGE_N_PAGE_HANDLED, n_pages_handled);

	return(n_pages_handled);
}

/*******************************************************************//**
Get the purge state.
@return purge state. */
purge_state_t
trx_purge_state(void)
/*=================*/
{
	purge_state_t	state;

	rw_lock_x_lock(&purge_sys->latch);

	state = purge_sys->state;

	rw_lock_x_unlock(&purge_sys->latch);

	return(state);
}

/*******************************************************************//**
Stop purge and wait for it to stop, move to PURGE_STATE_STOP. */
void
trx_purge_stop(void)
/*================*/
{
	purge_state_t	state;
	int64_t		sig_count = os_event_reset(purge_sys->event);

	ut_a(srv_n_purge_threads > 0);

	rw_lock_x_lock(&purge_sys->latch);

	ut_a(purge_sys->state != PURGE_STATE_INIT);
	ut_a(purge_sys->state != PURGE_STATE_EXIT);
	ut_a(purge_sys->state != PURGE_STATE_DISABLED);

	++purge_sys->n_stop;

	state = purge_sys->state;

	if (state == PURGE_STATE_RUN) {
		ib::info() << "Stopping purge";

		/* We need to wakeup the purge thread in case it is suspended,
		so that it can acknowledge the state change. */

		srv_purge_wakeup();
	}

	purge_sys->state = PURGE_STATE_STOP;

	rw_lock_x_unlock(&purge_sys->latch);

	if (state != PURGE_STATE_STOP) {

		/* Wait for purge coordinator to signal that it
		is suspended. */
		os_event_wait_low(purge_sys->event, sig_count);
	} else {
		bool	once = true;

		rw_lock_x_lock(&purge_sys->latch);

		/* Wait for purge to signal that it has actually stopped. */
		while (purge_sys->running) {

			if (once) {
				ib::info() << "Waiting for purge to stop";
				once = false;
			}

			rw_lock_x_unlock(&purge_sys->latch);

			os_thread_sleep(10000);

			rw_lock_x_lock(&purge_sys->latch);
		}

		rw_lock_x_unlock(&purge_sys->latch);
	}

	MONITOR_INC_VALUE(MONITOR_PURGE_STOP_COUNT, 1);
}

/*******************************************************************//**
Resume purge, move to PURGE_STATE_RUN. */
void
trx_purge_run(void)
/*===============*/
{
	rw_lock_x_lock(&purge_sys->latch);

	switch (purge_sys->state) {
	case PURGE_STATE_INIT:
	case PURGE_STATE_EXIT:
	case PURGE_STATE_DISABLED:
		ut_error;

	case PURGE_STATE_RUN:
	case PURGE_STATE_STOP:
		break;
	}

	if (purge_sys->n_stop > 0) {

		ut_a(purge_sys->state == PURGE_STATE_STOP);

		--purge_sys->n_stop;

		if (purge_sys->n_stop == 0) {

			ib::info() << "Resuming purge";

			purge_sys->state = PURGE_STATE_RUN;
		}

		MONITOR_INC_VALUE(MONITOR_PURGE_RESUME_COUNT, 1);
	} else {
		ut_a(purge_sys->state == PURGE_STATE_RUN);
	}

	rw_lock_x_unlock(&purge_sys->latch);

	srv_purge_wakeup();
}<|MERGE_RESOLUTION|>--- conflicted
+++ resolved
@@ -789,7 +789,6 @@
 			return;
 		}
 
-<<<<<<< HEAD
 		/* If this file does not exist, there is nothing to do. */
 		os_file_status(log_file_name, &exist, &type);
 		if (!exist) {
@@ -800,13 +799,7 @@
 		/* Open log file and write magic number to indicate
 		done phase. */
 		bool	ret;
-		os_pfs_file_t	handle =
-=======
-		/* Step-2: Open log file and write magic number to
-		indicate done phase. */
-		bool    ret;
 		pfs_os_file_t	handle =
->>>>>>> f098a139
 			os_file_create_simple_no_error_handling(
 				innodb_log_file_key, log_file_name,
 				OS_FILE_OPEN, OS_FILE_READ_WRITE,
