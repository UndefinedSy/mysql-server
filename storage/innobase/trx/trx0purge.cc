--- conflicted
+++ resolved
@@ -242,13 +242,7 @@
 	rw_lock_create(trx_purge_latch_key,
 		       &purge_sys->latch, SYNC_PURGE_LATCH);
 
-<<<<<<< HEAD
-	mutex_create("purge_sys_bh", &purge_sys->bh_mutex);
-=======
-	mutex_create(
-		purge_sys_pq_mutex_key, &purge_sys->pq_mutex,
-		SYNC_PURGE_QUEUE);
->>>>>>> 3994d853
+	mutex_create("purge_sys_pq", &purge_sys->pq_mutex);
 
 	purge_sys->heap = mem_heap_create(256);
 
@@ -387,15 +381,9 @@
 		os_atomic_increment_ulint(
 			&trx_sys->rseg_history_len, n_added_logs);
 #else
-<<<<<<< HEAD
-	trx_sys_mutex_enter();
-	++trx_sys->rseg_history_len;
-	trx_sys_mutex_exit();
-=======
-		mutex_enter(&trx_sys->mutex);
+		trx_sys_mutex_enter();
 		trx_sys->rseg_history_len += n_added_logs;
-		mutex_exit(&trx_sys->mutex);
->>>>>>> 3994d853
+		trx_sys_mutex_exit();
 #endif /* HAVE_ATOMIC_BUILTINS */
 		srv_wake_purge_thread_if_not_active();
 	}
