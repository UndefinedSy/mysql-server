--- conflicted
+++ resolved
@@ -94,17 +94,10 @@
 INCLUDE_DIRECTORIES(${CMAKE_SOURCE_DIR}/storage/ndb/include)
 
 IF(NOT MYSQL_CLUSTER_VERSION)
-<<<<<<< HEAD
- # Online alter table not supported in non MySQL Cluster
- # versions yet, compile ndbcluster without online alter support
- ADD_DEFINITIONS(-DNDB_WITHOUT_ONLINE_ALTER)
  # Global schema lock not supported in non
  # MySQL Cluster version yet, compile ndbcluster without it
  ADD_DEFINITIONS(-DNDB_WITHOUT_GLOBAL_SCHEMA_LOCK)
- # The function 'make_db_list' i not available in non
-=======
  # The function 'make_db_list' is not available in non
->>>>>>> f43efce3
  # MySQL Cluster version yet, compile ndbcluster without it
  ADD_DEFINITIONS(-DNDB_WITHOUT_MAKE_DB_LIST)
 ENDIF()
