/*
   Copyright (c) 2003, 2010, Oracle and/or its affiliates. All rights reserved.

   This program is free software; you can redistribute it and/or modify
   it under the terms of the GNU General Public License as published by
   the Free Software Foundation; version 2 of the License.

   This program is distributed in the hope that it will be useful,
   but WITHOUT ANY WARRANTY; without even the implied warranty of
   MERCHANTABILITY or FITNESS FOR A PARTICULAR PURPOSE.  See the
   GNU General Public License for more details.

   You should have received a copy of the GNU General Public License
   along with this program; if not, write to the Free Software
   Foundation, Inc., 51 Franklin St, Fifth Floor, Boston, MA 02110-1301  USA
*/


#include <ndb_global.h>
#include <NdbThread.h>
#include <my_pthread.h>
#include <NdbMem.h>
#include <NdbMutex.h>
#include <NdbCondition.h>

#ifdef HAVE_LINUX_SCHEDULING
#ifndef _GNU_SOURCE
#define _GNU_SOURCE
#endif
#include <sys/types.h>
#include <unistd.h>
#include <sched.h>
#include <sys/syscall.h>
#elif defined HAVE_SOLARIS_AFFINITY
#include <sys/types.h>
#include <sys/lwp.h>
#include <sys/processor.h>
#include <sys/procset.h>
#endif

#ifdef NDB_MUTEX_DEADLOCK_DETECTOR
#include "NdbMutex_DeadlockDetector.h"
#endif

static int g_min_prio = 0;
static int g_max_prio = 0;
static int g_prio = 0;

static NdbMutex *g_ndb_thread_mutex = 0;
static struct NdbCondition * g_ndb_thread_condition = 0;

#ifdef NDB_SHM_TRANSPORTER
int g_ndb_shm_signum= 0;
#endif

static int f_high_prio_set = 0;
static int f_high_prio_policy;
static int f_high_prio_prio;

struct NdbThread 
{ 
  volatile int inited;
  pthread_t thread;
#ifdef _WIN32
  /*
    Problem in mysys on certain MySQL versions where the thread id is
    used as the thread identifier. Since the thread id may be reused
    by another thread(when the current thread exits) one may end up
    waiting for the wrong thread.

    Workaround by using a HANDLE which is opened by thread itself in
    'ndb_thread_wrapper' and subsequently used to wait for the
    thread in 'NdbThread_WaitFor'.

    NOTE: Windows implementation of 'pthread_join' and support for non
    detached threads as implemented in MySQL Cluster 7.0 and 7.1 is not
    affected, only MySQL Cluster based on 5.5+ affected(slightly
    different implementation). The current workaround in NdbThread is
    generic and works regardless of pthread_join implementation in mysys.
  */
  HANDLE thread_handle;
#endif
#if defined HAVE_SOLARIS_AFFINITY
  id_t tid;
#elif defined HAVE_LINUX_SCHEDULING
  pid_t tid;
#endif
  char thread_name[16];
  NDB_THREAD_FUNC * func;
  void * object;
<<<<<<< HEAD
=======
  void *thread_key;
>>>>>>> e6ffef75
#ifdef NDB_MUTEX_DEADLOCK_DETECTOR
  struct ndb_mutex_thr_state m_mutex_thr_state;
#endif
};

#ifdef NDB_SHM_TRANSPORTER
void NdbThread_set_shm_sigmask(my_bool block)
{
  if (g_ndb_shm_signum)
  {
    sigset_t mask;
    sigemptyset(&mask);
    sigaddset(&mask, g_ndb_shm_signum);
    if (block)
      pthread_sigmask(SIG_BLOCK, &mask, 0);
    else
      pthread_sigmask(SIG_UNBLOCK, &mask, 0);
  }
  return;
}
#endif

static
void
settid(struct NdbThread * thr)
{
#if defined HAVE_SOLARIS_AFFINITY
  thr->tid = _lwp_self();
#elif defined HAVE_LINUX_SCHEDULING
  thr->tid = syscall(SYS_gettid);
  if (thr->tid == (pid_t)-1)
  {
    /*
      This extra check is from suggestion by Kristian Nielsen
      to handle cases when running binaries on LinuxThreads
      compiled with NPTL threads
    */
    thr->tid = getpid();
  }
#endif
}

int
NdbThread_GetTid(struct NdbThread* thr)
{
#if defined HAVE_SOLARIS_AFFINITY
  return (int)thr->tid;
#elif defined HAVE_LINUX_SCHEDULING
  return (int)thr->tid;
#endif
  return -1;
}

static
void*
ndb_thread_wrapper(void* _ss){
  my_thread_init();
  {
    DBUG_ENTER("ndb_thread_wrapper");
#ifdef NDB_SHM_TRANSPORTER
    NdbThread_set_shm_sigmask(TRUE);
#endif

#ifdef HAVE_PTHREAD_SIGMASK
    {
      /**
       * Block all signals to thread by default
       *   let them go to main process instead
       */
      sigset_t mask;
      sigfillset(&mask);
      pthread_sigmask(SIG_BLOCK, &mask, 0);
    }      
#endif

    {
      void *ret;
      struct NdbThread * ss = (struct NdbThread *)_ss;
      settid(ss);

#ifdef _WIN32
      /*
        Create the thread handle, ignore failure since it's unlikely
        to fail and the functions using this handle checks for NULL.
      */
      ss->thread_handle =
        OpenThread(SYNCHRONIZE, FALSE, GetCurrentThreadId());
#endif

#ifdef NDB_MUTEX_DEADLOCK_DETECTOR
      ndb_mutex_thread_init(&ss->m_mutex_thr_state);
#endif
<<<<<<< HEAD

=======
      NdbThread_SetTlsKey(NDB_THREAD_TLS_NDB_THREAD, ss);
>>>>>>> e6ffef75
      NdbMutex_Lock(g_ndb_thread_mutex);
      ss->inited = 1;
      NdbCondition_Signal(g_ndb_thread_condition);
      NdbMutex_Unlock(g_ndb_thread_mutex);
      ret= (* ss->func)(ss->object);
      DBUG_POP();
      NdbThread_Exit(ret);
    }
  /* will never be reached */
    DBUG_RETURN(0);
  }
}

static struct NdbThread* g_main_thread = 0;

struct NdbThread*
NdbThread_CreateObject(const char * name)
{
  struct NdbThread* tmpThread;
  DBUG_ENTER("NdbThread_CreateObject");

  if (g_main_thread != 0)
  {
    settid(g_main_thread);
    if (name)
    {
      strnmov(g_main_thread->thread_name, name, sizeof(tmpThread->thread_name));
    }
    DBUG_RETURN(g_main_thread);
  }

  if (g_main_thread != 0)
  {
    settid(g_main_thread);
    if (name)
    {
      strnmov(g_main_thread->thread_name, name, sizeof(tmpThread->thread_name));
    }
    DBUG_RETURN(g_main_thread);
  }

  tmpThread = (struct NdbThread*)NdbMem_Allocate(sizeof(struct NdbThread));
  if (tmpThread == NULL)
    DBUG_RETURN(NULL);

  bzero(tmpThread, sizeof(* tmpThread));
  if (name)
  {
    strnmov(tmpThread->thread_name, name, sizeof(tmpThread->thread_name));
  }
  else
  {
    strnmov(tmpThread->thread_name, "main", sizeof(tmpThread->thread_name));
  }

#ifdef HAVE_PTHREAD_SELF
  tmpThread->thread = pthread_self();
#elif defined HAVE_GETPID
  tmpThread->thread = getpid();
#endif
  settid(tmpThread);
  tmpThread->inited = 1;

#ifdef NDB_MUTEX_DEADLOCK_DETECTOR
  ndb_mutex_thread_init(&tmpThread->m_mutex_thr_state);
#endif

  g_main_thread = tmpThread;
  DBUG_RETURN(tmpThread);
}

struct NdbThread*
NdbThread_Create(NDB_THREAD_FUNC *p_thread_func,
                 NDB_THREAD_ARG *p_thread_arg,
                 const NDB_THREAD_STACKSIZE _stack_size,
                 const char* p_thread_name,
                 NDB_THREAD_PRIO thread_prio)
{
  struct NdbThread* tmpThread;
  int result;
  pthread_attr_t thread_attr;
  NDB_THREAD_STACKSIZE thread_stack_size;

  DBUG_ENTER("NdbThread_Create");

  /* Use default stack size if 0 specified */
  if (_stack_size == 0)
    thread_stack_size = 64 * 1024 * SIZEOF_CHARP/4;
  else
    thread_stack_size = _stack_size * SIZEOF_CHARP/4;

  (void)thread_prio; /* remove warning for unused parameter */

  if (p_thread_func == NULL)
    DBUG_RETURN(NULL);

  tmpThread = (struct NdbThread*)NdbMem_Allocate(sizeof(struct NdbThread));
  if (tmpThread == NULL)
    DBUG_RETURN(NULL);

  DBUG_PRINT("info",("thread_name: %s", p_thread_name));

  strnmov(tmpThread->thread_name,p_thread_name,sizeof(tmpThread->thread_name));

  pthread_attr_init(&thread_attr);
#ifdef PTHREAD_STACK_MIN
  if (thread_stack_size < PTHREAD_STACK_MIN)
    thread_stack_size = PTHREAD_STACK_MIN;
#endif
  DBUG_PRINT("info", ("stack_size: %llu", (ulonglong)thread_stack_size));
#ifndef _WIN32
  pthread_attr_setstacksize(&thread_attr, thread_stack_size);
#else
  pthread_attr_setstacksize(&thread_attr, (DWORD)thread_stack_size);
#endif
#ifdef USE_PTHREAD_EXTRAS
  /* Guard stack overflow with a 2k databuffer */
  pthread_attr_setguardsize(&thread_attr, 2048);
#endif

#ifdef PTHREAD_CREATE_JOINABLE /* needed on SCO */
  pthread_attr_setdetachstate(&thread_attr, PTHREAD_CREATE_JOINABLE);
#endif
  tmpThread->inited = 0;
  tmpThread->func= p_thread_func;
  tmpThread->object= p_thread_arg;
  tmpThread->thread_key = NULL;

  NdbMutex_Lock(g_ndb_thread_mutex);
  result = pthread_create(&tmpThread->thread,
			  &thread_attr,
  		          ndb_thread_wrapper,
  		          tmpThread);

  pthread_attr_destroy(&thread_attr);

  if (result != 0)
  {
    NdbMem_Free((char *)tmpThread);
    NdbMutex_Unlock(g_ndb_thread_mutex);
    DBUG_RETURN(0);
  }

  if (thread_prio == NDB_THREAD_PRIO_HIGH && f_high_prio_set)
  {
#ifdef HAVE_PTHREAD_SETSCHEDPARAM
    struct sched_param param;
    bzero(&param, sizeof(param));
    param.sched_priority = f_high_prio_prio;
    if (pthread_setschedparam(tmpThread->thread, f_high_prio_policy, &param))
      perror("pthread_setschedparam failed");
#endif
  }

  do
  {
    NdbCondition_WaitTimeout(g_ndb_thread_condition, g_ndb_thread_mutex, 100);
  } while (tmpThread->inited == 0);

  NdbMutex_Unlock(g_ndb_thread_mutex);

  DBUG_PRINT("exit",("ret: 0x%lx", (long) tmpThread));
  DBUG_RETURN(tmpThread);
}


void NdbThread_Destroy(struct NdbThread** p_thread)
{
  DBUG_ENTER("NdbThread_Destroy");
  if (*p_thread != NULL){
#ifdef _WIN32
    HANDLE thread_handle = (*p_thread)->thread_handle;
    if (thread_handle)
      CloseHandle(thread_handle);
#endif
    DBUG_PRINT("enter",("*p_thread: 0x%lx", (long) *p_thread));
    if ((*p_thread)->thread_key)
    {
      free((*p_thread)->thread_key);
      (*p_thread)->thread_key = NULL;
    }
    free(* p_thread); 
    * p_thread = 0;
  }
  DBUG_VOID_RETURN;
}


int NdbThread_WaitFor(struct NdbThread* p_wait_thread, void** status)
{
  if (p_wait_thread == NULL)
    return 0;

  if (p_wait_thread->thread == 0)
    return 0;

#ifdef _WIN32
  {
    DWORD ret;
    HANDLE thread_handle = p_wait_thread->thread_handle;

    if (thread_handle == NULL)
    {
      return -1;
    }

    ret = WaitForSingleObject(thread_handle, INFINITE);
    if (ret != WAIT_OBJECT_0)
    {
      return -1;
    }

    /* Don't fill in "status", never used anyway */

    return 0;
  }
#else
  return pthread_join(p_wait_thread->thread, status);
#endif
}


void NdbThread_Exit(void *status)
{
  my_thread_end();
  pthread_exit(status);
}


int NdbThread_SetConcurrencyLevel(int level)
{
#ifdef USE_PTHREAD_EXTRAS
  return pthread_setconcurrency(level);
#else
  (void)level; /* remove warning for unused parameter */
  return 0;
#endif
}

#if defined(HAVE_LINUX_SCHEDULING) || defined(HAVE_PTHREAD_SET_SCHEDPARAM)
static int
get_max_prio(int policy)
{
  int max_prio;
#ifdef HAVE_SCHED_GET_PRIORITY_MAX
  max_prio = sched_get_priority_max(policy);
#else
  /*
     Should normally not be used, on Linux RT-prio is between 1 and 100
     so choose 90 mostly from Linux point of view
   */
  max_prio = 90;
#endif
  return max_prio;
}

static int
get_min_prio(int policy)
{
  int min_prio;
#ifdef HAVE_SCHED_GET_PRIORITY_MIN
  min_prio = sched_get_priority_min(policy);
#else
  /* 1 seems like a natural minimum priority level */
  min_prio = 1;
#endif
  return min_prio;
}

static int
get_prio(my_bool rt_prio, my_bool high_prio, int policy)
{
  if (!rt_prio)
    return 0;
  if (g_prio != 0)
    return g_prio;
  g_max_prio = get_max_prio(policy);
  g_min_prio = get_min_prio(policy);
  /*
    We need to distinguish between high and low priority threads. High
    priority threads are the threads that don't execute the main thread.
    It's important that these threads are at a higher priority than the
    main thread since the main thread can execute for a very long time.
    There are no reasons to put these priorities higher than the lowest
    priority and the distance between them being two to enable for future
    extensions where a new priority level is required.
  */
  if (high_prio)
    g_prio = g_min_prio + 3;
  else
    g_prio = g_min_prio + 1;
  if (g_prio < g_min_prio)
    g_prio = g_min_prio;
  return g_prio;
}
#endif

int
NdbThread_SetScheduler(struct NdbThread* pThread,
                       my_bool rt_prio,
                       my_bool high_prio)
{
  int error_no= 0;
#if defined HAVE_LINUX_SCHEDULING
  int ret, policy, prio;
  struct sched_param loc_sched_param;
  if (rt_prio)
  {
    policy = SCHED_RR;
    prio = get_prio(rt_prio, high_prio, policy);
  }
  else
  {
    policy = SCHED_OTHER;
    prio = 0;
  }
  bzero(&loc_sched_param, sizeof(loc_sched_param));
  loc_sched_param.sched_priority = prio;
  ret= sched_setscheduler(pThread->tid, policy, &loc_sched_param);
  if (ret)
    error_no= errno;
#elif defined HAVE_PTHREAD_SET_SCHEDPARAM
  /*
    This variant is POSIX compliant so should be useful on most
    Operating Systems supporting real-time scheduling.
  */
  int ret, policy, prio;
  struct sched_param loc_sched_param;
  if (rt_prio)
  {
    policy = SCHED_RR;
    prio = get_prio(rt_prio, high_prio, policy);
  }
  else
  {
    policy = SCHED_OTHER;
    prio = 0;
  }
  bzero(&loc_sched_param, sizeof(loc_sched_param));
  loc_sched_param.sched_priority = prio;
  ret= pthread_setschedparam(pThread->thread, policy, &loc_sched_param);
  if (ret)
    error_no= errno;
#else
  error_no = ENOSYS;
#endif

  return error_no;
}

int
NdbThread_UnlockCPU(struct NdbThread* pThread)
{
  int ret;
  int error_no = 0;
  if (pThread->thread_key != NULL)
  {
#if defined HAVE_LINUX_SCHEDULING
    cpu_set_t *cpu_set_ptr = (cpu_set_t *)pThread->thread_key;
    ret= sched_setaffinity(pThread->tid, sizeof(cpu_set_t), cpu_set_ptr);
    if (ret)
    {
      error_no = errno;
    }
#elif defined HAVE_SOLARIS_AFFINITY
    processorid_t *cpu_id = (processorid_t*)pThread->thread_key;
    ret= processor_bind(P_LWPID, pThread->tid, *cpu_id, NULL);
    if (ret)
    {
      error_no = errno;
    }
#else
    (void)ret;
#endif
  }
  return error_no;
}

int
NdbThread_LockCPU(struct NdbThread* pThread, Uint32 cpu_id)
{
  int error_no = 0;

#if defined HAVE_LINUX_SCHEDULING

  /*
    On recent Linux versions the ability to set processor
    affinity is available through the sched_setaffinity call.
    In Linux this is possible to do on thread level so we can
    lock execution thread to one CPU and the rest of the threads
    to another CPU.

    By combining Real-time Scheduling and Locking to CPU we can
    achieve more or less a realtime system for NDB Cluster.
  */
  int ret;
  cpu_set_t cpu_set;

  if (pThread->thread_key == NULL)
  {
    cpu_set_t *old_cpu_set_ptr = malloc(sizeof(cpu_set));
    ret = sched_getaffinity(pThread->tid, sizeof(cpu_set), old_cpu_set_ptr);
    if (ret)
    {
      error_no = errno;
      goto end;
    }
    pThread->thread_key = (void*)old_cpu_set_ptr;
  }
  CPU_ZERO(&cpu_set);
  CPU_SET(cpu_id, &cpu_set);
  ret= sched_setaffinity(pThread->tid, sizeof(cpu_set), &cpu_set);
  if (ret)
  {
    error_no = errno;
  }
#elif defined HAVE_SOLARIS_AFFINITY
  /*
    Solaris have a number of versions to lock threads to CPU's.
    We'll use the processor_bind interface since we only work
    with single threads and bind those to CPU's.
    A bit unclear as whether the id returned by pthread_self
    is the LWP id.
  */
  int ret;
  if (pThread->thread_key == NULL)
  {
    processorid_t *old_cpu_id_ptr = malloc(sizeof(processorid_t));
    ret= processor_bind(P_LWPID, pThread->tid, PBIND_QUERY, old_cpu_id);
    if (ret)
    {
      error_no= errno;
      goto end;
    }
    pThread->thread_key = (void*)old_cpu_id_ptr;
  }
  ret= processor_bind(P_LWPID, pThread->tid, cpu_id, NULL);
  if (ret)
    error_no= errno;
#else
  error_no = ENOSYS;
  goto end;
#endif
end:
  return error_no;
}

#ifndef NDB_MUTEX_DEADLOCK_DETECTOR
static pthread_key(void*, tls_keys[NDB_THREAD_TLS_MAX]);
#else
static pthread_key(void*, tls_keys[NDB_THREAD_TLS_MAX + 1]);
#endif
<<<<<<< HEAD
=======

struct NdbThread* NdbThread_GetNdbThread()
{
  return (struct NdbThread*)NdbThread_GetTlsKey(NDB_THREAD_TLS_NDB_THREAD);
}
>>>>>>> e6ffef75

void *NdbThread_GetTlsKey(NDB_THREAD_TLS key)
{
  return pthread_getspecific(tls_keys[key]);
}

void NdbThread_SetTlsKey(NDB_THREAD_TLS key, void *value)
{
  pthread_setspecific(tls_keys[key], value);
}

int
NdbThread_Init()
{ 
  g_ndb_thread_mutex = NdbMutex_Create();
  g_ndb_thread_condition = NdbCondition_Create();
  pthread_key_create(&(tls_keys[NDB_THREAD_TLS_JAM]), NULL);
  pthread_key_create(&(tls_keys[NDB_THREAD_TLS_THREAD]), NULL);
<<<<<<< HEAD
=======
  pthread_key_create(&(tls_keys[NDB_THREAD_TLS_NDB_THREAD]), NULL);
>>>>>>> e6ffef75
#ifdef NDB_MUTEX_DEADLOCK_DETECTOR
  pthread_key_create(&(tls_keys[NDB_THREAD_TLS_MAX]), NULL);
#endif
  NdbThread_CreateObject(0);
  return 0;
}

void
NdbThread_End()
{
  if (g_ndb_thread_mutex)
  {
    NdbMutex_Destroy(g_ndb_thread_mutex);
  }

  if (g_ndb_thread_condition)
  {
    NdbCondition_Destroy(g_ndb_thread_condition);
  }

  if (g_main_thread)
  {
    NdbMem_Free((char *)g_main_thread);
    g_main_thread = 0;
  }
}

int
NdbThread_SetHighPrioProperties(const char * spec)
{
  char * copy = 0;
  char * prio = 0;
  int found = 0;

  if (spec == 0)
  {
    f_high_prio_set = 0;
    return 0;
  }

  /**
   * strip space/tab from beginning of string
   */
  while ((* spec == ' ') || (*spec == '\t'))
    spec++;

  copy = strdup(spec);
  if (copy == 0)
    return -1;

  /**
   * is there a "," in spec
   */
  prio = strchr(copy, ',');
  if (prio)
  {
    * prio = 0;
    prio++;
  }

  if (prio && strchr(prio, ','))
  {
    /**
     * extra prio??
     */
    free(copy);
    return -1;
  }

#ifdef HAVE_PTHREAD_SETSCHEDPARAM
  found = 0;
#ifdef SCHED_FIFO
  if (strcmp("fifo", copy) == 0)
  {
    found = 1;
    f_high_prio_policy = SCHED_FIFO;
  }
#endif
#ifdef SCHED_RR
  if (strcmp("rr", copy) == 0)
  {
    found = 1;
    f_high_prio_policy = SCHED_RR;
  }
#endif
  if (!found)
  {
    free(copy);
    return -1;
  }

  f_high_prio_prio = 50;
  if (prio)
  {
    char * endptr = 0;
    long p = strtol(prio, &endptr, 10);
    if (prio == endptr)
    {
      free(copy);
      return -1;
    }
    f_high_prio_prio = (int)p;
  }
  f_high_prio_set = 1;
  free(copy);
  return 0;
#else
  return 0;
#endif
}<|MERGE_RESOLUTION|>--- conflicted
+++ resolved
@@ -88,10 +88,7 @@
   char thread_name[16];
   NDB_THREAD_FUNC * func;
   void * object;
-<<<<<<< HEAD
-=======
   void *thread_key;
->>>>>>> e6ffef75
 #ifdef NDB_MUTEX_DEADLOCK_DETECTOR
   struct ndb_mutex_thr_state m_mutex_thr_state;
 #endif
@@ -184,11 +181,7 @@
 #ifdef NDB_MUTEX_DEADLOCK_DETECTOR
       ndb_mutex_thread_init(&ss->m_mutex_thr_state);
 #endif
-<<<<<<< HEAD
-
-=======
       NdbThread_SetTlsKey(NDB_THREAD_TLS_NDB_THREAD, ss);
->>>>>>> e6ffef75
       NdbMutex_Lock(g_ndb_thread_mutex);
       ss->inited = 1;
       NdbCondition_Signal(g_ndb_thread_condition);
@@ -209,16 +202,6 @@
 {
   struct NdbThread* tmpThread;
   DBUG_ENTER("NdbThread_CreateObject");
-
-  if (g_main_thread != 0)
-  {
-    settid(g_main_thread);
-    if (name)
-    {
-      strnmov(g_main_thread->thread_name, name, sizeof(tmpThread->thread_name));
-    }
-    DBUG_RETURN(g_main_thread);
-  }
 
   if (g_main_thread != 0)
   {
@@ -641,14 +624,11 @@
 #else
 static pthread_key(void*, tls_keys[NDB_THREAD_TLS_MAX + 1]);
 #endif
-<<<<<<< HEAD
-=======
 
 struct NdbThread* NdbThread_GetNdbThread()
 {
   return (struct NdbThread*)NdbThread_GetTlsKey(NDB_THREAD_TLS_NDB_THREAD);
 }
->>>>>>> e6ffef75
 
 void *NdbThread_GetTlsKey(NDB_THREAD_TLS key)
 {
@@ -667,10 +647,7 @@
   g_ndb_thread_condition = NdbCondition_Create();
   pthread_key_create(&(tls_keys[NDB_THREAD_TLS_JAM]), NULL);
   pthread_key_create(&(tls_keys[NDB_THREAD_TLS_THREAD]), NULL);
-<<<<<<< HEAD
-=======
   pthread_key_create(&(tls_keys[NDB_THREAD_TLS_NDB_THREAD]), NULL);
->>>>>>> e6ffef75
 #ifdef NDB_MUTEX_DEADLOCK_DETECTOR
   pthread_key_create(&(tls_keys[NDB_THREAD_TLS_MAX]), NULL);
 #endif
