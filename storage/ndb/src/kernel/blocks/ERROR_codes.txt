Next QMGR 938
Next NDBCNTR 1002
Next NDBFS 2000
Next DBACC 3002
<<<<<<< HEAD
Next DBTUP 4035
Next DBLQH 5061
=======
Next DBTUP 4032
Next DBLQH 5064
>>>>>>> 66f3529e
Next DBDICT 6026
Next DBDIH 7229
Next DBTC 8088
Next CMVMI 9000
Next BACKUP 10042
Next DBUTIL 11002
Next DBTUX 12008
Next SUMA 13047
Next LGMAN 15001
Next TSMAN 16001

TESTING NODE FAILURE, ARBITRATION
---------------------------------

911 - 919:
Crash president when he starts to run in ArbitState 1-9.

910: Crash new president after node crash

934 : Crash president in ALLOC_NODE_ID_REQ

935 : Crash master on node failure (delayed) 
      and skip sending GSN_COMMIT_FAILREQ to specified node

ERROR CODES FOR TESTING NODE FAILURE, GLOBAL CHECKPOINT HANDLING:
-----------------------------------------------------------------

7000:
Insert system error in master when global checkpoint is idle.

7001:
Insert system error in master after receiving GCP_PREPARE from
all nodes in the cluster.

7002:
Insert system error in master after receiving GCP_NODEFINISH from
all nodes in the cluster.

7003:
Insert system error in master after receiving GCP_SAVECONF from
all nodes in the cluster.

7004:
Insert system error in master after completing global checkpoint with
all nodes in the cluster.

7186:
Master: Dont send GCP_PREPARE to all node(s)...and die after 1s

7187:
Master: Dont send GCP_COMMIT to all node(s)...and die after 1s

7188:
Master: Dont send GCP_SAVE_REQ to all node(s)...and die after 1s

7189:
Master: Dont send COPY_GCIREQ (GCP) to all node(s)...and die after 1s

7190:
Master Dont send SUB_GCP_COMPLETE_REP to all node(s) and dies after 1s

7005:
Insert system error in GCP participant when receiving GCP_PREPARE.

7006:
Insert system error in GCP participant when receiving GCP_COMMIT.

7007:
Insert system error in GCP participant when receiving GCP_TCFINISHED.

7008:
Insert system error in GCP participant when receiving COPY_GCICONF.

5000:
Insert system error in GCP participant when receiving GCP_SAVEREQ.

5007:
Delay GCP_SAVEREQ by 10 secs

7165: Delay INCL_NODE_REQ in starting node yeilding error in GCP_PREPARE

7030: Delay in GCP_PREPARE until node has completed a node failure
7031: Delay in GCP_PREPARE and die 3s later

7177: Delay copying of sysfileData in execCOPY_GCIREQ

7180: Crash master during master-take-over in execMASTER_LCPCONF

7183: Crash when receiving COPY_GCIREQ

7184: Crash before starting next GCP after a node failure

7185: Dont reply to COPY_GCI_REQ where reason == GCP

7193: Dont send LCP_FRAG_ORD to self, and crash when sending first
      LCP_FRAG_ORD(last)

7194: Force removeNodeFromStored to complete in the middle of MASTER_LCPCONF

ERROR CODES FOR TESTING NODE FAILURE, LOCAL CHECKPOINT HANDLING:
-----------------------------------------------------------------

7009:
Insert system error in master when local checkpoint is idle.

7010:
Insert system error in master when local checkpoint is in the
state clcpStatus = CALCULATE_KEEP_GCI.

7011:
Stop local checkpoint in the state CALCULATE_KEEP_GCI.

7012:
Restart local checkpoint after stopping in CALCULATE_KEEP_GCI.

Method:
1) Error 7011 in master, wait until report of stopped.
2) Error xxxx in participant to crash it.
3) Error 7012 in master to start again.

7013:
Insert system error in master when local checkpoint is in the
state clcpStatus = COPY_GCI before sending COPY_GCIREQ.

7014:
Insert system error in master when local checkpoint is in the
state clcpStatus = TC_CLOPSIZE before sending TC_CLOPSIZEREQ.

7015:
Insert system error in master when local checkpoint is in the
state clcpStatus = START_LCP_ROUND before sending START_LCP_ROUND.

7016:
Insert system error in master when local checkpoint is in the
state clcpStatus = START_LCP_ROUND after receiving LCP_REPORT.

7017:
Insert system error in master when local checkpoint is in the
state clcpStatus = TAB_COMPLETED.

7018:
Insert system error in master when local checkpoint is in the
state clcpStatus = TAB_SAVED before sending DIH_LCPCOMPLETE.

7019:
Insert system error in master when local checkpoint is in the
state clcpStatus = IDLE before sending CONTINUEB(ZCHECK_TC_COUNTER).

7020:
Insert system error in local checkpoint participant at reception of
COPY_GCIREQ.

7075: Master
Don't send any LCP_FRAG_ORD(last=true)
And crash when all have "not" been sent

8000: Crash particpant when receiving TCGETOPSIZEREQ
8001: Crash particpant when receiving TC_CLOPSIZEREQ
5010: Crash any when receiving LCP_FRAGORD

7021: Crash in  master when receiving START_LCP_REQ
7022: Crash in !master when receiving START_LCP_REQ

7023: Crash in  master when sending START_LCP_CONF
7024: Crash in !master when sending START_LCP_CONF

7025: Crash in  master when receiving LCP_FRAG_REP
7016: Crash in !master when receiving LCP_FRAG_REP

7026: Crash in  master when changing state to LCP_TAB_COMPLETED 
7017: Crash in !master when changing state to LCP_TAB_COMPLETED 

7027: Crash in  master when changing state to LCP_TAB_SAVED
7018: Crash in  master when changing state to LCP_TAB_SAVED

7191: Crash when receiving LCP_COMPLETE_REP
7192: Crash in setLcpActiveStatusStart - when dead node missed to LCP's

7213: in GCP_COMMIT Kill specified node and self, stop processing
7214: in GCP_TCFINISHED kill specified node

7215: set c_fragments_per_node = 1 (needs to be done at startup)

ERROR CODES FOR TESTING NODE FAILURE, FAILURE IN COPY FRAGMENT PROCESS:
-----------------------------------------------------------------------

5002:
Insert node failure in starting node when receiving a tuple copied from the copy node
as part of copy fragment process.
5003:
Insert node failure when receiving ABORT signal.

5004:
Insert node failure handling when receiving COMMITREQ.

5005:
Insert node failure handling when receiving COMPLETEREQ.

5006:
Insert node failure handling when receiving ABORTREQ.

5042:
As 5002, but with specified table (see DumpStateOrd)

These error code can be combined with error codes for testing time-out
handling in DBTC to ensure that node failures are also well handled in
time-out handling. They can also be used to test multiple node failure
handling.

5045: Crash in PREPARE_COPY_FRAG_REQ
5046: Crash if LQHKEYREQ (NrCopy) comes when frag-state is incorrect

ERROR CODES FOR TESTING TIME-OUT HANDLING IN DBLQH
-------------------------------------------------
5011:
Delay execution of COMMIT signal 2 seconds to generate time-out.

5012 (use 5017):
First delay execution of COMMIT signal 2 seconds to generate COMMITREQ.
Delay execution of COMMITREQ signal 2 seconds to generate time-out.

5013:
Delay execution of COMPLETE signal 2 seconds to generate time-out.

5014 (use 5018):
First delay execution of COMPLETE signal 2 seconds to generate COMPLETEREQ.
Delay execution of COMPLETEREQ signal 2 seconds to generate time-out.

5015:
Delay execution of ABORT signal 2 seconds to generate time-out.

5016: (ABORTREQ only as part of take-over)
Delay execution of ABORTREQ signal 2 seconds to generate time-out.

5031: lqhKeyRef, ZNO_TC_CONNECT_ERROR
5032: lqhKeyRef, ZTEMPORARY_REDO_LOG_FAILURE
5033: lqhKeyRef, ZTAIL_PROBLEM_IN_LOG_ERROR

5034: Don't pop scan queue

5035: Delay ACC_CONTOPCONT

5038: Drop LQHKEYREQ + set 5039
5039: Drop ABORT + set 5003

8048: Make TC not choose own node for simple/dirty read
5041: Crash is receiving simple read from other TC on different node

8050: Send TCKEYREF is operation is non local
8071: Send TCKEYREF is unique index operation is non local
8072: 8050 || 8071

5100,5101: Drop ABORT req in primary replica
           Crash on "next" ABORT

5047: ZTRANSPORTER_OVERLOADED_ERROR in execLQHKEYREQ

ERROR CODES FOR TESTING TIME-OUT HANDLING IN DBTC
-------------------------------------------------
8040:
Delay execution of ABORTED signal 2 seconds to generate time-out.

8041:
Delay execution of COMMITTED signal 2 seconds to generate time-out.
8042 (use 8046):
Delay execution of COMMITTED signal 2 seconds to generate COMMITCONF.
Delay execution of COMMITCONF signal 2 seconds to generate time-out.

8043:
Delay execution of COMPLETED signal 2 seconds to generate time-out.

8044 (use 8047):
Delay execution of COMPLETED signal 2 seconds to generate COMPLETECONF.
Delay execution of COMPLETECONF signal 2 seconds to generate time-out.

8045: (ABORTCONF only as part of take-over)
Delay execution of ABORTCONF signal 2 seconds to generate time-out.

8080: Send ZABORT_TIMEOUT_BREAK delayed

8053: Crash in timeOutFoundLab, state CS_WAIT_COMMIT_CONF

8054: Throw away TC_KEYCONF to api and die 5 seconds later.  To test commit ack markers
5048: Crash in execCOMMIT
5049: SET_ERROR_INSERT_VALUE(5048)

ERROR CODES FOR TESTING TIME-OUT HANDLING IN DBTC
-------------------------------------------------

8003: Throw away a LQHKEYCONF in state STARTED
8004: Throw away a LQHKEYCONF in state RECEIVING
8005: Throw away a LQHKEYCONF in state REC_COMMITTING
8006: Throw away a LQHKEYCONF in state START_COMMITTING

8007: Ignore send of LQHKEYREQ in state STARTED
8008: Ignore send of LQHKEYREQ in state START_COMMITTING

8009: Ignore send of LQHKEYREQ+ATTRINFO in state STARTED
8010: Ignore send of LQHKEYREQ+ATTRINFO in state START_COMMITTING

8011: Abort at send of CONTINUEB(ZSEND_ATTRINFO) in state STARTED
8012: Abort at send of CONTINUEB(ZSEND_ATTRINFO) in state START_COMMITTING

8013: Ignore send of CONTINUEB(ZSEND_COMPLETE_LOOP) (should crash eventually)
8014: Ignore send of CONTINUEB(ZSEND_COMMIT_LOOP) (should crash eventually)

8015: Ignore ATTRINFO signal in DBTC in state REC_COMMITTING
8016: Ignore ATTRINFO signal in DBTC in state RECEIVING

8017: Return immediately from DIVERIFYCONF (should crash eventually)
8018: Throw away a COMMITTED signal
8019: Throw away a COMPLETED signal

TESTING TAKE-OVER FUNCTIONALITY IN DBTC
---------------------------------------

8002: Crash when sending LQHKEYREQ
8029: Crash when receiving LQHKEYCONF
8030: Crash when receiving COMMITTED
8031: Crash when receiving COMPLETED
8020: Crash when all COMMITTED has arrived
8021: Crash when all COMPLETED has arrived
8022: Crash when all LQHKEYCONF has arrived

COMBINATION OF TIME-OUT + CRASH
-------------------------------

8023 (use 8024): Ignore LQHKEYCONF and crash when ABORTED signal arrives by setting 8024
8025 (use 8026): Ignore COMMITTED and crash when COMMITCONF signal arrives by setting 8026
8027 (use 8028): Ignore COMPLETED and crash when COMPLETECONF signal arrives by setting 8028

ABORT OF TCKEYREQ
-----------------

8032: No free TC records any more

8037 : Invalid schema version in TCINDXREQ

------

8038 : Simulate API disconnect just after SCAN_TAB_REQ

8055 : Crash in sendApiCommit, disconnect API, and set 8056
8056 : return directly in API_FAILREQ
8057 : Send only 1 COMMIT per timeslice

8052 : Simulate failure of TransactionBufferMemory allocation for OI lookup

8051 : Simulate failure of allocation for saveINDXKEYINFO
8078 : Activate error insert 8079 on receiving API_FAILREQ
8079 : Crash if TCKEYREQ received from failed api

DBTC LONG SIGNAL TESTING
------------------------
8065: Consume all but 10 long section segments on next TCKEYREQ
8066: Consume all but 1 long section segments on next TCKEYREQ
8067: Consume all long section segments on next TCKEYREQ
8068: Free all segments hoarded by 8065, 8066, 8067

8069: Always send 'short' LQHKEYREQ to LQH
8070: Always send 'short' SCANFRAGREQ to LQH

8074: Drop first fragment of fragmented SCANTABREQ
8075: Drop middle fragments of fragmented SCANTABREQ
8076: Drop last fragment of fragmented SCANTABREQ
8077: Drop all fragments of fragmented SCANTABREQ

8085: Simulate execFIRE_TRIG_ORD DataBuffer exhaustion
8086: Simulate execFIRE_TRIG_ORD segmented section exhaustion

DBLQH LONG SIGNAL TESTING
-------------------------
5051: Send short LQHKEYREQ to next replica
5052: Fail to store KeyInfo from TUP in long section

CMVMI
-----
9000 Set RestartOnErrorInsert to restart -n
9998 Enter endless loop (trigger watchdog)
9999 Crash system immediatly

Test Crashes in handling node restarts
--------------------------------------

7121: Crash after receiving permission to start (START_PERMCONF) in starting
      node.
7122: Crash master when receiving request for permission to start (START_PERMREQ).
7123: Crash any non-starting node when receiving information about a starting node
      (START_INFOREQ)
7124: Respond negatively on an info request (START_INFOREQ)
7125: Stop an invalidate Node LCP process in the middle to test if START_INFOREQ
      stopped by long-running processes are handled in a correct manner.
7126: Allow node restarts for all nodes (used in conjunction with 7025)
7127: Crash when receiving a INCL_NODEREQ message.
7128: Crash master after receiving all INCL_NODECONF from all nodes
7129: Crash master after receiving all INCL_NODECONF from all nodes and releasing
      the lock on the dictionary
7130: Crash starting node after receiving START_MECONF
7131: Crash when receiving START_COPYREQ in master node
7132: Crash when receiving START_COPYCONF in starting node

7170: Crash when receiving START_PERMREF (InitialStartRequired)

8039: DBTC delay INCL_NODECONF and kill starting node

7174: Crash starting node before sending DICT_LOCK_REQ
7175: Master sends one fake START_PERMREF (ZNODE_ALREADY_STARTING_ERROR)
7176: Slave NR pretends master does not support DICT lock (rolling upgrade)

DICT:
6000  Crash during NR when receiving DICTSTARTREQ
6001  Crash during NR when receiving SCHEMA_INFO
6002  Crash during NR soon after sending GET_TABINFO_REQ

LQH:
5026  Crash when receiving COPY_ACTIVEREQ
5027  Crash when receiving STAT_RECREQ

5043  Crash starting node, when scan is finished on primary replica

Test Crashes in handling take over
----------------------------------

7133: Crash when receiving START_TOREQ
7134: Crash master after receiving all START_TOCONF
7135: Crash master after copying table 0 to starting node
7136: Crash master after completing copy of tables
7137: Crash master after adding a fragment before copying it
7138: Crash when receiving CREATE_FRAGREQ in prepare phase
7139: Crash when receiving CREATE_FRAGREQ in commit phase
7140: Crash master when receiving all CREATE_FRAGCONF in prepare phase
7141: Crash master when receiving all CREATE_FRAGCONF in commit phase
7142: Crash master when receiving COPY_FRAGCONF
7143: Crash master when receiving COPY_ACTIVECONF
7144: Crash when receiving END_TOREQ
7145: Crash master after receiving first END_TOCONF
7146: Crash master after receiving all END_TOCONF
7147: Crash master after receiving first START_TOCONF
7148: Crash master after receiving first CREATE_FRAGCONF
7152: Crash master after receiving first UPDATE_TOCONF
7153: Crash master after receiving all UPDATE_TOCONF
7154: Crash when receiving UPDATE_TOREQ
7155: Crash master when completing writing start take over info
7156: Crash master when completing writing end take over info

Test failures in various states in take over functionality
----------------------------------------------------------
7157: Block take over at start take over
7158: Block take over at sending of START_TOREQ
7159: Block take over at selecting next fragment
7160: Block take over at creating new fragment
7161: Block take over at sending of CREATE_FRAGREQ in prepare phase
7162: Block take over at sending of CREATE_FRAGREQ in commit phase
7163: Block take over at sending of UPDATE_TOREQ at end of copy frag
7164: Block take over at sending of END_TOREQ
7169: Block take over at sending of UPDATE_TOREQ at end of copy

5008: Crash at reception of EMPTY_LCPREQ (at master take over after NF)
5009: Crash at sending of EMPTY_LCPCONF (at master take over after NF)

Test Crashes in Handling Graceful Shutdown
------------------------------------------
7065: Crash when receiving STOP_PERMREQ in master
7066: Crash when receiving STOP_PERMREQ in slave
7067: Crash when receiving DIH_SWITCH_REPLICA_REQ
7068: Crash when receiving DIH_SWITCH_REPLICA_CONF


Backup Stuff:
------------------------------------------
10001: Crash on NODE_FAILREP in Backup coordinator
10002: Crash on NODE_FAILREP when coordinatorTakeOver
10003: Crash on PREP_CREATE_TRIG_{CONF/REF} (only coordinator)
10004: Crash on START_BACKUP_{CONF/REF} (only coordinator)
10005: Crash on CREATE_TRIG_{CONF/REF} (only coordinator)
10006: Crash on WAIT_GCP_REF (only coordinator)
10007: Crash on WAIT_GCP_CONF (only coordinator)
10008: Crash on WAIT_GCP_CONF during start of backup (only coordinator)
10009: Crash on WAIT_GCP_CONF during stop of backup (only coordinator)
10010: Crash on BACKUP_FRAGMENT_CONF (only coordinator)
10011: Crash on BACKUP_FRAGMENT_REF (only coordinator)
10012: Crash on DROP_TRIG_{CONF/REF} (only coordinator)
10013: Crash on STOP_BACKUP_{CONF/REF} (only coordinator)
10014: Crash on DEFINE_BACKUP_REQ (participant)
10015: Crash on START_BACKUP_REQ (participant)
10016: Crash on BACKUP_FRAGMENT_REQ (participant)
10017: Crash on SCAN_FRAGCONF (participant)
10018: Crash on FSAPPENDCONF (participant)
10019: Crash on TRIG_ATTRINFO (participant)
10020: Crash on STOP_BACKUP_REQ (participant)
10021: Crash on NODE_FAILREP in participant not becoming coordinator

10022: Fake no backup records at DEFINE_BACKUP_REQ (participant)
10023: Abort backup by error at reception of UTIL_SEQUENCE_CONF (code 300)
10024: Abort backup by error at reception of DEFINE_BACKUP_CONF (code 301)
10025: Abort backup by error at reception of CREATE_TRIG_CONF last (code 302)
10026: Abort backup by error at reception of START_BACKUP_CONF (code 303)
10027: Abort backup by error at reception of DEFINE_BACKUP_REQ at master (code 304)
10028: Abort backup by error at reception of BACKUP_FRAGMENT_CONF at master (code 305)
10029: Abort backup by error at reception of FSAPPENDCONF in slave (FileOrScanError = 5)
10030: Simulate buffer full from trigger execution => abort backup
10031: Error 331 for dictCommitTableMutex_locked
10032: backup checkscan
10033: backup checkscan
10034: define backup reply error
10035: Fail to allocate buffers

10039: Halt backup for table >= 2
10040: Resume backup (from 10039)
10038: Receive abort backup in the middle of locking tables.
10041: delay backup after create trigger. for testing undo log file.

11001: Send UTIL_SEQUENCE_REF (in master)

5028:  Crash when receiving LQHKEYREQ (in non-master)

Failed Create Table:
--------------------
7173: Create table failed due to not sufficient number of fragment or
      replica records.
3001: Fail create 1st fragment
4007 12001: Fail create 1st fragment
4008 12002: Fail create 2nd fragment
4009 12003: Fail create 1st attribute in 1st fragment
4010 12004: Fail create last attribute in 1st fragment
4011 12005: Fail create 1st attribute in 2nd fragment
4012 12006: Fail create last attribute in 2nd fragment
4032 : Fail to receive first default value
4033 : Fail to receive last default value
4034 : Fail to store default values in def values fragment

Drop Table/Index:
-----------------
4001: Crash on REL_TABMEMREQ in TUP
4002: Crash on DROP_TABFILEREQ in TUP
4003: Fail next trigger create in TUP
4004: Fail next trigger drop in TUP
8033: Fail next trigger create in TC
8034: Fail next index create in TC
8035: Fail next trigger drop in TC
8036: Fail next index drop in TC
6006: Crash participant in create index

4013: verify TUP tab descr before and after next DROP TABLE

Dict transactions
-----------------

These should be applied separately to master and slave.
CTa = create table, ATr = alter trigger, and so on

6101: Fail seize of schema trans (err=780)
6102: Kill api (client) at SCHEMA_TRANS_BEGIN_REQ (err=4009)
6103: Delay SCHEMA_TRANS_IMPL_CONF (1000ms)

6111: Fail seize of schema op (err=783) in CTa, DTa, ATa
6112: Fail seize of schema op (err=783) in CIn, DIn
6113: Fail seize of schema op (err=783) in AIn
6114: Fail seize of schema op (err=783) in CTr, DTr
6115: Fail seize of schema op (err=783) in ATr
6116: Fail seize of schema op (err=783) in BIn

6121: Fail parse (err=9121) in CTa, DTa, ATa
6122: Fail parse (err=9122) in CIn, DIn
6123: Fail parse (err=9123) in AIn
6124: Fail parse (err=9124) in CTr, DTr
6125: Fail parse (err=9125) in ATr
6126: Fail parse (err=9126) in BIn

6131: Fail prepare (err=9131) in CTa, DTa, ATa

# these have no natural failures in DBDICT
# use 8033, 4003, 8034 instead
#6132: Fail prepare (err=9132) in CIn, DIn
#6133: Fail prepare (err=9133) in AIn
#6134: Fail prepare (err=9134) in CTr, DTr
#6135: Fail prepare (err=9135) in ATr
#6136: Fail prepare (err=9136) in BIn

# Master failure, partial progress 
6140: Tell master to skip last SCHEMA_TRANS_IMPL_REQ at RT_START
6141: Tell master to skip last SCHEMA_TRANS_IMPL_REQ at RT_PARSE
6142: Tell master to skip last SCHEMA_TRANS_IMPL_REQ at RT_FLUSH_PREPARE
6143: Tell master to skip last SCHEMA_TRANS_IMPL_REQ at RT_PREPARE
6144: Tell master to skip last SCHEMA_TRANS_IMPL_REQ at RT_ABORT_PARSE
6145: Tell master to skip last SCHEMA_TRANS_IMPL_REQ at RT_ABORT_PREPARE
6146: Tell master to skip last SCHEMA_TRANS_IMPL_REQ at RT_FLUSH_COMMIT
6147: Tell master to skip last SCHEMA_TRANS_IMPL_REQ at RT_COMMIT
6148: Tell master to skip last SCHEMA_TRANS_IMPL_REQ at RT_FLUSH_COMPLETE
6149: Tell master to skip last SCHEMA_TRANS_IMPL_REQ at RT_COMPLETE
6150: Tell master to skip last SCHEMA_TRANS_IMPL_REQ at RT_END

System Restart:
---------------

5020: Force system to read pages form file when executing prepare operation record
3000: Delay writing of datapages in ACC when LCP is started
4000: Delay writing of datapages in TUP when LCP is started
7070: Set TimeBetweenLcp to min value
7071: Set TimeBetweenLcp to max value
7072: Split START_FRAGREQ into several log nodes
7073: Don't include own node in START_FRAGREQ
7074: 7072 + 7073

Scan:
------

5021: Crash when receiving SCAN_NEXTREQ if sender is own node
5022: Crash when receiving SCAN_NEXTREQ if sender is NOT own node
5023: Drop SCAN_NEXTREQ if sender is own node
5024: Drop SCAN_NEXTREQ if sender is NOT own node
5025: Delay SCAN_NEXTREQ 1 second if sender is NOT own node
5030: Drop all SCAN_NEXTREQ until node is shutdown with SYSTEM_ERROR
      because of scan fragment timeout

Test routing of signals:
-----------------------
4006: Turn on routing of TRANSID_AI signals from TUP
5029: Turn on routing of KEYINFO20 signals from LQH

Ordered index:
--------------
12007: Make next alloc node fail with no memory error

Dbdict:
-------
6003 Crash in participant @ CreateTabReq::Prepare
6004 Crash in participant @ CreateTabReq::Commit
6005 Crash in participant @ CreateTabReq::CreateDrop
6007 Fail on readTableFile for READ_TAB_FILE1 (28770)
6012 Bump up next table id to 4096
6013 Master failure during prepare
6014 Master failure during commit
6015 Master failure after commit

6022 Cluster failure before flush prepare
6021 Cluster failure before prepare first
6016
6017 Cluster failure before flush commit
6018 Cluster failure before commit first
6019 Cluster failure before flush complete
6020 Cluster failure before complete first

6030 Do not round DD sizes in DBDICT. Check in ndb*out.log
     that DBDICT and LGMAN/TSMAN round same way.

6200 Set error code after handleTabInfoInit in master
6201 Set error code after handleTabInfoInit in master (index)
6202 Set error code before CREATE_FRAGMENTATION in master
6203 Set error code before CREATE_FRAGMENTATION in master (index)

Dbtup:
4014 - handleInsert - Out of undo buffer
4015 - handleInsert - Out of log space
4016 - handleInsert - AI Inconsistency
4017 - handleInsert - Out of memory
4018 - handleInsert - Null check error
4019 - handleInsert - Alloc rowid error
4020 - handleInsert - Size change error
4021 - handleInsert - Out of disk space

4022 - addTuxEntries - fail before add of first entry
4023 - addTuxEntries - fail add of last entry (the entry for last index)

4025: Fail all inserts with out of memory
4026: Fail one insert with oom
4027: Fail inserts randomly with oom
4028: Fail one random insert with oom

NDBCNTR:

1000: Crash insertion on SystemError::CopyFragRef
1001: Delay sending NODE_FAILREP (to own node), until error is cleared

SUMA:
13036: Simulate report MISSING_DATA at node failure
13037: Simulate disconnect lagging subscribers
13038: Simulate out of event buffer

13039: Crash i DICT_LOCKCONF
13040: Crash in SUB_CREATE_REQ if m_restart_server_node_id != RNIL
13041: Crash in SUB_CREATE_REQ (no matter)
13042: Crash in SUB_START_REQ (if m_restart_server_node_id != 0)

LGMAN:
-----
15000: Fail to create log file

TSMAN:
-----
16000: Fail to create data file

ACC bug#34348
-------------
3002: limit frags to 2 directory pages (instead of 256)
      print (if VM_TRACE) LH variables at expand and shrink
      apply before mass data load, reset with error insert 0<|MERGE_RESOLUTION|>--- conflicted
+++ resolved
@@ -2,13 +2,8 @@
 Next NDBCNTR 1002
 Next NDBFS 2000
 Next DBACC 3002
-<<<<<<< HEAD
 Next DBTUP 4035
-Next DBLQH 5061
-=======
-Next DBTUP 4032
 Next DBLQH 5064
->>>>>>> 66f3529e
 Next DBDICT 6026
 Next DBDIH 7229
 Next DBTC 8088
