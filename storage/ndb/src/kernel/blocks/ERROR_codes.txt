--- conflicted
+++ resolved
@@ -2,13 +2,8 @@
 Next NDBCNTR 1002
 Next NDBFS 2000
 Next DBACC 3002
-<<<<<<< HEAD
 Next DBTUP 4035
-Next DBLQH 5057
-=======
-Next DBTUP 4032
 Next DBLQH 5060
->>>>>>> 856af833
 Next DBDICT 6025
 Next DBDIH 7226
 Next DBTC 8088
