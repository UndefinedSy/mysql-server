/*
   Copyright (C) 2003 MySQL AB
    All rights reserved. Use is subject to license terms.

   This program is free software; you can redistribute it and/or modify
   it under the terms of the GNU General Public License as published by
   the Free Software Foundation; version 2 of the License.

   This program is distributed in the hope that it will be useful,
   but WITHOUT ANY WARRANTY; without even the implied warranty of
   MERCHANTABILITY or FITNESS FOR A PARTICULAR PURPOSE.  See the
   GNU General Public License for more details.

   You should have received a copy of the GNU General Public License
   along with this program; if not, write to the Free Software
   Foundation, Inc., 51 Franklin St, Fifth Floor, Boston, MA 02110-1301  USA
*/

#ifndef DBTUP_H
#define DBTUP_H

#include <pc.hpp>
#include <SimulatedBlock.hpp>
#include <ndb_limits.h>
#include <trigger_definitions.h>
#include <AttributeHeader.hpp>
#include <Bitmask.hpp>
#include <signaldata/TupKey.hpp>
#include <signaldata/CreateTrig.hpp>
#include <signaldata/CreateTrigImpl.hpp>
#include <signaldata/DropTrig.hpp>
#include <signaldata/DropTrigImpl.hpp>
#include <signaldata/TrigAttrInfo.hpp>
#include <signaldata/BuildIndxImpl.hpp>
#include <signaldata/AlterTab.hpp>
#include <AttributeDescriptor.hpp>
#include "AttributeOffset.hpp"
#include "Undo_buffer.hpp"
#include "tuppage.hpp"
#include <DynArr256.hpp>
#include "../pgman.hpp"
#include "../tsman.hpp"

// jams
#undef jam
#undef jamEntry
#ifdef DBTUP_BUFFER_CPP
#define jam()	 	jamLine(10000 + __LINE__)
#define jamEntry() 	jamEntryLine(10000 + __LINE__)
#endif
#ifdef DBTUP_ROUTINES_CPP
#define jam()           jamLine(15000 + __LINE__)
#define jamEntry()      jamEntryLine(15000 + __LINE__)
#endif
#ifdef DBTUP_COMMIT_CPP
#define jam()           jamLine(20000 + __LINE__)
#define jamEntry()      jamEntryLine(20000 + __LINE__)
#endif
#ifdef DBTUP_FIXALLOC_CPP
#define jam()           jamLine(25000 + __LINE__)
#define jamEntry()      jamEntryLine(25000 + __LINE__)
#endif
#ifdef DBTUP_TRIGGER_CPP
#define jam()           jamLine(30000 + __LINE__)
#define jamEntry()      jamEntryLine(30000 + __LINE__)
#endif
#ifdef DBTUP_ABORT_CPP
#define jam()           jamLine(35000 + __LINE__)
#define jamEntry()      jamEntryLine(35000 + __LINE__)
#endif
#ifdef DBTUP_PAGE_MAP_CPP
#define jam()           jamLine(40000 + __LINE__)
#define jamEntry()      jamEntryLine(40000 + __LINE__)
#endif
#ifdef DBTUP_PAG_MAN_CPP
#define jam()           jamLine(45000 + __LINE__)
#define jamEntry()      jamEntryLine(45000 + __LINE__)
#endif
#ifdef DBTUP_STORE_PROC_DEF_CPP
#define jam()           jamLine(50000 + __LINE__)
#define jamEntry()      jamEntryLine(50000 + __LINE__)
#endif
#ifdef DBTUP_META_CPP
#define jam()           jamLine(55000 + __LINE__)
#define jamEntry()      jamEntryLine(55000 + __LINE__)
#endif
#ifdef DBTUP_TAB_DES_MAN_CPP
#define jam()           jamLine(60000 + __LINE__)
#define jamEntry()      jamEntryLine(60000 + __LINE__)
#endif
#ifdef DBTUP_GEN_CPP
#define jam()           jamLine(65000 + __LINE__)
#define jamEntry()      jamEntryLine(65000 + __LINE__)
#endif
#ifdef DBTUP_INDEX_CPP
#define jam()           jamLine(70000 + __LINE__)
#define jamEntry()      jamEntryLine(70000 + __LINE__)
#endif
#ifdef DBTUP_DEBUG_CPP
#define jam()           jamLine(75000 + __LINE__)
#define jamEntry()      jamEntryLine(75000 + __LINE__)
#endif
#ifdef DBTUP_VAR_ALLOC_CPP
#define jam()           jamLine(80000 + __LINE__)
#define jamEntry()      jamEntryLine(80000 + __LINE__)
#endif
#ifdef DBTUP_SCAN_CPP
#define jam()           jamLine(85000 + __LINE__)
#define jamEntry()      jamEntryLine(85000 + __LINE__)
#endif
#ifdef DBTUP_DISK_ALLOC_CPP
#define jam()           jamLine(90000 + __LINE__)
#define jamEntry()      jamEntryLine(90000 + __LINE__)
#endif
#ifndef jam
#define jam()           jamLine(__LINE__)
#define jamEntry()      jamEntryLine(__LINE__)
#endif

#ifdef VM_TRACE
inline const char* dbgmask(const Bitmask<MAXNROFATTRIBUTESINWORDS>& bm) {
  static int i=0; static char buf[5][200];
  bm.getText(buf[i%5]); return buf[i++%5]; }
inline const char* dbgmask(const Uint32 bm[2]) {
  static int i=0; static char buf[5][200];
  sprintf(buf[i%5],"%08x%08x",bm[1],bm[0]); return buf[i++%5]; }
#endif

#define ZWORDS_ON_PAGE 8192          /* NUMBER OF WORDS ON A PAGE.      */
#define ZMIN_PAGE_LIMIT_TUPKEYREQ 5
#define ZTUP_VERSION_BITS 15
#define ZTUP_VERSION_MASK ((1 << ZTUP_VERSION_BITS) - 1)
#define MAX_FREE_LIST 4

inline Uint32* ALIGN_WORD(void * ptr)
{
  return (Uint32*)(((UintPtr(ptr) + 3) >> 2) << 2);
}

inline const Uint32* ALIGN_WORD(const void* ptr)
{
  return (Uint32*)(((UintPtr(ptr) + 3) >> 2) << 2);
}

#ifdef DBTUP_C
//------------------------------------------------------------------
// Jam Handling:
//
// When DBTUP reports lines through jam in the trace files it has to
// be interpreted. 4024 means as an example line 24 in DbtupCommit.cpp
// Thus 4000 is added to the line number beacuse it is located in the
// file DbtupCommit.cpp. The following is the exhaustive list of the
// added value in the various files. ndbrequire, ptrCheckGuard still
// only reports the line number in the file it currently is located in.
// 
// DbtupExecQuery.cpp         0
// DbtupBuffer.cpp         10000
// DbtupRoutines.cpp       15000
// DbtupCommit.cpp         20000
// DbtupFixAlloc.cpp       25000
// DbtupTrigger.cpp        30000
// DbtupAbort.cpp          35000
// DbtupPageMap.cpp        40000
// DbtupPagMan.cpp         45000
// DbtupStoredProcDef.cpp  50000
// DbtupMeta.cpp           55000
// DbtupTabDesMan.cpp      60000
// DbtupGen.cpp            65000
// DbtupIndex.cpp          70000
// DbtupDebug.cpp          75000
// DbtupVarAlloc.cpp       80000
// DbtupScan.cpp           85000
// DbtupDiskAlloc.cpp      90000
//------------------------------------------------------------------

/*
2.2 LOCAL SYMBOLS
-----------------
*/
/* ---------------------------------------------------------------- */
/*       S I Z E              O F               R E C O R D S       */
/* ---------------------------------------------------------------- */
#define ZNO_OF_CONCURRENT_OPEN_OP 40        /* NUMBER OF CONCURRENT OPENS      */
#define ZNO_OF_CONCURRENT_WRITE_OP 80       /* NUMBER OF CONCURRENT DISK WRITES*/
#define ZNO_OF_FRAGOPREC 20                 /* NUMBER OF CONCURRENT ADD FRAG.  */
#define TOT_PAGE_RECORD_SPACE 262144        /* SIZE OF PAGE RECORD FILE.       */
#define ZNO_OF_PAGE TOT_PAGE_RECORD_SPACE/ZWORDS_ON_PAGE   
#define ZNO_OF_PAGE_RANGE_REC 128           /* SIZE OF PAGE RANGE FILE         */
// Trigger constants
#define ZDEFAULT_MAX_NO_TRIGGERS_PER_TABLE 16

/* ---------------------------------------------------------------- */
/* A ATTRIBUTE MAY BE NULL, DYNAMIC OR NORMAL. A NORMAL ATTRIBUTE   */
/* IS A ATTRIBUTE THAT IS NOT NULL OR DYNAMIC. A NULL ATTRIBUTE     */
/* MAY HAVE NO VALUE. A DYNAMIC ATTRIBUTE IS A NULL ATTRIBUTE THAT  */
/* DOES NOT HAVE TO BE A MEMBER OF EVERY TUPLE I A CERTAIN TABLE.   */
/* ---------------------------------------------------------------- */
/**
 * #defines moved into include/kernel/Interpreter.hpp
 */
#define ZINSERT_DELETE 0
#define ZUPDATE_ALL 8
/* ---------------------------------------------------------------- */
/* THE MINIMUM SIZE OF AN 'EMPTY' TUPLE HEADER IN R-WORDS           */
/* ---------------------------------------------------------------- */
          /* THE TUPLE HEADER FIELD 'SIZE OF NULL ATTR. FIELD' SPECIFYES    */
          /* THE SIZE OF THE TUPLE HEADER FIELD 'NULL ATTR. FIELD'.         */
          /* THE TUPLE HEADER FIELD 'TYPE' SPECIFYES THE TYPE OF THE TUPLE  */
          /* HEADER.                                                        */
                               /* TUPLE ATTRIBUTE INDEX CLUSTERS, ATTRIBUTE */
                               /* CLUSTERS AND A DYNAMIC ATTRIBUTE HEADER.  */
                               /* IT MAY ALSO CONTAIN SHORT ATTRIBUTES AND  */
                               /* POINTERS TO LONG ATTRIBUTE HEADERS.       */
                               /* TUPLE ATTRIBUTE INDEX CLUSTERS, ATTRIBUTE */
                               /* CLUSTERS AND A DYNAMIC ATTRIBUTE HEADER.  */

          /* DATA STRUCTURE TYPES */
          /* WHEN ATTRIBUTE INFO IS SENT WITH A ATTRINFO-SIGNAL THE         */
          /* VARIABLE TYPE IS SPECIFYED. THIS MUST BE DONE TO BE ABLE TO    */
          /* NOW HOW MUCH DATA OF A ATTRIBUTE TO READ FROM ATTRINFO.        */

          /* WHEN A REQUEST CAN NOT BE EXECUTED BECAUSE OF A ERROR THE      */
          /* ERROR MUST BE IDENTIFYED BY MEANS OF A ERROR CODE AND SENT TO  */
          /* THE REQUESTER.                                                 */
#define ZGET_OPREC_ERROR 804            // TUP_SEIZEREF

#define ZEXIST_FRAG_ERROR 816           // Add fragment
#define ZFULL_FRAGRECORD_ERROR 817      // Add fragment
#define ZNO_FREE_PAGE_RANGE_ERROR 818   // Add fragment
#define ZNOFREE_FRAGOP_ERROR 830        // Add fragment
#define ZTOO_LARGE_TUPLE_ERROR 851      // Add fragment
#define ZNO_FREE_TAB_ENTRY_ERROR 852    // Add fragment
#define ZNO_PAGES_ALLOCATED_ERROR 881   // Add fragment

#define ZGET_REALPID_ERROR 809
#define ZNOT_IMPLEMENTED_ERROR 812
#define ZSEIZE_ATTRINBUFREC_ERROR 805
#define ZTOO_MUCH_ATTRINFO_ERROR 823
#define ZMEM_NOTABDESCR_ERROR 826
#define ZMEM_NOMEM_ERROR 827
#define ZAI_INCONSISTENCY_ERROR 829
#define ZNO_ILLEGAL_NULL_ATTR 839
#define ZNOT_NULL_ATTR 840
#define ZNO_INSTRUCTION_ERROR 871
#define ZOUTSIDE_OF_PROGRAM_ERROR 876
#define ZSTORED_PROC_ID_ERROR 877
#define ZREGISTER_INIT_ERROR 878
#define ZATTRIBUTE_ID_ERROR 879
#define ZTRY_TO_READ_TOO_MUCH_ERROR 880
#define ZTOTAL_LEN_ERROR 882
#define ZATTR_INTERPRETER_ERROR 883
#define ZSTACK_OVERFLOW_ERROR 884
#define ZSTACK_UNDERFLOW_ERROR 885
#define ZTOO_MANY_INSTRUCTIONS_ERROR 886
#define ZTRY_TO_UPDATE_ERROR 888
#define ZCALL_ERROR 890
#define ZTEMPORARY_RESOURCE_FAILURE 891
#define ZUNSUPPORTED_BRANCH 892

#define ZSTORED_SEIZE_ATTRINBUFREC_ERROR 873 // Part of Scan
#define ZSTORED_TOO_MUCH_ATTRINFO_ERROR 874

#define ZREAD_ONLY_CONSTRAINT_VIOLATION 893
#define ZVAR_SIZED_NOT_SUPPORTED 894
#define ZINCONSISTENT_NULL_ATTRIBUTE_COUNT 895
#define ZTUPLE_CORRUPTED_ERROR 896
#define ZTRY_UPDATE_PRIMARY_KEY 897
#define ZMUST_BE_ABORTED_ERROR 898
#define ZTUPLE_DELETED_ERROR 626
#define ZINSERT_ERROR 630

#define ZINVALID_CHAR_FORMAT 744
#define ZROWID_ALLOCATED 899
#define ZINVALID_ALTER_TAB 741

#define ZTOO_MANY_BITS_ERROR 791

          /* SOME WORD POSITIONS OF FIELDS IN SOME HEADERS */

#define ZTH_MM_FREE 3                     /* PAGE STATE, TUPLE HEADER PAGE WITH FREE AREA      */
#define ZTH_MM_FULL 4                     /* PAGE STATE, TUPLE HEADER PAGE WHICH IS FULL       */

#define ZTD_HEADER 0                      /* HEADER POSITION                   */
#define ZTD_DATASIZE 1                    /* SIZE OF THE DATA IN THIS CHUNK    */
#define ZTD_SIZE 2                        /* TOTAL SIZE OF TABLE DESCRIPTOR    */

          /* TRAILER POSITIONS FROM END OF TABLE DESCRIPTOR RECORD               */
#define ZTD_TR_SIZE 1                     /* SIZE DESCRIPTOR POS FROM END+1    */
#define ZTD_TR_TYPE 2
#define ZTD_TRAILER_SIZE 2                /* TOTAL SIZE OF TABLE TRAILER       */
#define ZAD_SIZE 2                        /* TOTAL SIZE OF ATTR DESCRIPTOR     */
#define ZAD_LOG_SIZE 1                    /* TWO LOG OF TOTAL SIZE OF ATTR DESCRIPTOR     */

          /* CONSTANTS USED TO HANDLE TABLE DESCRIPTOR AS A FREELIST             */
#define ZTD_FL_HEADER 0                   /* HEADER POSITION                   */
#define ZTD_FL_SIZE 1                     /* TOTAL SIZE OF THIS FREELIST ENTRY */
#define ZTD_FL_PREV 2                     /* PREVIOUS RECORD IN FREELIST       */
#define ZTD_FL_NEXT 3                     /* NEXT RECORD IN FREELIST           */
#define ZTD_FREE_SIZE 16                  /* SIZE NEEDED TO HOLD ONE FL ENTRY  */

          /* CONSTANTS USED IN LSB OF TABLE DESCRIPTOR HEADER DESCRIBING USAGE   */
#define ZTD_TYPE_FREE 0                   /* RECORD LINKED INTO FREELIST       */
#define ZTD_TYPE_NORMAL 1                 /* RECORD USED AS TABLE DESCRIPTOR   */
          /* ATTRIBUTE OPERATION CONSTANTS */
#define ZLEAF 1
#define ZNON_LEAF 2

          /* RETURN POINTS. */
          /* RESTART PHASES */
#define ZSTARTPHASE1 1
#define ZSTARTPHASE2 2
#define ZSTARTPHASE3 3
#define ZSTARTPHASE4 4
#define ZSTARTPHASE6 6

#define ZADDFRAG 0

//------------------------------------------------------------
// TUP_CONTINUEB codes
//------------------------------------------------------------
#define ZINITIALISE_RECORDS 6
#define ZREL_FRAG 7
#define ZREPORT_MEMORY_USAGE 8
#define ZBUILD_INDEX 9
#define ZTUP_SCAN 10
#define ZFREE_EXTENT 11
#define ZUNMAP_PAGES 12
#define ZFREE_VAR_PAGES 13
#define ZFREE_PAGES 14
#define ZREBUILD_FREE_PAGE_LIST 15
#define ZDISK_RESTART_UNDO 16

#define ZSCAN_PROCEDURE 0
#define ZCOPY_PROCEDURE 2
#define ZSTORED_PROCEDURE_DELETE 3
#define ZSTORED_PROCEDURE_FREE 0xffff
#define ZMIN_PAGE_LIMIT_TUP_COMMITREQ 2

#define ZSKIP_TUX_TRIGGERS 0x1 // flag for TUP_ABORTREQ

#endif

class Dbtup: public SimulatedBlock {
friend class DbtupProxy;
friend class Suma;
public:
struct KeyReqStruct;
friend struct KeyReqStruct; // CC
typedef bool (Dbtup::* ReadFunction)(Uint8*,
                                     KeyReqStruct*,
                                     AttributeHeader*,
                                     Uint32);
typedef bool (Dbtup::* UpdateFunction)(Uint32*,
                                       KeyReqStruct*,
                                       Uint32);
private:
  
  typedef Tup_fixsize_page Fix_page;
  typedef Tup_varsize_page Var_page;

public:
  class Dblqh *c_lqh;
  Tsman* c_tsman;
  Lgman* c_lgman;
  Pgman* c_pgman;
  // copy of pgman.m_ptr set after each get_page
  Ptr<GlobalPage> m_pgman_ptr;

  enum CallbackIndex {
    // lgman
    UNDO_CREATETABLE_LOGSYNC_CALLBACK = 1,
    DROP_TABLE_LOGSYNC_CALLBACK = 2,
    UNDO_CREATETABLE_CALLBACK = 3,
    DROP_TABLE_LOG_BUFFER_CALLBACK = 4,
    DROP_FRAGMENT_FREE_EXTENT_LOG_BUFFER_CALLBACK = 5,
    NR_DELETE_LOG_BUFFER_CALLBACK = 6,
    DISK_PAGE_LOG_BUFFER_CALLBACK = 7,
    COUNT_CALLBACKS = 8
  };
  CallbackEntry m_callbackEntry[COUNT_CALLBACKS];
  CallbackTable m_callbackTable;

enum TransState {
  TRANS_IDLE = 0,
  TRANS_STARTED = 1,
  TRANS_NOT_USED_STATE = 2, // No longer used.
  TRANS_ERROR_WAIT_STORED_PROCREQ = 3,
  TRANS_ERROR_WAIT_TUPKEYREQ = 4,
  TRANS_TOO_MUCH_AI = 5,
  TRANS_DISCONNECTED = 6
};

enum TupleState {
  TUPLE_PREPARED = 1,
  TUPLE_ALREADY_ABORTED = 2,
  TUPLE_TO_BE_COMMITTED = 3
};
  
enum State {
  NOT_INITIALIZED = 0,
  IDLE = 17,
  ACTIVE = 18,
  SYSTEM_RESTART = 19,
  DEFINED = 34,
  NOT_DEFINED = 37,
  NORMAL_PAGE = 40,
  DEFINING = 65,
  DROPPING = 68
};


struct Fragoperrec {
  Uint64 minRows;
  Uint64 maxRows;
  Uint32 nextFragoprec;
  Uint32 lqhPtrFrag;
  Uint32 fragidFrag;
  Uint32 tableidFrag;
  Uint32 fragPointer;
  Uint32 attributeCount;
  Uint32 charsetIndex;
  Uint32 m_null_bits[2];
  union {
    BlockReference lqhBlockrefFrag;
    Uint32 m_senderRef;
  };
  Uint32 m_senderData;
  bool inUse;
  bool definingFragment;
};
typedef Ptr<Fragoperrec> FragoperrecPtr;

  /* Operation record used during alter table. */
  struct AlterTabOperation {
    AlterTabOperation() { memset(this, 0, sizeof(AlterTabOperation)); };
    Uint32 nextAlterTabOp;
    Uint32 newNoOfAttrs;
    Uint32 newNoOfCharsets;
    Uint32 newNoOfKeyAttrs;
    Uint32 noOfDynNullBits;
    Uint32 noOfDynVar;
    Uint32 noOfDynFix;
    Uint32 noOfDynamic;
    Uint32 tabDesOffset[7];
    Uint32 tableDescriptor;
    Uint32 dynTabDesOffset[3];
    Uint32 dynTableDescriptor;
  };
  typedef Ptr<AlterTabOperation> AlterTabOperationPtr;

  typedef Tup_page Page;
  typedef Ptr<Page> PagePtr;

  // Scan position
  struct ScanPos {
    enum Get {
      Get_undef = 0,
      Get_next_page,
      Get_page,
      Get_next_page_mm,
      Get_page_mm,
      Get_next_page_dd,
      Get_page_dd,
      Get_next_tuple,
      Get_tuple,
      Get_next_tuple_fs,
      Get_tuple_fs
    };
    Get m_get;                  // entry point in scanNext
    Local_key m_key;            // scan position pointer MM or DD
    Page* m_page;               // scanned MM or DD (cache) page
    Local_key m_key_mm;         // MM local key returned
    Uint32 m_realpid_mm;        // MM real page id
    Uint32 m_extent_info_ptr_i;
    ScanPos() {
      /*
       * Position is Null until scanFirst().  In particular in LCP scan
       * it is Null between LCP_FRAG_ORD and ACC_SCANREQ.
       */
      m_key.setNull();
    }
  };

  // Scan Lock
  struct ScanLock {
    ScanLock() {}
    Uint32 m_accLockOp;
    union {
      Uint32 nextPool;
      Uint32 nextList;
    };
    Uint32 prevList;
  };
  typedef Ptr<ScanLock> ScanLockPtr;
  ArrayPool<ScanLock> c_scanLockPool;

  // Tup scan, similar to Tux scan.  Later some of this could
  // be moved to common superclass.
  struct ScanOp {
    ScanOp() :
      m_state(Undef),
      m_bits(0),
      m_userPtr(RNIL),
      m_userRef(RNIL),
      m_tableId(RNIL),
      m_fragId(~(Uint32)0),
      m_fragPtrI(RNIL),
      m_transId1(0),
      m_transId2(0),
      m_savePointId(0),
      m_accLockOp(RNIL)
    {}

    enum State {
      Undef = 0,
      First = 1,                // before first entry
      Current = 2,              // at current before locking
      Blocked = 3,              // at current waiting for ACC lock
      Locked = 4,               // at current and locked or no lock needed
      Next = 5,                 // looking for next extry
      Last = 6,                 // after last entry
      Aborting = 7,             // lock wait at scan close
      Invalid = 9               // cannot return REF to LQH currently
    };
    Uint16 m_state;

    enum Bits {
      SCAN_DD        = 0x01,        // scan disk pages
      SCAN_VS        = 0x02,        // page format is var size
      SCAN_LCP       = 0x04,        // LCP mem page scan
      SCAN_LOCK_SH   = 0x10,        // lock mode shared
      SCAN_LOCK_EX   = 0x20,        // lock mode exclusive
      SCAN_LOCK_WAIT = 0x40,        // lock wait
      // any lock mode
      SCAN_LOCK      = SCAN_LOCK_SH | SCAN_LOCK_EX,
      SCAN_NR        = 0x80        // Node recovery scan
    };
    Uint16 m_bits;
    
    Uint32 m_userPtr;           // scanptr.i in LQH
    Uint32 m_userRef;
    Uint32 m_tableId;
    Uint32 m_fragId;
    Uint32 m_fragPtrI;
    Uint32 m_transId1;
    Uint32 m_transId2;
    union {
      Uint32 m_savePointId;
      Uint32 m_scanGCI;
    };
    Uint32 m_endPage;
    // lock waited for or obtained and not yet passed to LQH
    Uint32 m_accLockOp;

    ScanPos m_scanPos;

    DLFifoList<ScanLock>::Head m_accLockOps;

    union {
    Uint32 nextPool;
    Uint32 nextList;
    };
    Uint32 prevList;
  };
  typedef Ptr<ScanOp> ScanOpPtr;
  ArrayPool<ScanOp> c_scanOpPool;

  void scanReply(Signal*, ScanOpPtr scanPtr);
  void scanFirst(Signal*, ScanOpPtr scanPtr);
  bool scanNext(Signal*, ScanOpPtr scanPtr);
  void scanCont(Signal*, ScanOpPtr scanPtr);
  void disk_page_tup_scan_callback(Signal*, Uint32 scanPtrI, Uint32 page_i);
  void scanClose(Signal*, ScanOpPtr scanPtr);
  void addAccLockOp(ScanOp& scan, Uint32 accLockOp);
  void removeAccLockOp(ScanOp& scan, Uint32 accLockOp);
  void releaseScanOp(ScanOpPtr& scanPtr);

  // for md5 of key (could maybe reuse existing temp buffer)
  Uint64 c_dataBuffer[ZWORDS_ON_PAGE/2 + 1];

  struct Page_request 
  {
    Page_request() {}
    Local_key m_key;
    Uint32 m_frag_ptr_i;
    Uint32 m_extent_info_ptr;
    Uint16 m_original_estimated_free_space; // in bytes/records
    Uint16 m_list_index;                  // in Disk_alloc_info.m_page_requests
    Uint16 m_ref_count;                   // Waiters for page
    Uint16 m_uncommitted_used_space;
    Uint32 nextList;
    Uint32 prevList;
    Uint32 m_magic;
  }; // 32 bytes
  
  typedef RecordPool<Page_request, WOPool> Page_request_pool;
  typedef DLFifoListImpl<Page_request_pool, Page_request> Page_request_list;
  typedef LocalDLFifoListImpl<Page_request_pool, Page_request> Local_page_request_list;

  STATIC_CONST( EXTENT_SEARCH_MATRIX_COLS = 4 ); // Guarantee size
  STATIC_CONST( EXTENT_SEARCH_MATRIX_ROWS = 5 ); // Total size
  STATIC_CONST( EXTENT_SEARCH_MATRIX_SIZE = 20 );
  
  struct Extent_list_t
  {
    Uint32 nextList;
  };

  struct Extent_info : public Extent_list_t
  {
    Uint32 m_magic;
    Uint32 m_first_page_no;
    Local_key m_key;
    Uint32 m_free_space;
    Uint32 m_free_matrix_pos;
    Uint16 m_free_page_count[EXTENT_SEARCH_MATRIX_COLS];
    union {
      Uint32 nextList;
      Uint32 nextPool;
    };
    Uint32 prevList;
    Uint32 nextHash, prevHash;

    Uint32 hashValue() const {
      return (m_key.m_file_no << 16) ^ m_key.m_page_idx;
    }

    Extent_info() {}
    bool equal(const Extent_info & rec) const {
      return m_key.m_file_no == rec.m_key.m_file_no &&
	m_key.m_page_idx == rec.m_key.m_page_idx;
    }
  }; // 40 bytes

  typedef RecordPool<Extent_info, RWPool> Extent_info_pool;
  typedef DLListImpl<Extent_info_pool, Extent_info> Extent_info_list;
  typedef LocalDLListImpl<Extent_info_pool, Extent_info> Local_extent_info_list;
  typedef DLHashTableImpl<Extent_info_pool, Extent_info> Extent_info_hash;
  typedef SLListImpl<Extent_info_pool, Extent_info, Extent_list_t> Fragment_extent_list;
  typedef LocalSLListImpl<Extent_info_pool, Extent_info, Extent_list_t> Local_fragment_extent_list;
  struct Tablerec;
  struct Disk_alloc_info 
  {
    Disk_alloc_info() {}
    Disk_alloc_info(const Tablerec* tabPtrP, 
		    Uint32 extent_size_in_pages);
    Uint32 m_extent_size;
    
    /**
     * Disk allocation
     *
     * 1) Allocate space on pages that already are dirty
     *    (4 free lists for different requests)
     * 2) Allocate space on pages waiting to maped that will be dirty
     *    (4 free lists for different requests)
     * 3) Check if "current" extent can accommodate request
     *    If so, allocate page from there
     *    Else put "current" into free matrix
     * 4) Search free matrix for extent with greatest amount of free space
     *    while still accommodating current request
     *    (20 free lists for different requests)
     */
    
    /**
     * Free list of pages in different size
     *   that are dirty
     */
    DLList<Page>::Head m_dirty_pages[MAX_FREE_LIST];   // In real page id's

    /**
     * Requests (for update) that have sufficient space left after request
     *   these are currently being "mapped"
     */
    Page_request_list::Head m_page_requests[MAX_FREE_LIST];

    DLList<Page>::Head m_unmap_pages;

    /**
     * Current extent
     */
    Uint32 m_curr_extent_info_ptr_i;
    
    /**
     * 
     */
    STATIC_CONST( SZ = EXTENT_SEARCH_MATRIX_SIZE );
    Extent_info_list::Head m_free_extents[SZ];
    Uint32 m_total_extent_free_space_thresholds[EXTENT_SEARCH_MATRIX_ROWS];
    Uint32 m_page_free_bits_map[EXTENT_SEARCH_MATRIX_COLS];

    Uint32 find_extent(Uint32 sz) const;
    Uint32 calc_extent_pos(const Extent_info*) const;

    /**
     * Compute minimum free space on page given bits
     */
    Uint32 calc_page_free_space(Uint32 bits) const {
      return m_page_free_bits_map[bits];
    }
  
    /**
     * Compute page free bits, given free space
     */
    Uint32 calc_page_free_bits(Uint32 free) const {
      for(Uint32 i = 0; i<EXTENT_SEARCH_MATRIX_COLS-1; i++)
	if(free >= m_page_free_bits_map[i])
	  return i;
      return EXTENT_SEARCH_MATRIX_COLS - 1;
    }

    Fragment_extent_list::Head m_extent_list;
  };
  
  void dump_disk_alloc(Disk_alloc_info&);

  STATIC_CONST( FREE_PAGE_BIT = 0x80000000 );
  STATIC_CONST( FREE_PAGE_RNIL = RNIL + 1 );

struct Fragrecord {
  Uint32 noOfPages;
  Uint32 noOfVarPages;

  Uint32 m_max_page_no;
  Uint32 m_free_page_id_list;
  DynArr256::Head m_page_map;
  DLFifoList<Page>::Head thFreeFirst;   // pages with atleast 1 free record
  
  Uint32 m_lcp_scan_op;
  Uint32 m_lcp_keep_list;

  enum FragState
  { FS_FREE
    ,FS_ONLINE           // Ordinary fragment
    ,FS_REORG_NEW        // A new (not yet "online" fragment)
    ,FS_REORG_COMMIT     // An ordinary fragment which has been split
    ,FS_REORG_COMMIT_NEW // An new fragment which is online
    ,FS_REORG_COMPLETE     // An ordinary fragment which has been split
    ,FS_REORG_COMPLETE_NEW // An new fragment which is online
  } fragStatus;
  Uint32 fragTableId;
  Uint32 fragmentId;
  Uint32 nextfreefrag;
  // +1 is as "full" pages are stored last
  DLList<Page>::Head free_var_page_array[MAX_FREE_LIST+1]; 
  
  DLList<ScanOp>::Head m_scanList;

  enum { UC_LCP = 1, UC_CREATE = 2, UC_SET_LCP = 3 };
  Uint32 m_restore_lcp_id;
  Uint32 m_undo_complete;
  Uint32 m_tablespace_id;
  Uint32 m_logfile_group_id;
  Disk_alloc_info m_disk_alloc_info;
};
typedef Ptr<Fragrecord> FragrecordPtr;


struct Operationrec {
  /*
   * Doubly linked list with anchor on tuple.
   * This is to handle multiple updates on the same tuple
   * by the same transaction.
   */
  Uint32 prevActiveOp;
  Uint32 nextActiveOp;

  Operationrec() {}
  bool is_first_operation() const { return prevActiveOp == RNIL;}
  bool is_last_operation() const { return nextActiveOp == RNIL;}

  Uint32 m_undo_buffer_space; // In words

  Uint32 m_any_value;
  Uint32 nextPool;
  
  /*
   * From fragment i-value we can find fragment and table record
   */
  Uint32 fragmentPtr;

  /*
   * We need references to both the original tuple and the copy tuple.
   * We keep the page's real i-value and its index and from there we
   * can find out about the fragment page id and the page offset.
   */
  Local_key m_tuple_location;
  Local_key m_copy_tuple_location;

  /*
   * We keep the record linked to the operation record in LQH.
   * This is needed due to writing of REDO log must be performed
   * in correct order, which is the same order as the writes
   * occurred. LQH can receive the records in different order.
   */
  Uint32 userpointer;

  /*
   * When responding to queries in the same transaction they will see
   * a result from the save point id the query was started. Again
   * functionality for multi-updates of the same record in one
   * transaction.
   */
  union {
    Uint32 savepointId;
    Uint32 m_commit_disk_callback_page;
  };

  /*
   * State variables on connection.
   * State variable on tuple after multi-updates
   * Is operation undo logged or not
   * Is operation in fragment list
   * Is operation in multi-update list
   * Operation type (READ, UPDATE, etc)
   * Is record primary replica
   * Is delete or insert performed
   */
  struct OpBitFields {
    unsigned int trans_state : 3;
    unsigned int tuple_state : 2;
    unsigned int in_active_list : 1;

    unsigned int op_type : 3;
    unsigned int delete_insert_flag : 1;
    unsigned int primary_replica : 1;
    unsigned int m_reorg : 2;
    unsigned int m_disk_preallocated : 1;
    unsigned int m_load_diskpage_on_commit : 1;
    unsigned int m_wait_log_buffer : 1;
  };
  union {
    OpBitFields op_struct;
    Uint16 op_bit_fields;
  };

  /*
   * TUX needs to know the tuple version of the tuple since it
   * keeps an entry for both the committed and all versions in
   * a transaction currently. So each update will create a new
   * version even if in the same transaction.
   */
  Uint16 tupVersion;
};
typedef Ptr<Operationrec> OperationrecPtr;

  /* ************* TRIGGER DATA ************* */
  /* THIS RECORD FORMS LISTS OF ACTIVE       */
  /* TRIGGERS FOR EACH TABLE.                 */
  /* THE RECORDS ARE MANAGED BY A TRIGGER     */
  /* POOL wHERE A TRIGGER RECORD IS SEIZED    */
  /* WHEN A TRIGGER IS ACTIVATED AND RELEASED */
  /* WHEN THE TRIGGER IS DEACTIVATED.         */
  /* **************************************** */
struct TupTriggerData {
  TupTriggerData() {}
  
  /**
   * Trigger id, used by DICT/TRIX to identify the trigger
   *
   * trigger Ids are unique per block for SUBSCRIPTION triggers.
   * This is so that BACKUP can use TUP triggers directly and delete them
   * properly.
   */
  Uint32 triggerId;

  /**
   * In 6.3 there is one trigger per operation
   */
  Uint32 oldTriggerIds[3]; // INS/UPD/DEL

  /**
   * Index id is needed for ordered index.
   */
  Uint32 indexId;

  /**
   * Trigger type etc, defines what the trigger is used for
   */
  TriggerType::Value triggerType;
  TriggerActionTime::Value triggerActionTime;
  TriggerEvent::Value triggerEvent;
  /**
   * Receiver block reference
   */
  Uint32 m_receiverRef;
  
  /**
   * Monitor all replicas, i.e. trigger will fire on all nodes where tuples
   * are stored
   */
  bool monitorReplicas;

  /**
   * Monitor all attributes, the trigger monitors all changes to attributes 
   * in the table
   */
  bool monitorAllAttributes;

  /**
   * Send only changed attributes at trigger firing time.
   */
  bool sendOnlyChangedAttributes;

  /**
   * Send also before values at trigger firing time.
   */
  bool sendBeforeValues;

  /**
   * Attribute mask, defines what attributes are to be monitored
   * Can be seen as a compact representation of SQL column name list
   */
  Bitmask<MAXNROFATTRIBUTESINWORDS> attributeMask;
  
  /**
   * Next ptr (used in pool/list)
   */
  union {
    Uint32 nextPool;
    Uint32 nextList;
  };
  
  /**
   * Prev pointer (used in list)
   */
  Uint32 prevList;

  inline void print(NdbOut & s) const { s << "[TriggerData = " << triggerId << "]"; };
};

typedef Ptr<TupTriggerData> TriggerPtr;
  
/**
 * Pool of trigger data record
 */
ArrayPool<TupTriggerData> c_triggerPool;

  /* ************ TABLE RECORD ************ */
  /* THIS RECORD FORMS A LIST OF TABLE      */
  /* REFERENCE INFORMATION. ONE RECORD      */
  /* PER TABLE REFERENCE.                   */
  /* ************************************** */
  STATIC_CONST( MM = 0 );
  STATIC_CONST( DD = 1 );
  STATIC_CONST( DYN_BM_LEN_BITS = 8 );
  STATIC_CONST( DYN_BM_LEN_MASK = ((1 << DYN_BM_LEN_BITS) - 1));
  
  struct Tablerec {
    Tablerec(ArrayPool<TupTriggerData> & triggerPool) : 
      afterInsertTriggers(triggerPool),
      afterDeleteTriggers(triggerPool),
      afterUpdateTriggers(triggerPool),
      subscriptionInsertTriggers(triggerPool),
      subscriptionDeleteTriggers(triggerPool),
      subscriptionUpdateTriggers(triggerPool),
      constraintUpdateTriggers(triggerPool),
      tuxCustomTriggers(triggerPool)
      {}
    
    Bitmask<MAXNROFATTRIBUTESINWORDS> notNullAttributeMask;
    Bitmask<MAXNROFATTRIBUTESINWORDS> blobAttributeMask;
    
    /*
      Extra table descriptor for dynamic attributes, or RNIL if none.
      The size of this depends on actual column definitions, so it is allocated
      _after_ seeing all columns, hence must be separate from the readKeyArray
      et al descriptor, which is allocated before seeing columns.
    */
    Uint32 dynTabDescriptor;

    /* Mask of variable-sized dynamic attributes. */
    Uint32* dynVarSizeMask;
    /*
      Mask of fixed-sized dynamic attributes. There is one bit set for each
      32-bit word occupied by fixed-size attributes, so fixed-size dynamic
      attributes >32bit have multiple bits here.
    */
    Uint32* dynFixSizeMask;

    ReadFunction* readFunctionArray;
    UpdateFunction* updateFunctionArray;
    CHARSET_INFO** charsetArray;
    
    Uint32 readKeyArray;
    /*
      Offset into Dbtup::tableDescriptor of the start of the descriptor
      words for each attribute.
      For attribute i, the AttributeDescriptor word is stored at index
      Tablerec::tabDescriptor+i*ZAD_SIZE, and the AttributeOffset word at
      index Tablerec::tabDescriptor+i*ZAD_SIZE+1.
    */
    Uint32 tabDescriptor;
    /*
      Offset into Dbtup::tableDescriptor of memory used as an array of Uint16.

      The values stored are offsets from Tablerec::tabDescriptor first for all
      fixed-sized static attributes, then static varsized attributes, then
      dynamic fixed-size, then dynamic varsized, and finally disk-stored fixed
      size:
              [mm_fix mm_var mm_dynfix mm_dynvar dd_fix]
      This is used to find the AttributeDescriptor and AttributeOffset words
      for an attribute. For example, the offset for the second dynamic
      fixed-size attribute is at index <num fixed> + <num varsize> + 1.
    */
    Uint32 m_real_order_descriptor;
    
    enum Bits
    {
      TR_Checksum = 0x1, // Need to be 1
      TR_RowGCI   = 0x2,
      TR_ForceVarPart = 0x4,
      TR_DiskPart  = 0x8
    };
    Uint16 m_bits;
    Uint16 total_rec_size; // Max total size for entire tuple in words
    
    /**
     * Aggregates
     */
    Uint16 m_no_of_attributes;
    Uint16 m_no_of_disk_attributes;
    Uint16 noOfKeyAttr;
    Uint16 noOfCharsets;
    Uint16 m_dyn_null_bits;

    bool need_expand() const { 
      return m_no_of_attributes > m_attributes[MM].m_no_of_fixsize;
    }

    bool need_expand(bool disk) const { 
      return m_attributes[MM].m_no_of_varsize > 0 ||
        m_attributes[MM].m_no_of_dynamic > 0 ||
	(disk && m_no_of_disk_attributes > 0);
    }
    
    bool need_shrink() const {
      return 
	m_attributes[MM].m_no_of_varsize > 0 ||
        m_attributes[MM].m_no_of_dynamic > 0 ||
	m_attributes[DD].m_no_of_varsize > 0;
    }
    
    bool need_shrink(bool disk) const {
      return 
	m_attributes[MM].m_no_of_varsize > 0 ||
	m_attributes[MM].m_no_of_dynamic > 0 ||
        (disk && m_attributes[DD].m_no_of_varsize > 0);
    }

    /**
     * Descriptors for MM and DD part
     */
    struct Tuple_offsets {
      Uint8 m_null_words;
      Uint8 m_null_offset;
      Uint16 m_disk_ref_offset; // In words relative m_data
      Uint16 m_fix_header_size; // For fix size tuples= total rec size(part)
      Uint16 m_max_var_offset;  // In bytes relative m_var_data.m_data_ptr
      Uint16 m_max_dyn_offset;  // In bytes relative m_var_data.m_dyn_data_ptr
      Uint16 m_dyn_null_words;  // 32-bit words in dynattr bitmap
    } m_offsets[2];
    
    Uint32 get_check_offset(Uint32 mm) const {
      return m_offsets[mm].m_fix_header_size;
    }

    struct {
      Uint16 m_no_of_fixsize;
      Uint16 m_no_of_varsize;
      Uint16 m_no_of_dynamic;                   // Total no. of dynamic attrs
      Uint16 m_no_of_dyn_fix;                   // No. of fixsize dynamic
      Uint16 m_no_of_dyn_var;                   // No. of varsize dynamic
      /*
        Note that due to bit types, we may have
            m_no_of_dynamic > m_no_of_dyn_fix + m_no_of_dyn_var
      */
    } m_attributes[2];
    
    // Lists of trigger data for active triggers
    DLList<TupTriggerData> afterInsertTriggers;
    DLList<TupTriggerData> afterDeleteTriggers;
    DLList<TupTriggerData> afterUpdateTriggers;
    DLList<TupTriggerData> subscriptionInsertTriggers;
    DLList<TupTriggerData> subscriptionDeleteTriggers;
    DLList<TupTriggerData> subscriptionUpdateTriggers;
    DLList<TupTriggerData> constraintUpdateTriggers;
    
    // List of ordered indexes
    DLList<TupTriggerData> tuxCustomTriggers;
    
    Uint32 fragid[MAX_FRAG_PER_NODE];
    Uint32 fragrec[MAX_FRAG_PER_NODE];

    union {
      struct {
        Uint32 tabUserPtr;
        Uint32 tabUserRef;
        Uint32 m_lcpno;
        Uint32 m_fragPtrI;
      } m_dropTable;
      struct {
        Uint32 m_fragOpPtrI;
      } m_createTable;
      struct {
        Uint32 m_gci_hi;
      } m_reorg_suma_filter;
    };

    State tableStatus;
  };  

  /*
    It is more space efficient to store dynamic fixed-size attributes
    of more than about 16 words as variable-sized internally.
   */
  STATIC_CONST(InternalMaxDynFix= 16);

  struct Disk_undo 
  {
    enum 
    {
      UNDO_ALLOC = File_formats::Undofile::UNDO_TUP_ALLOC
      ,UNDO_UPDATE = File_formats::Undofile::UNDO_TUP_UPDATE
      ,UNDO_FREE = File_formats::Undofile::UNDO_TUP_FREE
      ,UNDO_CREATE = File_formats::Undofile::UNDO_TUP_CREATE
      ,UNDO_DROP = File_formats::Undofile::UNDO_TUP_DROP
      ,UNDO_ALLOC_EXTENT = File_formats::Undofile::UNDO_TUP_ALLOC_EXTENT
      ,UNDO_FREE_EXTENT = File_formats::Undofile::UNDO_TUP_FREE_EXTENT
    };
    
    struct Alloc 
    {
      Uint32 m_file_no_page_idx; // 16 bit file_no, 16 bit page_idx
      Uint32 m_page_no;
      Uint32 m_type_length; // 16 bit type, 16 bit length
    };
    
    struct Update
    {
      Uint32 m_file_no_page_idx; // 16 bit file_no, 16 bit page_idx
      Uint32 m_page_no;
      Uint32 m_gci;
      Uint32 m_data[1];
      Uint32 m_type_length; // 16 bit type, 16 bit length
    };
    
    struct Free
    {
      Uint32 m_file_no_page_idx; // 16 bit file_no, 16 bit page_idx
      Uint32 m_page_no;
      Uint32 m_gci;
      Uint32 m_data[1];
      Uint32 m_type_length; // 16 bit type, 16 bit length
    };
    
    struct Create
    {
      Uint32 m_table;
      Uint32 m_type_length; // 16 bit type, 16 bit length
    };

    struct Drop
    {
      Uint32 m_table;
      Uint32 m_type_length; // 16 bit type, 16 bit length
    };

    struct AllocExtent
    {
      Uint32 m_table;
      Uint32 m_fragment;
      Uint32 m_page_no;
      Uint32 m_file_no;
      Uint32 m_type_length;
    };

    struct FreeExtent
    {
      Uint32 m_table;
      Uint32 m_fragment;
      Uint32 m_page_no;
      Uint32 m_file_no;
      Uint32 m_type_length;
    };
  };
  
  Extent_info_pool c_extent_pool;
  Extent_info_hash c_extent_hash;
  Page_request_pool c_page_request_pool;

  typedef Ptr<Tablerec> TablerecPtr;

  struct storedProc {
    Uint32 storedProcIVal;
    Uint32 nextPool;
    Uint16 storedCode;
  };

typedef Ptr<storedProc> StoredProcPtr;

ArrayPool<storedProc> c_storedProcPool;

/* **************************** TABLE_DESCRIPTOR RECORD ******************************** */
/* THIS VARIABLE IS USED TO STORE TABLE DESCRIPTIONS. A TABLE DESCRIPTION IS STORED AS A */
/* CONTIGUOS ARRAY IN THIS VARIABLE. WHEN A NEW TABLE IS ADDED A CHUNK IS ALLOCATED IN   */
/* THIS RECORD. WHEN ATTRIBUTES ARE ADDED TO THE TABLE, A NEW CHUNK OF PROPER SIZE IS    */
/* ALLOCATED AND ALL DATA IS COPIED TO THIS NEW CHUNK AND THEN THE OLD CHUNK IS PUT IN   */
/* THE FREE LIST. EACH TABLE IS DESCRIBED BY A NUMBER OF TABLE DESCRIPTIVE ATTRIBUTES    */
/* AND A NUMBER OF ATTRIBUTE DESCRIPTORS AS SHOWN IN FIGURE BELOW                        */
/*                                                                                       */
/* WHEN ALLOCATING A TABLE DESCRIPTOR THE SIZE IS ALWAYS A MULTIPLE OF 16 WORDS.         */
/*                                                                                       */
/*               ----------------------------------------------                          */
/*               |    TRAILER USED FOR ALLOC/DEALLOC          |                          */
/*               ----------------------------------------------                          */
/*               |    TABLE DESCRIPTIVE ATTRIBUTES            |                          */
/*               ----------------------------------------------                          */
/*               |    ATTRIBUTE DESCRIPTION 1                 |                          */
/*               ----------------------------------------------                          */
/*               |    ATTRIBUTE DESCRIPTION 2                 |                          */
/*               ----------------------------------------------                          */
/*               |                                            |                          */
/*               |                                            |                          */
/*               |                                            |                          */
/*               ----------------------------------------------                          */
/*               |    ATTRIBUTE DESCRIPTION N                 |                          */
/*               ----------------------------------------------                          */
/*                                                                                       */
/* THE TABLE DESCRIPTIVE ATTRIBUTES CONTAINS THE FOLLOWING ATTRIBUTES:                   */
/*                                                                                       */
/*               ----------------------------------------------                          */
/*               |    HEADER (TYPE OF INFO)                   |                          */
/*               ----------------------------------------------                          */
/*               |    SIZE OF WHOLE CHUNK (INCL. TRAILER)     |                          */
/*               ----------------------------------------------                          */
/*               |    TABLE IDENTITY                          |                          */
/*               ----------------------------------------------                          */
/*               |    FRAGMENT IDENTITY                       |                          */
/*               ----------------------------------------------                          */
/*               |    NUMBER OF ATTRIBUTES                    |                          */
/*               ----------------------------------------------                          */
/*               |    SIZE OF FIXED ATTRIBUTES                |                          */
/*               ----------------------------------------------                          */
/*               |    NUMBER OF NULL FIELDS                   |                          */
/*               ----------------------------------------------                          */
/*               |    NOT USED                                |                          */
/*               ----------------------------------------------                          */
/*                                                                                       */
/* THESE ATTRIBUTES ARE ALL ONE R-VARIABLE IN THE RECORD.                                */
/* NORMALLY ONLY ONE TABLE DESCRIPTOR IS USED. DURING SCHEMA CHANGES THERE COULD         */
/* HOWEVER EXIST MORE THAN ONE TABLE DESCRIPTION SINCE THE SCHEMA CHANGE OF VARIOUS      */
/* FRAGMENTS ARE NOT SYNCHRONISED. THIS MEANS THAT ALTHOUGH THE SCHEMA HAS CHANGED       */
/* IN ALL FRAGMENTS, BUT THE FRAGMENTS HAVE NOT REMOVED THE ATTRIBUTES IN THE SAME       */
/* TIME-FRAME. THEREBY SOME ATTRIBUTE INFORMATION MIGHT DIFFER BETWEEN FRAGMENTS.        */
/* EXAMPLES OF ATTRIBUTES THAT MIGHT DIFFER ARE SIZE OF FIXED ATTRIBUTES, NUMBER OF      */
/* ATTRIBUTES, FIELD START WORD, START BIT.                                              */
/*                                                                                       */
/* AN ATTRIBUTE DESCRIPTION CONTAINS THE FOLLOWING ATTRIBUTES:                           */
/*                                                                                       */
/*               ----------------------------------------------                          */
/*               |    Field Type, 4 bits (LSB Bits)           |                          */
/*               ----------------------------------------------                          */
/*               |    Attribute Size, 4 bits                  |                          */
/*               ----------------------------------------------                          */
/*               |    NULL indicator 1 bit                    |                          */
/*               ----------------------------------------------                          */
/*               |    Indicator if TUP stores attr. 1 bit     |                          */
/*               ----------------------------------------------                          */
/*               |    Not used 6 bits                         |                          */
/*               ----------------------------------------------                          */
/*               |    No. of elements in fixed array 16 bits  |                          */
/*               ----------------------------------------------                          */
/*               ----------------------------------------------                          */
/*               |    Field Start Word, 21 bits (LSB Bits)    |                          */
/*               ----------------------------------------------                          */
/*               |    NULL Bit, 11 bits                       |                          */
/*               ----------------------------------------------                          */
/*                                                                                       */
/* THE ATTRIBUTE SIZE CAN BE 1,2,4,8,16,32,64 AND 128 BITS.                              */
/*                                                                                       */
/* THE UNUSED PARTS OF THE RECORDS ARE PUT IN A LINKED LIST OF FREE PARTS. EACH OF       */
/* THOSE FREE PARTS HAVE THREE RECORDS ASSIGNED AS SHOWN IN THIS STRUCTURE               */
/* ALL FREE PARTS ARE SET INTO A CHUNK LIST WHERE EACH CHUNK IS AT LEAST 16 WORDS        */
/*                                                                                       */
/*               ----------------------------------------------                          */
/*               |    HEADER = RNIL                           |                          */
/*               ----------------------------------------------                          */
/*               |    SIZE OF FREE AREA                       |                          */
/*               ----------------------------------------------                          */
/*               |    POINTER TO PREVIOUS FREE AREA           |                          */
/*               ----------------------------------------------                          */
/*               |    POINTER TO NEXT FREE AREA               |                          */
/*               ----------------------------------------------                          */
/*                                                                                       */
/* IF THE POINTER TO THE NEXT AREA IS RNIL THEN THIS IS THE LAST FREE AREA.              */
/*                                                                                       */
/*****************************************************************************************/
struct TableDescriptor {
  Uint32 tabDescr;
};
typedef Ptr<TableDescriptor> TableDescriptorPtr;

struct HostBuffer {
  bool  inPackedList;
  Uint32 packetLenTA;
  Uint32 noOfPacketsTA;
  Uint32 packetBufferTA[30];
};
typedef Ptr<HostBuffer> HostBufferPtr;

  /*
   * Build index operation record.
   */
  struct BuildIndexRec {
    BuildIndexRec() {}

    BuildIndxImplReq m_request;
    Uint8  m_build_vs;          // varsize pages
    Uint32 m_indexId;           // the index
    Uint32 m_fragNo;            // fragment number under Tablerec
    Uint32 m_pageId;            // logical fragment page id
    Uint32 m_tupleNo;           // tuple number on page
    Uint32 m_buildRef;          // Where to send tuples
    Uint32 m_outstanding;       // If mt-build...
    BuildIndxImplRef::ErrorCode m_errorCode;
    union {
      Uint32 nextPool;
      Uint32 nextList;
    };
    Uint32 prevList;
  };
  typedef Ptr<BuildIndexRec> BuildIndexPtr;
  ArrayPool<BuildIndexRec> c_buildIndexPool;
  DLList<BuildIndexRec> c_buildIndexList;
  Uint32 c_noOfBuildIndexRec;

  int mt_scan_init(Uint32 tableId, Uint32 fragId, Local_key * pos, Uint32 * fragPtrI);
  int mt_scan_next(Uint32 tableId, Uint32 fragPtrI, Local_key* pos, bool moveNext);

  /**
   * Reference to variable part when a tuple is chained
   */
  struct Var_part_ref 
  {
#ifdef NDB_32BIT_VAR_REF
    /*
      In versions prior to ndb 6.1.6, 6.2.1 and mysql 5.1.17
      Running this code limits DataMemory to 16G, also online
      upgrade not possible between versions
     */
    Uint32 m_ref;
    STATIC_CONST( SZ32 = 1 );

    void copyout(Local_key* dst) const {
      dst->m_page_no = m_ref >> MAX_TUPLES_BITS;
      dst->m_page_idx = m_ref & MAX_TUPLES_PER_PAGE;
    }

    void assign(const Local_key* src) {
      m_ref = (src->m_page_no << MAX_TUPLES_BITS) | src->m_page_idx;
    }
#else
    Uint32 m_page_no;
    Uint32 m_page_idx;
    STATIC_CONST( SZ32 = 2 );

    void copyout(Local_key* dst) const {
      dst->m_page_no = m_page_no;
      dst->m_page_idx = m_page_idx;
    }

    void assign(const Local_key* src) {
      m_page_no = src->m_page_no;
      m_page_idx = src->m_page_idx;
    }
#endif    
  };
  
  struct Disk_part_ref
  {
    STATIC_CONST( SZ32 = 2 );
  };

  struct Tuple_header
  {
    union {
      /**
       * List of prepared operations for this tuple.
       * Points to most recent/last operation, ie. to walk the list must follow
       * regOperPtr->prevActiveOp links.
       */
      Uint32 m_operation_ptr_i;  // OperationPtrI
      Uint32 m_base_record_ref;  // For disk tuple, ref to MM tuple
    };
    Uint32 m_header_bits;      // Header word
    union {
      Uint32 m_checksum;
      Uint32 m_data[1];
      Uint32 m_null_bits[1];
    };

    STATIC_CONST( HeaderSize = 2 );
    
    /*
     Header bits.

     MM_GROWN: When a tuple is updated to a bigger size, the original varpart
     of the tuple is immediately re-allocated to a location with sufficient
     size for the new data (but containing only the original smaller-sized
     data). This is so that commit can be sure to find room for the extra
     data. In the case of abort, the varpart must then be shrunk. For a
     MM_GROWN tuple, the original size is stored in the last word of the
     varpart until commit.
    */
    STATIC_CONST( TUP_VERSION_MASK = 0xFFFF );
    STATIC_CONST( COPY_TUPLE  = 0x00010000 ); // Is this a copy tuple
    STATIC_CONST( DISK_PART   = 0x00020000 ); // Is there a disk part
    STATIC_CONST( DISK_ALLOC  = 0x00040000 ); // Is disk part allocated
    STATIC_CONST( DISK_INLINE = 0x00080000 ); // Is disk inline
    STATIC_CONST( ALLOC       = 0x00100000 ); // Is record allocated now
    STATIC_CONST( MM_SHRINK   = 0x00200000 ); // Has MM part shrunk
    STATIC_CONST( MM_GROWN    = 0x00400000 ); // Has MM part grown
    STATIC_CONST( FREED       = 0x00800000 ); // Is freed
    STATIC_CONST( LCP_SKIP    = 0x01000000 ); // Should not be returned in LCP
    STATIC_CONST( LCP_KEEP    = 0x02000000 ); // Should be returned in LCP
    STATIC_CONST( FREE        = 0x02800000 ); // Is free
    STATIC_CONST( VAR_PART    = 0x04000000 ); // Is there a varpart
    STATIC_CONST( REORG_MOVE  = 0x08000000 );

    Tuple_header() {}
    Uint32 get_tuple_version() const { 
      return m_header_bits & TUP_VERSION_MASK;
    }
    void set_tuple_version(Uint32 version) { 
      m_header_bits= 
	(m_header_bits & ~(Uint32)TUP_VERSION_MASK) | 
	(version & TUP_VERSION_MASK);
    }

    Uint32* get_null_bits(const Tablerec* tabPtrP) {
      return m_null_bits+tabPtrP->m_offsets[MM].m_null_offset;
    }

    Uint32* get_null_bits(const Tablerec* tabPtrP, Uint32 mm) {
      return m_null_bits+tabPtrP->m_offsets[mm].m_null_offset;
    }
    
    Var_part_ref* get_var_part_ref_ptr(const Tablerec* tabPtrP) {
      return (Var_part_ref*)(get_disk_ref_ptr(tabPtrP) + Disk_part_ref::SZ32);
    }

    const Var_part_ref* get_var_part_ref_ptr(const Tablerec* tabPtrP) const {
      return (Var_part_ref*)(get_disk_ref_ptr(tabPtrP) + Disk_part_ref::SZ32);
    }
    
    Uint32* get_end_of_fix_part_ptr(const Tablerec* tabPtrP) {
      return m_data + tabPtrP->m_offsets[MM].m_fix_header_size - 
        Tuple_header::HeaderSize;
    }
    
    const Uint32* get_end_of_fix_part_ptr(const Tablerec* tabPtrP) const {
      return m_data + tabPtrP->m_offsets[MM].m_fix_header_size - 
        Tuple_header::HeaderSize;
    }
    
    Uint32* get_disk_ref_ptr(const Tablerec* tabPtrP) {
      return m_data + tabPtrP->m_offsets[MM].m_disk_ref_offset;
    }

    const Uint32* get_disk_ref_ptr(const Tablerec* tabPtrP) const {
      return m_data + tabPtrP->m_offsets[MM].m_disk_ref_offset;
    }

    Uint32 *get_mm_gci(const Tablerec* tabPtrP){
      assert(tabPtrP->m_bits & Tablerec::TR_RowGCI);
      return m_data + (tabPtrP->m_bits & Tablerec::TR_Checksum);
    }

    Uint32 *get_dd_gci(const Tablerec* tabPtrP, Uint32 mm){
      assert(tabPtrP->m_bits & Tablerec::TR_RowGCI);
      return m_data;
    }
  };

  /**
   * Format of varpart after insert/update
   */
  struct Varpart_copy
  {
    Uint32 m_len;
    Uint32 m_data[1]; // Only used for easy offset handling

    STATIC_CONST( SZ32 = 1 );
  };

struct KeyReqStruct {

  KeyReqStruct(EmulatedJamBuffer * _jamBuffer) {
#if defined VM_TRACE || defined ERROR_INSERT
    memset(this, 0xf3, sizeof(* this));
#endif
    jamBuffer = _jamBuffer;
  }
  KeyReqStruct(Dbtup* tup) {
#if defined VM_TRACE || defined ERROR_INSERT
    memset(this, 0xf3, sizeof(* this));
#endif
    jamBuffer = tup->jamBuffer();
  }
  
/**
 * These variables are used as temporary storage during execution of the
 * TUPKEYREQ signal.
 * The first set of variables defines a number of variables needed for
 * the fix part of the tuple.
 *
 * The second part defines a number of commonly used meta data variables.
 *
 * The third set of variables defines a set of variables needed for the
 * variable part.
 *
 * The fourth part is variables needed only for updates and inserts.
 *
 * The fifth part is a long array of real lengths which is is put last
 * for cache memory reasons. This is part of the variable part and
 * contains the real allocated lengths whereas the tuple contains
 * the length of attribute stored.
 */
  Tablerec* tablePtrP;
  Fragrecord* fragPtrP;
  Operationrec * operPtrP;
  EmulatedJamBuffer * jamBuffer;
  Tuple_header *m_tuple_ptr;

  Uint32 check_offset[2];

  TableDescriptor *attr_descr;
  Uint32          max_read;
  Uint32          out_buf_index;
  Uint32          out_buf_bits;
  Uint32          in_buf_index;
  union {
    Uint32 in_buf_len;
    Uint32 m_lcp_varpart_len;
  };
  union {
    Uint32          attr_descriptor;
    Uint32 errorCode; // Used in DbtupRoutines read/update functions
  };
  bool            xfrm_flag;

  /* Flag: is tuple in expanded or in shrunken/stored format? */
  bool is_expanded;
  bool m_is_lcp;

  struct Var_data {
    /*
      These are the pointers and offsets to the variable-sized part of the row
      (static part, alwways stored even if NULL). They are used both for
      expanded and shrunken form, with different values to allow using the
      same read/update code for both forms.
    */
    char *m_data_ptr;
    Uint16 *m_offset_array_ptr;
    Uint16 m_var_len_offset;
    Uint16 m_max_var_offset;
    Uint16 m_max_dyn_offset;

    /* These are the pointers and offsets to the dynamic part of the row. */

    /* Pointer to the start of the bitmap for the dynamic part of the row. */
    char *m_dyn_data_ptr;
    /* Number of 32-bit words in dynamic part (stored/shrunken format). */
    Uint32 m_dyn_part_len;
    /*
      Pointer to array with one element for each dynamic attribute (both
      variable and fixed size). Each value is the offset from the end of the
      bitmap to the start of the data for that attribute.
    */
    Uint16 *m_dyn_offset_arr_ptr;
    /*
      Offset from m_dyn_offset_array_ptr of array with one element for each
      dynamic attribute. Each value is the offset to the end of data for that
      attribute, so the difference to m_dyn_offset_array_ptr elements provides
      the data lengths.
    */
    Uint16 m_dyn_len_offset;
  } m_var_data[2];

  Tuple_header *m_disk_ptr;
  PagePtr m_page_ptr;
  PagePtr m_varpart_page_ptr;    // could be same as m_page_ptr_p
  PagePtr m_disk_page_ptr;       //
  Local_key m_row_id;
  Uint32 optimize_options;
  
  bool            dirty_op;
  bool            interpreted_exec;
  bool            last_row;
  bool            m_use_rowid;
  Uint8           m_reorg;

  Signal*         signal;
  Uint32 no_fired_triggers;
  Uint32 frag_page_id;
  Uint32 hash_value;
  Uint32 gci_hi;
  Uint32 gci_lo;
  Uint32 log_size;
  Uint32 read_length;
  Uint32 attrinfo_len;
  Uint32 tc_operation_ptr;
  Uint32 trans_id1;
  Uint32 trans_id2;
  Uint32 TC_index;
  // next 2 apply only to attrids >= 64 (zero otherwise)
  BlockReference TC_ref;
  BlockReference rec_blockref;

  /*
   * A bit mask where a bit set means that the update or insert
   * was updating this record.
   */
  Bitmask<MAXNROFATTRIBUTESINWORDS> changeMask;
  Uint16 var_pos_array[2*MAX_ATTRIBUTES_IN_TABLE + 1];
  OperationrecPtr prevOpPtr;
};

  friend struct Undo_buffer;
  Undo_buffer c_undo_buffer;
  
/*
 No longer used:
 Implemented by shift instructions in subroutines instead
 
struct TupHeadInfo {
  struct BitPart {
    unsigned int disk_indicator : 1;
    unsigned int var_part_loc_ind : 1;
    unsigned int initialised : 1;
    unsigned int not_used_yet : 5;
    unsigned int no_var_sized : 8;
    unsigned int tuple_version : 16;
  };
  union {
    Uint32 all;
    BitPart bit_part;
  };
};
*/

// updateAttributes module
  Uint32          terrorCode;

public:
  Dbtup(Block_context&, Uint32 instanceNumber = 0);
  virtual ~Dbtup();

  /*
   * TUX uses logical tuple address when talking to ACC and LQH.
   */
  void tuxGetTupAddr(Uint32 fragPtrI, Uint32 pageId, Uint32 pageOffset, Uint32& tupAddr);

  /*
   * TUX index in TUP has single Uint32 array attribute which stores an
   * index node.  TUX reads and writes the node directly via pointer.
   */
  int tuxAllocNode(EmulatedJamBuffer*, Uint32 fragPtrI, Uint32& pageId, Uint32& pageOffset, Uint32*& node);
  void tuxFreeNode(Signal* signal, Uint32 fragPtrI, Uint32 pageId, Uint32 pageOffset, Uint32* node);
  void tuxGetNode(Uint32 fragPtrI, Uint32 pageId, Uint32 pageOffset, Uint32*& node);

  /*
   * TUX reads primary table attributes for index keys.  Tuple is
   * specified by location of original tuple and version number.  Input
   * is attribute ids in AttributeHeader format.  Output is attribute
   * data with headers.  Uses readAttributes with xfrm option set.
   * Returns number of words or negative (-terrorCode) on error.
   */
  int tuxReadAttrs(EmulatedJamBuffer*,
                   Uint32 fragPtrI, Uint32 pageId, Uint32 pageOffset, Uint32 tupVersion,
                   const Uint32* attrIds, Uint32 numAttrs, Uint32* dataOut);

  /*
   * TUX reads primary key without headers into an array of words.  Used
   * for md5 summing and when returning keyinfo.  Returns number of
   * words or negative (-terrorCode) on error.
   */
  int tuxReadPk(Uint32 fragPtrI, Uint32 pageId, Uint32 pageOffset, Uint32* dataOut, bool xfrmFlag);

  /*
   * ACC reads primary key without headers into an array of words.  At
   * this point in ACC deconstruction, ACC still uses logical references
   * to fragment and tuple.
   */
  int accReadPk(Uint32 tableId, Uint32 fragId, Uint32 fragPageId, Uint32 pageIndex, Uint32* dataOut, bool xfrmFlag);

  /*
   * TUX checks if tuple is visible to scan.
   */
  bool tuxQueryTh(Uint32 fragPtrI, Uint32 pageId, Uint32 pageIndex, Uint32 tupVersion, Uint32 transId1, Uint32 transId2, bool dirty, Uint32 savepointId);

  int load_diskpage(Signal*, Uint32 opRec, Uint32 fragPtrI, 
		    Uint32 local_key, Uint32 flags);

  int load_diskpage_scan(Signal*, Uint32 opRec, Uint32 fragPtrI, 
			 Uint32 local_key, Uint32 flags);

  void start_restore_lcp(Uint32 tableId, Uint32 fragmentId);
  void complete_restore_lcp(Signal*, Uint32 ref, Uint32 data,
                            Uint32 tableId, Uint32 fragmentId);
  Uint32 get_max_lcp_record_size(Uint32 tableId);
  
  int nr_read_pk(Uint32 fragPtr, const Local_key*, Uint32* dataOut, bool&copy);
  int nr_update_gci(Uint32 fragPtr, const Local_key*, Uint32 gci);
  int nr_delete(Signal*, Uint32, Uint32 fragPtr, const Local_key*, Uint32 gci);

  void nr_delete_page_callback(Signal*, Uint32 op, Uint32 page);
  void nr_delete_log_buffer_callback(Signal*, Uint32 op, Uint32 page);

  bool get_frag_info(Uint32 tableId, Uint32 fragId, Uint32* maxPage);
private:
  BLOCK_DEFINES(Dbtup);

  // Transit signals
  void execDEBUG_SIG(Signal* signal);
  void execCONTINUEB(Signal* signal);

  // Received signals
  void execLCP_FRAG_ORD(Signal*signal);
  void execDUMP_STATE_ORD(Signal* signal);
  void execSEND_PACKED(Signal* signal);
  void execSTTOR(Signal* signal);
  void execTUP_LCPREQ(Signal* signal);
  void execEND_LCPREQ(Signal* signal);
  void execSTART_RECREQ(Signal* signal);
  void execMEMCHECKREQ(Signal* signal);
  void execTUPSEIZEREQ(Signal* signal);
  void execTUPRELEASEREQ(Signal* signal);
  void execSTORED_PROCREQ(Signal* signal);

  void execCREATE_TAB_REQ(Signal*);
  void execTUP_ADD_ATTRREQ(Signal* signal);
  void execTUPFRAGREQ(Signal* signal);
  void execTUP_COMMITREQ(Signal* signal);
  void execTUP_ABORTREQ(Signal* signal);
  void execNDB_STTOR(Signal* signal);
  void execREAD_CONFIG_REQ(Signal* signal);
  void execDROP_TAB_REQ(Signal* signal);
  void execALTER_TAB_REQ(Signal* signal);
  void execTUP_DEALLOCREQ(Signal* signal);
  void execTUP_WRITELOG_REQ(Signal* signal);
  void execNODE_FAILREP(Signal* signal);

  void execDROP_FRAG_REQ(Signal*);

  // Ordered index related
  void execBUILD_INDX_IMPL_REQ(Signal* signal);
  void execBUILD_INDX_IMPL_REF(Signal* signal);
  void execBUILD_INDX_IMPL_CONF(Signal* signal);
  void buildIndex(Signal* signal, Uint32 buildPtrI);
  void buildIndexReply(Signal* signal, const BuildIndexRec* buildRec);
  void buildIndexOffline(Signal* signal, Uint32 buildPtrI);
<<<<<<< HEAD
=======
  void buildIndexOffline_table_readonly(Signal* signal, Uint32 buildPtrI);
  void execBUILDINDXREF(Signal*);
  void execBUILDINDXCONF(Signal*);
  void execALTER_TAB_CONF(Signal*);
>>>>>>> 94dfce8d

  // Tup scan
  void execACC_SCANREQ(Signal* signal);
  void execNEXT_SCANREQ(Signal* signal);
  void execACC_CHECK_SCAN(Signal* signal);
  void execACCKEYCONF(Signal* signal);
  void execACCKEYREF(Signal* signal);
  void execACC_ABORTCONF(Signal* signal);


  // Drop table
  void execFSREMOVEREF(Signal*);
  void execFSREMOVECONF(Signal*);

  void execDBINFO_SCANREQ(Signal*);

//------------------------------------------------------------------
//------------------------------------------------------------------
// Methods to handle execution of TUPKEYREQ + ATTRINFO.
//
// Module Execution Manager
//
// The TUPKEYREQ signal is central to this block. This signal is used
// by everybody that needs to read data residing in DBTUP. The data is
// read using an interpreter approach.
//
// Operations only needing to read execute a simplified version of the
// interpreter where the only instruction is read Attribute to send.
// Operations only needing to update the record (insert or update)
// execute a simplified version of the interpreter where the only
// instruction is write Attribute.
//
// Currently TUPKEYREQ is used in the following situations.
// 1) Normal transaction execution. Can be any of the types described
//    below.
// 2) Execution of fragment redo log during system restart.
//    In this situation there will only be normal updates, inserts
//    and deletes performed.
// 3) A special type of normal transaction execution is to write the
//    records arriving from the primary replica in the node restart
//    processing. This will always be normal write operations which
//    are translated to inserts or updates before arriving to TUP.
// 4) Scan processing. The scan processing will use normal reads or
//    interpreted reads in their execution. There will be one TUPKEYREQ
//    signal for each record processed.
// 5) Copy fragment processing. This is a special type of scan used in the
//    primary replica at system restart. It reads the entire reads and
//    converts those to writes to the starting node. In this special case
//    LQH acts as an API node and receives also the ATTRINFO sent in the
//    TRANSID_AI signals.
//
// Signal Diagram:
//
// In Signals:
// -----------
//
// ---> TUPKEYREQ
// A single TUPKEYREQ is received.  The TUPKEYREQ can contain an I-value
// for a long section containing AttrInfo words.  Delete requests usually
// contain no AttrInfo, and requests referencing a stored procedure (e.g.
// scan originated requests) do not contain AttrInfo.
// 
// The total size of the ATTRINFO is not allowed to be more than 16384 words.
// There is always one and only one TUPKEYREQ.
//
// Response Signals (successful case):
//
// Simple/Dirty Read Operation
// ---------------------------
//
// <---- TRANSID_AI (to API)
// ...
// <---- TRANSID_AI (to API)
// <---- READCONF   (to API)
// <---- TUPKEYCONF (to LQH)
// There is always exactly one READCONF25 sent last. The number of
// TRANSID_AI is dependent on how much that was read. The maximum size
// of the ATTRINFO sent back is 16384 words. The signals are sent
// directly to the application with an address provided by the
// TUPKEYREQ signal.
// A positive response signal is also sent to LQH.
//
// Normal Read Operation
// ---------------------
//
// <---- TRANSID_AI (to API)
// ...
// <---- TRANSID_AI (to API)
// <---- TUPKEYCONF (to LQH)
// The number of TRANSID_AI is dependent on how much that was read.
// The maximum size of the ATTRINFO sent back is 16384 words. The
// signals are sent directly to the application with an address
// provided by the TUPKEYREQ signal.
// A positive response signal is also sent to LQH.
//
// Normal update/insert/delete operation
// -------------------------------------
//
// <---- TUPKEYCONF
// After successful updating of the tuple LQH is informed of this.
//
// Delete with read
// ----------------
//
// Will behave as a normal read although it also prepares the
// deletion of the tuple.
//
// Interpreted Update
// ------------------
//
// <---- TRANSID_AI (to API)
// ...
// <---- TRANSID_AI (to API)
// <---- TUP_ATTRINFO (to LQH)
// ...
// <---- TUP_ATTRINFO (to LQH)
// <---- TUPKEYCONF (to LQH)
//
// The interpreted Update contains five sections:
// The first section performs read Attribute operations
// that send results back to the API.
//
// The second section executes the interpreted program
// where data from attributes can be updated and it
// can also read attribute values into the registers.
//
// The third section performs unconditional updates of
// attributes.
//
// The fourth section can read the attributes to be sent to the
// API after updating the record.
//
// The fifth section contains subroutines used by the interpreter
// in the second section.
//
// All types of interpreted programs contains the same five sections.
// The only difference is that only interpreted updates can update
// attributes. Interpreted inserts are not allowed.
//
// Interpreted Updates have to send back the information about the
// attributes they have updated. This information will be shipped to
// the log and also to any other replicas. Thus interpreted updates
// are only performed in the primary replica. The fragment redo log
// in LQH will contain information so that normal update/inserts/deletes
// can be performed using TUPKEYREQ.
//
// Interpreted Read
// ----------------
//
// From a signalling point of view the Interpreted Read behaves as
// as a Normal Read. The interpreted Read is often used by Scan's.
//
// Interpreted Delete
// ------------------
//
// <---- TUPKEYCONF
// After successful prepartion to delete the tuple LQH is informed
// of this.
//
// Interpreted Delete with Read
// ----------------------------
//
// From a signalling point of view an interpreted delete with read
// behaves as a normal read.
//
// Continuation after successful case:
//
// After a read of any kind the operation record is ready to be used
// again by a new operation.
//
// Any updates, inserts or deletes waits for either of two messages.
// A commit specifying that the operation is to be performed for real
// or an abort specifying that the operation is to be rolled back and
// the record to be restored in its original format.
// 
// This is handled by the module Transaction Manager.
//
// Response Signals (unsuccessful case):
//
// <---- TUPKEYREF (to LQH)
// A signal is sent back to LQH informing about the unsuccessful
// operation. In this case TUP waits for an abort signal to arrive
// before the operation record is ready for the next operation.
// This is handled by the Transaction Manager.
//------------------------------------------------------------------
//------------------------------------------------------------------

// *****************************************************************
// Signal Reception methods.
// *****************************************************************
//------------------------------------------------------------------
//------------------------------------------------------------------
  void execTUPKEYREQ(Signal* signal);
  void disk_page_load_callback(Signal*, Uint32 op, Uint32 page);
  void disk_page_load_scan_callback(Signal*, Uint32 op, Uint32 page);

private:

// Trigger signals
//------------------------------------------------------------------
//------------------------------------------------------------------
  void execCREATE_TRIG_IMPL_REQ(Signal* signal);

//------------------------------------------------------------------
//------------------------------------------------------------------
  void execDROP_TRIG_IMPL_REQ(Signal* signal);

// *****************************************************************
// Setting up the environment for reads, inserts, updates and deletes.
// *****************************************************************
//------------------------------------------------------------------
//------------------------------------------------------------------
  int handleReadReq(Signal* signal,
                    Operationrec* regOperPtr,
                    Tablerec* regTabPtr,
                    KeyReqStruct* req_struct);

//------------------------------------------------------------------
//------------------------------------------------------------------
  int handleUpdateReq(Signal* signal,
                      Operationrec* regOperPtr,
                      Fragrecord* regFragPtr,
                      Tablerec* regTabPtr,
                      KeyReqStruct* req_struct,
		      bool disk);

//------------------------------------------------------------------
//------------------------------------------------------------------
  int handleInsertReq(Signal* signal,
                      Ptr<Operationrec> regOperPtr,
                      Ptr<Fragrecord>,
                      Tablerec* regTabPtr,
                      KeyReqStruct* req_struct,
                      Local_key ** accminupdateptr);

//------------------------------------------------------------------
//------------------------------------------------------------------
  int handleDeleteReq(Signal* signal,
                      Operationrec* regOperPtr,
                      Fragrecord* regFragPtr,
                      Tablerec* regTabPtr,
                      KeyReqStruct* req_struct,
		      bool disk);

//------------------------------------------------------------------
//------------------------------------------------------------------
  int  updateStartLab(Signal* signal,
                      Operationrec* regOperPtr,
                      Fragrecord* regFragPtr,
                      Tablerec* regTabPtr,
                      KeyReqStruct* req_struct);

// *****************************************************************
// Interpreter Handling methods.
// *****************************************************************

//------------------------------------------------------------------
//------------------------------------------------------------------
  int interpreterStartLab(Signal* signal,
                          KeyReqStruct *req_struct);

//------------------------------------------------------------------
//------------------------------------------------------------------
  Uint32 brancher(Uint32, Uint32);
  int interpreterNextLab(Signal* signal,
                         KeyReqStruct *req_struct,
                         Uint32* logMemory,
                         Uint32* mainProgram,
                         Uint32 TmainProgLen,
                         Uint32* subroutineProg,
                         Uint32 TsubroutineLen,
			 Uint32 * tmpArea,
			 Uint32 tmpAreaSz);

// *****************************************************************
// Signal Sending methods.
// *****************************************************************
//------------------------------------------------------------------
//------------------------------------------------------------------
  void sendReadAttrinfo(Signal* signal,
                        KeyReqStruct *req_struct,
                        Uint32 TnoOfData,
                        const Operationrec * regOperPtr);

//------------------------------------------------------------------
//------------------------------------------------------------------
  int sendLogAttrinfo(Signal* signal,
                      KeyReqStruct *req_struct,
                      Uint32 TlogSize,
                      Operationrec * regOperPtr);

//------------------------------------------------------------------
//------------------------------------------------------------------
  void sendTUPKEYCONF(Signal* signal,
                      KeyReqStruct *req_struct,
                      Operationrec * regOperPtr); 

//------------------------------------------------------------------
//------------------------------------------------------------------
// *****************************************************************
// The methods that perform the actual read and update of attributes
// in the tuple.
// *****************************************************************
//------------------------------------------------------------------
//------------------------------------------------------------------
  int readAttributes(KeyReqStruct* req_struct,
                     const Uint32*  inBuffer,
                     Uint32   inBufLen,
                     Uint32*  outBuffer,
                     Uint32   TmaxRead,
                     bool     xfrmFlag);

//------------------------------------------------------------------
//------------------------------------------------------------------
  int updateAttributes(KeyReqStruct *req_struct,
                       Uint32*     inBuffer,
                       Uint32      inBufLen);

//------------------------------------------------------------------
//------------------------------------------------------------------
  bool readFixedSizeTHOneWordNotNULL(Uint8* outBuffer,
                                     KeyReqStruct *req_struct,
                                     AttributeHeader* ahOut,
                                     Uint32  attrDes2);

//------------------------------------------------------------------
//------------------------------------------------------------------
  bool updateFixedSizeTHOneWordNotNULL(Uint32* inBuffer,
                                       KeyReqStruct *req_struct,
                                       Uint32  attrDes2);

//------------------------------------------------------------------
//------------------------------------------------------------------
  bool readFixedSizeTHTwoWordNotNULL(Uint8* outBuffer,
                                     KeyReqStruct *req_struct,
                                     AttributeHeader* ahOut,
                                     Uint32  attrDes2);

//------------------------------------------------------------------
//------------------------------------------------------------------
  bool updateFixedSizeTHTwoWordNotNULL(Uint32* inBuffer,
                                       KeyReqStruct *req_struct,
                                       Uint32  attrDes2);

//------------------------------------------------------------------
//------------------------------------------------------------------
  bool readFixedSizeTHManyWordNotNULL(Uint8* outBuffer,
                                      KeyReqStruct *req_struct,
                                      AttributeHeader* ahOut,
                                      Uint32  attrDes2);

//------------------------------------------------------------------
//------------------------------------------------------------------
  bool fixsize_updater(Uint32* inBuffer,
                       KeyReqStruct *req_struct,
                       Uint32  attrDes2,
                       Uint32 *dst_ptr,
                       Uint32 updateOffset,
                       Uint32 checkOffset);
  bool updateFixedSizeTHManyWordNotNULL(Uint32* inBuffer,
                                        KeyReqStruct *req_struct,
                                        Uint32  attrDes2);

//------------------------------------------------------------------
//------------------------------------------------------------------
  bool readFixedSizeTHOneWordNULLable(Uint8* outBuffer,
                                      KeyReqStruct *req_struct,
                                      AttributeHeader* ahOut,
                                      Uint32  attrDes2);

//------------------------------------------------------------------
//------------------------------------------------------------------
  bool updateFixedSizeTHOneWordNULLable(Uint32* inBuffer,
                                        KeyReqStruct *req_struct,
                                        Uint32  attrDes2);

//------------------------------------------------------------------
//------------------------------------------------------------------
  bool readFixedSizeTHTwoWordNULLable(Uint8* outBuffer,
                                      KeyReqStruct *req_struct,
                                      AttributeHeader* ahOut,
                                      Uint32  attrDes2);

//------------------------------------------------------------------
//------------------------------------------------------------------
  bool updateFixedSizeTHTwoWordNULLable(Uint32* inBuffer,
                                        KeyReqStruct *req_struct,
                                        Uint32  attrDes2);

//------------------------------------------------------------------
//------------------------------------------------------------------
  bool readFixedSizeTHManyWordNULLable(Uint8* outBuffer,
                                       KeyReqStruct *req_struct,
                                       AttributeHeader* ahOut,
                                       Uint32  attrDes2);

//------------------------------------------------------------------
//------------------------------------------------------------------
  bool readFixedSizeTHZeroWordNULLable(Uint8* outBuffer,
                                       KeyReqStruct *req_struct,
                                       AttributeHeader* ahOut,
                                       Uint32  attrDes2);
//------------------------------------------------------------------
//------------------------------------------------------------------
  bool updateFixedSizeTHManyWordNULLable(Uint32* inBuffer,
                                         KeyReqStruct *req_struct,
                                         Uint32  attrDes2);

//------------------------------------------------------------------
//------------------------------------------------------------------
  bool varsize_reader(Uint8* out_buffer,
                      KeyReqStruct *req_struct,
                      AttributeHeader* ah_out,
                      Uint32  attr_des2,
                      const void* src_ptr,
                      Uint32 vsize_in_bytes);
  
  bool xfrm_reader(Uint8* out_buffer,
                   KeyReqStruct *req_struct,
                   AttributeHeader* ah_out,
                   Uint32  attr_des2,
                   const void* src_ptr,
                   Uint32 srcBytes);

  bool bits_reader(Uint8* out_buffer,
                   KeyReqStruct *req_struct,
                   AttributeHeader* ah_out,
                   const Uint32* bm_ptr, Uint32 bm_len,
                   Uint32 bitPos, Uint32 bitCnt);
  
  bool varsize_updater(Uint32* in_buffer,
                       KeyReqStruct *req_struct,
                       char *var_data_start,
                       Uint32 var_attr_pos,
                       Uint16 *len_offset_ptr,
                       Uint32 check_offset);
//------------------------------------------------------------------
//------------------------------------------------------------------
  bool readVarSizeNotNULL(Uint8* outBuffer,
                          KeyReqStruct *req_struct,
                          AttributeHeader* ahOut,
                          Uint32  attrDes2);

//------------------------------------------------------------------
//------------------------------------------------------------------
  bool updateVarSizeNotNULL(Uint32* inBuffer,
                            KeyReqStruct *req_struct,
                            Uint32  attrDes2);

//------------------------------------------------------------------
//------------------------------------------------------------------
  bool readVarSizeNULLable(Uint8* outBuffer,
                           KeyReqStruct *req_struct,
                           AttributeHeader* ahOut,
                           Uint32  attrDes2);

//------------------------------------------------------------------
//------------------------------------------------------------------
  bool updateVarSizeNULLable(Uint32* inBuffer,
                             KeyReqStruct *req_struct,
                             Uint32  attrDes2);

//------------------------------------------------------------------
//------------------------------------------------------------------
  bool readDynFixedSizeNotNULL(Uint8* outBuffer,
                               KeyReqStruct *req_struct,
                               AttributeHeader* ahOut,
                               Uint32  attrDes2);
  bool readDynFixedSizeNULLable(Uint8* outBuffer,
                                KeyReqStruct *req_struct,
                                AttributeHeader* ahOut,
                                Uint32  attrDes2);
  bool readDynFixedSizeExpandedNotNULL(Uint8* outBuffer,
                                       KeyReqStruct *req_struct,
                                       AttributeHeader* ahOut,
                                       Uint32  attrDes2);
  bool readDynFixedSizeShrunkenNotNULL(Uint8* outBuffer,
                                       KeyReqStruct *req_struct,
                                       AttributeHeader* ahOut,
                                       Uint32  attrDes2);
  bool readDynFixedSizeExpandedNULLable(Uint8* outBuffer,
                                        KeyReqStruct *req_struct,
                                        AttributeHeader* ahOut,
                                        Uint32  attrDes2);
  bool readDynFixedSizeShrunkenNULLable(Uint8* outBuffer,
                                        KeyReqStruct *req_struct,
                                        AttributeHeader* ahOut,
                                        Uint32  attrDes2);

//------------------------------------------------------------------
//------------------------------------------------------------------
  bool updateDynFixedSizeNotNULL(Uint32* inBuffer,
                                 KeyReqStruct *req_struct,
                                 Uint32  attrDes2);
  bool updateDynFixedSizeNULLable(Uint32* inBuffer,
                                  KeyReqStruct *req_struct,
                                  Uint32  attrDes2);

//------------------------------------------------------------------
//------------------------------------------------------------------
  bool readDynBigFixedSizeNotNULL(Uint8* outBuffer,
                                  KeyReqStruct *req_struct,
                                  AttributeHeader* ahOut,
                                  Uint32  attrDes2);
  bool readDynBigFixedSizeNULLable(Uint8* outBuffer,
                                   KeyReqStruct *req_struct,
                                   AttributeHeader* ahOut,
                                   Uint32  attrDes2);
  bool readDynBigFixedSizeExpandedNotNULL(Uint8* outBuffer,
                                          KeyReqStruct *req_struct,
                                          AttributeHeader* ahOut,
                                          Uint32  attrDes2);
  bool readDynBigFixedSizeShrunkenNotNULL(Uint8* outBuffer,
                                          KeyReqStruct *req_struct,
                                          AttributeHeader* ahOut,
                                          Uint32  attrDes2);
  bool readDynBigFixedSizeExpandedNULLable(Uint8* outBuffer,
                                           KeyReqStruct *req_struct,
                                           AttributeHeader* ahOut,
                                           Uint32  attrDes2);
  bool readDynBigFixedSizeShrunkenNULLable(Uint8* outBuffer,
                                           KeyReqStruct *req_struct,
                                           AttributeHeader* ahOut,
                                           Uint32  attrDes2);

//------------------------------------------------------------------
//------------------------------------------------------------------
  bool updateDynBigFixedSizeNotNULL(Uint32* inBuffer,
                                    KeyReqStruct *req_struct,
                                    Uint32  attrDes2);
  bool updateDynBigFixedSizeNULLable(Uint32* inBuffer,
                                     KeyReqStruct *req_struct,
                                     Uint32  attrDes2);

//------------------------------------------------------------------
//------------------------------------------------------------------
  bool readDynBitsNotNULL(Uint8* outBuffer,
                          KeyReqStruct *req_struct,
                          AttributeHeader* ahOut,
                          Uint32  attrDes2);
  bool readDynBitsNULLable(Uint8* outBuffer,
                           KeyReqStruct *req_struct,
                           AttributeHeader* ahOut,
                           Uint32  attrDes2);
  bool readDynBitsExpandedNotNULL(Uint8* outBuffer,
                                  KeyReqStruct *req_struct,
                                  AttributeHeader* ahOut,
                                  Uint32  attrDes2);
  bool readDynBitsShrunkenNotNULL(Uint8* outBuffer,
                                  KeyReqStruct *req_struct,
                                  AttributeHeader* ahOut,
                                  Uint32  attrDes2);
  bool readDynBitsExpandedNULLable(Uint8* outBuffer,
                                   KeyReqStruct *req_struct,
                                   AttributeHeader* ahOut,
                                   Uint32  attrDes2);
  bool readDynBitsShrunkenNULLable(Uint8* outBuffer,
                                   KeyReqStruct *req_struct,
                                   AttributeHeader* ahOut,
                                   Uint32  attrDes2);

//------------------------------------------------------------------
//------------------------------------------------------------------
  bool updateDynBitsNotNULL(Uint32* inBuffer,
                            KeyReqStruct *req_struct,
                            Uint32  attrDes2);
  bool updateDynBitsNULLable(Uint32* inBuffer,
                             KeyReqStruct *req_struct,
                             Uint32  attrDes2);

//------------------------------------------------------------------
//------------------------------------------------------------------
  bool readDynVarSizeNotNULL(Uint8* outBuffer,
                             KeyReqStruct *req_struct,
                             AttributeHeader* ahOut,
                             Uint32  attrDes2);
  bool readDynVarSizeNULLable(Uint8* outBuffer,
                              KeyReqStruct *req_struct,
                              AttributeHeader* ahOut,
                              Uint32  attrDes2);
  bool readDynVarSizeExpandedNotNULL(Uint8* outBuffer,
                                     KeyReqStruct *req_struct,
                                     AttributeHeader* ahOut,
                                     Uint32  attrDes2);
  bool readDynVarSizeShrunkenNotNULL(Uint8* outBuffer,
                                     KeyReqStruct *req_struct,
                                     AttributeHeader* ahOut,
                                     Uint32  attrDes2);
  bool readDynVarSizeExpandedNULLable(Uint8* outBuffer,
                                      KeyReqStruct *req_struct,
                                      AttributeHeader* ahOut,
                                      Uint32  attrDes2);
  bool readDynVarSizeShrunkenNULLable(Uint8* outBuffer,
                                      KeyReqStruct *req_struct,
                                      AttributeHeader* ahOut,
                                      Uint32  attrDes2);

//------------------------------------------------------------------
//------------------------------------------------------------------
  bool updateDynVarSizeNotNULL(Uint32* inBuffer,
                               KeyReqStruct *req_struct,
                               Uint32  attrDes2);
  bool updateDynVarSizeNULLable(Uint32* inBuffer,
                                KeyReqStruct *req_struct,
                                Uint32  attrDes2);

  bool readCharNotNULL(Uint8* outBuffer,
                       KeyReqStruct *req_struct,
                       AttributeHeader* ahOut,
                       Uint32  attrDes2);

  bool readCharNULLable(Uint8* outBuffer,
                        KeyReqStruct *req_struct,
                        AttributeHeader* ahOut,
                        Uint32  attrDes2);

  bool readBitsNULLable(Uint8* outBuffer, KeyReqStruct *req_struct, AttributeHeader*, Uint32);
  bool updateBitsNULLable(Uint32* inBuffer, KeyReqStruct *req_struct, Uint32);
  bool readBitsNotNULL(Uint8* outBuffer, KeyReqStruct *req_struct, AttributeHeader*, Uint32);
  bool updateBitsNotNULL(Uint32* inBuffer, KeyReqStruct *req_struct, Uint32);

  bool updateFixedNULLable(Uint32* inBuffer, KeyReqStruct *req_struct, Uint32);
  bool updateFixedNotNull(Uint32* inBuffer, KeyReqStruct *req_struct, Uint32);

  bool updateVarNULLable(Uint32* inBuffer, KeyReqStruct *req_struct, Uint32);
  bool updateVarNotNull(Uint32* inBuffer, KeyReqStruct *req_struct, Uint32);


  bool readDiskFixedSizeNotNULL(Uint8* outBuffer,
				KeyReqStruct *req_struct,
				AttributeHeader* ahOut,
				Uint32  attrDes2);
  
  bool readDiskFixedSizeNULLable(Uint8* outBuffer,
				 KeyReqStruct *req_struct,
				 AttributeHeader* ahOut,
				 Uint32  attrDes2);

  bool readDiskVarAsFixedSizeNotNULL(Uint8* outBuffer,
				KeyReqStruct *req_struct,
				AttributeHeader* ahOut,
				Uint32  attrDes2);
  
  bool readDiskVarAsFixedSizeNULLable(Uint8* outBuffer,
				 KeyReqStruct *req_struct,
				 AttributeHeader* ahOut,
				 Uint32  attrDes2);
  bool readDiskVarSizeNULLable(Uint8*, KeyReqStruct*, AttributeHeader*,Uint32);
  bool readDiskVarSizeNotNULL(Uint8*, KeyReqStruct*, AttributeHeader*, Uint32);

  bool updateDiskFixedSizeNULLable(Uint32*, KeyReqStruct*, Uint32);
  bool updateDiskFixedSizeNotNULL(Uint32*, KeyReqStruct*, Uint32);

  bool updateDiskVarAsFixedSizeNULLable(Uint32*, KeyReqStruct*, Uint32);
  bool updateDiskVarAsFixedSizeNotNULL(Uint32*, KeyReqStruct*, Uint32);

  bool updateDiskVarSizeNULLable(Uint32*, KeyReqStruct *, Uint32);
  bool updateDiskVarSizeNotNULL(Uint32*, KeyReqStruct *, Uint32);
  
  bool readDiskBitsNULLable(Uint8*, KeyReqStruct*, AttributeHeader*, Uint32);
  bool readDiskBitsNotNULL(Uint8*, KeyReqStruct*, AttributeHeader*, Uint32);
  bool updateDiskBitsNULLable(Uint32*, KeyReqStruct*, Uint32);
  bool updateDiskBitsNotNULL(Uint32*, KeyReqStruct*, Uint32);


  /* Alter table methods. */
  void handleAlterTablePrepare(Signal *, const AlterTabReq *, const Tablerec *);
  void handleAlterTableCommit(Signal *, const AlterTabReq *, Tablerec *);
  void handleAlterTableComplete(Signal *, const AlterTabReq *, Tablerec *);
  void handleAlterTableAbort(Signal *, const AlterTabReq *, const Tablerec *);
  void sendAlterTabRef(Signal *signal, Uint32 errorCode);
  void sendAlterTabConf(Signal *, Uint32 clientData=RNIL);

  void handleCharsetPos(Uint32 csNumber, CHARSET_INFO** charsetArray,
                        Uint32 noOfCharsets,
                        Uint32 & charsetIndex, Uint32 & attrDes2);
  void computeTableMetaData(Tablerec *regTabPtr);

//------------------------------------------------------------------
//------------------------------------------------------------------
  bool nullFlagCheck(KeyReqStruct *req_struct, Uint32  attrDes2);
  bool disk_nullFlagCheck(KeyReqStruct *req_struct, Uint32 attrDes2);
  int read_pseudo(const Uint32 *, Uint32, KeyReqStruct*, Uint32*);
  Uint32 read_packed(const Uint32 *, Uint32, KeyReqStruct*, Uint32*);
  Uint32 update_packed(KeyReqStruct*, const Uint32* src);

  Uint32 read_lcp(const Uint32 *, Uint32, KeyReqStruct*, Uint32*);
  void update_lcp(KeyReqStruct *req_struct, const Uint32* src, Uint32 len);
public:
  /**
   * Used by Restore...
   */
  Uint32 read_lcp_keys(Uint32, const Uint32 * src, Uint32 len, Uint32 *dst);
private:

//------------------------------------------------------------------
//------------------------------------------------------------------
  void setUpQueryRoutines(Tablerec* regTabPtr);

// *****************************************************************
// Service methods.
// *****************************************************************
  TransState get_trans_state(Operationrec * const);
  void set_trans_state(Operationrec * const, TransState);
  TupleState get_tuple_state(Operationrec * const);
  void set_tuple_state(Operationrec * const, TupleState);
  Uint32 get_frag_page_id(Uint32 real_page_id);
  Uint32 get_fix_page_offset(Uint32 page_index, Uint32 tuple_size);

  Uint32 decr_tup_version(Uint32 tuple_version);
  void update_change_mask_info(const Tablerec*, Uint32* dst, const Uint32*src);
  void set_change_mask_info(const Tablerec*, Uint32* dst);
  void clear_change_mask_info(const Tablerec*, Uint32* dst);
  void copy_change_mask_info(const Tablerec*, Uint32* dst, const Uint32* src);
  void set_commit_change_mask_info(const Tablerec*,
                                   KeyReqStruct*,
                                   const Operationrec*);

//------------------------------------------------------------------
//------------------------------------------------------------------
  void copyAttrinfo(Operationrec * regOperPtr, Uint32*  inBuffer, 
                    Uint32 expectedLen, Uint32 attrInfoIVal);

//------------------------------------------------------------------
//------------------------------------------------------------------
  void initOpConnection(Operationrec* regOperPtr);

//------------------------------------------------------------------
//------------------------------------------------------------------
  void initOperationrec(Signal* signal);

//------------------------------------------------------------------
//------------------------------------------------------------------
  int getStoredProcAttrInfo(Uint32 storedId,
                            KeyReqStruct* req_struct,
                            Uint32& attrInfoIVal);

//------------------------------------------------------------------
//------------------------------------------------------------------
  bool insertActiveOpList(OperationrecPtr, KeyReqStruct* req_struct);

//------------------------------------------------------------------
//------------------------------------------------------------------

//------------------------------------------------------------------
//------------------------------------------------------------------
  void bufferTRANSID_AI(Signal* signal, BlockReference aRef, Uint32 Tlen);

//------------------------------------------------------------------
// Trigger handling routines
//------------------------------------------------------------------
  DLList<TupTriggerData>*
  findTriggerList(Tablerec* table,
                  TriggerType::Value ttype,
                  TriggerActionTime::Value ttime,
                  TriggerEvent::Value tevent);

  bool createTrigger(Tablerec*, const CreateTrigImplReq* req);

  Uint32 dropTrigger(Tablerec* table,
		     const DropTrigImplReq* req,
		     BlockNumber sender);

  Uint32 getOldTriggerId(const TupTriggerData*, Uint32 op);

  void
  checkImmediateTriggersAfterInsert(KeyReqStruct *req_struct,
                                    Operationrec* regOperPtr, 
                                    Tablerec* tablePtr,
                                    bool disk);

  void
  checkImmediateTriggersAfterUpdate(KeyReqStruct *req_struct,
                                    Operationrec* regOperPtr, 
                                    Tablerec* tablePtr,
                                    bool disk);

  void
  checkImmediateTriggersAfterDelete(KeyReqStruct *req_struct,
                                    Operationrec* regOperPtr, 
                                    Tablerec* tablePtr,
                                    bool disk);

#if 0
  void checkDeferredTriggers(Signal* signal, 
                             Operationrec* regOperPtr,
                             Tablerec* regTablePtr);
#endif
  void checkDetachedTriggers(KeyReqStruct *req_struct,
                             Operationrec* regOperPtr,
                             Tablerec* regTablePtr,
                             bool disk);

  void fireImmediateTriggers(KeyReqStruct *req_struct,
                             DLList<TupTriggerData>& triggerList, 
                             Operationrec* regOperPtr,
                             bool disk);

  void fireDeferredTriggers(KeyReqStruct *req_struct,
                            DLList<TupTriggerData>& triggerList,
                            Operationrec* regOperPtr);

  void fireDetachedTriggers(KeyReqStruct *req_struct,
                            DLList<TupTriggerData>& triggerList,
                            Operationrec* regOperPtr,
                            bool disk);

  void executeTriggers(KeyReqStruct *req_struct,
                       DLList<TupTriggerData>& triggerList,
                       Operationrec* regOperPtr,
                       bool disk);

  void executeTrigger(KeyReqStruct *req_struct,
                      TupTriggerData* trigPtr, 
                      Operationrec* regOperPtr,
                      bool disk);

  bool check_fire_trigger(const Fragrecord*,
                          const TupTriggerData*,
                          const KeyReqStruct*,
                          const Operationrec*) const;

  bool check_fire_reorg(const KeyReqStruct *, Fragrecord::FragState) const;
  bool check_fire_suma(const KeyReqStruct *,
                       const Operationrec*,
                       const Fragrecord*) const;

  bool readTriggerInfo(TupTriggerData* trigPtr,
                       Operationrec* regOperPtr,
                       KeyReqStruct * req_struct,
                       Fragrecord* regFragPtr,
                       Uint32* keyBuffer,
                       Uint32& noPrimKey,
                       Uint32* afterBuffer,
                       Uint32& noAfterWords,
                       Uint32* beforeBuffer,
                       Uint32& noBeforeWords,
                       bool disk);
  
  void sendTrigAttrInfo(Signal*        signal, 
                        Uint32*        data, 
                        Uint32         dataLen,
                        bool           executeDirect,
                        BlockReference receiverReference);

  Uint32 setAttrIds(Bitmask<MAXNROFATTRIBUTESINWORDS>& attributeMask, 
                    Uint32 noOfAttributes, 
                    Uint32* inBuffer);

  void sendFireTrigOrd(Signal* signal, 
                       KeyReqStruct *req_struct,
                       Operationrec * regOperPtr,
                       TupTriggerData* trigPtr,
		       Uint32 fragmentId,
                       Uint32 noPrimKeySignals, 
                       Uint32 noBeforeSignals, 
                       Uint32 noAfterSignals);

  bool primaryKey(Tablerec* const, Uint32);

  // these set terrorCode and return non-zero on error

  int executeTuxInsertTriggers(Signal* signal, 
                               Operationrec* regOperPtr,
                               Fragrecord* regFragPtr,
                               Tablerec* regTabPtr);

  int executeTuxUpdateTriggers(Signal* signal, 
                               Operationrec* regOperPtr,
                               Fragrecord* regFragPtr,
                               Tablerec* regTabPtr);

  int executeTuxDeleteTriggers(Signal* signal, 
                               Operationrec* regOperPtr,
                               Fragrecord* regFragPtr,
                               Tablerec* regTabPtr);

  int addTuxEntries(Signal* signal,
                    Operationrec* regOperPtr,
                    Tablerec* regTabPtr);

  // these crash the node on error

  void executeTuxCommitTriggers(Signal* signal, 
                                Operationrec* regOperPtr,
                                Fragrecord* regFragPtr,
                                Tablerec* regTabPtr);

  void executeTuxAbortTriggers(Signal* signal, 
                               Operationrec* regOperPtr,
                               Fragrecord* regFragPtr,
                               Tablerec* regTabPtr);

  void removeTuxEntries(Signal* signal,
                        Tablerec* regTabPtr);

// *****************************************************************
// Error Handling routines.
// *****************************************************************
//------------------------------------------------------------------
//------------------------------------------------------------------
  int TUPKEY_abort(KeyReqStruct*, int error_type);

//------------------------------------------------------------------
//------------------------------------------------------------------
  void tupkeyErrorLab(KeyReqStruct*);
  void do_tup_abortreq(Signal*, Uint32 flags);
  bool do_tup_abort_operation(Signal*, Tuple_header *,
                              Operationrec*,
                              Fragrecord*,
                              Tablerec*);

//------------------------------------------------------------------
//------------------------------------------------------------------
// Methods to handle execution of TUP_COMMITREQ + TUP_ABORTREQ.
//
// Module Transaction Manager
//
// The Transaction Manager module is responsible for the commit
// and abort of operations started by the Execution Manager.
//
// Commit Operation:
// ----------------
//
// Failures in commit processing is not allowed since that would
// leave the database in an unreliable state. Thus the only way
// to handle failures in commit processing is to crash the node.
//
// TUP_COMMITREQ can only be received in the wait state after a
// successful TUPKEYREQ which was not a read operation.
// 
// Commit of Delete:
// -----------------
//
// This will actually perform the deletion of the record unless
// other operations also are connected to the record. In this case
// we will set the delete state on the record that becomes the ownerd
// of the record.
//
// Commit of Update:
// ----------------
//
// We will release the copy record where the original record was kept.
// Also here we will take special care if more operations are updating
// the record simultaneously.
//
// Commit of Insert:
// -----------------
//
// Will simply reset the state of the operation record.
//
// Signal Diagram:
// --->  TUP_COMMITREQ (from LQH)
// <---- TUP_COMMITCONF (to LQH)
//
//
// Abort Operation:
// ----------------
//
// Signal Diagram:
// --->  TUP_ABORTREQ (from LQH)
// <---- TUP_ABORTCONF (to LQH)
//
// Failures in abort processing is not allowed since that would
// leave the database in an unreliable state. Thus the only way
// to handle failures in abort processing is to crash the node.
//
// Abort messages can arrive at any time. It can arrive even before
// anything at all have arrived of the operation. It can arrive after
// receiving a number of ATTRINFO but before TUPKEYREQ has been received.
// It must arrive after that we sent TUPKEYREF in response to TUPKEYREQ
// and finally it can arrive after successfully performing the TUPKEYREQ
// in all cases including the read case.
//------------------------------------------------------------------
//------------------------------------------------------------------

#if 0 
  void checkPages(Fragrecord* regFragPtr);
#endif
  Uint32 convert_byte_to_word_size(Uint32 byte_size)
  {
    return ((byte_size + 3) >> 2);
  }
  Uint32 convert_bit_to_word_size(Uint32 bit_size)
  {
    return ((bit_size + 31) >> 5);
  }

  void prepare_initial_insert(KeyReqStruct*, Operationrec*, Tablerec*);
  void fix_disk_insert_no_mem_insert(KeyReqStruct*, Operationrec*, Tablerec*);
  void setup_fixed_part(KeyReqStruct* req_struct,
			Operationrec* regOperPtr,
			Tablerec* regTabPtr);
  
  void send_TUPKEYREF(Signal* signal,
                      Operationrec* regOperPtr);
  void early_tupkey_error(KeyReqStruct*);

  void printoutTuplePage(Uint32 fragid, Uint32 pageid, Uint32 printLimit);

  bool checkUpdateOfPrimaryKey(KeyReqStruct *req_struct,
                               Uint32* updateBuffer,
                               Tablerec* regTabPtr);

  void setNullBits(Uint32*, Tablerec* regTabPtr);
  bool checkNullAttributes(KeyReqStruct * const, Tablerec* const);
  bool find_savepoint(OperationrecPtr& loopOpPtr, Uint32 savepointId);
  bool setup_read(KeyReqStruct* req_struct,
		  Operationrec* regOperPtr,
		  Fragrecord* regFragPtr,
		  Tablerec* regTabPtr,
		  bool disk);
  
  Uint32 calculateChecksum(Tuple_header*, Tablerec* regTabPtr);
  void setChecksum(Tuple_header*, Tablerec* regTabPtr);

  void complexTrigger(Signal* signal,
                      KeyReqStruct *req_struct,
                      Operationrec* regOperPtr,
                      Fragrecord* regFragPtr,
                      Tablerec* regTabPtr);

  void setTupleStatesSetOpType(Operationrec* regOperPtr,
                               KeyReqStruct *req_struct,
                               Page* pagePtr,
                               Uint32& opType,
                               OperationrecPtr& firstOpPtr);

  void findBeforeValueOperation(OperationrecPtr& befOpPtr,
                                OperationrecPtr firstOpPtr);

  void updateGcpId(KeyReqStruct *req_struct,
                   Operationrec* regOperPtr,
                   Fragrecord* regFragPtr,
                   Tablerec* regTabPtr);

  void setTupleStateOnPreviousOps(Uint32 prevOpIndex);
  void copyMem(Signal* signal, Uint32 sourceIndex, Uint32 destIndex);

  void removeActiveOpList(Operationrec*  const regOperPtr, Tuple_header*);

  void updatePackedList(Signal* signal, Uint16 ahostIndex);

  void setUpDescriptorReferences(Uint32 descriptorReference,
                                 Tablerec* regTabPtr,
                                 const Uint32* offset);
  void setupDynDescriptorReferences(Uint32 dynDescr,
                                    Tablerec* const regTabPtr,
                                    const Uint32* offset);
  void setUpKeyArray(Tablerec* regTabPtr);
  bool addfragtotab(Tablerec* regTabPtr, Uint32 fragId, Uint32 fragIndex);
  void deleteFragTab(Tablerec* regTabPtr, Uint32 fragId);
  void abortAddFragOp(Signal* signal);
  void releaseTabDescr(Tablerec* regTabPtr);
  void getFragmentrec(FragrecordPtr& regFragPtr, Uint32 fragId, Tablerec* regTabPtr);

  void initialiseRecordsLab(Signal* signal, Uint32 switchData, Uint32, Uint32);
  void initializeCheckpointInfoRec();
  void initializeDiskBufferSegmentRecord();
  void initializeFragoperrec();
  void initializeFragrecord();
  void initializeAlterTabOperation();
  void initializeHostBuffer();
  void initializeLocalLogInfo();
  void initializeOperationrec();
  void initializePendingFileOpenInfoRecord();
  void initializeRestartInfoRec();
  void initializeTablerec();
  void initializeTabDescr();
  void initializeUndoPage();

  void initTab(Tablerec* regTabPtr);

  void startphase3Lab(Signal* signal, Uint32 config1, Uint32 config2);

  void fragrefuseLab(Signal* signal, FragoperrecPtr fragOperPtr);
  void fragrefuse1Lab(Signal* signal, FragoperrecPtr fragOperPtr);
  void fragrefuse2Lab(Signal* signal, FragoperrecPtr fragOperPtr, FragrecordPtr regFragPtr);
  void fragrefuse3Lab(Signal* signal,
                      FragoperrecPtr fragOperPtr,
                      FragrecordPtr regFragPtr,
                      Tablerec* regTabPtr,
                      Uint32 fragId);
  void fragrefuse4Lab(Signal* signal,
                      FragoperrecPtr fragOperPtr,
                      FragrecordPtr regFragPtr,
                      Tablerec* regTabPtr,
                      Uint32 fragId);
  void addattrrefuseLab(Signal* signal,
                        FragrecordPtr regFragPtr,
                        FragoperrecPtr fragOperPtr,
                        Tablerec* regTabPtr,
                        Uint32 fragId);

  void releaseFragment(Signal*, Uint32, Uint32);
  void drop_fragment_free_var_pages(Signal*);
  void drop_fragment_free_pages(Signal*);
  void drop_fragment_free_extent(Signal*, TablerecPtr, FragrecordPtr, Uint32);
  void drop_fragment_free_extent_log_buffer_callback(Signal*, Uint32, Uint32);
  void drop_fragment_unmap_pages(Signal*, TablerecPtr, FragrecordPtr, Uint32);
  void drop_fragment_unmap_page_callback(Signal* signal, Uint32, Uint32);
  void drop_fragment_fsremove(Signal*, TablerecPtr, FragrecordPtr);
  void drop_fragment_fsremove_done(Signal*, TablerecPtr, FragrecordPtr);

  // Initialisation
  void initData();
  void initRecords();

  void deleteScanProcedure(Signal* signal, Operationrec* regOperPtr);
  void allocCopyProcedure();
  void freeCopyProcedure();
  void prepareCopyProcedure(Uint32 numAttrs);
  void releaseCopyProcedure();
  void copyProcedure(Signal* signal,
                     TablerecPtr regTabPtr,
                     Operationrec* regOperPtr);
  void scanProcedure(Signal* signal,
                     Operationrec* regOperPtr,
                     SectionHandle* handle,
                     bool isCopy);
  void storedProcBufferSeizeErrorLab(Signal* signal,
                                     Operationrec* regOperPtr,
                                     Uint32 storedProcPtr,
                                     Uint32 errorCode);

//-----------------------------------------------------------------------------
// Table Descriptor Memory Manager
//-----------------------------------------------------------------------------

// Public methods
  Uint32 getTabDescrOffsets(Uint32, Uint32, Uint32, Uint32*);
  Uint32 getDynTabDescrOffsets(Uint32 MaskSize, Uint32* offset);
  Uint32 allocTabDescr(Uint32 allocSize);
  void releaseTabDescr(Uint32 desc);

  void freeTabDescr(Uint32 retRef, Uint32 retNo, bool normal = true);
  Uint32 getTabDescrWord(Uint32 index);
  void setTabDescrWord(Uint32 index, Uint32 word);

// Private methods
  Uint32 sizeOfReadFunction();
  void   removeTdArea(Uint32 tabDesRef, Uint32 list);
  void   insertTdArea(Uint32 tabDesRef, Uint32 list);
  void   itdaMergeTabDescr(Uint32& retRef, Uint32& retNo, bool normal);
#ifdef VM_TRACE
  void verifytabdes();
#endif

  void seizeOpRec(OperationrecPtr& regOperPtr);
  void seizeFragrecord(FragrecordPtr& regFragPtr);
  void seizeFragoperrec(FragoperrecPtr& fragOperPtr);
  void seizeAlterTabOperation(AlterTabOperationPtr& alterTabOpPtr);
  void releaseFragoperrec(FragoperrecPtr fragOperPtr);
  void releaseFragrec(FragrecordPtr);
  void releaseAlterTabOpRec(AlterTabOperationPtr regAlterTabOpPtr);

//----------------------------------------------------------------------------
// Page Memory Manager
//----------------------------------------------------------------------------
  
// Public methods
  void allocConsPages(Uint32 noOfPagesToAllocate,
                      Uint32& noOfPagesAllocated,
                      Uint32& allocPageRef);
  void returnCommonArea(Uint32 retPageRef, Uint32 retNo);
  void initializePage();

  Uint32 nextHigherTwoLog(Uint32 input);


//------------------------------------------------------------------------------------------------------
// Page Mapper, convert logical page id's to physical page id's
// The page mapper also handles the pages allocated to the fragment.
//------------------------------------------------------------------------------------------------------
//
// Public methods
  Uint32 getRealpid(Fragrecord* regFragPtr, Uint32 logicalPageId);
  Uint32 getRealpidCheck(Fragrecord* regFragPtr, Uint32 logicalPageId);
  Uint32 getNoOfPages(Fragrecord* regFragPtr);
  Uint32 getEmptyPage(Fragrecord* regFragPtr);
  Uint32 allocFragPage(Uint32 * err, Fragrecord* regFragPtr);
  Uint32 allocFragPage(Uint32 * err, Tablerec*, Fragrecord*, Uint32 page_no);
  void releaseFragPage(Fragrecord* regFragPtr, Uint32 logicalPageId, PagePtr);
  void rebuild_page_free_list(Signal*);
  Uint32 get_empty_var_page(Fragrecord* frag_ptr);
  void init_page(Fragrecord*, PagePtr, Uint32 page_no);
  
// Private methods
  void errorHandler(Uint32 errorCode);

//---------------------------------------------------------------
// Variable Allocator
// Allocates and deallocates tuples of fixed size on a fragment.
//---------------------------------------------------------------
//
// Public methods

  void init_list_sizes(void);

// Private methods

  Uint32 get_alloc_page(Fragrecord* const, Uint32);
  void update_free_page_list(Fragrecord* const, Ptr<Page>);

#if 0  
  Uint32 calc_free_list(const Tablerec* regTabPtr, Uint32 sz) const {
    return regTabPtr->m_disk_alloc_info.calc_page_free_bits(sz);
  }
#endif

  Uint32 calculate_free_list_impl(Uint32) const ;
  void remove_free_page(Fragrecord*, Var_page*, Uint32);
  void insert_free_page(Fragrecord*, Var_page*, Uint32);

//---------------------------------------------------------------
// Fixed Allocator
// Allocates and deallocates tuples of fixed size on a fragment.
//---------------------------------------------------------------
//
// Public methods
  Uint32* alloc_var_rec(Uint32 * err,
                        Fragrecord*, Tablerec*, Uint32, Local_key*, Uint32*);
  void free_var_rec(Fragrecord*, Tablerec*, Local_key*, Ptr<Page>);
  Uint32* alloc_var_part(Uint32*err,Fragrecord*, Tablerec*, Uint32, Local_key*);
  Uint32 *realloc_var_part(Uint32 * err, Fragrecord*, Tablerec*,
                           PagePtr, Var_part_ref*, Uint32, Uint32);
  
  void move_var_part(Fragrecord* fragPtr, Tablerec* tabPtr, PagePtr pagePtr,
                     Var_part_ref* refptr, Uint32 size);
 
  void free_var_part(Fragrecord* fragPtr, PagePtr pagePtr, Uint32 page_idx);

  void validate_page(Tablerec*, Var_page* page);
  
  Uint32* alloc_fix_rec(Uint32 * err,
                        Fragrecord*const, Tablerec*const, Local_key*,
                        Uint32*);
  void free_fix_rec(Fragrecord*, Tablerec*, Local_key*, Fix_page*);
  
  Uint32* alloc_fix_rowid(Uint32 * err,
                          Fragrecord*, Tablerec*, Local_key*, Uint32 *);
  Uint32* alloc_var_rowid(Uint32 * err,
                          Fragrecord*, Tablerec*, Uint32, Local_key*, Uint32*);
// Private methods
  void convertThPage(Fix_page* regPagePtr,
		     Tablerec*,
		     Uint32 mm);

  /**
   * Return offset
   */
  Uint32 alloc_tuple_from_page(Fragrecord* regFragPtr,
			       Fix_page* regPagePtr);
  
//---------------------------------------------------------------
// Temporary variables used for storing commonly used variables
// in certain modules
//---------------------------------------------------------------

  Uint32 c_lcp_scan_op;

// readAttributes and updateAttributes module
//------------------------------------------------------------------------------------------------------
// Common stored variables. Variables that have a valid value always.
//------------------------------------------------------------------------------------------------------
  Fragoperrec *fragoperrec;
  Uint32 cfirstfreeFragopr;
  Uint32 cnoOfFragoprec;
  RSS_OP_COUNTER(cnoOfFreeFragoprec);
  RSS_OP_SNAPSHOT(cnoOfFreeFragoprec);

  Fragrecord *fragrecord;
  Uint32 cfirstfreefrag;
  Uint32 cnoOfFragrec;
  RSS_OP_COUNTER(cnoOfFreeFragrec);
  RSS_OP_SNAPSHOT(cnoOfFreeFragrec);

  AlterTabOperation *alterTabOperRec;
  Uint32 cfirstfreeAlterTabOp;
  Uint32 cnoOfAlterTabOps;

  HostBuffer *hostBuffer;

  NdbMutex c_page_map_pool_mutex;
  DynArr256Pool c_page_map_pool;
  ArrayPool<Operationrec> c_operation_pool;

  ArrayPool<Page> c_page_pool;

  /* read ahead in pages during disk order scan */
  Uint32 m_max_page_read_ahead;
  
  Tablerec *tablerec;
  Uint32 cnoOfTablerec;

  TableDescriptor *tableDescriptor;
  Uint32 cnoOfTabDescrRec;
  RSS_OP_COUNTER(cnoOfFreeTabDescrRec);
  RSS_OP_SNAPSHOT(cnoOfFreeTabDescrRec);
  
  Uint32 cdata[32];
  Uint32 cdataPages[16];
  Uint32 cpackedListIndex;
  Uint32 cpackedList[MAX_NODES];
  Uint32 cfreeTdList[16];
  Uint32 clastBitMask;
  Uint32 clblPageCounter;
  Uint32 clblPagesPerTick;
  Uint32 clblPagesPerTickAfterSr;
  BlockReference clqhBlockref;
  Uint32 clqhUserpointer;
  Uint32 cminusOne;
  BlockReference cndbcntrRef;
  BlockReference cownref;
  Uint32 cownNodeId;
  Uint32 czero;
  Uint32 cCopyProcedure;
  Uint32 cCopyLastSeg;

 // A little bit bigger to cover overwrites in copy algorithms (16384 real size).
#define ZATTR_BUFFER_SIZE 16384
  Uint32 clogMemBuffer[ZATTR_BUFFER_SIZE + 16];
  Uint32 coutBuffer[ZATTR_BUFFER_SIZE + 16];
  Uint32 cinBuffer[ZATTR_BUFFER_SIZE + 16];
  Uint32 ctemp_page[ZWORDS_ON_PAGE];
  Uint32 ctemp_var_record[ZWORDS_ON_PAGE];
  Uint32 totNoOfPagesAllocated;

  // Trigger variables
  Uint32 c_maxTriggersPerTable;

  Uint32 m_max_parallel_index_build;

  Uint32 c_errorInsert4000TableId;
  Uint32 c_min_list_size[MAX_FREE_LIST + 1];
  Uint32 c_max_list_size[MAX_FREE_LIST + 1];

  void initGlobalTemporaryVars();
  void reportMemoryUsage(Signal* signal, int incDec);

  
#ifdef VM_TRACE
  struct Th {
    Uint32 data[1];
  };
  friend class NdbOut& operator<<(NdbOut&, const Operationrec&);
  friend class NdbOut& operator<<(NdbOut&, const Th&);
#endif

  void expand_tuple(KeyReqStruct*, Uint32 sizes[4], Tuple_header*org, 
		    const Tablerec*, bool disk);
  void shrink_tuple(KeyReqStruct*, Uint32 sizes[2], const Tablerec*,
		    bool disk);
  
  Uint32* get_ptr(Var_part_ref);
  Uint32* get_ptr(PagePtr*, Var_part_ref);
  Uint32* get_ptr(PagePtr*, const Local_key*, const Tablerec*);
  Uint32* get_dd_ptr(PagePtr*, const Local_key*, const Tablerec*);
  Uint32 get_len(Ptr<Page>* pagePtr, Var_part_ref ref);

  Tuple_header* alloc_copy_tuple(const Tablerec* tabPtrP, Local_key* ptr){
    Uint32 * dst = c_undo_buffer.alloc_copy_tuple(ptr, tabPtrP->total_rec_size);
    if (unlikely(dst == 0))
      return 0;
#ifdef HAVE_purify
    bzero(dst, tabPtrP->total_rec_size);
#endif
    dst += ((tabPtrP->m_no_of_attributes + 31) >> 5);
    return (Tuple_header*)dst;
  }

  Tuple_header* get_copy_tuple(const Tablerec* tabPtrP, const Local_key* ptr){
    Uint32 mask = (tabPtrP->m_no_of_attributes + 31) >> 5;
    return (Tuple_header*)(c_undo_buffer.get_ptr(ptr) + mask);
  }

  Uint32* get_change_mask_ptr(const Tablerec* tabP, Tuple_header* copy_tuple){
    Uint32 * tmp = (Uint32*)copy_tuple;
    tmp -= ((tabP->m_no_of_attributes + 31) >> 5);
    return tmp;
  }

  /**
   * prealloc space from disk
   *   key.m_file_no  contains file no
   *   key.m_page_no  contains disk page
   *   key.m_page_idx contains byte preallocated
   */
  int disk_page_prealloc(Signal*, Ptr<Fragrecord>, Local_key*, Uint32);
  void disk_page_prealloc_dirty_page(Disk_alloc_info&, 
				     Ptr<Page>, Uint32, Uint32);
  void disk_page_prealloc_transit_page(Disk_alloc_info&,
				       Ptr<Page_request>, Uint32, Uint32);
  
  void disk_page_abort_prealloc(Signal*, Fragrecord*,Local_key*, Uint32);
  void disk_page_abort_prealloc_callback(Signal*, Uint32, Uint32);
  void disk_page_abort_prealloc_callback_1(Signal*, Fragrecord*,
					   PagePtr, Uint32);
  
  void disk_page_prealloc_callback(Signal*, Uint32, Uint32);
  void disk_page_prealloc_initial_callback(Signal*, Uint32, Uint32);
  void disk_page_prealloc_callback_common(Signal*, 
					  Ptr<Page_request>, 
					  Ptr<Fragrecord>,
					  Ptr<Page>);
  
  void disk_page_alloc(Signal*, 
		       Tablerec*, Fragrecord*, Local_key*, PagePtr, Uint32);
  void disk_page_free(Signal*, 
		      Tablerec*, Fragrecord*, Local_key*, PagePtr, Uint32);
  
  void disk_page_commit_callback(Signal*, Uint32 opPtrI, Uint32 page_id);  
  
  void disk_page_log_buffer_callback(Signal*, Uint32 opPtrI, Uint32); 

  void disk_page_alloc_extent_log_buffer_callback(Signal*, Uint32, Uint32);
  void disk_page_free_extent_log_buffer_callback(Signal*, Uint32, Uint32);
  
  Uint64 disk_page_undo_alloc(Page*, const Local_key*,
			      Uint32 sz, Uint32 gci, Uint32 logfile_group_id);

  Uint64 disk_page_undo_update(Page*, const Local_key*,
			       const Uint32*, Uint32,
			       Uint32 gci, Uint32 logfile_group_id);
  
  Uint64 disk_page_undo_free(Page*, const Local_key*,
			     const Uint32*, Uint32 sz,
			     Uint32 gci, Uint32 logfile_group_id);

  void undo_createtable_callback(Signal* signal, Uint32 opPtrI, Uint32 unused);
  void undo_createtable_logsync_callback(Signal* signal, Uint32, Uint32);

  void drop_table_log_buffer_callback(Signal*, Uint32, Uint32);
  void drop_table_logsync_callback(Signal*, Uint32, Uint32);

  void disk_page_set_dirty(Ptr<Page>);
  void restart_setup_page(Disk_alloc_info&, Ptr<Page>, Int32 estimate);
  void update_extent_pos(Disk_alloc_info&, Ptr<Extent_info>, Int32 delta);

  void disk_page_move_page_request(Disk_alloc_info& alloc,
                                   Ptr<Extent_info>,
                                   Ptr<Page_request> req,
                                   Uint32 old_idx, Uint32 new_idx);

  void disk_page_move_dirty_page(Disk_alloc_info& alloc,
                                 Ptr<Extent_info> extentPtr,
                                 Ptr<Page> pagePtr,
                                 Uint32 old_idx, Uint32 new_idx);

  void disk_page_get_allocated(const Tablerec*, const Fragrecord*,
                               Uint64 res[2]);
  /**
   * Disk restart code
   */
public:
  int disk_page_load_hook(Uint32 page_id);
  
  void disk_page_unmap_callback(Uint32 when, Uint32 page, Uint32 dirty_count);
  
  int disk_restart_alloc_extent(Uint32 tableId, Uint32 fragId, 
				const Local_key* key, Uint32 pages);
  void disk_restart_page_bits(Uint32 tableId, Uint32 fragId,
			      const Local_key*, Uint32 bits);
  void disk_restart_undo(Signal* signal, Uint64 lsn,
			 Uint32 type, const Uint32 * ptr, Uint32 len);

  struct Apply_undo 
  {
    Uint32 m_type, m_len;
    const Uint32* m_ptr;
    Uint64 m_lsn;
    Ptr<Tablerec> m_table_ptr;
    Ptr<Fragrecord> m_fragment_ptr;
    Ptr<Page> m_page_ptr;
    Ptr<Extent_info> m_extent_ptr;
    Local_key m_key;
    Apply_undo();
  };

  void disk_restart_lcp_id(Uint32 table, Uint32 frag, Uint32 lcpId);
  
private:
  // these 2 were file-static before mt-lqh
  bool f_undo_done;
  Dbtup::Apply_undo f_undo;
  Uint32 c_proxy_undo_data[20 + MAX_TUPLE_SIZE_IN_WORDS];

  void disk_restart_undo_next(Signal*);
  void disk_restart_undo_lcp(Uint32, Uint32, Uint32 flag, Uint32 lcpId);
  void disk_restart_undo_callback(Signal* signal, Uint32, Uint32);
  void disk_restart_undo_alloc(Apply_undo*);
  void disk_restart_undo_update(Apply_undo*);
  void disk_restart_undo_free(Apply_undo*);
  void disk_restart_undo_page_bits(Signal*, Apply_undo*);

#ifdef VM_TRACE
  void verify_page_lists(Disk_alloc_info&);
#else
  void verify_page_lists(Disk_alloc_info&) {}
#endif
  
  void findFirstOp(OperationrecPtr&);
  bool is_rowid_lcp_scanned(const Local_key& key1,
                           const Dbtup::ScanOp& op);
  void commit_operation(Signal*, Uint32, Tuple_header*, PagePtr,
			Operationrec*, Fragrecord*, Tablerec*);
  
  void dealloc_tuple(Signal* signal, Uint32, Page*, Tuple_header*, 
		     Operationrec*, Fragrecord*, Tablerec*);
  
  int handle_size_change_after_update(KeyReqStruct* req_struct,
				      Tuple_header* org,
				      Operationrec*,
				      Fragrecord* regFragPtr,
				      Tablerec* regTabPtr,
				      Uint32 sizes[4]);
  int optimize_var_part(KeyReqStruct* req_struct,
                        Tuple_header* org,
                        Operationrec* regOperPtr,
                        Fragrecord* regFragPtr,
                        Tablerec* regTabPtr);

  /**
   * Setup all pointer on keyreqstruct to prepare for read
   *   req_struct->m_tuple_ptr is set to tuple to read
   */
  void prepare_read(KeyReqStruct*, Tablerec* const, bool disk);

  /* For debugging, dump the contents of a tuple. */
  void dump_tuple(const KeyReqStruct* req_struct, const Tablerec* tabPtrP);

#ifdef VM_TRACE
  void check_page_map(Fragrecord*);
  bool find_page_id_in_list(Fragrecord*, Uint32 pid);
#endif
  void handle_lcp_keep(Signal*, Fragrecord*, ScanOp*, Uint32 rowid);
};

#if 0
inline
Uint32
Dbtup::get_frag_page_id(Uint32 real_page_id)
{
  PagePtr real_page_ptr;
  real_page_ptr.i= real_page_id;
  ptrCheckGuard(real_page_ptr, cnoOfPage, cpage);
  return real_page_ptr.p->frag_page_id;
}
#endif

inline
Dbtup::TransState
Dbtup::get_trans_state(Operationrec * regOperPtr)
{
  return (Dbtup::TransState)regOperPtr->op_struct.trans_state;
}

inline
void
Dbtup::set_trans_state(Operationrec* regOperPtr,
                       Dbtup::TransState trans_state)
{
  regOperPtr->op_struct.trans_state= (Uint32)trans_state;
}

inline
Dbtup::TupleState
Dbtup::get_tuple_state(Operationrec * regOperPtr)
{
  return (Dbtup::TupleState)regOperPtr->op_struct.tuple_state;
}

inline
void
Dbtup::set_tuple_state(Operationrec* regOperPtr,
                       Dbtup::TupleState tuple_state)
{
  regOperPtr->op_struct.tuple_state= (Uint32)tuple_state;
}


inline
Uint32
Dbtup::decr_tup_version(Uint32 tup_version)
{
  return (tup_version - 1) & ZTUP_VERSION_MASK;
}

inline
Uint32*
Dbtup::get_ptr(Var_part_ref ref)
{
  Ptr<Page> tmp;
  return get_ptr(&tmp, ref);
}

inline
Uint32*
Dbtup::get_ptr(Ptr<Page>* pagePtr, Var_part_ref ref)
{
  PagePtr tmp;
  Local_key key;
  ref.copyout(&key);
  tmp.i = key.m_page_no;
  
  c_page_pool.getPtr(tmp);
  memcpy(pagePtr, &tmp, sizeof(tmp));
  return ((Var_page*)tmp.p)->get_ptr(key.m_page_idx);
}

inline
Uint32*
Dbtup::get_ptr(PagePtr* pagePtr, 
	       const Local_key* key, const Tablerec* regTabPtr)
{
  PagePtr tmp;
  tmp.i= key->m_page_no;
  c_page_pool.getPtr(tmp);
  memcpy(pagePtr, &tmp, sizeof(tmp));

  return ((Fix_page*)tmp.p)->
    get_ptr(key->m_page_idx, regTabPtr->m_offsets[MM].m_fix_header_size);
}

inline
Uint32*
Dbtup::get_dd_ptr(PagePtr* pagePtr, 
		  const Local_key* key, const Tablerec* regTabPtr)
{
  PagePtr tmp;
  tmp.i= key->m_page_no;
  tmp.p= (Page*)m_global_page_pool.getPtr(tmp.i);
  memcpy(pagePtr, &tmp, sizeof(tmp));
  
  if(regTabPtr->m_attributes[DD].m_no_of_varsize ||
     regTabPtr->m_attributes[DD].m_no_of_dynamic)
    return ((Var_page*)tmp.p)->get_ptr(key->m_page_idx);
  else
    return ((Fix_page*)tmp.p)->
      get_ptr(key->m_page_idx, regTabPtr->m_offsets[DD].m_fix_header_size);
}

/*
  This function assumes that get_ptr() has been called first to
  initialise the pagePtr argument.
*/
inline
Uint32
Dbtup::get_len(Ptr<Page>* pagePtr, Var_part_ref ref)
{
  Uint32 page_idx= ref.m_page_idx;
  return ((Var_page*)pagePtr->p)->get_entry_len(page_idx);
}

NdbOut&
operator<<(NdbOut&, const Dbtup::Tablerec&);

inline
bool Dbtup::find_savepoint(OperationrecPtr& loopOpPtr, Uint32 savepointId)
{
  while (true) {
    if (savepointId > loopOpPtr.p->savepointId) {
      jam();
      return true;
    }
    loopOpPtr.i = loopOpPtr.p->prevActiveOp;
    if (loopOpPtr.i == RNIL) {
      break;
    }
    c_operation_pool.getPtr(loopOpPtr);
  }
  return false;
}

inline
void
Dbtup::update_change_mask_info(const Tablerec* tablePtrP,
                               Uint32* dst,
                               const Uint32 * src)
{
  Uint32 len = (tablePtrP->m_no_of_attributes + 31) >> 5;
  for (Uint32 i = 0; i<len; i++)
  {
    * dst |= *src;
    dst++;
    src++;
  }
}

inline
void
Dbtup::set_change_mask_info(const Tablerec* tablePtrP, Uint32* dst)
{
  Uint32 len = (tablePtrP->m_no_of_attributes + 31) >> 5;
  BitmaskImpl::set(len, dst);
}

inline
void
Dbtup::clear_change_mask_info(const Tablerec* tablePtrP, Uint32* dst)
{
  Uint32 len = (tablePtrP->m_no_of_attributes + 31) >> 5;
  BitmaskImpl::clear(len, dst);
}

inline
void
Dbtup::copy_change_mask_info(const Tablerec* tablePtrP,
                             Uint32* dst, const Uint32* src)
{
  Uint32 len = (tablePtrP->m_no_of_attributes + 31) >> 5;
  memcpy(dst, src, 4*len);
}

// Dbtup_client provides proxying similar to Page_cache_client

class Dbtup_client
{
  friend class DbtupProxy;
  Uint32 m_block;
  class DbtupProxy* m_dbtup_proxy; // set if we go via proxy
  Dbtup* m_dbtup;
  DEBUG_OUT_DEFINES(DBTUP);

public:
  Dbtup_client(SimulatedBlock* block, SimulatedBlock* dbtup);

  // LGMAN

  void disk_restart_undo(Signal* signal, Uint64 lsn,
                         Uint32 type, const Uint32 * ptr, Uint32 len);

  // TSMAN

  int disk_restart_alloc_extent(Uint32 tableId, Uint32 fragId, 
				const Local_key* key, Uint32 pages);

  void disk_restart_page_bits(Uint32 tableId, Uint32 fragId,
			      const Local_key* key, Uint32 bits);
};

#endif<|MERGE_RESOLUTION|>--- conflicted
+++ resolved
@@ -1760,13 +1760,8 @@
   void buildIndex(Signal* signal, Uint32 buildPtrI);
   void buildIndexReply(Signal* signal, const BuildIndexRec* buildRec);
   void buildIndexOffline(Signal* signal, Uint32 buildPtrI);
-<<<<<<< HEAD
-=======
   void buildIndexOffline_table_readonly(Signal* signal, Uint32 buildPtrI);
-  void execBUILDINDXREF(Signal*);
-  void execBUILDINDXCONF(Signal*);
   void execALTER_TAB_CONF(Signal*);
->>>>>>> 94dfce8d
 
   // Tup scan
   void execACC_SCANREQ(Signal* signal);
