--- conflicted
+++ resolved
@@ -1954,12 +1954,8 @@
   ndbrequire(transPtr.p->operations.seize(opPtr));
   opPtr.p->prepOp   = prepOpPtr.p;
   opPtr.p->prepOp_i = prepOpPtr.i;
-<<<<<<< HEAD
   opPtr.p->m_scanTakeOver = scanTakeOver;
-  
-=======
-
->>>>>>> cd485c19
+
 #if 0 //def EVENT_DEBUG
   printf("opPtr.p->rs.seize( %u )\n", prepOpPtr.p->rsLen);
 #endif
