--- conflicted
+++ resolved
@@ -31,11 +31,8 @@
 #include <signaldata/NodeFailRep.hpp>
 #include <signaldata/DbinfoScan.hpp>
 #include <signaldata/CallbackSignal.hpp>
-<<<<<<< HEAD
 #include <signaldata/UndoLogLevel.hpp>
-=======
 #include <signaldata/DumpStateOrd.hpp>
->>>>>>> 75a8cf0c
 #include "dbtup/Dbtup.hpp"
 
 #include <EventLogger.hpp>
@@ -974,13 +971,8 @@
                            " free_buffer_words: %u free_log_words: %llu",
                            ptr.p->m_callback_buffer_words,
                            ptr.p->m_free_buffer_words,
-<<<<<<< HEAD
                            ptr.p->m_free_log_words);
-      if (signal->theData[0] == 12001)
-=======
-                           ptr.p->m_free_file_words);
       if (clusterLog)
->>>>>>> 75a8cf0c
         infoEvent("%s", tmp);
       ndbout_c("%s", tmp);
       if (!ptr.p->m_log_buffer_waiters.isEmpty())
@@ -992,13 +984,8 @@
         BaseString::snprintf(tmp, sizeof(tmp),
                              "  head(waiters).sz: %u %u",
                              waiter.p->m_size,
-<<<<<<< HEAD
                              FREE_BUFFER_MARGIN(this, ptr));
-        if (signal->theData[0] == 12001)
-=======
-                             FREE_BUFFER_MARGIN);
         if (clusterLog)
->>>>>>> 75a8cf0c
           infoEvent("%s", tmp);
         ndbout_c("%s", tmp);
       }
