/*
<<<<<<< HEAD
   Copyright (c) 2003, 2016, Oracle and/or its affiliates. All rights reserved.
=======
   Copyright (c) 2003, 2017, Oracle and/or its affiliates. All rights reserved.
>>>>>>> 0920cfc8

   This program is free software; you can redistribute it and/or modify
   it under the terms of the GNU General Public License as published by
   the Free Software Foundation; version 2 of the License.

   This program is distributed in the hope that it will be useful,
   but WITHOUT ANY WARRANTY; without even the implied warranty of
   MERCHANTABILITY or FITNESS FOR A PARTICULAR PURPOSE.  See the
   GNU General Public License for more details.

   You should have received a copy of the GNU General Public License
   along with this program; if not, write to the Free Software
   Foundation, Inc., 51 Franklin St, Fifth Floor, Boston, MA 02110-1301  USA
*/

#include <ndb_global.h>
#include <ndb_limits.h>
#include <util/version.h>

#include "TransporterFacade.hpp"
#include <kernel/GlobalSignalNumbers.h>

#include "ClusterMgr.hpp"
#include <IPCConfig.hpp>
#include "NdbApiSignal.hpp"
#include <NdbSleep.h>
#include <NdbOut.hpp>
#include <NdbTick.h>


#include <signaldata/NodeFailRep.hpp>
#include <signaldata/NFCompleteRep.hpp>
#include <signaldata/ApiRegSignalData.hpp>
#include <signaldata/AlterTable.hpp>
#include <signaldata/SumaImpl.hpp>

#include <mgmapi.h>
#include <mgmapi_configuration.hpp>
#include <mgmapi_config_parameters.h>

int global_flag_skip_invalidate_cache = 0;
int global_flag_skip_waiting_for_clean_cache = 0;
//#define DEBUG_REG

// Just a C wrapper for threadMain
extern "C" 
void*
runClusterMgr_C(void * me)
{
  ((ClusterMgr*) me)->threadMain();

  return NULL;
}

ClusterMgr::ClusterMgr(TransporterFacade & _facade):
  theStop(0),
  m_sent_API_REGREQ_to_myself(false),
  theFacade(_facade),
  theArbitMgr(NULL),
  m_connect_count(0),
  m_max_api_reg_req_interval(~0),
  noOfAliveNodes(0),
  noOfConnectedNodes(0),
  noOfConnectedDBNodes(0),
  minDbVersion(0),
  theClusterMgrThread(NULL),
  m_cluster_state(CS_waiting_for_clean_cache),
  m_hbFrequency(0)
{
  DBUG_ENTER("ClusterMgr::ClusterMgr");
  clusterMgrThreadMutex = NdbMutex_Create();
  waitForHBCond= NdbCondition_Create();
  m_auto_reconnect = -1;

  Uint32 ret = this->open(&theFacade, API_CLUSTERMGR);
  if (unlikely(ret == 0))
  {
    ndbout_c("Failed to register ClusterMgr! ret: %d", ret);
    abort();
  }
  DBUG_VOID_RETURN;
}

ClusterMgr::~ClusterMgr()
{
  DBUG_ENTER("ClusterMgr::~ClusterMgr");
  assert(theStop == 1);
  if (theArbitMgr != 0)
  {
    delete theArbitMgr;
    theArbitMgr = 0;
  }
  NdbCondition_Destroy(waitForHBCond);
  NdbMutex_Destroy(clusterMgrThreadMutex);
  DBUG_VOID_RETURN;
}

/**
 * This method is called from start of cluster connection instance and
 * before we have started any socket services and thus it needs no
 * mutex protection since the ClusterMgr object isn't known by any other
 * thread at this point in time.
 */
void
ClusterMgr::configure(Uint32 nodeId,
                      const ndb_mgm_configuration* config)
{
  ndb_mgm_configuration_iterator iter(* config, CFG_SECTION_NODE);
  for(iter.first(); iter.valid(); iter.next()){
    Uint32 nodeId = 0;
    if(iter.get(CFG_NODE_ID, &nodeId))
      continue;

    // Check array bounds + don't allow node 0 to be touched
    assert(nodeId > 0 && nodeId < MAX_NODES);
    trp_node& theNode = theNodes[nodeId];
    theNode.defined = true;

    unsigned type;
    if(iter.get(CFG_TYPE_OF_SECTION, &type))
      continue;

    switch(type){
    case NODE_TYPE_DB:
      theNode.m_info.m_type = NodeInfo::DB;
      break;
    case NODE_TYPE_API:
      theNode.m_info.m_type = NodeInfo::API;
      break;
    case NODE_TYPE_MGM:
      theNode.m_info.m_type = NodeInfo::MGM;
      break;
    default:
      break;
    }
  }

  /* Mark all non existing nodes as not defined */
  for(Uint32 i = 0; i<MAX_NODES; i++) {
    if (iter.first())
      continue;

    if (iter.find(CFG_NODE_ID, i))
      theNodes[i]= Node();
  }

#if 0
  print_nodes("init");
#endif

  // Configure arbitrator
  Uint32 rank = 0;
  iter.first();
  iter.find(CFG_NODE_ID, nodeId); // let not found in config mean rank=0
  iter.get(CFG_NODE_ARBIT_RANK, &rank);

  if (rank > 0)
  {
    // The arbitrator should be active
    if (!theArbitMgr)
      theArbitMgr = new ArbitMgr(* this);
    theArbitMgr->setRank(rank);

    Uint32 delay = 0;
    iter.get(CFG_NODE_ARBIT_DELAY, &delay);
    theArbitMgr->setDelay(delay);
  }
  else if (theArbitMgr)
  {
    // No arbitrator should be started
    theArbitMgr->doStop(NULL);
    delete theArbitMgr;
    theArbitMgr= NULL;
  }

  // Configure heartbeats.
  unsigned hbFrequency = 0;
  iter.get(CFG_MGMD_MGMD_HEARTBEAT_INTERVAL, &hbFrequency);
  m_hbFrequency = static_cast<Uint32>(hbFrequency);

  // Configure max backoff time for connection attempts to first
  // data node.
  Uint32 backoff_max_time = 0;
  iter.get(CFG_START_CONNECT_BACKOFF_MAX_TIME,
           &backoff_max_time);
  start_connect_backoff_max_time = backoff_max_time;

  // Configure max backoff time for connection attempts to data
  // nodes.
  backoff_max_time = 0;
  iter.get(CFG_CONNECT_BACKOFF_MAX_TIME, &backoff_max_time);
  connect_backoff_max_time = backoff_max_time;

  theFacade.get_registry()->set_connect_backoff_max_time_in_ms(
    start_connect_backoff_max_time);
}

void
ClusterMgr::startThread()
{
  /**
   * We use the clusterMgrThreadMutex as a signalling object between this
   * thread and the main thread of the ClusterMgr.
   * The clusterMgrThreadMutex also protects the theStop-variable.
   */
  Guard g(clusterMgrThreadMutex);

  theStop = -1;
  theClusterMgrThread = NdbThread_Create(runClusterMgr_C,
                                         (void**)this,
                                         0, // default stack size
                                         "ndb_clustermgr",
                                         NDB_THREAD_PRIO_HIGH);
  Uint32 cnt = 0;
  while (theStop == -1 && cnt < 60)
  {
    NdbCondition_WaitTimeout(waitForHBCond, clusterMgrThreadMutex, 1000);
  }

  assert(theStop == 0);
}

void
ClusterMgr::doStop( ){
  DBUG_ENTER("ClusterMgr::doStop");
  {
    /* Ensure stop is only executed once */
    Guard g(clusterMgrThreadMutex);
    if(theStop == 1){
      DBUG_VOID_RETURN;
    }
    theStop = 1;
  }

  void *status;
  if (theClusterMgrThread) {
    NdbThread_WaitFor(theClusterMgrThread, &status);  
    NdbThread_Destroy(&theClusterMgrThread);
  }

  if (theArbitMgr != NULL)
  {
    theArbitMgr->doStop(NULL);
  }
  {
    /**
     * Need protection against concurrent execution of do_poll in main
     * thread. We cannot rely only on the trp_client lock since it is
     * not supposed to be locked when calling close (it is locked as
     * part of the close logic.
     */
    Guard g(clusterMgrThreadMutex);
    this->close(); // disconnect from TransporterFacade
  }

  DBUG_VOID_RETURN;
}

void
ClusterMgr::startup()
{
  assert(theStop == -1);
  Uint32 nodeId = getOwnNodeId();
  Node & cm_node = theNodes[nodeId];
  trp_node & theNode = cm_node;
  assert(theNode.defined);

  lock();
  theFacade.doConnect(nodeId);
  flush_send_buffers();
  unlock();

  for (Uint32 i = 0; i<3000; i++)
  {
    theFacade.request_connection_check();
<<<<<<< HEAD
    start_poll();
=======
    prepare_poll();
>>>>>>> 0920cfc8
    do_poll(0);
    complete_poll();

    if (theNode.is_connected())
      break;
    NdbSleep_MilliSleep(20);
  }

  assert(theNode.is_connected());
  Guard g(clusterMgrThreadMutex);
  /* Signalling to creating thread that we are done with thread startup */
  theStop = 0;
  NdbCondition_Broadcast(waitForHBCond);
}

void
ClusterMgr::threadMain()
{
  startup();

  NdbApiSignal signal(numberToRef(API_CLUSTERMGR, theFacade.ownId()));
  
  signal.theVerId_signalNumber   = GSN_API_REGREQ;
  signal.theTrace                = 0;
  signal.theLength               = ApiRegReq::SignalLength;

  ApiRegReq * req = CAST_PTR(ApiRegReq, signal.getDataPtrSend());
  req->ref = numberToRef(API_CLUSTERMGR, theFacade.ownId());
  req->version = NDB_VERSION;
  req->mysql_version = NDB_MYSQL_VERSION_D;
  
  NdbApiSignal nodeFail_signal(numberToRef(API_CLUSTERMGR, getOwnNodeId()));
  nodeFail_signal.theVerId_signalNumber = GSN_NODE_FAILREP;
  nodeFail_signal.theReceiversBlockNumber = API_CLUSTERMGR;
  nodeFail_signal.theTrace  = 0;
  nodeFail_signal.theLength = NodeFailRep::SignalLengthLong;

  NDB_TICKS now = NdbTick_getCurrentTicks();

  while(!theStop)
  {
    /* Sleep 1/5 of minHeartBeatInterval between each check */
    const NDB_TICKS before = now;
    for (Uint32 i = 0; i<5; i++)
    {
      NdbSleep_MilliSleep(minHeartBeatInterval/5);
      {
        /**
<<<<<<< HEAD
         * start_poll does lock the trp_client and complete_poll
=======
         * prepare_poll does lock the trp_client and complete_poll
>>>>>>> 0920cfc8
         * releases this lock. This means that this protects
         * against concurrent calls to send signals in ArbitMgr.
         * We do however need to protect also against concurrent
         * close in doStop, so to avoid this problem we need to
         * also lock clusterMgrThreadMutex before we start the
         * poll.
         */
        Guard g(clusterMgrThreadMutex);
<<<<<<< HEAD
        start_poll();
=======
        prepare_poll();
>>>>>>> 0920cfc8
        do_poll(0);
        complete_poll();
      }
    }
    now = NdbTick_getCurrentTicks();
    const Uint32 timeSlept = (Uint32)NdbTick_Elapsed(before, now).milliSec();

    lock();
    if (m_cluster_state == CS_waiting_for_clean_cache &&
        theFacade.m_globalDictCache)
    {
      if (!global_flag_skip_waiting_for_clean_cache)
      {
        theFacade.m_globalDictCache->lock();
        unsigned sz= theFacade.m_globalDictCache->get_size();
        theFacade.m_globalDictCache->unlock();
        if (sz)
        {
          unlock();
          continue;
        }
      }
      m_cluster_state = CS_waiting_for_first_connect;
    }

    NodeFailRep * nodeFailRep = CAST_PTR(NodeFailRep,
                                         nodeFail_signal.getDataPtrSend());
    nodeFailRep->noOfNodes = 0;
    NodeBitmask::clear(nodeFailRep->theAllNodes);

    for (int i = 1; i < MAX_NODES; i++)
    {
      /**
       * Send register request (heartbeat) to all available nodes 
       * at specified timing intervals
       */
      const NodeId nodeId = i;
      // Check array bounds + don't allow node 0 to be touched
      assert(nodeId > 0 && nodeId < MAX_NODES);
      Node & cm_node = theNodes[nodeId];
      trp_node & theNode = cm_node;

      if (!theNode.defined)
	continue;

      if (theNode.is_connected() == false){
	theFacade.doConnect(nodeId);
	continue;
      }
      
      if (!theNode.compatible){
	continue;
      }
      
      if (nodeId == getOwnNodeId())
      {
        /**
         * Don't send HB to self more than once
         * (once needed to avoid weird special cases in e.g ConfigManager)
         */
        if (m_sent_API_REGREQ_to_myself)
        {
          continue;
        }
      }

      cm_node.hbCounter += timeSlept;
      if (cm_node.hbCounter >= m_max_api_reg_req_interval ||
          cm_node.hbCounter >= cm_node.hbFrequency)
      {
	/**
	 * It is now time to send a new Heartbeat
	 */
        if (cm_node.hbCounter >= cm_node.hbFrequency)
        {
          cm_node.hbMissed++;
          cm_node.hbCounter = 0;
	}

        if (theNode.m_info.m_type != NodeInfo::DB)
          signal.theReceiversBlockNumber = API_CLUSTERMGR;
        else
          signal.theReceiversBlockNumber = QMGR;

#ifdef DEBUG_REG
	ndbout_c("ClusterMgr: Sending API_REGREQ to node %d", (int)nodeId);
#endif
        if (nodeId == getOwnNodeId())
        {
          /* Set flag to ensure we only send once to ourself */
          m_sent_API_REGREQ_to_myself = true;
        }
	raw_sendSignal(&signal, nodeId);
      }//if
      
      if (cm_node.hbMissed == 4 && cm_node.hbFrequency > 0)
      {
        nodeFailRep->noOfNodes++;
        NodeBitmask::set(nodeFailRep->theAllNodes, nodeId);
      }
    }
    flush_send_buffers();
    unlock();

    if (nodeFailRep->noOfNodes)
    {
      lock();
      raw_sendSignal(&nodeFail_signal, getOwnNodeId());
      flush_send_buffers();
      unlock();
    }
  }
}

/**
 * We're holding the trp_client lock while performing poll from
 * ClusterMgr. So we always execute all the execSIGNAL-methods in
 * ClusterMgr with protection other methods that use the trp_client
 * lock (reportDisconnect, reportConnect, is_cluster_completely_unavailable,
 * ArbitMgr (sendSignalToQmgr)).
 */
void
ClusterMgr::trp_deliver_signal(const NdbApiSignal* sig,
                               const LinearSectionPtr ptr[3])
{
  const Uint32 gsn = sig->theVerId_signalNumber;
  const Uint32 * theData = sig->getDataPtr();

  switch (gsn){
  case GSN_API_REGREQ:
    execAPI_REGREQ(theData);
    break;

  case GSN_API_REGCONF:
     execAPI_REGCONF(sig, ptr);
    break;

  case GSN_API_REGREF:
    execAPI_REGREF(theData);
    break;

  case GSN_NODE_FAILREP:
    execNODE_FAILREP(sig, ptr);
    break;

  case GSN_NF_COMPLETEREP:
    execNF_COMPLETEREP(sig, ptr);
    break;
  case GSN_ARBIT_STARTREQ:
    if (theArbitMgr != NULL)
      theArbitMgr->doStart(theData);
    break;

  case GSN_ARBIT_CHOOSEREQ:
    if (theArbitMgr != NULL)
      theArbitMgr->doChoose(theData);
    break;

  case GSN_ARBIT_STOPORD:
    if(theArbitMgr != NULL)
      theArbitMgr->doStop(theData);
    break;

  case GSN_ALTER_TABLE_REP:
  {
    if (theFacade.m_globalDictCache == NULL)
      break;
    const AlterTableRep* rep = (const AlterTableRep*)theData;
    theFacade.m_globalDictCache->lock();
    theFacade.m_globalDictCache->
      alter_table_rep((const char*)ptr[0].p,
                      rep->tableId,
                      rep->tableVersion,
                      rep->changeType == AlterTableRep::CT_ALTERED);
    theFacade.m_globalDictCache->unlock();
    break;
  }
  case GSN_SUB_GCP_COMPLETE_REP:
  {
    /**
     * Report
     */
    theFacade.for_each(this, sig, ptr);

    /**
     * Reply
     */
    {
      BlockReference ownRef = numberToRef(API_CLUSTERMGR, theFacade.ownId());
      NdbApiSignal tSignal(* sig);
      Uint32* send= tSignal.getDataPtrSend();
      memcpy(send, theData, tSignal.getLength() << 2);
      CAST_PTR(SubGcpCompleteAck, send)->rep.senderRef = ownRef;
      Uint32 ref= sig->theSendersBlockRef;
      Uint32 aNodeId= refToNode(ref);
      tSignal.theReceiversBlockNumber= refToBlock(ref);
      tSignal.theVerId_signalNumber= GSN_SUB_GCP_COMPLETE_ACK;
      tSignal.theSendersBlockRef = API_CLUSTERMGR;

      // Send signal without delay, otherwise, Suma buffers may
      // overflow, resulting into the API node being disconnected.
      // SUB_GCP_COMPLETE_ACK will be sent per node per epoch, with
      // minimum interval of TimeBetweenEpochs.
      safe_sendSignal(&tSignal, aNodeId);

      /**
       * Note:
       * After fixing #Bug#22705935 'sendSignal() flush optimization isses',
       * we could likely just as well have used safe_noflush_sendSignal() above.
       * (and several other places)
       * That patch ensures that any buffered signals sent while 
       * delivering signals are flushed as soon as we have processed the 
       * chunk of signals to be delivered.
       */ 
    }
    break;
  }
  case GSN_TAKE_OVERTCCONF:
  {
    /**
     * Report
     */
    theFacade.for_each(this, sig, ptr);
    return;
  }
  case GSN_CONNECT_REP:
  {
    execCONNECT_REP(sig, ptr);
    return;
  }
  case GSN_DISCONNECT_REP:
  {
    execDISCONNECT_REP(sig, ptr);
    return;
  }
  case GSN_CLOSE_COMREQ:
  {
    theFacade.perform_close_clnt(this);
    return;
  }
  case GSN_EXPAND_CLNT:
  {
    theFacade.expand_clnt();
    return;
  }
  default:
    break;

  }
  return;
}

ClusterMgr::Node::Node()
  : hbFrequency(0), hbCounter(0)
{
}

/**
 * recalcMinDbVersion
 *
 * This method is called whenever the 'minimum DB node
 * version' data for the connected DB nodes changes
 * It calculates the minimum version of all the connected
 * DB nodes.
 * This information is cached by Ndb object instances.
 * This information is useful when implementing API compatibility
 * with older DB nodes
 */
void
ClusterMgr::recalcMinDbVersion()
{
  Uint32 newMinDbVersion = ~ (Uint32) 0;
  
  for (Uint32 i = 0; i < MAX_NODES; i++)
  {
    trp_node& node = theNodes[i];

    if (node.is_connected() &&
        node.is_confirmed() &&
        node.m_info.getType() == NodeInfo::DB)
    {
      /* Include this node in the set of nodes used to
       * compute the lowest current DB node version
       */
      assert(node.m_info.m_version);

      if (node.minDbVersion < newMinDbVersion)
      {
        newMinDbVersion = node.minDbVersion;
      }
    }
  }

  /* Now update global min Db version if we have one.
   * Otherwise set it to 0
   */
  newMinDbVersion = (newMinDbVersion == ~ (Uint32) 0) ?
    0 :
    newMinDbVersion;

//#ifdef DEBUG_MINVER

#ifdef DEBUG_MINVER
  if (newMinDbVersion != minDbVersion)
  {
    ndbout << "Previous min Db node version was "
           << NdbVersion(minDbVersion)
           << " new min is "
           << NdbVersion(newMinDbVersion)
           << endl;
  }
  else
  {
    ndbout << "MinDbVersion recalculated, but is same : "
           << NdbVersion(minDbVersion)
           << endl;
  }
#endif

  minDbVersion = newMinDbVersion;
}

/******************************************************************************
 * API_REGREQ and friends
 ******************************************************************************/

void
ClusterMgr::execAPI_REGREQ(const Uint32 * theData){
  const ApiRegReq * const apiRegReq = (ApiRegReq *)&theData[0];
  const NodeId nodeId = refToNode(apiRegReq->ref);

#ifdef DEBUG_REG
  ndbout_c("ClusterMgr: Recd API_REGREQ from node %d", nodeId);
#endif

  assert(nodeId > 0 && nodeId < MAX_NODES);

  Node & cm_node = theNodes[nodeId];
  trp_node & node = cm_node;
  assert(node.defined == true);
  assert(node.is_connected() == true);

  /* 
     API nodes send API_REGREQ once to themselves. Other than that, there are
     no API-API heart beats.
  */
  assert(cm_node.m_info.m_type != NodeInfo::API ||
         (nodeId == getOwnNodeId() &&
          !cm_node.is_confirmed()));

  if(node.m_info.m_version != apiRegReq->version){
    node.m_info.m_version = apiRegReq->version;
    node.m_info.m_mysql_version = apiRegReq->mysql_version;
    if (node.m_info.m_version < NDBD_SPLIT_VERSION)
      node.m_info.m_mysql_version = 0;

    if (getMajor(node.m_info.m_version) < getMajor(NDB_VERSION) ||
	getMinor(node.m_info.m_version) < getMinor(NDB_VERSION)) {
      node.compatible = false;
    } else {
      node.compatible = true;
    }
  }

  NdbApiSignal signal(numberToRef(API_CLUSTERMGR, theFacade.ownId()));
  signal.theVerId_signalNumber   = GSN_API_REGCONF;
  signal.theReceiversBlockNumber = API_CLUSTERMGR;
  signal.theTrace                = 0;
  signal.theLength               = ApiRegConf::SignalLength;
  
  ApiRegConf * const conf = CAST_PTR(ApiRegConf, signal.getDataPtrSend());
  conf->qmgrRef = numberToRef(API_CLUSTERMGR, theFacade.ownId());
  conf->version = NDB_VERSION;
  conf->mysql_version = NDB_MYSQL_VERSION_D;

  /*
    This is the frequency (in centiseonds) at which we want the other node
    to send API_REGREQ messages.
  */
  conf->apiHeartbeatFrequency = m_hbFrequency/10;

  conf->minDbVersion= 0;
  conf->nodeState= node.m_state;

  node.set_confirmed(true);
  if (safe_sendSignal(&signal, nodeId) != 0)
    node.set_confirmed(false);
}

void
ClusterMgr::execAPI_REGCONF(const NdbApiSignal * signal,
                            const LinearSectionPtr ptr[])
{
  const ApiRegConf * apiRegConf = CAST_CONSTPTR(ApiRegConf,
                                                signal->getDataPtr());
  const NodeId nodeId = refToNode(apiRegConf->qmgrRef);
  
#ifdef DEBUG_REG
  ndbout_c("ClusterMgr: Recd API_REGCONF from node %d", nodeId);
#endif

  assert(nodeId > 0 && nodeId < MAX_NODES);
  
  Node & cm_node = theNodes[nodeId];
  trp_node & node = cm_node;
  assert(node.defined == true);
  assert(node.is_connected() == true);

  if(node.m_info.m_version != apiRegConf->version){
    node.m_info.m_version = apiRegConf->version;
    node.m_info.m_mysql_version = apiRegConf->mysql_version;
    if (node.m_info.m_version < NDBD_SPLIT_VERSION)
      node.m_info.m_mysql_version = 0;
        
    if(theNodes[theFacade.ownId()].m_info.m_type == NodeInfo::MGM)
      node.compatible = ndbCompatible_mgmt_ndb(NDB_VERSION,
					       node.m_info.m_version);
    else
      node.compatible = ndbCompatible_api_ndb(NDB_VERSION,
					      node.m_info.m_version);
  }

  node.set_confirmed(true);

  if (node.minDbVersion != apiRegConf->minDbVersion)
  {
    node.minDbVersion = apiRegConf->minDbVersion;
    recalcMinDbVersion();
  }

  if (node.m_info.m_version >= NDBD_255_NODES_VERSION)
  {
    node.m_state = apiRegConf->nodeState;
  }
  else
  {
    /**
     * from 2 to 8 words = 6 words diff, 6*4 = 24
     */
    memcpy(&node.m_state, &apiRegConf->nodeState, sizeof(node.m_state) - 24);
  }
  
  if (node.m_info.m_type == NodeInfo::DB)
  {
    /**
     * Only set DB nodes to "alive"
     */
    if (node.compatible && (node.m_state.startLevel == NodeState::SL_STARTED ||
                            node.m_state.getSingleUserMode()))
    {
      set_node_alive(node, true);
    }
    else
    {
      set_node_alive(node, false);
    }
  }

  cm_node.hbMissed = 0;
  cm_node.hbCounter = 0;
  /*
    By convention, conf->apiHeartbeatFrequency is in centiseconds rather than
    milliseconds. See also Qmgr::sendApiRegConf().
   */
  const Int64 freq = 
    (static_cast<Int64>(apiRegConf->apiHeartbeatFrequency) * 10) - 50;

  if (freq > UINT_MAX32)
  {
    // In case of overflow.
    assert(false);  /* Note this assert fails on some upgrades... */
    cm_node.hbFrequency = UINT_MAX32;
  }
  else if (freq < minHeartBeatInterval)
  {
    /** 
     * We use minHeartBeatInterval as a lower limit. This also prevents 
     * against underflow.
     */
    cm_node.hbFrequency = minHeartBeatInterval;
  }
  else
  {
    cm_node.hbFrequency = static_cast<Uint32>(freq);
  }

  // If responding nodes indicates that it is connected to other
  // nodes, that makes it probable that those nodes are alive and
  // available also for this node.
  for (int db_node_id = 1; db_node_id <= MAX_DATA_NODE_ID; db_node_id ++)
  {
    if (node.m_state.m_connected_nodes.get(db_node_id))
    {
      // Tell this nodes start clients thread that db_node_id
      // is up and probable connectable.
      theFacade.theTransporterRegistry->indicate_node_up(db_node_id);
    }
  }

  // Distribute signal to all threads/blocks
  // TODO only if state changed...
  theFacade.for_each(this, signal, ptr);
}

void
ClusterMgr::execAPI_REGREF(const Uint32 * theData){
  
  ApiRegRef * ref = (ApiRegRef*)theData;
  
  const NodeId nodeId = refToNode(ref->ref);

  assert(nodeId > 0 && nodeId < MAX_NODES);

  Node & cm_node = theNodes[nodeId];
  trp_node & node = cm_node;

  assert(node.is_connected() == true);
  assert(node.defined == true);
  /* Only DB nodes will send API_REGREF */
  assert(node.m_info.getType() == NodeInfo::DB);

  node.compatible = false;
  set_node_alive(node, false);
  node.m_state = NodeState::SL_NOTHING;
  node.m_info.m_version = ref->version;

  switch(ref->errorCode){
  case ApiRegRef::WrongType:
    ndbout_c("Node %d reports that this node should be a NDB node", nodeId);
    abort();
  case ApiRegRef::UnsupportedVersion:
  default:
    break;
  }
}

void
ClusterMgr::execNF_COMPLETEREP(const NdbApiSignal* signal,
                               const LinearSectionPtr ptr[3])
{
  const NFCompleteRep * nfComp = CAST_CONSTPTR(NFCompleteRep,
                                               signal->getDataPtr());
  const NodeId nodeId = nfComp->failedNodeId;
  assert(nodeId > 0 && nodeId < MAX_NODES);

  trp_node & node = theNodes[nodeId];
  if (node.nfCompleteRep == false)
  {
    node.nfCompleteRep = true;
    theFacade.for_each(this, signal, ptr);
  }
}

/**
 * This is called as a callback when executing update_connections which
 * is always called with ownership of trp_client lock.
 */
void
ClusterMgr::reportConnected(NodeId nodeId)
{
  DBUG_ENTER("ClusterMgr::reportConnected");
  DBUG_PRINT("info", ("nodeId: %u", nodeId));
  /**
   * Ensure that we are sending heartbeat every 100 ms
   * until we have got the first reply from NDB providing
   * us with the real time-out period to use.
   */
  assert(nodeId > 0 && nodeId < MAX_NODES);
  if (nodeId != getOwnNodeId())
  {
    noOfConnectedNodes++;
  }

  Node & cm_node = theNodes[nodeId];
  trp_node & theNode = cm_node;

  if (theNode.m_info.m_type == NodeInfo::DB)
  {
    noOfConnectedDBNodes++;
    if (noOfConnectedDBNodes == 1)
    {
      // Data node connected, use ConnectBackoffMaxTime
      theFacade.get_registry()->set_connect_backoff_max_time_in_ms(connect_backoff_max_time);
    }
  }

  cm_node.hbMissed = 0;
  cm_node.hbCounter = 0;
  cm_node.hbFrequency = 0;

  assert(theNode.is_connected() == false);

  /**
   * make sure the node itself is marked connected even
   * if first API_REGCONF has not arrived
   */
  theNode.set_connected(true);
  theNode.m_state.m_connected_nodes.set(nodeId);
  theNode.m_info.m_version = 0;
  theNode.compatible = true;
  theNode.nfCompleteRep = true;
  theNode.m_node_fail_rep = false;
  theNode.m_state.startLevel = NodeState::SL_NOTHING;
  theNode.minDbVersion = 0;
  
  /**
   * We know that we have clusterMgrThreadMutex and trp_client::mutex
   *   but we don't know if we are polling...and for_each can
   *   only be used by a poller...
   *
   * Send signal to self, so that we can do this when receiving a signal
   */
  NdbApiSignal signal(numberToRef(API_CLUSTERMGR, getOwnNodeId()));
  signal.theVerId_signalNumber = GSN_CONNECT_REP;
  signal.theReceiversBlockNumber = API_CLUSTERMGR;
  signal.theTrace  = 0;
  signal.theLength = 1;
  signal.getDataPtrSend()[0] = nodeId;
  safe_sendSignal(&signal, getOwnNodeId());
  DBUG_VOID_RETURN;
}

void
ClusterMgr::execCONNECT_REP(const NdbApiSignal* sig,
                            const LinearSectionPtr ptr[])
{
  theFacade.for_each(this, sig, 0);
}

void
ClusterMgr::set_node_dead(trp_node& theNode)
{
  set_node_alive(theNode, false);
  theNode.set_confirmed(false);
  theNode.m_state.m_connected_nodes.clear();
  theNode.m_state.startLevel = NodeState::SL_NOTHING;
  theNode.m_info.m_connectCount ++;
  theNode.nfCompleteRep = false;
}

void
ClusterMgr::reportDisconnected(NodeId nodeId)
{
  assert(nodeId > 0 && nodeId < MAX_NODES);

  /**
   * We know that we have trp_client lock
   *   but we don't know if we are polling...and for_each can
   *   only be used by a poller...
   *
   * Send signal to self, so that we can do this when receiving a signal
   */
  NdbApiSignal signal(numberToRef(API_CLUSTERMGR, getOwnNodeId()));
  signal.theVerId_signalNumber = GSN_DISCONNECT_REP;
  signal.theReceiversBlockNumber = API_CLUSTERMGR;
  signal.theTrace  = 0;
  signal.theLength = DisconnectRep::SignalLength;

  DisconnectRep * rep = CAST_PTR(DisconnectRep, signal.getDataPtrSend());
  rep->nodeId = nodeId;
  rep->err = 0;
  safe_sendSignal(&signal, getOwnNodeId());
}

void
ClusterMgr::execDISCONNECT_REP(const NdbApiSignal* sig,
                               const LinearSectionPtr ptr[])
{
  const DisconnectRep * rep = CAST_CONSTPTR(DisconnectRep, sig->getDataPtr());
  Uint32 nodeId = rep->nodeId;

  assert(nodeId > 0 && nodeId < MAX_NODES);
  Node & cm_node = theNodes[nodeId];
  trp_node & theNode = cm_node;

  bool node_failrep = theNode.m_node_fail_rep;
  bool node_connected = theNode.is_connected();
  set_node_dead(theNode);
  theNode.set_connected(false);

  /**
   * Remaining processing should only be done if the node
   * actually completed connecting...
   */
  if (!node_connected)
  {
    return;
  }

  assert(noOfConnectedNodes > 0);

  noOfConnectedNodes--;
  if (noOfConnectedNodes == 0)
  {
    if (!global_flag_skip_invalidate_cache &&
        theFacade.m_globalDictCache)
    {
      theFacade.m_globalDictCache->lock();
      theFacade.m_globalDictCache->invalidate_all();
      theFacade.m_globalDictCache->unlock();
      m_connect_count ++;
      m_cluster_state = CS_waiting_for_clean_cache;
    }

    if (m_auto_reconnect == 0)
    {
      theStop = 2;
    }
  }

  if (theNode.m_info.m_type == NodeInfo::DB)
  {
    assert(noOfConnectedDBNodes > 0);
    noOfConnectedDBNodes--;
    if (noOfConnectedDBNodes == 0)
    {
      // No data nodes connected, use StartConnectBackoffMaxTime
      theFacade.get_registry()->set_connect_backoff_max_time_in_ms(start_connect_backoff_max_time);
    }
  }

  if (node_failrep == false)
  {
    /**
     * Inform API
     */
    NdbApiSignal signal(numberToRef(API_CLUSTERMGR, getOwnNodeId()));
    signal.theVerId_signalNumber = GSN_NODE_FAILREP;
    signal.theReceiversBlockNumber = API_CLUSTERMGR;
    signal.theTrace  = 0;
    signal.theLength = NodeFailRep::SignalLengthLong;

    NodeFailRep * rep = CAST_PTR(NodeFailRep, signal.getDataPtrSend());
    rep->failNo = 0;
    rep->masterNodeId = 0;
    rep->noOfNodes = 1;
    NodeBitmask::clear(rep->theAllNodes);
    NodeBitmask::set(rep->theAllNodes, nodeId);
    execNODE_FAILREP(&signal, 0);
  }
}

void
ClusterMgr::execNODE_FAILREP(const NdbApiSignal* sig,
                             const LinearSectionPtr ptr[])
{
  const NodeFailRep * rep = CAST_CONSTPTR(NodeFailRep, sig->getDataPtr());
  NodeBitmask mask;
  if (sig->getLength() == NodeFailRep::SignalLengthLong)
  {
    mask.assign(NodeBitmask::Size, rep->theAllNodes);
  }
  else
  {
    mask.assign(NdbNodeBitmask::Size, rep->theNodes);
  }

  NdbApiSignal signal(sig->theSendersBlockRef);
  signal.theVerId_signalNumber = GSN_NODE_FAILREP;
  signal.theReceiversBlockNumber = API_CLUSTERMGR;
  signal.theTrace  = 0;
  signal.theLength = NodeFailRep::SignalLengthLong;

  NodeFailRep * copy = CAST_PTR(NodeFailRep, signal.getDataPtrSend());
  copy->failNo = 0;
  copy->masterNodeId = 0;
  copy->noOfNodes = 0;
  NodeBitmask::clear(copy->theAllNodes);

  for (Uint32 i = mask.find_first(); i != NodeBitmask::NotFound;
       i = mask.find_next(i + 1))
  {
    Node & cm_node = theNodes[i];
    trp_node & theNode = cm_node;

    bool node_failrep = theNode.m_node_fail_rep;
    bool connected = theNode.is_connected();
    set_node_dead(theNode);

    if (node_failrep == false)
    {
      theNode.m_node_fail_rep = true;
      NodeBitmask::set(copy->theAllNodes, i);
      copy->noOfNodes++;
    }

    if (connected)
    {
      theFacade.doDisconnect(i);
    }
  }

  recalcMinDbVersion();
  if (copy->noOfNodes)
  {
    theFacade.for_each(this, &signal, 0); // report GSN_NODE_FAILREP
  }

  if (noOfAliveNodes == 0)
  {
    NdbApiSignal signal(numberToRef(API_CLUSTERMGR, getOwnNodeId()));
    signal.theVerId_signalNumber = GSN_NF_COMPLETEREP;
    signal.theReceiversBlockNumber = 0;
    signal.theTrace  = 0;
    signal.theLength = NFCompleteRep::SignalLength;

    NFCompleteRep * rep = CAST_PTR(NFCompleteRep, signal.getDataPtrSend());
    rep->blockNo =0;
    rep->nodeId = getOwnNodeId();
    rep->unused = 0;
    rep->from = __LINE__;

    for (Uint32 i = 1; i < MAX_NODES; i++)
    {
      trp_node& theNode = theNodes[i];
      if (theNode.defined && theNode.nfCompleteRep == false)
      {
        rep->failedNodeId = i;
        execNF_COMPLETEREP(&signal, 0);
      }
    }
  }
}

bool
ClusterMgr::is_cluster_completely_unavailable()
{
  bool ret_code = true;

  /**
   * This method (and several other 'node state getters') allow
   * reading of theNodes[] from multiple block threads while 
   * ClusterMgr concurrently updates them. Thus, a mutex should
   * have been expected here. See bug#20391191, and addendum patches
   * to bug#19524096, to understand what prevents us from locking (yet)
   */
  for (NodeId n = 1; n < MAX_NDB_NODES ; n++)
  {
    const trp_node& node = theNodes[n];
    if (!node.defined)
    {
      /**
       * Node isn't even part of configuration.
       */
      continue;
    }
    if (node.m_state.startLevel > NodeState::SL_STARTED)
    {
      /**
       * Node is stopping, so isn't available for any transactions,
       * so not available for us to use.
       */
      continue;
    }
    if (!node.compatible)
    {
      /**
       * The node isn't compatible with ours, so we can't use it
       */
      continue;
    }
    if (node.m_alive ||
        node.m_state.startLevel == NodeState::SL_STARTING ||
        node.m_state.startLevel == NodeState::SL_STARTED)
    {
      /**
       * We found a node that is either alive (less likely since we call this
       * method), or it is in state SL_STARTING which means that we were
       * allowed to connect, this means that we will very shortly be able to
       * use this connection. So this means that we know that the current
       * connection problem is a temporary issue and we can report a temporary
       * error instead of reporting 4009.
       *
       * We can deduce that the cluster isn't ready to be declared down
       * yet, we have a link to a starting node. We either very soon have
       * a working cluster, or we already have a working cluster but we
       * haven't yet the most up-to-date information about the cluster state.
       * So the cluster will soon be available again very likely, so
       * we can report a temporary error rather than an unknown error.
       */
      ret_code = false;
      break;
    }
  }
  return ret_code;
}

void
ClusterMgr::print_nodes(const char* where, NdbOut& out)
{
  out << where << " >>" << endl;
  for (NodeId n = 1; n < MAX_NODES ; n++)
  {
    const trp_node node = getNodeInfo(n);
    if (!node.defined)
      continue;
    out << "node: " << n << endl;
    out << " -";
    out << " connected: " << node.is_connected();
    out << ", compatible: " << node.compatible;
    out << ", nf_complete_rep: " << node.nfCompleteRep;
    out << ", alive: " << node.m_alive;
    out << ", confirmed: " << node.is_confirmed();
    out << endl;

    out << " - " << node.m_info << endl;
    out << " - " << node.m_state << endl;
  }
  out << "<<" << endl;
}


/******************************************************************************
 * Arbitrator
 ******************************************************************************/
ArbitMgr::ArbitMgr(ClusterMgr & c)
  : m_clusterMgr(c)
{
  DBUG_ENTER("ArbitMgr::ArbitMgr");

  theThreadMutex = NdbMutex_Create();
  theInputCond = NdbCondition_Create();
  theInputMutex = NdbMutex_Create();
  
  theRank = 0;
  theDelay = 0;
  theThread = 0;

  theInputTimeout = 0;
  theInputFull = false;
  memset(&theInputBuffer, 0, sizeof(theInputBuffer));
  theState = StateInit;

  memset(&theStartReq, 0, sizeof(theStartReq));
  memset(&theChooseReq1, 0, sizeof(theChooseReq1));
  memset(&theChooseReq2, 0, sizeof(theChooseReq2));
  memset(&theStopOrd, 0, sizeof(theStopOrd));

  DBUG_VOID_RETURN;
}

ArbitMgr::~ArbitMgr()
{
  DBUG_ENTER("ArbitMgr::~ArbitMgr");
  NdbMutex_Destroy(theThreadMutex);
  NdbCondition_Destroy(theInputCond);
  NdbMutex_Destroy(theInputMutex);
  DBUG_VOID_RETURN;
}

// Start arbitrator thread.  This is kernel request.
// First stop any previous thread since it is a left-over
// which was never used and which now has wrong ticket.
void
ArbitMgr::doStart(const Uint32* theData)
{
  ArbitSignal aSignal;
  NdbMutex_Lock(theThreadMutex);
  if (theThread != NULL) {
    aSignal.init(GSN_ARBIT_STOPORD, NULL);
    aSignal.data.code = StopRestart;
    sendSignalToThread(aSignal);
    void* value;
    NdbThread_WaitFor(theThread, &value);
    NdbThread_Destroy(&theThread);
    theState = StateInit;
    theInputFull = false;
  }
  aSignal.init(GSN_ARBIT_STARTREQ, theData);
  sendSignalToThread(aSignal);
  theThread = NdbThread_Create(
    runArbitMgr_C, (void**)this,
    0, // default stack size
    "ndb_arbitmgr",
    NDB_THREAD_PRIO_HIGH);
  NdbMutex_Unlock(theThreadMutex);
}

// The "choose me" signal from a candidate.
void
ArbitMgr::doChoose(const Uint32* theData)
{
  ArbitSignal aSignal;
  aSignal.init(GSN_ARBIT_CHOOSEREQ, theData);
  sendSignalToThread(aSignal);
}

// Stop arbitrator thread via stop signal from the kernel
// or when exiting API program.
void
ArbitMgr::doStop(const Uint32* theData)
{
  DBUG_ENTER("ArbitMgr::doStop");
  ArbitSignal aSignal;
  NdbMutex_Lock(theThreadMutex);
  if (theThread != NULL) {
    aSignal.init(GSN_ARBIT_STOPORD, theData);
    if (theData == 0) {
      aSignal.data.code = StopExit;
    } else {
      aSignal.data.code = StopRequest;
    }
    sendSignalToThread(aSignal);
    void* value;
    NdbThread_WaitFor(theThread, &value);
    NdbThread_Destroy(&theThread);
    theState = StateInit;
  }
  NdbMutex_Unlock(theThreadMutex);
  DBUG_VOID_RETURN;
}

// private methods

extern "C" 
void*
runArbitMgr_C(void* me)
{
  ((ArbitMgr*) me)->threadMain();
  return NULL;
}

void
ArbitMgr::sendSignalToThread(ArbitSignal& aSignal)
{
#ifdef DEBUG_ARBIT
  char buf[17] = "";
  ndbout << "arbit recv: ";
  ndbout << " gsn=" << aSignal.gsn;
  ndbout << " send=" << aSignal.data.sender;
  ndbout << " code=" << aSignal.data.code;
  ndbout << " node=" << aSignal.data.node;
  ndbout << " ticket=" << aSignal.data.ticket.getText(buf, sizeof(buf));
  ndbout << " mask=" << aSignal.data.mask.getText(buf, sizeof(buf));
  ndbout << endl;
#endif
  aSignal.setTimestamp();       // signal arrival time
  NdbMutex_Lock(theInputMutex);
  while (theInputFull) {
    NdbCondition_WaitTimeout(theInputCond, theInputMutex, 1000);
  }
  theInputBuffer = aSignal;
  theInputFull = true;
  NdbCondition_Signal(theInputCond);
  NdbMutex_Unlock(theInputMutex);
}

void
ArbitMgr::threadMain()
{
  ArbitSignal aSignal;
  aSignal = theInputBuffer;
  threadStart(aSignal);
  bool stop = false;
  while (! stop) {
    NdbMutex_Lock(theInputMutex);
    while (! theInputFull) {
      NdbCondition_WaitTimeout(theInputCond, theInputMutex, theInputTimeout);
      threadTimeout();
    }
    aSignal = theInputBuffer;
    theInputFull = false;
    NdbCondition_Signal(theInputCond);
    NdbMutex_Unlock(theInputMutex);
    switch (aSignal.gsn) {
    case GSN_ARBIT_CHOOSEREQ:
      threadChoose(aSignal);
      break;
    case GSN_ARBIT_STOPORD:
      stop = true;
      break;
    }
  }
  threadStop(aSignal);
}

// handle events in the thread

void
ArbitMgr::threadStart(ArbitSignal& aSignal)
{
  theStartReq = aSignal;
  sendStartConf(theStartReq, ArbitCode::ApiStart);
  theState = StateStarted;
  theInputTimeout = 1000;
}

void
ArbitMgr::threadChoose(ArbitSignal& aSignal)
{
  switch (theState) {
  case StateStarted:            // first REQ
    if (! theStartReq.data.match(aSignal.data)) {
      sendChooseRef(aSignal, ArbitCode::ErrTicket);
      break;
    }
    theChooseReq1 = aSignal;
    if (theDelay == 0) {
      sendChooseConf(aSignal, ArbitCode::WinChoose);
      theState = StateFinished;
      theInputTimeout = 1000;
      break;
    }
    theState = StateChoose1;
    theInputTimeout = 1;
    return;
  case StateChoose1:            // second REQ within Delay
    if (! theStartReq.data.match(aSignal.data)) {
      sendChooseRef(aSignal, ArbitCode::ErrTicket);
      break;
    }
    theChooseReq2 = aSignal;
    theState = StateChoose2;
    theInputTimeout = 1;
    return;
  case StateChoose2:            // too many REQs - refuse all
    if (! theStartReq.data.match(aSignal.data)) {
      sendChooseRef(aSignal, ArbitCode::ErrTicket);
      break;
    }
    sendChooseRef(theChooseReq1, ArbitCode::ErrToomany);
    sendChooseRef(theChooseReq2, ArbitCode::ErrToomany);
    sendChooseRef(aSignal, ArbitCode::ErrToomany);
    theState = StateFinished;
    theInputTimeout = 1000;
    return;
  default:
    sendChooseRef(aSignal, ArbitCode::ErrState);
    break;
  }
}

void
ArbitMgr::threadTimeout()
{
  switch (theState) {
  case StateStarted:
    break;
  case StateChoose1:
    if (theChooseReq1.getTimediff() < theDelay)
      break;
    sendChooseConf(theChooseReq1, ArbitCode::WinChoose);
    theState = StateFinished;
    theInputTimeout = 1000;
    break;
  case StateChoose2:
    sendChooseConf(theChooseReq1, ArbitCode::WinChoose);
    sendChooseConf(theChooseReq2, ArbitCode::LoseChoose);
    theState = StateFinished;
    theInputTimeout = 1000;
    break;
  default:
    break;
  }
}

void
ArbitMgr::threadStop(ArbitSignal& aSignal)
{
  switch (aSignal.data.code) {
  case StopExit:
    switch (theState) {
    case StateStarted:
      sendStopRep(theStartReq, 0);
      break;
    case StateChoose1:                  // just in time
      sendChooseConf(theChooseReq1, ArbitCode::WinChoose);
      break;
    case StateChoose2:
      sendChooseConf(theChooseReq1, ArbitCode::WinChoose);
      sendChooseConf(theChooseReq2, ArbitCode::LoseChoose);
      break;
    case StateInit:
    case StateFinished:
      //??
      break;
    }
    break;
  case StopRequest:
    break;
  case StopRestart:
    break;
  }
}

// output routines

void
ArbitMgr::sendStartConf(ArbitSignal& aSignal, Uint32 code)
{
  ArbitSignal copySignal = aSignal;
  copySignal.gsn = GSN_ARBIT_STARTCONF;
  copySignal.data.code = code;
  sendSignalToQmgr(copySignal);
}

void
ArbitMgr::sendChooseConf(ArbitSignal& aSignal, Uint32 code)
{
  ArbitSignal copySignal = aSignal;
  copySignal.gsn = GSN_ARBIT_CHOOSECONF;
  copySignal.data.code = code;
  sendSignalToQmgr(copySignal);
}

void
ArbitMgr::sendChooseRef(ArbitSignal& aSignal, Uint32 code)
{
  ArbitSignal copySignal = aSignal;
  copySignal.gsn = GSN_ARBIT_CHOOSEREF;
  copySignal.data.code = code;
  sendSignalToQmgr(copySignal);
}

void
ArbitMgr::sendStopRep(ArbitSignal& aSignal, Uint32 code)
{
  ArbitSignal copySignal = aSignal;
  copySignal.gsn = GSN_ARBIT_STOPREP;
  copySignal.data.code = code;
  sendSignalToQmgr(copySignal);
}

/**
 * Send signal to QMGR.  The input includes signal number and
 * signal data.  The signal data is normally a copy of a received
 * signal so it contains expected arbitrator node id and ticket.
 * The sender in signal data is the QMGR node id.
 */
void
ArbitMgr::sendSignalToQmgr(ArbitSignal& aSignal)
{
  NdbApiSignal signal(numberToRef(API_CLUSTERMGR, m_clusterMgr.getOwnNodeId()));

  signal.theVerId_signalNumber = aSignal.gsn;
  signal.theReceiversBlockNumber = QMGR;
  signal.theTrace  = 0;
  signal.theLength = ArbitSignalData::SignalLength;

  ArbitSignalData* sd = CAST_PTR(ArbitSignalData, signal.getDataPtrSend());

  sd->sender = numberToRef(API_CLUSTERMGR, m_clusterMgr.getOwnNodeId());
  sd->code = aSignal.data.code;
  sd->node = aSignal.data.node;
  sd->ticket = aSignal.data.ticket;
  sd->mask = aSignal.data.mask;

#ifdef DEBUG_ARBIT
  char buf[17] = "";
  ndbout << "arbit send: ";
  ndbout << " gsn=" << aSignal.gsn;
  ndbout << " recv=" << aSignal.data.sender;
  ndbout << " code=" << aSignal.data.code;
  ndbout << " node=" << aSignal.data.node;
  ndbout << " ticket=" << aSignal.data.ticket.getText(buf, sizeof(buf));
  ndbout << " mask=" << aSignal.data.mask.getText(buf, sizeof(buf));
  ndbout << endl;
#endif

  {
    m_clusterMgr.lock();
    m_clusterMgr.raw_sendSignal(&signal, aSignal.data.sender);
    m_clusterMgr.flush_send_buffers();
    m_clusterMgr.unlock();
  }
}<|MERGE_RESOLUTION|>--- conflicted
+++ resolved
@@ -1,9 +1,5 @@
 /*
-<<<<<<< HEAD
-   Copyright (c) 2003, 2016, Oracle and/or its affiliates. All rights reserved.
-=======
    Copyright (c) 2003, 2017, Oracle and/or its affiliates. All rights reserved.
->>>>>>> 0920cfc8
 
    This program is free software; you can redistribute it and/or modify
    it under the terms of the GNU General Public License as published by
@@ -279,11 +275,7 @@
   for (Uint32 i = 0; i<3000; i++)
   {
     theFacade.request_connection_check();
-<<<<<<< HEAD
-    start_poll();
-=======
     prepare_poll();
->>>>>>> 0920cfc8
     do_poll(0);
     complete_poll();
 
@@ -332,11 +324,7 @@
       NdbSleep_MilliSleep(minHeartBeatInterval/5);
       {
         /**
-<<<<<<< HEAD
-         * start_poll does lock the trp_client and complete_poll
-=======
          * prepare_poll does lock the trp_client and complete_poll
->>>>>>> 0920cfc8
          * releases this lock. This means that this protects
          * against concurrent calls to send signals in ArbitMgr.
          * We do however need to protect also against concurrent
@@ -345,11 +333,7 @@
          * poll.
          */
         Guard g(clusterMgrThreadMutex);
-<<<<<<< HEAD
-        start_poll();
-=======
         prepare_poll();
->>>>>>> 0920cfc8
         do_poll(0);
         complete_poll();
       }
