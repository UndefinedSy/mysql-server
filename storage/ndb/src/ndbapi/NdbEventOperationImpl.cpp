/*
   Copyright (c) 2003, 2015, Oracle and/or its affiliates. All rights reserved.

   This program is free software; you can redistribute it and/or modify
   it under the terms of the GNU General Public License as published by
   the Free Software Foundation; version 2 of the License.

   This program is distributed in the hope that it will be useful,
   but WITHOUT ANY WARRANTY; without even the implied warranty of
   MERCHANTABILITY or FITNESS FOR A PARTICULAR PURPOSE.  See the
   GNU General Public License for more details.

   You should have received a copy of the GNU General Public License
   along with this program; if not, write to the Free Software
   Foundation, Inc., 51 Franklin St, Fifth Floor, Boston, MA 02110-1301  USA
*/


#include <ndb_global.h>
#include <kernel_types.h>

#include "API.hpp"
#include <NdbOut.hpp>

#include <signaldata/CreateEvnt.hpp>
#include <signaldata/SumaImpl.hpp>
#include <SimpleProperties.hpp>
#include <Bitmask.hpp>
#include <AttributeHeader.hpp>
#include <AttributeList.hpp>
#include <NdbError.hpp>
#include <BaseString.hpp>
#include <UtilBuffer.hpp>
#include <portlib/NdbMem.h>
#include <signaldata/AlterTable.hpp>
#include "ndb_internal.hpp"

#include <EventLogger.hpp>
extern EventLogger * g_eventLogger;

#define TOTAL_BUCKETS_INIT (1U << 15)
static Gci_container_pod g_empty_gci_container;

#if defined(VM_TRACE) && defined(NOT_USED)
static void
print_std(const SubTableData * sdata, LinearSectionPtr ptr[3])
{
  printf("addr=%p gci{hi/lo}hi=%u/%u op=%d\n", (void*)sdata,
         sdata->gci_hi, sdata->gci_lo,
	 SubTableData::getOperation(sdata->requestInfo));
  for (int i = 0; i <= 2; i++) {
    printf("sec=%d addr=%p sz=%d\n", i, (void*)ptr[i].p, ptr[i].sz);
    for (int j = 0; (uint) j < ptr[i].sz; j++)
      printf("%08x ", ptr[i].p[j]);
    printf("\n");
  }
}
#endif

// EventBufData

void
EventBufData::add_part_size(Uint32 & full_count, Uint32 & full_sz) const
{
  Uint32 tmp_count = 0;
  Uint32 tmp_sz = 0;
  const EventBufData* data2 = m_next_blob;
  while (data2 != 0) {
    tmp_count++;
    tmp_sz += data2->sz;
    const EventBufData* data3 = data2->m_next;
    while (data3 != 0) {
      tmp_count++;
      tmp_sz += data3->sz;
      data3 = data3->m_next;
    }
    data2 = data2->m_next_blob;
  }
  full_count += tmp_count;
  full_sz += tmp_sz;
}

/*
 * Class NdbEventOperationImpl
 *
 *
 */

// todo handle several ndb objects
// todo free allocated data when closing NdbEventBuffer

NdbEventOperationImpl::NdbEventOperationImpl(NdbEventOperation &f,
					     Ndb *theNdb, 
					     const char* eventName) :
  NdbEventOperation(*this),
  m_facade(&f),
  m_ndb(theNdb),
  m_state(EO_ERROR),
  m_oid(~(Uint32)0),
  m_allow_empty_update(false)
{
  DBUG_ENTER("NdbEventOperationImpl::NdbEventOperationImpl");

  assert(m_ndb != NULL);
  NdbDictionary::Dictionary *myDict = m_ndb->getDictionary();
  assert(myDict != NULL);

  const NdbDictionary::Event *myEvnt = myDict->getEvent(eventName);
  if (!myEvnt)
  {
    m_error.code= myDict->getNdbError().code;
    DBUG_VOID_RETURN;
  }

  init(myEvnt->m_impl);
  DBUG_VOID_RETURN;
}

NdbEventOperationImpl::NdbEventOperationImpl(Ndb *theNdb,
                                             NdbEventImpl& evnt) :
  NdbEventOperation(*this),
  m_facade(this),
  m_ndb(theNdb),
  m_state(EO_ERROR),
  m_oid(~(Uint32)0),
  m_allow_empty_update(false)
{
  DBUG_ENTER("NdbEventOperationImpl::NdbEventOperationImpl [evnt]");
  init(evnt);
  DBUG_VOID_RETURN;
}

void
NdbEventOperationImpl::init(NdbEventImpl& evnt)
{
  DBUG_ENTER("NdbEventOperationImpl::init");

  m_magic_number = 0;
  mi_type = 0;
  m_change_mask = 0;
#ifdef VM_TRACE
  m_data_done_count = 0;
  m_data_count = 0;
#endif
  m_next = 0;
  m_prev = 0;

  m_eventId = 0;
  theFirstPkAttrs[0] = NULL;
  theCurrentPkAttrs[0] = NULL;
  theFirstPkAttrs[1] = NULL;
  theCurrentPkAttrs[1] = NULL;
  theFirstDataAttrs[0] = NULL;
  theCurrentDataAttrs[0] = NULL;
  theFirstDataAttrs[1] = NULL;
  theCurrentDataAttrs[1] = NULL;

  theBlobList = NULL;
  theBlobOpList = NULL;
  theMainOp = NULL;
  theBlobVersion = 0;

  m_data_item= NULL;
  m_eventImpl = NULL;

  m_custom_data= 0;
  m_has_error= 1;

  // we should lookup id in Dictionary, TODO
  // also make sure we only have one listener on each event

  m_eventImpl = &evnt;

  m_eventId = m_eventImpl->m_eventId;

  m_oid= m_ndb->theImpl->theNdbObjectIdMap.map(this);

  m_state= EO_CREATED;

  m_stop_gci = 0;
#ifdef ndb_event_stores_merge_events_flag
  m_mergeEvents = m_eventImpl->m_mergeEvents;
#else
  m_mergeEvents = false;
#endif
  m_ref_count = 0;
  DBUG_PRINT("info", ("m_ref_count = 0 for op: 0x%lx", (long) this));

  m_has_error= 0;

  DBUG_PRINT("exit",("this: 0x%lx  oid: %u", (long) this, m_oid));
  DBUG_VOID_RETURN;
}

NdbEventOperationImpl::~NdbEventOperationImpl()
{
  DBUG_ENTER("NdbEventOperationImpl::~NdbEventOperationImpl");
  m_magic_number= 0;

  if (m_oid == ~(Uint32)0)
    DBUG_VOID_RETURN;

  stop();
  
  if (theMainOp == NULL)
  {
    NdbEventOperationImpl* tBlobOp = theBlobOpList;
    while (tBlobOp != NULL)
    {
      NdbEventOperationImpl *op = tBlobOp;
      tBlobOp = tBlobOp->m_next;
      delete op;
    }
  }

  m_ndb->theImpl->theNdbObjectIdMap.unmap(m_oid, this);
  DBUG_PRINT("exit",("this: %p/%p oid: %u main: %p",
             this, m_facade, m_oid, theMainOp));

  if (m_eventImpl)
  {
    delete m_eventImpl->m_facade;
    m_eventImpl= 0;
  }

  DBUG_VOID_RETURN;
}

NdbEventOperation::State
NdbEventOperationImpl::getState()
{
  return m_state;
}

NdbRecAttr*
NdbEventOperationImpl::getValue(const char *colName, char *aValue, int n)
{
  DBUG_ENTER("NdbEventOperationImpl::getValue");
  if (m_state != EO_CREATED) {
    ndbout_c("NdbEventOperationImpl::getValue may only be called between "
	     "instantiation and execute()");
    DBUG_RETURN(NULL);
  }

  NdbColumnImpl *tAttrInfo = m_eventImpl->m_tableImpl->getColumn(colName);

  if (tAttrInfo == NULL) {
    ndbout_c("NdbEventOperationImpl::getValue attribute %s not found",colName);
    DBUG_RETURN(NULL);
  }

  DBUG_RETURN(NdbEventOperationImpl::getValue(tAttrInfo, aValue, n));
}

NdbRecAttr*
NdbEventOperationImpl::getValue(const NdbColumnImpl *tAttrInfo, char *aValue, int n)
{
  DBUG_ENTER("NdbEventOperationImpl::getValue");
  // Insert Attribute Id into ATTRINFO part. 

  NdbRecAttr **theFirstAttr;
  NdbRecAttr **theCurrentAttr;

  if (tAttrInfo->getPrimaryKey())
  {
    theFirstAttr = &theFirstPkAttrs[n];
    theCurrentAttr = &theCurrentPkAttrs[n];
  }
  else
  {
    theFirstAttr = &theFirstDataAttrs[n];
    theCurrentAttr = &theCurrentDataAttrs[n];
  }

  /************************************************************************
   *	Get a Receive Attribute object and link it into the operation object.
   ************************************************************************/
  NdbRecAttr *tAttr = m_ndb->getRecAttr();
  if (tAttr == NULL) { 
    exit(-1);
    //setErrorCodeAbort(4000);
    DBUG_RETURN(NULL);
  }

  /**********************************************************************
   * Now set the attribute identity and the pointer to the data in 
   * the RecAttr object
   * Also set attribute size, array size and attribute type
   ********************************************************************/
  if (tAttr->setup(tAttrInfo, aValue)) {
    //setErrorCodeAbort(4000);
    m_ndb->releaseRecAttr(tAttr);
    exit(-1);
    DBUG_RETURN(NULL);
  }
  //theErrorLine++;

  tAttr->setUNDEFINED();
  
  // We want to keep the list sorted to make data insertion easier later

  if (*theFirstAttr == NULL) {
    *theFirstAttr = tAttr;
    *theCurrentAttr = tAttr;
    tAttr->next(NULL);
  } else {
    Uint32 tAttrId = tAttrInfo->m_attrId;
    if (tAttrId > (*theCurrentAttr)->attrId()) { // right order
      (*theCurrentAttr)->next(tAttr);
      tAttr->next(NULL);
      *theCurrentAttr = tAttr;
    } else if ((*theFirstAttr)->next() == NULL ||    // only one in list
	       (*theFirstAttr)->attrId() > tAttrId) {// or first 
      tAttr->next(*theFirstAttr);
      *theFirstAttr = tAttr;
    } else { // at least 2 in list and not first and not last
      NdbRecAttr *p = *theFirstAttr;
      NdbRecAttr *p_next = p->next();
      while (tAttrId > p_next->attrId()) {
	p = p_next;
	p_next = p->next();
      }
      if (tAttrId == p_next->attrId()) { // Using same attribute twice
	tAttr->release(); // do I need to do this?
	m_ndb->releaseRecAttr(tAttr);
	exit(-1);
	DBUG_RETURN(NULL);
      }
      // this is it, between p and p_next
      p->next(tAttr);
      tAttr->next(p_next);
    }
  }
  DBUG_RETURN(tAttr);
}

NdbBlob*
NdbEventOperationImpl::getBlobHandle(const char *colName, int n)
{
  DBUG_ENTER("NdbEventOperationImpl::getBlobHandle (colName)");

  assert(m_mergeEvents);

  if (m_state != EO_CREATED) {
    ndbout_c("NdbEventOperationImpl::getBlobHandle may only be called between "
	     "instantiation and execute()");
    DBUG_RETURN(NULL);
  }

  NdbColumnImpl *tAttrInfo = m_eventImpl->m_tableImpl->getColumn(colName);

  if (tAttrInfo == NULL) {
    ndbout_c("NdbEventOperationImpl::getBlobHandle attribute %s not found",colName);
    DBUG_RETURN(NULL);
  }

  NdbBlob* bh = getBlobHandle(tAttrInfo, n);
  DBUG_RETURN(bh);
}

NdbBlob*
NdbEventOperationImpl::getBlobHandle(const NdbColumnImpl *tAttrInfo, int n)
{
  DBUG_ENTER("NdbEventOperationImpl::getBlobHandle");
  DBUG_PRINT("info", ("attr=%s post/pre=%d", tAttrInfo->m_name.c_str(), n));
  
  // as in NdbOperation, create only one instance
  NdbBlob* tBlob = theBlobList;
  NdbBlob* tLastBlob = NULL;
  while (tBlob != NULL) {
    if (tBlob->theColumn == tAttrInfo && tBlob->theEventBlobVersion == n)
      DBUG_RETURN(tBlob);
    tLastBlob = tBlob;
    tBlob = tBlob->theNext;
  }

  NdbEventOperationImpl* tBlobOp = NULL;

  const bool is_tinyblob = (tAttrInfo->getPartSize() == 0);
  assert(is_tinyblob == (tAttrInfo->m_blobTable == NULL));

  if (! is_tinyblob) {
    // blob event name
    char bename[MAX_TAB_NAME_SIZE];
    NdbBlob::getBlobEventName(bename, m_eventImpl, tAttrInfo);

    // find blob event op if any (it serves both post and pre handles)
    tBlobOp = theBlobOpList;
    NdbEventOperationImpl* tLastBlopOp = NULL;
    while (tBlobOp != NULL) {
      if (strcmp(tBlobOp->m_eventImpl->m_name.c_str(), bename) == 0) {
        break;
      }
      tLastBlopOp = tBlobOp;
      tBlobOp = tBlobOp->m_next;
    }

    DBUG_PRINT("info", ("%s blob event op for %s",
                        tBlobOp ? " reuse" : " create", bename));

    // create blob event op if not found
    if (tBlobOp == NULL) {
      // get blob event
      NdbDictionaryImpl& dict =
        NdbDictionaryImpl::getImpl(*m_ndb->getDictionary());
      NdbEventImpl* blobEvnt =
        dict.getBlobEvent(*this->m_eventImpl, tAttrInfo->m_column_no);
      if (blobEvnt == NULL) {
        m_error.code = dict.m_error.code;
        DBUG_RETURN(NULL);
      }

      // create blob event operation
      tBlobOp =
        m_ndb->theEventBuffer->createEventOperationImpl(*blobEvnt, m_error);
      if (tBlobOp == NULL)
        DBUG_RETURN(NULL);

      // pointer to main table op
      tBlobOp->theMainOp = this;
      tBlobOp->m_mergeEvents = m_mergeEvents;
      tBlobOp->theBlobVersion = tAttrInfo->m_blobVersion;

      // to hide blob op it is linked under main op, not under m_ndb
      if (tLastBlopOp == NULL)
        theBlobOpList = tBlobOp;
      else
        tLastBlopOp->m_next = tBlobOp;
      tBlobOp->m_next = NULL;
    }
  }

  tBlob = m_ndb->getNdbBlob();
  if (tBlob == NULL) {
    m_error.code = m_ndb->getNdbError().code;
    DBUG_RETURN(NULL);
  }

  // calls getValue on inline and blob part
  if (tBlob->atPrepare(this, tBlobOp, tAttrInfo, n) == -1) {
    m_error.code = tBlob->getNdbError().code;
    m_ndb->releaseNdbBlob(tBlob);
    DBUG_RETURN(NULL);
  }

  // add to list end
  if (tLastBlob == NULL)
    theBlobList = tBlob;
  else
    tLastBlob->theNext = tBlob;
  tBlob->theNext = NULL;
  DBUG_RETURN(tBlob);
}

Uint32
NdbEventOperationImpl::get_blob_part_no(bool hasDist)
{
  assert(theBlobVersion == 1 || theBlobVersion == 2);
  assert(theMainOp != NULL);
  const NdbTableImpl* mainTable = theMainOp->m_eventImpl->m_tableImpl;
  assert(m_data_item != NULL);
  LinearSectionPtr (&ptr)[3] = m_data_item->ptr;

  uint pos = 0; // PK and possibly DIST to skip

  if (unlikely(theBlobVersion == 1)) {
    pos += AttributeHeader(ptr[0].p[0]).getDataSize();
    assert(hasDist);
    pos += AttributeHeader(ptr[0].p[1]).getDataSize();
  } else {
    uint n = mainTable->m_noOfKeys;
    uint i;
    for (i = 0; i < n; i++) {
      pos += AttributeHeader(ptr[0].p[i]).getDataSize();
    }
    if (hasDist)
      pos += AttributeHeader(ptr[0].p[n]).getDataSize();
  }

  assert(pos < ptr[1].sz);
  Uint32 no = ptr[1].p[pos];
  return no;
}

int
NdbEventOperationImpl::readBlobParts(char* buf, NdbBlob* blob,
                                     Uint32 part, Uint32 count, Uint16* lenLoc)
{
  DBUG_ENTER_EVENT("NdbEventOperationImpl::readBlobParts");
  DBUG_PRINT_EVENT("info", ("part=%u count=%u post/pre=%d",
                      part, count, blob->theEventBlobVersion));

  NdbEventOperationImpl* blob_op = blob->theBlobEventOp;
  const bool hasDist = (blob->theStripeSize != 0);

  DBUG_PRINT_EVENT("info", ("m_data_item=%p", m_data_item));
  assert(m_data_item != NULL);

  // search for blob parts list head
  EventBufData* head;
  assert(m_data_item != NULL);
  head = m_data_item->m_next_blob;
  while (head != NULL)
  {
    if (head->m_event_op == blob_op)
    {
      DBUG_PRINT_EVENT("info", ("found blob parts head %p", head));
      break;
    }
    head = head->m_next_blob;
  }

  Uint32 nparts = 0;
  Uint32 noutside = 0;
  EventBufData* data = head;
  // XXX optimize using part no ordering
  while (data != NULL)
  {
    /*
     * Hack part no directly out of buffer since it is not returned
     * in pre data (PK buglet).  For part data use receive_event().
     * This means extra copy. XXX fix
     */
    blob_op->m_data_item = data;
    int r = blob_op->receive_event();
    require(r > 0);
    // XXX should be: no = blob->theBlobEventPartValue
    Uint32 no = blob_op->get_blob_part_no(hasDist);

    DBUG_PRINT_EVENT("info", ("part_data=%p part no=%u part", data, no));

    if (part <= no && no < part + count)
    {
      DBUG_PRINT_EVENT("info", ("part within read range"));

      const char* src = blob->theBlobEventDataBuf.data;
      Uint32 sz = 0;
      if (blob->theFixedDataFlag) {
        sz = blob->thePartSize;
      } else {
        const uchar* p = (const uchar*)blob->theBlobEventDataBuf.data;
        sz = p[0] + (p[1] << 8);
        src += 2;
      }
      memcpy(buf + (no - part) * sz, src, sz);
      nparts++;
      if (lenLoc != NULL) {
        assert(count == 1);
        *lenLoc = sz;
      } else {
        assert(sz == blob->thePartSize);
      }
    }
    else
    {
      DBUG_PRINT_EVENT("info", ("part outside read range"));
      noutside++;
    }
    data = data->m_next;
  }
  if (unlikely(nparts != count))
  {
    ndbout_c("nparts: %u count: %u noutside: %u", nparts, count, noutside);
  }
  assert(nparts == count);

  DBUG_RETURN_EVENT(0);
}

int
NdbEventOperationImpl::execute()
{
  DBUG_ENTER("NdbEventOperationImpl::execute");
  m_ndb->theEventBuffer->add_drop_lock();
  int r = execute_nolock();
  m_ndb->theEventBuffer->add_drop_unlock();
  DBUG_RETURN(r);
}

int
NdbEventOperationImpl::execute_nolock()
{
  DBUG_ENTER("NdbEventOperationImpl::execute_nolock");
  DBUG_PRINT("info", ("this=%p type=%s", this, !theMainOp ? "main" : "blob"));

  NdbDictionary::Dictionary *myDict = m_ndb->getDictionary();
  if (!myDict) {
    m_error.code= m_ndb->getNdbError().code;
    DBUG_RETURN(-1);
  }

  bool schemaTrans = false;
  if (m_ndb->theEventBuffer->m_prevent_nodegroup_change)
  {
    /*
     * Since total count of sub data streams (Suma buckets)
     * are initially set when the first subscription are setup,
     * a dummy schema transaction are used to stop add or drop
     * node to occur for first subscription.  Otherwise count may
     * change before we are in a state to detect that correctly.
     * This should not be needed since the handling of
     * SUB_GCP_COMPLETE_REP in recevier thread(s) should handle
     * this, but until sure this behaviour is kept.
     */
    int res = NdbDictionaryImpl::getImpl(* myDict).beginSchemaTrans(false);
    if (res != 0)
    {
      switch(myDict->getNdbError().code){
      case 711:
      case 763:
        // ignore;
        break;
      default:
        m_error.code= myDict->getNdbError().code;
        DBUG_RETURN(-1);
      }
    }
    else
    {
      schemaTrans = true;
    }
  }

  if (theFirstPkAttrs[0] == NULL && 
      theFirstDataAttrs[0] == NULL) { // defaults to get all
  }

  m_magic_number= NDB_EVENT_OP_MAGIC_NUMBER;
  m_state= EO_EXECUTING;
  mi_type= m_eventImpl->mi_type;
  // add kernel reference
  // removed on TE_STOP, TE_CLUSTER_FAILURE, or error below
  m_ref_count++;
  m_stop_gci= ~(Uint64)0;
  DBUG_PRINT("info", ("m_ref_count: %u for op: %p", m_ref_count, this));
  int r= NdbDictionaryImpl::getImpl(*myDict).executeSubscribeEvent(*this);
  if (r == 0) 
  {
    m_ndb->theEventBuffer->m_prevent_nodegroup_change = false;
    if (schemaTrans)
    {
      schemaTrans = false;
      myDict->endSchemaTrans(1);
    }

    if (theMainOp == NULL) {
      DBUG_PRINT("info", ("execute blob ops"));
      NdbEventOperationImpl* blob_op = theBlobOpList;
      while (blob_op != NULL) {
        r = blob_op->execute_nolock();
        if (r != 0) {
          // since main op is running and possibly some blob ops as well
          // we can't just reset the main op.  Instead return with error,
          // main op (and blob ops) will be cleaned up when user calls
          // dropEventOperation
          m_error.code= myDict->getNdbError().code;
          DBUG_RETURN(r);
        }
        blob_op = blob_op->m_next;
      }
    }
    if (r == 0)
    {
      DBUG_RETURN(0);
    }
  }
  // Error
  // remove kernel reference
  // added above
  m_ref_count--;
  m_stop_gci = 0;
  DBUG_PRINT("info", ("m_ref_count: %u for op: %p", m_ref_count, this));
  m_state= EO_ERROR;
  mi_type= 0;
  m_magic_number= 0;
  m_error.code= myDict->getNdbError().code;

  if (schemaTrans)
  {
    schemaTrans = false;
    myDict->endSchemaTrans(1);
  }

  DBUG_RETURN(r);
}

int
NdbEventOperationImpl::stop()
{
  DBUG_ENTER("NdbEventOperationImpl::stop");
  int i;

  for (i=0 ; i<2; i++) {
    NdbRecAttr *p = theFirstPkAttrs[i];
    while (p) {
      NdbRecAttr *p_next = p->next();
      m_ndb->releaseRecAttr(p);
      p = p_next;
    }
    theFirstPkAttrs[i]= 0;
  }
  for (i=0 ; i<2; i++) {
    NdbRecAttr *p = theFirstDataAttrs[i];
    while (p) {
      NdbRecAttr *p_next = p->next();
      m_ndb->releaseRecAttr(p);
      p = p_next;
    }
    theFirstDataAttrs[i]= 0;
  }

  if (m_state != EO_EXECUTING)
  {
    DBUG_RETURN(-1);
  }

  NdbDictionary::Dictionary *myDict = m_ndb->getDictionary();
  if (!myDict) {
    m_error.code= m_ndb->getNdbError().code;
    DBUG_RETURN(-1);
  }

  m_ndb->theEventBuffer->add_drop_lock();
  int r= NdbDictionaryImpl::getImpl(*myDict).stopSubscribeEvent(*this);
  m_state= EO_DROPPED;
  mi_type= 0;
  if (r == 0) {
    if (m_stop_gci == 0)
    {
      // response from old kernel
      Uint64 gci= m_ndb->theEventBuffer->m_highest_sub_gcp_complete_GCI;
      if (gci)
      {
        // calculate a "safe" gci in the future to remove event op.
        gci += Uint64(3) << 32;
      }
      else
      {
        // set highest value to ensure that operation does not get dropped
        // too early. Note '-1' as ~Uint64(0) indicates active event
        gci = ~Uint64(0)-1;
      }
      m_stop_gci = gci;
    }
    m_ndb->theEventBuffer->add_drop_unlock();
    DBUG_RETURN(0);
  }
  //Error
  m_error.code= NdbDictionaryImpl::getImpl(*myDict).m_error.code;
  m_state= EO_ERROR;
  m_ndb->theEventBuffer->add_drop_unlock();
  DBUG_RETURN(r);
}

bool NdbEventOperationImpl::tableNameChanged() const
{
  return (bool)AlterTableReq::getNameFlag(m_change_mask);
}

bool NdbEventOperationImpl::tableFrmChanged() const
{
  return (bool)AlterTableReq::getFrmFlag(m_change_mask);
}

bool NdbEventOperationImpl::tableFragmentationChanged() const
{
  return (bool)AlterTableReq::getFragDataFlag(m_change_mask);
}

bool NdbEventOperationImpl::tableRangeListChanged() const
{
  return (bool)AlterTableReq::getRangeListFlag(m_change_mask);
}

Uint64
NdbEventOperationImpl::getGCI()
{
  Uint32 gci_hi = m_data_item->sdata->gci_hi;
  Uint32 gci_lo = m_data_item->sdata->gci_lo;
  return gci_lo | (Uint64(gci_hi) << 32);
}

bool
NdbEventOperationImpl::isErrorEpoch(NdbDictionary::Event::TableEvent *error_type)
{
  const NdbDictionary::Event::TableEvent type = getEventType2();
  // Error types are defined from TE_INCONSISTENT
  if (type >= NdbDictionary::Event::TE_INCONSISTENT)
  {
    if (error_type)
      *error_type = type;
    return true;
  }
  return false;
}

bool
NdbEventOperationImpl::isEmptyEpoch()
{
  const Uint32 type = getEventType2();
  if (type == NdbDictionary::Event::TE_EMPTY)
    return true;
  return false;
}

Uint32
NdbEventOperationImpl::getAnyValue() const
{
  return m_data_item->sdata->anyValue;
}

Uint64
NdbEventOperationImpl::getLatestGCI()
{
  return m_ndb->theEventBuffer->getLatestGCI();
}

Uint64
NdbEventOperationImpl::getTransId() const
{
  /* Return 64 bit composite */
  Uint32 transId1 = m_data_item->sdata->transId1;
  Uint32 transId2 = m_data_item->sdata->transId2;
  return Uint64(transId1) << 32 | transId2;
}

bool
NdbEventOperationImpl::execSUB_TABLE_DATA(const NdbApiSignal * signal,
                                          const LinearSectionPtr ptr[3])
{
  DBUG_ENTER("NdbEventOperationImpl::execSUB_TABLE_DATA");
  const SubTableData * const sdata=
    CAST_CONSTPTR(SubTableData, signal->getDataPtr());

  if(signal->isFirstFragment()){
    m_fragmentId = signal->getFragmentId();
    m_buffer.grow(4 * sdata->totalLen);
  } else {
    if(m_fragmentId != signal->getFragmentId()){
      abort();
    }
  }

  const Uint32 i = SubTableData::DICT_TAB_INFO;
  DBUG_PRINT("info", ("Accumulated %u bytes for fragment %u", 
                      4 * ptr[i].sz, m_fragmentId));
  m_buffer.append(ptr[i].p, 4 * ptr[i].sz);
  
  if(!signal->isLastFragment()){
    DBUG_RETURN(FALSE);
  }  
  
  DBUG_RETURN(TRUE);
}


int
NdbEventOperationImpl::receive_event()
{
  Uint32 operation= 
    SubTableData::getOperation(m_data_item->sdata->requestInfo);
  if (unlikely(operation >= NdbDictionary::Event::_TE_FIRST_NON_DATA_EVENT))
  {
    DBUG_ENTER("NdbEventOperationImpl::receive_event");
    DBUG_PRINT("info",("sdata->operation %u  this: %p", operation, this));
    m_ndb->theImpl->incClientStat(Ndb::NonDataEventsRecvdCount, 1);
    if (operation == NdbDictionary::Event::_TE_ALTER)
    {
      // Parse the new table definition and
      // create a table object
      NdbDictInterface::Tx tx_unused;
      NdbError error;
      int warn;
      NdbDictInterface dif(tx_unused, error, warn);
      NdbTableImpl *at;
      m_change_mask = m_data_item->sdata->changeMask;
      error.code = dif.parseTableInfo(&at,
                                      (Uint32*)m_buffer.get_data(), 
                                      m_buffer.length() / 4, 
                                      true);
      m_buffer.clear();
      if (unlikely(error.code))
      {
        DBUG_PRINT("info", ("Failed to parse DictTabInfo error %u", 
                                  error.code));
        ndbout_c("Failed to parse DictTabInfo error %u", error.code);
        DBUG_RETURN(1);
      }
      at->buildColumnHash();
      
      NdbTableImpl *tmp_table_impl= m_eventImpl->m_tableImpl;
      m_eventImpl->m_tableImpl = at;
      
      DBUG_PRINT("info", ("switching table impl 0x%lx -> 0x%lx",
                          (long) tmp_table_impl, (long) at));
      
      // change the rec attrs to refer to the new table object
      int i;
      for (i = 0; i < 2; i++)
      {
        NdbRecAttr *p = theFirstPkAttrs[i];
        while (p)
        {
          int no = p->getColumn()->getColumnNo();
          NdbColumnImpl *tAttrInfo = at->getColumn(no);
          DBUG_PRINT("info", ("rec_attr: 0x%lx  "
                              "switching column impl 0x%lx -> 0x%lx",
                              (long) p, (long) p->m_column, (long) tAttrInfo));
          p->m_column = tAttrInfo;
          p = p->next();
        }
      }
      for (i = 0; i < 2; i++)
      {
        NdbRecAttr *p = theFirstDataAttrs[i];
        while (p)
        {
          int no = p->getColumn()->getColumnNo();
          NdbColumnImpl *tAttrInfo = at->getColumn(no);
          DBUG_PRINT("info", ("rec_attr: 0x%lx  "
                              "switching column impl 0x%lx -> 0x%lx",
                              (long) p, (long) p->m_column, (long) tAttrInfo));
          p->m_column = tAttrInfo;
          p = p->next();
        }
      }
      // change the blobHandle's to refer to the new table object.
      NdbBlob *p = theBlobList;
      while (p)
      {
        int no = p->getColumn()->getColumnNo();
        NdbColumnImpl *tAttrInfo = at->getColumn(no);
        DBUG_PRINT("info", ("blob_handle: 0x%lx  "
                            "switching column impl 0x%lx -> 0x%lx",
                            (long) p, (long) p->theColumn, (long) tAttrInfo));
        p->theColumn = tAttrInfo;
        p = p->next();
      }
      if (tmp_table_impl) 
        delete tmp_table_impl;
    }
    DBUG_RETURN(1);
  }

  DBUG_ENTER_EVENT("NdbEventOperationImpl::receive_event");
  DBUG_PRINT_EVENT("info",("sdata->operation %u  this: %p", operation, this));
  // now move the data into the RecAttrs
  m_ndb->theImpl->incClientStat(Ndb::DataEventsRecvdCount, 1);

  int is_insert= operation == NdbDictionary::Event::_TE_INSERT;

  Uint32 *aAttrPtr = m_data_item->ptr[0].p;
  Uint32 *aAttrEndPtr = aAttrPtr + m_data_item->ptr[0].sz;
  Uint32 *aDataPtr = m_data_item->ptr[1].p;

  DBUG_DUMP_EVENT("after",(char*)m_data_item->ptr[1].p, m_data_item->ptr[1].sz*4);
  DBUG_DUMP_EVENT("before",(char*)m_data_item->ptr[2].p, m_data_item->ptr[2].sz*4);

  // copy data into the RecAttr's
  // we assume that the respective attribute lists are sorted

  // first the pk's
  {
    NdbRecAttr *tAttr= theFirstPkAttrs[0];
    NdbRecAttr *tAttr1= theFirstPkAttrs[1];
    while(tAttr)
    {
      assert(aAttrPtr < aAttrEndPtr);
      unsigned tDataSz= AttributeHeader(*aAttrPtr).getByteSize();
      assert(tAttr->attrId() ==
	     AttributeHeader(*aAttrPtr).getAttributeId());
      receive_data(tAttr, aDataPtr, tDataSz);
      if (!is_insert)
	receive_data(tAttr1, aDataPtr, tDataSz);
      else
        tAttr1->setUNDEFINED(); // do not leave unspecified
      tAttr1= tAttr1->next();
      // next
      aAttrPtr++;
      aDataPtr+= (tDataSz + 3) >> 2;
      tAttr= tAttr->next();
    }
  }
  
  NdbRecAttr *tWorkingRecAttr = theFirstDataAttrs[0];
  Uint32 tRecAttrId;
  Uint32 tAttrId;
  Uint32 tDataSz;
  int hasSomeData= (operation != NdbDictionary::Event::_TE_UPDATE) ||
    m_allow_empty_update;
  while ((aAttrPtr < aAttrEndPtr) && (tWorkingRecAttr != NULL)) {
    tRecAttrId = tWorkingRecAttr->attrId();
    tAttrId = AttributeHeader(*aAttrPtr).getAttributeId();
    tDataSz = AttributeHeader(*aAttrPtr).getByteSize();
    
    while (tAttrId > tRecAttrId) {
      DBUG_PRINT_EVENT("info",("undef [%u] %u 0x%x [%u] 0x%x",
                               tAttrId, tDataSz, *aDataPtr, tRecAttrId, aDataPtr));
      tWorkingRecAttr->setUNDEFINED();
      tWorkingRecAttr = tWorkingRecAttr->next();
      if (tWorkingRecAttr == NULL)
	break;
      tRecAttrId = tWorkingRecAttr->attrId();
    }
    if (tWorkingRecAttr == NULL)
      break;
    
    if (tAttrId == tRecAttrId) {
      hasSomeData=1;
      
      DBUG_PRINT_EVENT("info",("set [%u] %u 0x%x [%u] 0x%x",
                               tAttrId, tDataSz, *aDataPtr, tRecAttrId, aDataPtr));
      
      receive_data(tWorkingRecAttr, aDataPtr, tDataSz);
      tWorkingRecAttr = tWorkingRecAttr->next();
    }
    aAttrPtr++;
    aDataPtr += (tDataSz + 3) >> 2;
  }
    
  while (tWorkingRecAttr != NULL) {
    tRecAttrId = tWorkingRecAttr->attrId();
    //printf("set undefined [%u] %u %u [%u]\n",
    //       tAttrId, tDataSz, *aDataPtr, tRecAttrId);
    tWorkingRecAttr->setUNDEFINED();
    tWorkingRecAttr = tWorkingRecAttr->next();
  }
  
  tWorkingRecAttr = theFirstDataAttrs[1];
  aDataPtr = m_data_item->ptr[2].p;
  Uint32 *aDataEndPtr = aDataPtr + m_data_item->ptr[2].sz;
  while ((aDataPtr < aDataEndPtr) && (tWorkingRecAttr != NULL)) {
    tRecAttrId = tWorkingRecAttr->attrId();
    tAttrId = AttributeHeader(*aDataPtr).getAttributeId();
    tDataSz = AttributeHeader(*aDataPtr).getByteSize();
    aDataPtr++;
    while (tAttrId > tRecAttrId) {
      tWorkingRecAttr->setUNDEFINED();
      tWorkingRecAttr = tWorkingRecAttr->next();
      if (tWorkingRecAttr == NULL)
	break;
      tRecAttrId = tWorkingRecAttr->attrId();
    }
    if (tWorkingRecAttr == NULL)
      break;
    if (tAttrId == tRecAttrId) {
      assert(!m_eventImpl->m_tableImpl->getColumn(tRecAttrId)->getPrimaryKey());
      hasSomeData=1;
      
      receive_data(tWorkingRecAttr, aDataPtr, tDataSz);
      tWorkingRecAttr = tWorkingRecAttr->next();
    }
    aDataPtr += (tDataSz + 3) >> 2;
  }
  while (tWorkingRecAttr != NULL) {
    tWorkingRecAttr->setUNDEFINED();
    tWorkingRecAttr = tWorkingRecAttr->next();
  }
  
  if (hasSomeData)
  {
    DBUG_RETURN_EVENT(1);
  }

  DBUG_RETURN_EVENT(0);
}

NdbDictionary::Event::TableEvent 
NdbEventOperationImpl::getEventType2()
{
  return (NdbDictionary::Event::TableEvent)
    (1U << SubTableData::getOperation(m_data_item->sdata->requestInfo));
}



void
NdbEventOperationImpl::print()
{
  int i;
  ndbout << "EventId " << m_eventId << "\n";

  for (i = 0; i < 2; i++) {
    NdbRecAttr *p = theFirstPkAttrs[i];
    ndbout << " %u " << i;
    while (p) {
      ndbout << " : " << p->attrId() << " = " << *p;
      p = p->next();
    }
    ndbout << "\n";
  }
  for (i = 0; i < 2; i++) {
    NdbRecAttr *p = theFirstDataAttrs[i];
    ndbout << " %u " << i;
    while (p) {
      ndbout << " : " << p->attrId() << " = " << *p;
      p = p->next();
    }
    ndbout << "\n";
  }
}

void
NdbEventOperationImpl::printAll()
{
  Uint32 *aAttrPtr = m_data_item->ptr[0].p;
  Uint32 *aAttrEndPtr = aAttrPtr + m_data_item->ptr[0].sz;
  Uint32 *aDataPtr = m_data_item->ptr[1].p;

  //tRecAttr->setup(tAttrInfo, aValue)) {

  Uint32 tAttrId;
  Uint32 tDataSz;
  for (; aAttrPtr < aAttrEndPtr; ) {
    tAttrId = AttributeHeader(*aAttrPtr).getAttributeId();
    tDataSz = AttributeHeader(*aAttrPtr).getDataSize();

    aAttrPtr++;
    aDataPtr += tDataSz;
  }
}

EventBufferManager::EventBufferManager(const Ndb* const ndb) :
  m_ndb(ndb),
  m_pre_gap_epoch(0), // equivalent to setting state COMPLETELY_BUFFERING
  m_begin_gap_epoch(0),
  m_end_gap_epoch(0),
  m_max_buffered_epoch(0),
  m_max_received_epoch(0),
  m_free_percent(20),
  m_event_buffer_manager_state(EBM_COMPLETELY_BUFFERING)
{}

unsigned
EventBufferManager::get_eventbuffer_free_percent()
{
  return m_free_percent;
}

void
EventBufferManager::set_eventbuffer_free_percent(unsigned free)
{
  m_free_percent = free;
}

void
EventBufferManager::onBufferingEpoch(Uint64 received_epoch)
{
  if (m_max_buffered_epoch < received_epoch)
    m_max_buffered_epoch = received_epoch;
}

bool
EventBufferManager::onEventDataReceived(Uint32 memory_usage_percent,
                                        Uint64 received_epoch)
{
  bool report_status = false;

  if (isCompletelyBuffering())
  {
    if (memory_usage_percent >= 100)
    {
      // Transition COMPLETELY_BUFFERING -> PARTIALLY_DISCARDING.
      m_pre_gap_epoch = m_max_buffered_epoch;
      m_event_buffer_manager_state = EBM_PARTIALLY_DISCARDING;
      report_status = true;
    }
  }
  else if (isCompletelyDiscarding())
  {
    if (memory_usage_percent < 100 - m_free_percent)
    {
      // Transition COMPLETELY_DISCARDING -> PARTIALLY_BUFFERING
      m_end_gap_epoch = m_max_received_epoch;
      m_event_buffer_manager_state = EBM_PARTIALLY_BUFFERING;
      report_status = true;
    }
  }
  else if (isPartiallyBuffering())
  {
    if (memory_usage_percent >= 100)
    {
      // New gap is starting before the on-going gap ends.
      report_status = true;

      g_eventLogger->warning("Ndb 0x%x %s: Event Buffer: Ending gap epoch %u/%u (%llu) lacks event buffer memory. Overbuffering.",
              m_ndb->getReference(), m_ndb->getNdbObjectName(),
              Uint32(m_begin_gap_epoch >> 32), Uint32(m_begin_gap_epoch),
              m_begin_gap_epoch);
      g_eventLogger->warning("Check how many epochs the eventbuffer_free_percent memory can accommodate.\n");
      g_eventLogger->warning("Increase eventbuffer_free_percent, eventbuffer memory or both accordingly.\n");
    }
  }
  /**
   * else: transition from PARTIALLY_DISCARDING to COMPLETELY_DISCARDING
   * and PARTIALLY_BUFFERING to COMPLETELY_BUFFERING
   * will be handled in execSUB_GCP_COMPLETE()
   */

  // Any new epoch received after memory becomes available will be buffered
  if (m_max_received_epoch < received_epoch)
    m_max_received_epoch = received_epoch;

  return report_status;
}

bool
EventBufferManager::isEventDataToBeDiscarded(Uint64 received_epoch)
{
  DBUG_ENTER_EVENT("EventBufferManager::isEventDataToBeDiscarded");
  /* Discard event data received via SUB_TABLE_DATA during gap period,
   * m_pre_gap_epoch > 0 : gap will start at the next epoch
   * m_end_gap_epoch == 0 : gap has not ended
   * received_epoch <= m_end_gap_epoch : gap has ended at m_end_gap_epoch
   */
  if (m_pre_gap_epoch > 0 && received_epoch > m_pre_gap_epoch &&
      (m_end_gap_epoch == 0 || received_epoch <= m_end_gap_epoch ))
  {
    assert(isInDiscardingState());
    DBUG_PRINT_EVENT("info", ("Discarding SUB_TABLE_DATA for epoch %u/%u (%llu) > begin_gap epoch %u/%u (%llu)",
                              Uint32(received_epoch >> 32),
                              Uint32(received_epoch),
                              received_epoch,
                              Uint32(m_pre_gap_epoch >> 32),
                              Uint32(m_pre_gap_epoch),
                              m_pre_gap_epoch));
    if (m_end_gap_epoch > 0)
    {
      DBUG_PRINT_EVENT("info", (" and <= end_gap epoch %u/%u (%llu)"
                                Uint32(m_end_gap_epoch >> 32),
                                Uint32(m_end_gap_epoch),
                                m_end_gap_epoch));
    }
    DBUG_RETURN_EVENT(true);
  }
  DBUG_RETURN_EVENT(false);
}

bool
EventBufferManager::onEpochCompleted(Uint64 completed_epoch, bool& gap_begins)
{
  bool report_status = false;

  if (isPartiallyDiscarding() && completed_epoch > m_pre_gap_epoch)
  {
    /**
     * No on-going gap. This should be the first completed epoch after
     * a transition to PARTIALLY_DISCARDING (the first completed epoch
     * after m_pre_gap_epoch). Mark this as the beginning of a new gap.
     * Transition PARTIALLY_DISCARDING -> COMPLETELY_DISCARDING:
     */
    m_begin_gap_epoch = completed_epoch;
    m_event_buffer_manager_state = EBM_COMPLETELY_DISCARDING;
    gap_begins = true;
    report_status = true;
    g_eventLogger->warning("Ndb 0x%x %s: Event Buffer: New gap begins at epoch : %u/%u (%llu)",
                           m_ndb->getReference(), m_ndb->getNdbObjectName(),
                           (Uint32)(m_begin_gap_epoch >> 32),
                           (Uint32)m_begin_gap_epoch, m_begin_gap_epoch);
  }
  else if (isPartiallyBuffering() && completed_epoch > m_end_gap_epoch)
  {
    // The completed_epoch marks the first completely buffered post_gap epoch
    // Transition PARTIALLY_BUFFERNG -> COMPLETELY_BUFFERING
    g_eventLogger->warning("Ndb 0x%x %s: Event Buffer : Gap began at epoch : %u/%u (%llu) ends at epoch %u/%u (%llu)",
                           m_ndb->getReference(),
                           m_ndb->getNdbObjectName(),
                           (Uint32)(m_begin_gap_epoch >> 32),
                           (Uint32)m_begin_gap_epoch, m_begin_gap_epoch,
                           (Uint32)(completed_epoch >> 32),
                           (Uint32)completed_epoch, completed_epoch);
    m_pre_gap_epoch = 0;
    m_begin_gap_epoch = 0;
    m_end_gap_epoch = 0;
    m_event_buffer_manager_state = EBM_COMPLETELY_BUFFERING;
    report_status = true;
  }
  /**
   * else: transition from COMPLETELY_BUFFERING to PARTIALLY_DISCARDING
   * and COMPLETELY_DISCARDING to PARTIALLY_BUFFERING
   * are handled in insertDataL
   */
  return report_status;
}

bool
EventBufferManager::isGcpCompleteToBeDiscarded(Uint64 completed_epoch)
{
  DBUG_ENTER_EVENT("EventBufferManager::isGcpCompleteToBeDiscarded");
  /* Discard SUB_GCP_COMPLETE during gap period,
   * m_begin_gap_epoch > 0 : gap has started at m_begin_gap_epoch
   * m_end_gap_epoch == 0 : gap has not ended
   * received_epoch <= m_end_gap_epoch : gap has ended at m_end_gap_epoch
   */

  // for m_begin_gap_epoch < completed_epoch <= m_end_gap_epoch

  if (m_begin_gap_epoch > 0 && completed_epoch > m_begin_gap_epoch &&
      (m_end_gap_epoch == 0 || completed_epoch <= m_end_gap_epoch ))
  {
    assert(isInDiscardingState());
    DBUG_PRINT_EVENT("info", ("Discarding SUB_GCP_COMPLETE_REP for epoch %u/%u (%llu) > begin_gap epoch %u/%u (%llu)",
                              Uint32(completed_epoch >> 32),
                              Uint32(completed_epoch),
                              completed_epoch,
                              Uint32(m_begin_gap_epoch >> 32),
                              Uint32(m_begin_gap_epoch),
                              m_begin_gap_epoch));
    if (m_end_gap_epoch > 0)
    {
      DBUG_PRINT_EVENT("info", (" and <= end_gap epoch %u/%u (%llu)"
                                Uint32(m_end_gap_epoch >> 32),
                                Uint32(m_end_gap_epoch),
                                m_end_gap_epoch));
    }
    DBUG_RETURN_EVENT(true);
  }
  DBUG_RETURN_EVENT(false);
}

/*
 * Class NdbEventBuffer
 * Each Ndb object has a Object.
 */
NdbEventBuffer::NdbEventBuffer(Ndb *ndb) :
  m_total_buckets(TOTAL_BUCKETS_INIT), 
  m_min_gci_index(0),
  m_max_gci_index(0),
  m_ndb(ndb),
  m_latestGCI(0), m_latest_complete_GCI(0),
  m_highest_sub_gcp_complete_GCI(0),
  m_latest_poll_GCI(0),
<<<<<<< HEAD
=======
  m_failure_detected(false),
>>>>>>> 7119a182
  m_prevent_nodegroup_change(true),
  m_total_alloc(0),
  m_max_alloc(0),
  m_event_buffer_manager(ndb),
  m_free_thresh(0),
  m_min_free_thresh(0),
  m_max_free_thresh(0),
  m_gci_slip_thresh(0),
  m_dropped_ev_op(0),
  m_active_op_count(0)
{
#ifdef VM_TRACE
  m_latest_command= "NdbEventBuffer::NdbEventBuffer";
  m_flush_gci = 0;
#endif

  if ((p_cond = NdbCondition_Create()) ==  NULL) {
    ndbout_c("NdbEventHandle: NdbCondition_Create() failed");
    exit(-1);
  }
  m_mutex = 0; // Set in Ndb::init()

  // ToDo set event buffer size
  // pre allocate event data array
  m_sz= 0;
#ifdef VM_TRACE
  m_free_data_count= 0;
#endif
  m_free_data= 0;
  m_free_data_sz= 0;

  // get reference to mutex managed by current connection
  m_add_drop_mutex= 
    m_ndb->theImpl->m_ndb_cluster_connection.m_event_add_drop_mutex;

  // initialize lists
  bzero(&g_empty_gci_container, sizeof(Gci_container));
  init_gci_containers();

  m_alive_node_bit_mask.clear();

  bzero(&m_sub_data_streams, sizeof(m_sub_data_streams));
}

NdbEventBuffer::~NdbEventBuffer()
{
  // todo lock?  what if receive thread writes here?
  NdbEventOperationImpl* op= m_dropped_ev_op;  
  while ((op = m_dropped_ev_op))
  {
    m_dropped_ev_op = m_dropped_ev_op->m_next;
    delete op->m_facade;
  }

  unsigned j;
  Uint32 sz= m_active_gci.size();
  Gci_container* array = (Gci_container*)m_active_gci.getBase();
  for(j = 0; j < sz; j++)
  {
    array[j].~Gci_container();
  }

  // Return EventBufData lists to free list in a nice way
  // before actual deallocation using m_allocated_data.
  if(!m_complete_data.m_data.is_empty())
    free_list(m_complete_data.m_data);
  if(!m_available_data.is_empty())
    free_list(m_available_data);
  if(!m_used_data.is_empty())
    free_list(m_used_data);
  // Return event queue leftovers to free list
  clear_event_queue();


  for (j= 0; j < m_allocated_data.size(); j++)
  {
    unsigned sz= m_allocated_data[j]->sz;
    EventBufData *data= m_allocated_data[j]->data;
    EventBufData *end_data= data+sz;
    for (; data < end_data; data++)
    {
      if (data->sdata)
	NdbMem_Free(data->sdata);
    }
    NdbMem_Free((char*)m_allocated_data[j]);
  }

  NdbCondition_Destroy(p_cond);
}

unsigned
NdbEventBuffer::get_eventbuffer_free_percent()
{
  return m_event_buffer_manager.get_eventbuffer_free_percent();
}

void
NdbEventBuffer::set_eventbuffer_free_percent(unsigned free)
{
  m_event_buffer_manager.set_eventbuffer_free_percent(free);
}

void
NdbEventBuffer::add_op()
{
  /*
   * When m_active_op_count is zero, SUB_GCP_COMPLETE_REP is
   * ignored and no event data will reach application.
   * Positive values will enable event data to reach application.
   */
  m_active_op_count++;
}

void
NdbEventBuffer::remove_op()
{
  m_active_op_count--;
  if(m_active_op_count == 0)
  {
    // Return EventBufData to free list and release GCI ops before clearing.
    for(unsigned i = 0; i < m_active_gci.size(); i++)
    {
      Gci_container& bucket = (Gci_container&)m_active_gci[i];
      if (!bucket.m_data.is_empty())
      {
        free_list(bucket.m_data);
      }
    }
    if (!m_complete_data.m_data.is_empty())
    {
      free_list(m_complete_data.m_data);
    }
    init_gci_containers();
  }
}

void
NdbEventBuffer::init_gci_containers()
{
  m_startup_hack = true;
  bzero(&m_complete_data, sizeof(m_complete_data));
  m_latest_complete_GCI = m_latestGCI = 0;
  m_active_gci.clear();
  m_active_gci.fill(3, g_empty_gci_container);
  m_min_gci_index = m_max_gci_index = 1;
  Uint64 gci = 0;
  m_known_gci.clear();
  m_known_gci.fill(7, gci);
  // Reset cluster failure marker
  m_failure_detected= false;
}

int NdbEventBuffer::expand(unsigned sz)
{
  unsigned alloc_size=
    sizeof(EventBufData_chunk) +(sz-1)*sizeof(EventBufData);
  EventBufData_chunk *chunk_data=
    (EventBufData_chunk *)NdbMem_Allocate(alloc_size);

  chunk_data->sz= sz;
  m_allocated_data.push_back(chunk_data);

  EventBufData *data= chunk_data->data;
  EventBufData *end_data= data+sz;
  EventBufData *last_data= m_free_data;

  bzero((void*)data, sz*sizeof(EventBufData));
  for (; data < end_data; data++)
  {
    data->m_next= last_data;
    last_data= data;
  }
  m_free_data= last_data;

  m_sz+= sz;
#ifdef VM_TRACE
  m_free_data_count+= sz;
#endif
  return 0;
}

int
NdbEventBuffer::pollEvents2(int aMillisecondNumber, Uint64 *highestQueuedEpoch)
{
  if (aMillisecondNumber < 0)
  {
    g_eventLogger->error("NdbEventBuffer::pollEvents2: negative aMillisecondNumber %d 0x%x %s",
                         aMillisecondNumber,
                         m_ndb->getReference(),
                         m_ndb->getNdbObjectName());
    return -1;
  }

  int ret= 1;
#ifdef VM_TRACE
  const char *m_latest_command_save= m_latest_command;
  m_latest_command= "NdbEventBuffer::pollEvents2";
#endif

  NdbMutex_Lock(m_mutex);
  NdbEventOperationImpl *ev_op= move_data();
  if (unlikely(ev_op == 0 && aMillisecondNumber))
  {
    NdbCondition_WaitTimeout(p_cond, m_mutex, aMillisecondNumber);
    ev_op= move_data();
  }
  m_latest_poll_GCI= m_latestGCI;
#ifdef VM_TRACE
  if (ev_op)
  {
    // m_mutex is locked
    // update event ops data counters
    ev_op->m_data_count-= ev_op->m_data_done_count;
    ev_op->m_data_done_count= 0;
  }
  m_latest_command= m_latest_command_save;
#endif
  if (unlikely(ev_op == 0))
  {
    ret= 0; // applicable for both aMillisecondNumber >= 0
    /*
      gci's consumed up until m_latest_poll_GCI, so we can free all
      dropped event operations stopped up until that gci
    */
    deleteUsedEventOperations(m_latest_poll_GCI);
  }
  NdbMutex_Unlock(m_mutex); // we have moved the data

  if (highestQueuedEpoch)
    *highestQueuedEpoch= m_latest_poll_GCI;

  return ret;
}

int
NdbEventBuffer::flushIncompleteEvents(Uint64 gci)
{
  /**
   *  Find min complete gci
   */
  Uint64 * array = m_known_gci.getBase();
  Uint32 mask = m_known_gci.size() - 1;
  Uint32 minpos = m_min_gci_index;
  Uint32 maxpos = m_max_gci_index;

  g_eventLogger->info("Flushing incomplete GCI:s < %u/%u",
                      Uint32(gci >> 32), Uint32(gci));
  while (minpos != maxpos && array[minpos] < gci)
  {
    Gci_container* tmp = find_bucket(array[minpos]);
    assert(tmp);
    assert(maxpos == m_max_gci_index);

    if(!tmp->m_data.is_empty())
    {
      free_list(tmp->m_data);
    }
    tmp->~Gci_container();
    bzero(tmp, sizeof(Gci_container));
    minpos = (minpos + 1) & mask;
  }

  m_min_gci_index = minpos;

#ifdef VM_TRACE
  m_flush_gci = gci;
#endif

  return 0;
}

void
NdbEventBuffer::free_consumed_event_data()
{
  if (m_used_data.m_count > 1024)
  {
#ifdef VM_TRACE
    m_latest_command= "NdbEventBuffer::free_consumed_event_data (lock)";
#endif
    NdbMutex_Lock(m_mutex);
    // return m_used_data to m_free_data
    free_list(m_used_data);

    NdbMutex_Unlock(m_mutex);
  }
}

void
NdbEventBuffer::move_head_event_data_item_to_used_data_queue(EventBufData *data)
{
  // Move first available item to used queue prior to processing
  assert(data == m_available_data.m_head);
  Uint32 full_count, full_sz;
  m_available_data.remove_first(full_count, full_sz);

  m_used_data.append_used_data(data, full_count, full_sz);

  m_ndb->theImpl->incClientStat(Ndb::EventBytesRecvdCount, full_sz);
}

EventBufData_list::Gci_ops*
NdbEventBuffer::remove_consumed_gci_ops(Uint64 firstKeepGci)
{
  EventBufData_list::Gci_ops *gci_ops = m_available_data.first_gci_ops();
  while (gci_ops && gci_ops->m_gci < firstKeepGci)
  {
    gci_ops = m_available_data.delete_next_gci_ops();
  }
  return gci_ops;
}

bool
NdbEventBuffer::is_exceptional_epoch(EventBufData *data)
{
  Uint32 type = SubTableData::getOperation(data->sdata->requestInfo);

  if (type == NdbDictionary::Event::_TE_EMPTY ||
      type >= NdbDictionary::Event::_TE_INCONSISTENT)
  {
    if (type != NdbDictionary::Event::_TE_EMPTY)
    {
      DBUG_PRINT_EVENT("info",
                       ("detected excep. gci %u/%u (%u) 0x%x 0x%x %s",
                        Uint32(gci >> 32), Uint32(gci),
                        data->sdata->gci_lo|(Uint64(data->sdata->gci_hi) << 32),
                        type,
                        m_ndb->getReference(), m_ndb->getNdbObjectName()));
    }
    DBUG_RETURN_EVENT(true);
  }
  DBUG_RETURN_EVENT(false);
}

NdbEventOperation *
NdbEventBuffer::nextEvent2()
{
  DBUG_ENTER_EVENT("NdbEventBuffer::nextEvent2");
#ifdef VM_TRACE
  const char *m_latest_command_save= m_latest_command;
#endif

  free_consumed_event_data();

#ifdef VM_TRACE
  m_latest_command= "NdbEventBuffer::nextEvent2";
#endif

  EventBufData *data;
  while ((data= m_available_data.m_head))
  {
    move_head_event_data_item_to_used_data_queue(data);

    NdbEventOperationImpl *op= data->m_event_op;

    // all including exceptional event data must have an associated impl
    assert(op);

    // set NdbEventOperation data
    op->m_data_item= data;
    Uint64 gci = op->getGCI();

    if (is_exceptional_epoch(data))
    {
      DBUG_PRINT_EVENT("info", ("detected inconsistent gci %u 0x%x %s",
                                gci, m_ndb->getReference(),
                                m_ndb->getNdbObjectName()));

      // Remove gci_ops belonging to the epochs consumed already
      // to conform with non-exceptional event data handling
      remove_consumed_gci_ops(gci);
      DBUG_RETURN_EVENT(op->m_facade);
    }

    DBUG_PRINT_EVENT("info", ("available data=%p op=%p 0x%x %s",
                              data, op, m_ndb->getReference(),
                              m_ndb->getNdbObjectName()));

    /*
     * If merge is on, blob part sub-events must not be seen on this level.
     * If merge is not on, there are no blob part sub-events.
     */
    assert(op->theMainOp == NULL);

#ifdef VM_TRACE
    op->m_data_done_count++;
#endif

    if (op->m_state == NdbEventOperation::EO_EXECUTING)
    {
      int r= op->receive_event();
      if (r > 0)
      {
#ifdef VM_TRACE
	 m_latest_command= m_latest_command_save;
#endif
         NdbBlob* tBlob = op->theBlobList;
         while (tBlob != NULL)
         {
           (void)tBlob->atNextEvent();
           tBlob = tBlob->theNext;
         }

         EventBufData_list::Gci_ops *gci_ops =
           remove_consumed_gci_ops(gci);

        if (gci_ops && (gci != gci_ops->m_gci))
	{
           ndbout << "nextEvent2: gci_ops->m_gci " << gci_ops->m_gci
                  << " (" << Uint32(gci_ops->m_gci >> 32)
                  << "/" << Uint32(gci_ops->m_gci) << ") "
                  << " gci " << gci
                  << " (" << Uint32(gci >> 32)
                  << "/" << Uint32(gci) << ") type "
                  << hex << op->getEventType2()
                  << " data's operation " << hex
                  <<  SubTableData::getOperation(data->sdata->requestInfo)
                  << " " << m_ndb->getNdbObjectName() << endl;
	}

         assert(gci_ops && (gci == gci_ops->m_gci));
         (void) gci_ops; // To avoid compiler warning 'unused variable'

         // to return TE_NUL it should be made into data event
         if (SubTableData::getOperation(data->sdata->requestInfo) ==
	   NdbDictionary::Event::_TE_NUL)
         {
           DBUG_PRINT_EVENT("info", ("skip _TE_NUL 0x%x %s",
                                     m_ndb->getReference(),
                                     m_ndb->getNdbObjectName()));
           continue;
         }
	 DBUG_RETURN_EVENT(op->m_facade);
       }
       // the next event belonged to an event op that is no
       // longer valid, skip to next
      continue;
    }
#ifdef VM_TRACE
    m_latest_command= m_latest_command_save;
#endif
  }
  m_error.code= 0;
#ifdef VM_TRACE
  m_latest_command= m_latest_command_save;
#endif

  /*
   * gci's consumed up until m_latest_poll_GCI, so
   *  - remove remaining gci_ops from the gci_ops list,
   *  - free all dropped event operations stopped up until that gci
   */
  remove_consumed_gci_ops(UINT_MAX64);
  if (m_dropped_ev_op)
  {
    NdbMutex_Lock(m_mutex);
    deleteUsedEventOperations(m_latest_poll_GCI);
    NdbMutex_Unlock(m_mutex);
  }
  DBUG_RETURN_EVENT(0);
}

bool
NdbEventBuffer::isConsistent(Uint64& gci)
{
  DBUG_ENTER("NdbEventBuffer::isConsistent");
  EventBufData_list::Gci_ops *gci_ops = m_available_data.first_gci_ops();
  while (gci_ops)
  {
    if (gci_ops->m_error == NdbDictionary::Event::_TE_INCONSISTENT)
    {
      gci = gci_ops->m_gci;
      DBUG_RETURN(false);
    }
    gci_ops = gci_ops->m_next;
  }

  DBUG_RETURN(true);
}

bool
NdbEventBuffer::isConsistentGCI(Uint64 gci)
{
  DBUG_ENTER("NdbEventBuffer::isConsistentGCI");
  EventBufData_list::Gci_ops *gci_ops = m_available_data.first_gci_ops();
  while (gci_ops)
  {
    if (gci_ops->m_gci == gci &&
        gci_ops->m_error == NdbDictionary::Event::_TE_INCONSISTENT)
      DBUG_RETURN(false);
    gci_ops = gci_ops->m_next;
  }

  DBUG_RETURN(true);
}


NdbEventOperationImpl*
NdbEventBuffer::getGCIEventOperations(Uint32* iter, Uint32* event_types)
{
  DBUG_ENTER("NdbEventBuffer::getGCIEventOperations");
  EventBufData_list::Gci_ops *gci_ops = m_available_data.first_gci_ops();
  if (*iter < gci_ops->m_gci_op_count)
  {
    EventBufData_list::Gci_op g = gci_ops->m_gci_op_list[(*iter)++];
    if (event_types != NULL)
      *event_types = g.event_types;
    DBUG_PRINT("info", ("gci: %u  g.op: 0x%lx  g.event_types: 0x%lx 0x%x %s",
                        (unsigned)gci_ops->m_gci, (long) g.op,
                        (long) g.event_types, m_ndb->getReference(),
                        m_ndb->getNdbObjectName()));
    DBUG_RETURN(g.op);
  }
  DBUG_RETURN(NULL);
}

void
NdbEventBuffer::deleteUsedEventOperations(Uint64 last_consumed_gci)
{
  NdbEventOperationImpl *op= m_dropped_ev_op;
  while (op && op->m_stop_gci)
  {
    if (last_consumed_gci > op->m_stop_gci)
    {
      while (op)
      {
        NdbEventOperationImpl *next_op= op->m_next;
        op->m_stop_gci= 0;
        op->m_ref_count--;
        if (op->m_ref_count == 0)
        {
          if (op->m_next)
            op->m_next->m_prev = op->m_prev;
          if (op->m_prev)
            op->m_prev->m_next = op->m_next;
          else
            m_dropped_ev_op = op->m_next;
          delete op->m_facade;
        }
        op = next_op;
      }
      break;
    }
    op = op->m_next;
  }
}

#ifdef VM_TRACE
static
NdbOut&
operator<<(NdbOut& out, const Gci_container& gci)
{
  out << "[ GCI: " << (gci.m_gci >> 32) << "/" << (gci.m_gci & 0xFFFFFFFF)
      << "  state: " << hex << gci.m_state 
      << "  head: " << hex << gci.m_data.m_head
      << "  tail: " << hex << gci.m_data.m_tail
#ifdef VM_TRACE
      << "  cnt: " << dec << gci.m_data.m_count
#endif
      << " gcp: " << dec << gci.m_gcp_complete_rep_count 
      << "]";
  return out;
}

static
NdbOut&
operator<<(NdbOut& out, const Gci_container_pod& gci)
{
  Gci_container* ptr = (Gci_container*)&gci;
  out << *ptr;
  return out;
}
#endif

void
NdbEventBuffer::resize_known_gci()
{
  Uint32 minpos = m_min_gci_index;
  Uint32 maxpos = m_max_gci_index;
  Uint32 mask = m_known_gci.size() - 1;

  Uint64 fill = 0;
  Uint32 newsize = 2 * (mask + 1);
  m_known_gci.fill(newsize - 1, fill);
  Uint64 * array = m_known_gci.getBase();

  if (0)
  {
    printf("before (%u): ", minpos);
    for (Uint32 i = minpos; i != maxpos; i = (i + 1) & mask)
      printf("%u/%u ",
             Uint32(array[i] >> 32),
             Uint32(array[i]));
    printf("\n");
  }

  Uint32 idx = mask + 1; // Store eveything in "new" part of buffer
  if (0) printf("swapping ");
  while (minpos != maxpos)
  {
    if (0) printf("%u-%u ", minpos, idx);
    Uint64 tmp = array[idx];
    array[idx] = array[minpos];
    array[minpos] = tmp;

    idx++;
    minpos = (minpos + 1) & mask; // NOTE old mask
  }
  if (0) printf("\n");

  minpos = m_min_gci_index = mask + 1;
  maxpos = m_max_gci_index = idx;
  assert(minpos < maxpos);

  if (0)
  {
    ndbout_c("resize_known_gci from %u to %u", (mask + 1), newsize);
    printf("after: ");
    for (Uint32 i = minpos; i < maxpos; i++)
    {
      printf("%u/%u ",
             Uint32(array[i] >> 32),
             Uint32(array[i]));
    }
    printf("\n");
  }

#ifdef VM_TRACE
  Uint64 gci = array[minpos];
  for (Uint32 i = minpos + 1; i<maxpos; i++)
  {
    assert(array[i] > gci);
    gci = array[i];
  }
#endif
}

#ifdef VM_TRACE
void
NdbEventBuffer::verify_known_gci(bool allowempty)
{
  Uint32 minpos = m_min_gci_index;
  Uint32 maxpos = m_max_gci_index;
  Uint32 mask = m_known_gci.size() - 1;

  Uint32 line;
#define MMASSERT(x) { if (!(x)) { line = __LINE__; goto fail; }}
  if (m_min_gci_index == m_max_gci_index)
  {
    MMASSERT(allowempty);
    for (Uint32 i = 0; i<m_active_gci.size(); i++)
      MMASSERT(((Gci_container*)(m_active_gci.getBase()+i))->m_gci == 0);
    return;
  }

  {
    Uint64 last = m_known_gci[minpos];
    MMASSERT(last > m_latestGCI);
    MMASSERT(find_bucket(last) != 0);
    MMASSERT(maxpos == m_max_gci_index);

    minpos = (minpos + 1) & mask;
    while (minpos != maxpos)
    {
      MMASSERT(m_known_gci[minpos] > last);
      last = m_known_gci[minpos];
      MMASSERT(find_bucket(last) != 0);
      MMASSERT(maxpos == m_max_gci_index);
      minpos = (minpos + 1) & mask;
    }
  }

  {
    Gci_container* bucktets = (Gci_container*)(m_active_gci.getBase());
    for (Uint32 i = 0; i<m_active_gci.size(); i++)
    {
      if (bucktets[i].m_gci)
      {
        bool found = false;
        for (Uint32 j = m_min_gci_index; j != m_max_gci_index;
             j = (j + 1) & mask)
        {
          if (m_known_gci[j] == bucktets[i].m_gci)
          {
            found = true;
            break;
          }
        }
        if (!found)
          ndbout_c("%u/%u not found",
                   Uint32(bucktets[i].m_gci >> 32),
                   Uint32(bucktets[i].m_gci));
        MMASSERT(found == true);
      }
    }
  }

  return;
fail:
  ndbout_c("assertion at %d", line);
  printf("known gci: ");
  for (Uint32 i = m_min_gci_index; i != m_max_gci_index; i = (i + 1) & mask)
  {
    printf("%u/%u ", Uint32(m_known_gci[i] >> 32), Uint32(m_known_gci[i]));
  }

  printf("\nContainers");
  for (Uint32 i = 0; i<m_active_gci.size(); i++)
    ndbout << m_active_gci[i] << endl;
  abort();
}
#endif

Gci_container*
NdbEventBuffer::find_bucket_chained(Uint64 gci)
{
  if (0)
    printf("find_bucket_chained(%u/%u) ", Uint32(gci >> 32), Uint32(gci));
  if (unlikely(gci <= m_latestGCI))
  {
    /**
     * an already complete GCI
     */
    if (0)
      ndbout_c("already complete (%u/%u)",
               Uint32(m_latestGCI >> 32),
               Uint32(m_latestGCI));
    return 0;
  }

  if (m_event_buffer_manager.isGcpCompleteToBeDiscarded(gci))
  {
    return 0; // gci belongs to a gap
  }

  if (unlikely(m_total_buckets == 0))
  {
    return 0;
  }

  Uint32 pos = Uint32(gci & ACTIVE_GCI_MASK);
  Uint32 size = m_active_gci.size();
  Gci_container *buckets = (Gci_container*)(m_active_gci.getBase());
  while (pos < size)
  {
    Uint64 cmp = (buckets + pos)->m_gci;
    if (cmp == gci)
    {
      if (0)
        ndbout_c("found pos: %u", pos);
      return buckets + pos;
    }

    if (cmp == 0)
    {
      if (0)
        ndbout_c("empty(%u) ", pos);
      Uint32 search = pos + ACTIVE_GCI_DIRECTORY_SIZE;
      while (search < size)
      {
        if ((buckets + search)->m_gci == gci)
        {
          memcpy(buckets + pos, buckets + search, sizeof(Gci_container));
          bzero(buckets + search, sizeof(Gci_container));
          if (0)
            printf("moved from %u to %u", search, pos);
          if (search == size - 1)
          {
            m_active_gci.erase(search);
            if (0)
              ndbout_c(" shrink");
          }
          else
          {
            if (0)
              printf("\n");
          }
          return buckets + pos;
        }
        search += ACTIVE_GCI_DIRECTORY_SIZE;
      }
      goto newbucket;
    }
    pos += ACTIVE_GCI_DIRECTORY_SIZE;
  }

  /**
   * This is a new bucket...likely close to start
   */
  if (0)
    ndbout_c("new (with expand) ");
  m_active_gci.fill(pos, g_empty_gci_container);
  buckets = (Gci_container*)(m_active_gci.getBase());
newbucket:
  Gci_container* bucket = buckets + pos;
  bucket->m_gci = gci;
  bucket->m_gcp_complete_rep_count = m_total_buckets;

  Uint32 mask = m_known_gci.size() - 1;
  Uint64 * array = m_known_gci.getBase();

  Uint32 minpos = m_min_gci_index;
  Uint32 maxpos = m_max_gci_index;
  bool full = ((maxpos + 1) & mask) == minpos;
  if (unlikely(full))
  {
    resize_known_gci();
    minpos = m_min_gci_index;
    maxpos = m_max_gci_index;
    mask = m_known_gci.size() - 1;
    array = m_known_gci.getBase();
  }

  Uint32 maxindex = (maxpos - 1) & mask;
  Uint32 newmaxpos = (maxpos + 1) & mask;
  m_max_gci_index = newmaxpos;
  if (likely(minpos == maxpos || gci > array[maxindex]))
  {
    array[maxpos] = gci;
#ifdef VM_TRACE
    verify_known_gci(false);
#endif
    return bucket;
  }

  for (pos = minpos; pos != maxpos; pos = (pos + 1) & mask)
  {
    if (array[pos] > gci)
      break;
  }

  if (0)
    ndbout_c("insert %u/%u (max %u/%u) at pos %u (min: %u max: %u)",
             Uint32(gci >> 32),
             Uint32(gci),
             Uint32(array[maxindex] >> 32),
             Uint32(array[maxindex]),
             pos,
             m_min_gci_index, m_max_gci_index);

  assert(pos != maxpos);
  Uint64 oldgci;
  do {
    oldgci = array[pos];
    array[pos] = gci;
    gci = oldgci;
    pos = (pos + 1) & mask;
  } while (pos != maxpos);
  array[pos] = gci;

#ifdef VM_TRACE
  verify_known_gci(false);
#endif
  return bucket;
}

void
NdbEventBuffer::crash_on_invalid_SUB_GCP_COMPLETE_REP(const Gci_container* bucket,
				      const SubGcpCompleteRep * const rep,
                                      Uint32 replen,
                                      Uint32 remcnt,
                                      Uint32 repcnt) const
{
  ndbout_c("INVALID SUB_GCP_COMPLETE_REP");
  // SubGcpCompleteRep
  ndbout_c("signal length: %u", replen);
  ndbout_c("gci: %u/%u", rep->gci_hi, rep->gci_lo);
  ndbout_c("senderRef: x%x", rep->senderRef);
  ndbout_c("count: %u", rep->gcp_complete_rep_count);
  ndbout_c("flags: x%x", rep->flags);
  if (rep->flags & rep->ON_DISK) ndbout_c("\tON_DISK");
  if (rep->flags & rep->IN_MEMORY) ndbout_c("\tIN_MEMORY");
  if (rep->flags & rep->MISSING_DATA) ndbout_c("\tMISSING_DATA");
  if (rep->flags & rep->ADD_CNT) ndbout_c("\tADD_CNT %u", rep->flags>>16);
  if (rep->flags & rep->SUB_CNT) ndbout_c("\tSUB_CNT %u", rep->flags>>16);
  if (rep->flags & rep->SUB_DATA_STREAMS_IN_SIGNAL) 
  {
    ndbout_c("\tSUB_DATA_STREAMS_IN_SIGNAL");
    // Expected signal size with two stream id per word
    const Uint32 explen = rep->SignalLength + (rep->gcp_complete_rep_count + 1)/2;
    if (replen != explen)
    {
      ndbout_c("ERROR: Signal length %d words does not match expected %d! Corrupt signal?", replen, explen);
    }
    // Protect against corrupt signal length, max signal size is 25 words
    if (replen > 25) replen = 25;
    if (replen > rep->SignalLength)
    {
      const int words = replen - rep->SignalLength;
      for (int i=0; i < words; i++)
      {
        ndbout_c("\t\t%04x\t%04x", Uint32(rep->sub_data_streams[i]), Uint32(rep->sub_data_streams[i]>>16));
      }
    }
  }
  ndbout_c("remaining count: %u", remcnt);
  ndbout_c("report count (without duplicates): %u", repcnt);
  // Gci_container
  ndbout_c("bucket gci: %u/%u", Uint32(bucket->m_gci>>32), Uint32(bucket->m_gci));
  ndbout_c("bucket state: x%x", bucket->m_state);
  if (bucket->m_state & bucket->GC_COMPLETE) ndbout_c("\tGC_COMPLETE");
  if (bucket->m_state & bucket->GC_INCONSISTENT) ndbout_c("\tGC_INCONSISTENT");
  if (bucket->m_state & bucket->GC_CHANGE_CNT) ndbout_c("\tGC_CHANGE_CNT");
  if (bucket->m_state & bucket->GC_OUT_OF_MEMORY) ndbout_c("\tGC_OUT_OF_MEMORY");
  ndbout_c("bucket remain count: %u", bucket->m_gcp_complete_rep_count);
  ndbout_c("total buckets: %u", m_total_buckets);
  ndbout_c("startup hack: %u", m_startup_hack);
  for (int i=0; i < MAX_SUB_DATA_STREAMS; i++)
  {
    Uint16 id = m_sub_data_streams[i];
    if (id == 0) continue;
    ndbout_c("stream: idx %u, id %04x, counted %d", i, id, bucket->m_gcp_complete_rep_sub_data_streams.get(i));
  }
  abort();
}

void
NdbEventBuffer::complete_empty_bucket_using_exceptional_event(Uint64 gci,
                                                              Uint32 type)
{
  EventBufData *dummy_data= alloc_data();
  dummy_data->m_event_op = 0;

  /** Add gci and event type to the inconsistent epoch event data,
   * such that nextEvent handles it correctly and makes it visible
   * to the consumer, such that consumer will be able to handle it.
   */
  LinearSectionPtr ptr[3];
  for (int i = 0; i < 3; i++)
  {
    ptr[i].p = NULL;
    ptr[i].sz = 0;
  }
  alloc_mem(dummy_data, ptr, 0);
//  dummy_data = ((Uint32*)NdbMem_Allocate(sizeof(SubTableData) + 3) >> 2);

  SubTableData *sdata = (SubTableData*) dummy_data->memory;
  assert(dummy_data->memory);
  sdata->tableId = ~0;
  sdata->requestInfo = 0;
  sdata->gci_hi = Uint32(gci >> 32);
  sdata->gci_lo = Uint32(gci);
  SubTableData::setOperation(sdata->requestInfo, type);

  // Add the first EventOperationImpl such that
  // the exceptional data can be interpreted by consumers
  NdbEventOperation* op = m_ndb->getEventOperation(0);
  dummy_data->m_event_op = &op->m_impl;
  assert(op != NULL);

  // Add gci_ops for error epoch events to make the search for
  // inconsistent(Uint64& gci) to be effective (backward compatibility)
  {
    EventBufData_list dummy_event_list;
    dummy_event_list.append_used_data(dummy_data);
    dummy_event_list.m_is_not_multi_list = true;
    m_complete_data.m_data.append_list(&dummy_event_list, gci);
    assert(m_complete_data.m_data.m_gci_ops_list_tail != NULL);
    if (type >= NdbDictionary::Event::_TE_INCONSISTENT)
    {
      m_complete_data.m_data.m_gci_ops_list_tail->m_error = type;
    }
  }
}

void
NdbEventBuffer::discard_events_from_bucket(Gci_container* bucket)
{
  // Empty the gci_op(s) list of the epoch from the bucket
  DBUG_PRINT_EVENT("info", ("discard_events_from_bucket: deleting m_gci_op_list: %p",
                            bucket->m_data.m_gci_op_list));
  assert (bucket->m_data.m_is_not_multi_list); // bucket contains only one epoch
  delete [] bucket->m_data.m_gci_op_list;

  bucket->m_data.m_gci_op_count = 0;
  bucket->m_data.m_gci_op_list = 0;
  bucket->m_data.m_gci_op_alloc = 0;

  // Empty the event data from the bucket and return it to m_free_data
  free_list(bucket->m_data);
}

void
NdbEventBuffer::complete_bucket(Gci_container* bucket)
{
  const Uint64 gci = bucket->m_gci;
  Gci_container* buckets = (Gci_container*)m_active_gci.getBase();

  if (0)
    ndbout_c("complete %u/%u pos: %u", Uint32(gci >> 32), Uint32(gci),
             Uint32(bucket - buckets));

#ifdef VM_TRACE
  verify_known_gci(false);
#endif

  bool bucket_empty = bucket->m_data.is_empty();
  Uint32 type = 0;
  if (bucket->m_state & Gci_container::GC_INCONSISTENT)
  {
    type = NdbDictionary::Event::_TE_INCONSISTENT;
  }
  else if (bucket->m_state & Gci_container::GC_OUT_OF_MEMORY)
  {
    type = NdbDictionary::Event::_TE_OUT_OF_MEMORY;
  }
  else if (bucket_empty)
  {
    assert(!bucket->m_data.m_is_not_multi_list);
    assert(bucket->m_data.first_gci_ops() == 0);
    type = NdbDictionary::Event::_TE_EMPTY;
  }

  if(!bucket_empty)
  {
#ifdef VM_TRACE
    assert(bucket->m_data.m_count);
#endif

    if (bucket->hasError())
    {
      /*
       * Bucket marked as possibly missing data, probably due to
       * kernel running out of event_buffer during node failure.
       * Discard the partially-received event data.
       */
      discard_events_from_bucket(bucket);
      bucket_empty = true;
    }
  }

  if (bucket_empty)
  {
    assert(type > 0);
    complete_empty_bucket_using_exceptional_event(gci, type);
  }
  else
  {
    // bucket is complete and consistent: add it to complete_data list
    m_complete_data.m_data.append_list(&bucket->m_data, gci);
  }

  Uint32 minpos = m_min_gci_index;
  Uint32 mask = m_known_gci.size() - 1;
  assert((mask & (mask + 1)) == 0);

  bzero(bucket, sizeof(Gci_container));

  m_min_gci_index = (minpos + 1) & mask;

#ifdef VM_TRACE
  verify_known_gci(true);
#endif
}

void
NdbEventBuffer::execSUB_START_CONF(const SubStartConf * const rep,
                                   Uint32 len)
{
  Uint32 buckets;
  if (len >= SubStartConf::SignalLength)
  {
    buckets = rep->bucketCount;
  }
  else
  {
    /*
     * Pre-7.0 kernel nodes do not return the number of buckets
     * Assume it's == theNoOfDBnodes as was the case in 6.3
     */
    buckets = m_ndb->theImpl->theNoOfDBnodes;
  }

  set_total_buckets(buckets);

  add_op();
}

void
NdbEventBuffer::execSUB_STOP_CONF(const SubStopConf * const rep,
                                   Uint32 len)
{
  remove_op();
}

void
NdbEventBuffer::execSUB_STOP_REF(const SubStopRef * const rep,
                                 Uint32 len)
{
  remove_op();
}

void
NdbEventBuffer::execSUB_GCP_COMPLETE_REP(const SubGcpCompleteRep * const rep,
                                         Uint32 len, int complete_cluster_failure)
{
  Uint32 gci_hi = rep->gci_hi;
  Uint32 gci_lo = rep->gci_lo;

  if (unlikely(len < SubGcpCompleteRep::SignalLength))
  {
    gci_lo = 0;
  }

  const Uint64 gci= gci_lo | (Uint64(gci_hi) << 32);
  if (gci > m_highest_sub_gcp_complete_GCI)
    m_highest_sub_gcp_complete_GCI = gci;

  if (!complete_cluster_failure)
  {
    m_alive_node_bit_mask.set(refToNode(rep->senderRef));
    // Reset cluster failure marker
    m_failure_detected= false;

    if (unlikely(m_active_op_count == 0))
    {
      return;
    }
  }
  
  DBUG_ENTER_EVENT("NdbEventBuffer::execSUB_GCP_COMPLETE_REP");

  Uint32 cnt= rep->gcp_complete_rep_count;

  Gci_container *bucket = find_bucket(gci);

  if (0)
    ndbout_c("execSUB_GCP_COMPLETE_REP(%u/%u) cnt: %u from %x flags: 0x%x",
             Uint32(gci >> 32), Uint32(gci), cnt, rep->senderRef,
             rep->flags);

  if (unlikely(rep->flags & (SubGcpCompleteRep::ADD_CNT |
                             SubGcpCompleteRep::SUB_CNT)))
  {
    handle_change_nodegroup(rep);
  }

  if (unlikely(bucket == 0))
  {
    if (unlikely(gci <= m_latestGCI))
    {
    /**
     * Already completed GCI...
     *   Possible in case of resend during NF handling
     */
#ifdef VM_TRACE
    Uint64 minGCI = m_known_gci[m_min_gci_index];
    ndbout_c("bucket == 0, gci: %u/%u minGCI: %u/%u m_latestGCI: %u/%u",
             Uint32(gci >> 32), Uint32(gci),
             Uint32(minGCI >> 32), Uint32(minGCI),
             Uint32(m_latestGCI >> 32), Uint32(m_latestGCI));
    ndbout << " complete: " << m_complete_data << endl;
    for(Uint32 i = 0; i<m_active_gci.size(); i++)
    {
      if (((Gci_container*)(&m_active_gci[i]))->m_gci)
        ndbout << i << " - " << m_active_gci[i] << endl;
    }
#endif
    }
    else
    {
      DBUG_PRINT_EVENT("info", ("bucket == 0 due to an ongoing gap, completed epoch: %u/%u (%llu)",
                                Uint32(gci >> 32), Uint32(gci), gci));
    }
    DBUG_VOID_RETURN_EVENT;
  }

  if (rep->flags & SubGcpCompleteRep::SUB_DATA_STREAMS_IN_SIGNAL)
  {
    Uint32 already_counted = 0;
    for(Uint32 i = 0; i < cnt; i ++)
    {
      Uint16 sub_data_stream;
      if ((i & 1) == 0)
      {
        sub_data_stream = rep->sub_data_streams[i / 2] & 0xFFFF;
      }
      else
      {
        sub_data_stream = (rep->sub_data_streams[i / 2] >> 16);
      }
      Uint32 sub_data_stream_number = find_sub_data_stream_number(sub_data_stream);
      if (bucket->m_gcp_complete_rep_sub_data_streams.get(sub_data_stream_number))
      {
        // Received earlier. This must be a duplicate from the takeover node.
        already_counted ++;
      }
      else
      {
        bucket->m_gcp_complete_rep_sub_data_streams.set(sub_data_stream_number);
      }
    }
    assert(already_counted <= cnt);
    if (already_counted <= cnt)
    {
      cnt -= already_counted;
      if (cnt == 0)
      {
        // All sub data streams are already reported as completed for epoch
        // So data for all streams reported in this signal have been sent
        // twice but from two different nodes.  Ignore this duplicate report.
        DBUG_VOID_RETURN_EVENT;
      }
    }
  }

  if (rep->flags & SubGcpCompleteRep::MISSING_DATA)
  {
    bucket->m_state = Gci_container::GC_INCONSISTENT;
  }

  Uint32 old_cnt = bucket->m_gcp_complete_rep_count;
  if(unlikely(old_cnt == ~(Uint32)0))
  {
    old_cnt = m_total_buckets;
  }
  
  //assert(old_cnt >= cnt);
  if (unlikely(! (old_cnt >= cnt)))
  {
    crash_on_invalid_SUB_GCP_COMPLETE_REP(bucket, rep, len, old_cnt, cnt);
  }
  bucket->m_gcp_complete_rep_count = old_cnt - cnt;
  
  if(old_cnt == cnt)
  {
    Uint64 minGCI = m_known_gci[m_min_gci_index];
    if(likely(minGCI == 0 || gci == minGCI))
    {
  do_complete:
      m_startup_hack = false;
       bool gapBegins = false;

      // if there is a gap, mark the gap boundary
       if (m_event_buffer_manager.onEpochCompleted(gci, gapBegins))
        reportStatus();

      // if a new gap begins, mark the bucket.
       if (gapBegins)
         bucket->m_state |= Gci_container::GC_OUT_OF_MEMORY;

      complete_bucket(bucket);
      m_latestGCI = m_complete_data.m_gci = gci; // before reportStatus
      reportStatus();
      
      if(unlikely(m_latest_complete_GCI > gci))
      {
	complete_outof_order_gcis();
      }

      // signal that somethings happened

      NdbCondition_Signal(p_cond);
    }
    else
    {
      if (unlikely(m_startup_hack))
      {
        flushIncompleteEvents(gci);
        bucket = find_bucket(gci);
        assert(bucket);
        assert(bucket->m_gci == gci);
        goto do_complete;
      }
      /** out of order something */
      g_eventLogger->info("out of order bucket: %d gci: %u/%u minGCI: %u/%u m_latestGCI: %u/%u",
                          (int)(bucket-(Gci_container*)m_active_gci.getBase()),
                          Uint32(gci >> 32), Uint32(gci),
                          Uint32(minGCI >> 32), Uint32(minGCI),
                          Uint32(m_latestGCI >> 32), Uint32(m_latestGCI));
      bucket->m_state = Gci_container::GC_COMPLETE;
      bucket->m_gcp_complete_rep_count = 1; // Prevent from being reused
      m_latest_complete_GCI = gci;
    }
  }
  
  DBUG_VOID_RETURN_EVENT;
}

void
NdbEventBuffer::complete_outof_order_gcis()
{
#ifdef VM_TRACE
  verify_known_gci(false);
#endif

  Uint64 * array = m_known_gci.getBase();
  Uint32 mask = m_known_gci.size() - 1;
  Uint32 minpos = m_min_gci_index;
  Uint32 maxpos = m_max_gci_index;
  Uint64 stop_gci = m_latest_complete_GCI;

  Uint64 start_gci = array[minpos];
  g_eventLogger->info("complete_outof_order_gcis from: %u/%u(%u) to: %u/%u(%u)",
                      Uint32(start_gci >> 32), Uint32(start_gci), minpos,
                      Uint32(stop_gci >> 32), Uint32(stop_gci), maxpos);

  assert(start_gci <= stop_gci);
  do
  {
    start_gci = array[minpos];
    Gci_container* bucket = find_bucket(start_gci);
    assert(bucket);
    assert(maxpos == m_max_gci_index);
    if (!(bucket->m_state & Gci_container::GC_COMPLETE)) // Not complete
    {
#ifdef VM_TRACE
      verify_known_gci(false);
#endif
      return;
    }

#ifdef VM_TRACE
    ndbout_c("complete_outof_order_gcis - completing %u/%u rows: %u",
             Uint32(start_gci >> 32), Uint32(start_gci), bucket->m_data.m_count);
#else
    ndbout_c("complete_outof_order_gcis - completing %u/%u",
             Uint32(start_gci >> 32), Uint32(start_gci));
#endif
    
    complete_bucket(bucket);
    m_latestGCI = m_complete_data.m_gci = start_gci;

#ifdef VM_TRACE
    verify_known_gci(true);
#endif
    minpos = (minpos + 1) & mask;
  } while (start_gci != stop_gci);
}

void
NdbEventBuffer::insert_event(NdbEventOperationImpl* impl,
                             SubTableData &data,
                             LinearSectionPtr *ptr,
                             Uint32 &oid_ref)
{
  DBUG_PRINT("info", ("gci{hi/lo}: %u/%u 0x%x %s",
                      data.gci_hi, data.gci_lo, m_ndb->getReference(),
                      m_ndb->getNdbObjectName()));
  do
  {
    if (impl->m_stop_gci == ~Uint64(0))
    {
      oid_ref = impl->m_oid;
      insertDataL(impl, &data, SubTableData::SignalLength, ptr);
    }
    NdbEventOperationImpl* blob_op = impl->theBlobOpList;
    while (blob_op != NULL)
    {
      if (blob_op->m_stop_gci == ~Uint64(0))
      {
        oid_ref = blob_op->m_oid;
        insertDataL(blob_op, &data, SubTableData::SignalLength, ptr);
      }
      blob_op = blob_op->m_next;
    }
  } while((impl = impl->m_next));
}

bool
NdbEventBuffer::find_max_known_gci(Uint64 * res) const
{
  const Uint64 * array = m_known_gci.getBase();
  Uint32 mask = m_known_gci.size() - 1;
  Uint32 minpos = m_min_gci_index;
  Uint32 maxpos = m_max_gci_index;

  if (minpos == maxpos)
    return false;

  if (res)
  {
    * res = array[(maxpos - 1) & mask];
  }

  return true;
}

void
NdbEventBuffer::handle_change_nodegroup(const SubGcpCompleteRep* rep)
{
  Uint64 gci = (Uint64(rep->gci_hi) << 32) | rep->gci_lo;
  Uint32 cnt = (rep->flags >> 16);
  Uint64 * array = m_known_gci.getBase();
  Uint32 mask = m_known_gci.size() - 1;
  Uint32 minpos = m_min_gci_index;
  Uint32 maxpos = m_max_gci_index;

  if (rep->flags & SubGcpCompleteRep::ADD_CNT)
  {
    ndbout_c("handle_change_nodegroup(add, cnt=%u,gci=%u/%u)",
             cnt, Uint32(gci >> 32), Uint32(gci));

    Uint32 found = 0;
    Uint32 pos = minpos;
    for (; pos != maxpos; pos = (pos + 1) & mask)
    {
      if (array[pos] == gci)
      {
        Gci_container* tmp = find_bucket(array[pos]);
        if (tmp->m_state & Gci_container::GC_CHANGE_CNT)
        {
          found = 1;
          ndbout_c(" - gci %u/%u already marked complete",
                   Uint32(tmp->m_gci >> 32), Uint32(tmp->m_gci));
          break;
        }
        else
        {
          found = 2;
          ndbout_c(" - gci %u/%u marking (and increasing)",
                   Uint32(tmp->m_gci >> 32), Uint32(tmp->m_gci));
          tmp->m_state |= Gci_container::GC_CHANGE_CNT;
          tmp->m_gcp_complete_rep_count += cnt;
          break;
        }
      }
      else
      {
        ndbout_c(" - ignore %u/%u",
                 Uint32(array[pos] >> 32), Uint32(array[pos]));
      }
    }

    if (found == 0)
    {
      ndbout_c(" - NOT FOUND (total: %u cnt: %u)", m_total_buckets, cnt);
      return;
    }

    if (found == 1)
    {
      return; // Nothing todo
    }

    m_total_buckets += cnt;

    pos = (pos + 1) & mask;
    for (; pos != maxpos; pos = (pos + 1) & mask)
    {
      assert(array[pos] > gci);
      Gci_container* tmp = find_bucket(array[pos]);
      assert((tmp->m_state & Gci_container::GC_CHANGE_CNT) == 0);
      tmp->m_gcp_complete_rep_count += cnt;
      ndbout_c(" - increasing cnt on %u/%u by %u",
               Uint32(tmp->m_gci >> 32), Uint32(tmp->m_gci), cnt);
    }
  }
  else if (rep->flags & SubGcpCompleteRep::SUB_CNT)
  {
    ndbout_c("handle_change_nodegroup(sub, cnt=%u,gci=%u/%u)",
             cnt, Uint32(gci >> 32), Uint32(gci));

    Uint32 found = 0;
    Uint32 pos = minpos;
    for (; pos != maxpos; pos = (pos + 1) & mask)
    {
      if (array[pos] == gci)
      {
        Gci_container* tmp = find_bucket(array[pos]);
        if (tmp->m_state & Gci_container::GC_CHANGE_CNT)
        {
          found = 1;
          ndbout_c(" - gci %u/%u already marked complete",
                   Uint32(tmp->m_gci >> 32), Uint32(tmp->m_gci));
          break;
        }
        else
        {
          found = 2;
          ndbout_c(" - gci %u/%u marking",
                   Uint32(tmp->m_gci >> 32), Uint32(tmp->m_gci));
          tmp->m_state |= Gci_container::GC_CHANGE_CNT;
          break;
        }
      }
      else
      {
        ndbout_c(" - ignore %u/%u",
                 Uint32(array[pos] >> 32), Uint32(array[pos]));
      }
    }

    if (found == 0)
    {
      ndbout_c(" - NOT FOUND");
      return;
    }

    if (found == 1)
    {
      return; // Nothing todo
    }

    m_total_buckets -= cnt;

    pos = (pos + 1) & mask;
    for (; pos != maxpos; pos = (pos + 1) & mask)
    {
      assert(array[pos] > gci);
      Gci_container* tmp = find_bucket(array[pos]);
      assert((tmp->m_state & Gci_container::GC_CHANGE_CNT) == 0);
      tmp->m_gcp_complete_rep_count -= cnt;
      ndbout_c(" - decreasing cnt on %u/%u by %u to: %u",
               Uint32(tmp->m_gci >> 32), Uint32(tmp->m_gci), 
               cnt,
               tmp->m_gcp_complete_rep_count);
    }
  }
}

Uint16
NdbEventBuffer::find_sub_data_stream_number(Uint16 sub_data_stream)
{
  /*
   * The stream_index calculated will be the one returned unless
   * Suma have been changed to calculate stream identifiers in a
   * non compatible way.  In that case a linear search in the
   * fixed size hash table will resolve the correct index.
   */
  const Uint16 stream_index = (sub_data_stream % 256) + MAX_SUB_DATA_STREAMS_PER_GROUP * (sub_data_stream / 256 - 1);
  const Uint16 num0 = stream_index % NDB_ARRAY_SIZE(m_sub_data_streams);
  Uint32 num = num0;
  while (m_sub_data_streams[num] != sub_data_stream)
  {
    if (m_sub_data_streams[num] == 0)
    {
      m_sub_data_streams[num] = sub_data_stream;
      break;
    }
    num = (num + 1) % NDB_ARRAY_SIZE(m_sub_data_streams);
    require(num != num0);
  }
  return num;
}

void
NdbEventBuffer::set_total_buckets(Uint32 cnt)
{
  if (m_total_buckets == cnt)
    return;

  assert(m_total_buckets == TOTAL_BUCKETS_INIT);
  m_total_buckets = cnt;

  Uint64 * array = m_known_gci.getBase();
  Uint32 mask = m_known_gci.size() - 1;
  Uint32 minpos = m_min_gci_index;
  Uint32 maxpos = m_max_gci_index;

  bool found = false;
  Uint32 pos = minpos;
  for (; pos != maxpos; pos = (pos + 1) & mask)
  {
    Gci_container* tmp = find_bucket(array[pos]);
    if (TOTAL_BUCKETS_INIT >= tmp->m_gcp_complete_rep_count)
    {
      found = true;
      if (0)
        ndbout_c("set_total_buckets(%u) complete %u/%u",
                 cnt, Uint32(tmp->m_gci >> 32), Uint32(tmp->m_gci));
      tmp->m_gcp_complete_rep_count = 0;
      complete_bucket(tmp);
    }
    else
    {
      assert(tmp->m_gcp_complete_rep_count > TOTAL_BUCKETS_INIT);
      tmp->m_gcp_complete_rep_count -= TOTAL_BUCKETS_INIT;
    }
  }
  if (found)
  {
    NdbCondition_Signal(p_cond);
  }
}

void
NdbEventBuffer::report_node_failure_completed(Uint32 node_id)
{
  assert(node_id < 32 * m_alive_node_bit_mask.Size); // only data-nodes
  if (! (node_id < 32 * m_alive_node_bit_mask.Size))
    return;

  m_alive_node_bit_mask.clear(node_id);

  NdbEventOperation* op= m_ndb->getEventOperation(0);
  if (op == 0)
    return;

  DBUG_ENTER("NdbEventBuffer::report_node_failure_completed");
  SubTableData data;
  LinearSectionPtr ptr[3];
  bzero(&data, sizeof(data));
  bzero(ptr, sizeof(ptr));

  data.tableId = ~0;
  data.requestInfo = 0;
  SubTableData::setOperation(data.requestInfo, 
			     NdbDictionary::Event::_TE_NODE_FAILURE);
  SubTableData::setReqNodeId(data.requestInfo, node_id);
  SubTableData::setNdbdNodeId(data.requestInfo, node_id);
  data.flags = SubTableData::LOG;

  Uint64 gci = Uint64((m_latestGCI >> 32) + 1) << 32;
  find_max_known_gci(&gci);

  data.gci_hi = Uint32(gci >> 32);
  data.gci_lo = Uint32(gci);

  /**
   * Insert this event for each operation
   */
  // no need to lock()/unlock(), receive thread calls this
  insert_event(&op->m_impl, data, ptr, data.senderData);

  if (!m_alive_node_bit_mask.isclear())
    DBUG_VOID_RETURN;

  /*
   * Cluster failure
   */

  DBUG_PRINT("info", ("Cluster failure 0x%x %s", m_ndb->getReference(),
                      m_ndb->getNdbObjectName()));

  gci = Uint64((m_latestGCI >> 32) + 1) << 32;
  bool found = find_max_known_gci(&gci);

  Uint64 * array = m_known_gci.getBase();
  Uint32 mask = m_known_gci.size() - 1;
  Uint32 minpos = m_min_gci_index;
  Uint32 maxpos = m_max_gci_index;

  while (minpos != maxpos && array[minpos] != gci)
  {
    Gci_container* tmp = find_bucket(array[minpos]);
    assert(tmp);
    assert(maxpos == m_max_gci_index);

    if(!tmp->m_data.is_empty())
    {
      free_list(tmp->m_data);
    }
    tmp->~Gci_container();
    bzero(tmp, sizeof(Gci_container));

    minpos = (minpos + 1) & mask;
  }
  m_min_gci_index = minpos;
  if (found)
  {
    assert(((minpos + 1) & mask) == maxpos);
  }
  else
  {
    assert(minpos == maxpos);
  }

  /**
   * Inject new event
   */
  data.tableId = ~0;
  data.requestInfo = 0;
  SubTableData::setOperation(data.requestInfo,
			     NdbDictionary::Event::_TE_CLUSTER_FAILURE);

  /**
   * Insert this event for each operation
   */
  // no need to lock()/unlock(), receive thread calls this
  insert_event(&op->m_impl, data, ptr, data.senderData);

  /**
   * Mark that event buffer is containing a failure event
   */
  m_failure_detected= true;

#ifdef VM_TRACE
  m_flush_gci = 0;
#endif
  
  /**
   * And finally complete this GCI
   */
  Gci_container* tmp = find_bucket(gci);
  assert(tmp);
  if (found)
  {
    assert(m_max_gci_index == maxpos); // shouldnt have changed...
  }
  else
  {
    assert(m_max_gci_index == ((maxpos + 1) & mask));
  }
  Uint32 cnt = tmp->m_gcp_complete_rep_count;
  
  SubGcpCompleteRep rep;
  rep.gci_hi= (Uint32)(gci >> 32);
  rep.gci_lo= (Uint32)(gci & 0xFFFFFFFF);
  rep.gcp_complete_rep_count= cnt;
  rep.flags = 0;
  execSUB_GCP_COMPLETE_REP(&rep, SubGcpCompleteRep::SignalLength, 1);

  DBUG_VOID_RETURN;
}

Uint64
NdbEventBuffer::getLatestGCI()
{
  /*
   * TODO: Fix data race with m_latestGCI.
   * m_latestGCI is changed by receiver thread, and getLatestGCI
   * is called from application thread.
   */
  return m_latestGCI;
}

Uint64
NdbEventBuffer::getHighestQueuedEpoch()
{
  return m_latest_poll_GCI;
}

int
NdbEventBuffer::insertDataL(NdbEventOperationImpl *op,
			    const SubTableData * const sdata, 
                            Uint32 len,
			    LinearSectionPtr ptr[3])
{
  DBUG_ENTER_EVENT("NdbEventBuffer::insertDataL");
  const Uint32 ri = sdata->requestInfo;
  const Uint32 operation = SubTableData::getOperation(ri);
  Uint32 gci_hi = sdata->gci_hi;
  Uint32 gci_lo = sdata->gci_lo;

  if (unlikely(len < SubTableData::SignalLength))
  {
    gci_lo = 0;
  }

  Uint64 gci= gci_lo | (Uint64(gci_hi) << 32);
  const bool is_data_event = 
    operation < NdbDictionary::Event::_TE_FIRST_NON_DATA_EVENT;

  if (!is_data_event)
  {
    if (operation == NdbDictionary::Event::_TE_CLUSTER_FAILURE)
    {
      /*
        Mark event as stopping.  Subsequent dropEventOperation
        will add the event to the dropped list for delete
      */
      op->m_stop_gci = gci;
    }
    else if (operation == NdbDictionary::Event::_TE_ACTIVE)
    {
      // internal event, do not relay to user
      DBUG_PRINT("info",
                 ("_TE_ACTIVE: m_ref_count: %u for op: %p id: %u 0x%x %s",
                  op->m_ref_count, op, SubTableData::getNdbdNodeId(ri),
                  m_ndb->getReference(), m_ndb->getNdbObjectName()));
      DBUG_RETURN_EVENT(0);
    }
    else if (operation == NdbDictionary::Event::_TE_STOP)
    {
      // internal event, do not relay to user
      DBUG_PRINT("info",
                 ("_TE_STOP: m_ref_count: %u for op: %p id: %u 0x%x %s",
                  op->m_ref_count, op, SubTableData::getNdbdNodeId(ri),
                  m_ndb->getReference(), m_ndb->getNdbObjectName()));
      DBUG_RETURN_EVENT(0);
    }
  }
  
  Uint32 memory_usage = (m_max_alloc  == 0) ? 0 :
    (Uint32)(100 * (m_total_alloc - m_free_data_sz) / m_max_alloc);

  if (m_event_buffer_manager.onEventDataReceived(memory_usage, gci))
    reportStatus(true/*force_report*/);

  if (m_event_buffer_manager.isEventDataToBeDiscarded(gci))
  {
    DBUG_RETURN_EVENT(0);
  }

  if ( likely((Uint32)op->mi_type & (1U << operation)))
  {
    Gci_container* bucket= find_bucket(gci);
    
    DBUG_PRINT_EVENT("info", ("data insertion in eventId %d 0x%x %s",
                              op->m_eventId, m_ndb->getReference(),
                              m_ndb->getNdbObjectName()));
    DBUG_PRINT_EVENT("info", ("gci=%d tab=%d op=%d node=%d",
                              sdata->gci, sdata->tableId, 
			      SubTableData::getOperation(sdata->requestInfo),
                              SubTableData::getReqNodeId(sdata->requestInfo)));

    if (unlikely(bucket == 0))
    {
      /**
       * Already completed GCI...
       *   Possible in case of resend during NF handling
       */
      DBUG_RETURN_EVENT(0);
    }
    
    const bool is_blob_event = (op->theMainOp != NULL);
    const bool use_hash =  op->m_mergeEvents && is_data_event;

    if (! is_data_event && is_blob_event)
    {
      // currently subscribed to but not used
      DBUG_PRINT_EVENT("info", ("ignore non-data event on blob table 0x%x %s",
                                m_ndb->getReference(), m_ndb->getNdbObjectName()));
      DBUG_RETURN_EVENT(0);
    }
    
    // find position in bucket hash table
    EventBufData* data = 0;
    EventBufData_hash::Pos hpos;
    if (use_hash)
    {
      bucket->m_data_hash.search(hpos, op, ptr);
      data = hpos.data;
    }
    
    if (data == 0)
    {
      // allocate new result buffer
      data = alloc_data();  // alloc_data crashes if allocation fails.

      m_event_buffer_manager.onBufferingEpoch(gci);

      // Initialize m_event_op, in case copy_data fails due to insufficient memory
      data->m_event_op = 0;
      if (unlikely(copy_data(sdata, len, ptr, data, NULL)))
      {
        crashMemAllocError("insertDataL : copy_data failed.");
      }
      data->m_event_op = op;
      if (! is_blob_event || ! is_data_event)
      {
        bucket->m_data.append_data(data);
      }
      else
      {
        // find or create main event for this blob event
        EventBufData_hash::Pos main_hpos;
        int ret = get_main_data(bucket, main_hpos, data);
        if (ret == -1)
        {
          crashMemAllocError("insertDataL : get_main_data failed.");
        }

        EventBufData* main_data = main_hpos.data;
        if (ret != 0) // main event was created
        {
          main_data->m_event_op = op->theMainOp;
          bucket->m_data.append_data(main_data);
          if (use_hash)
          {
            main_data->m_pkhash = main_hpos.pkhash;
            bucket->m_data_hash.append(main_hpos, main_data);
          }
        }
        // link blob event under main event
        add_blob_data(bucket, main_data, data);
      }
      if (use_hash)
      {
        data->m_pkhash = hpos.pkhash;
        bucket->m_data_hash.append(hpos, data);
      }
#ifdef VM_TRACE
      op->m_data_count++;
#endif
    }
    else
    {
      // event with same op, PK found, merge into old buffer
      if (unlikely(merge_data(sdata, len, ptr, data, &bucket->m_data.m_sz)))
      {
        crashMemAllocError("insertDataL : merge_data failed.");
      }

      // merge is on so we do not report blob part events
      if (! is_blob_event) {
        // report actual operation and the composite
        // there is no way to "fix" the flags for a composite op
        // since the flags represent multiple ops on multiple PKs
        // XXX fix by doing merge at end of epoch (extra mem cost)
        {
          EventBufData_list::Gci_op g = { op, (1U << operation) };
          bucket->m_data.add_gci_op(g);
        }
        {
          EventBufData_list::Gci_op 
	    g = { op, 
		  (1U << SubTableData::getOperation(data->sdata->requestInfo))};
          bucket->m_data.add_gci_op(g);
        }
      }
    }
#ifdef NDB_EVENT_VERIFY_SIZE
    verify_size(bucket->m_data);
#endif
    DBUG_RETURN_EVENT(0);
  }
  
#ifdef VM_TRACE
  if ((Uint32)op->m_eventImpl->mi_type & (1U << operation))
  {
    DBUG_PRINT_EVENT("info",("Data arrived before ready eventId %d 0x%x %s",
                             op->m_eventId, m_ndb->getReference(),
                             m_ndb->getNdbObjectName()));
    DBUG_RETURN_EVENT(0);
  }
  else {
    DBUG_PRINT_EVENT("info",("skipped 0x%x %s", m_ndb->getReference(),
                             m_ndb->getNdbObjectName()));
    DBUG_RETURN_EVENT(0);
  }
#else
  DBUG_RETURN_EVENT(0);
#endif
}

void
NdbEventBuffer::crashMemAllocError(const char *error_text)
{
  g_eventLogger->error("Ndb Event Buffer 0x%x %s", m_ndb->getReference(),
	  m_ndb->getNdbObjectName());
  g_eventLogger->error("Ndb Event Buffer : %s", error_text);
  g_eventLogger->error("Ndb Event Buffer : Fatal error.");
  exit(-1);
}

// allocate EventBufData
EventBufData*
NdbEventBuffer::alloc_data()
{
  DBUG_ENTER_EVENT("alloc_data");
  EventBufData* data = m_free_data;

  if (unlikely(data == 0))
  {
#ifdef VM_TRACE
    assert(m_free_data_count == 0);
    assert(m_free_data_sz == 0);
#endif
    expand(4000);
    reportStatus();

    data = m_free_data;
    if (unlikely(data == 0))
    {
#ifdef VM_TRACE
      printf("m_latest_command: %s 0x%x %s\n",
             m_latest_command, m_ndb->getReference(), m_ndb->getNdbObjectName());
      printf("no free data, m_latestGCI %u/%u\n",
             (Uint32)(m_latestGCI << 32), (Uint32)m_latestGCI);
      printf("m_free_data_count %d\n", m_free_data_count);
      printf("m_available_data_count %d first gci{hi/lo} %u/%u last gci{hi/lo} %u/%u\n",
             m_available_data.m_count,
             m_available_data.m_head?m_available_data.m_head->sdata->gci_hi:0,
             m_available_data.m_head?m_available_data.m_head->sdata->gci_lo:0,
             m_available_data.m_tail?m_available_data.m_tail->sdata->gci_hi:0,
             m_available_data.m_tail?m_available_data.m_tail->sdata->gci_lo:0);
      printf("m_used_data_count %d\n", m_used_data.m_count);
#endif
      crashMemAllocError("alloc_data : Allocation of meta data failed.");
    }
  }

  // remove data from free list
  if (data->m_next_blob == 0)
    m_free_data = data->m_next;
  else {
    EventBufData* data2 = data->m_next_blob;
    if (data2->m_next == 0) {
      data->m_next_blob = data2->m_next_blob;
      data = data2;
    } else {
      EventBufData* data3 = data2->m_next;
      data2->m_next = data3->m_next;
      data = data3;
    }
  }
  data->m_next = 0;
  data->m_next_blob = 0;
#ifdef VM_TRACE
  m_free_data_count--;
  assert(m_free_data_sz >= data->sz);
#endif
  m_free_data_sz -= data->sz;
  DBUG_RETURN_EVENT(data);
}

// allocate initial or bigger memory area in EventBufData
// takes sizes from given ptr and sets up data->ptr
int
NdbEventBuffer::alloc_mem(EventBufData* data,
                          LinearSectionPtr ptr[3],
                          Uint32 * change_sz)
{
  DBUG_ENTER("NdbEventBuffer::alloc_mem");
  DBUG_PRINT("info", ("ptr sz %u + %u + %u 0x%x %s",
                      ptr[0].sz, ptr[1].sz, ptr[2].sz, m_ndb->getReference(),
                      m_ndb->getNdbObjectName()));
  const Uint32 min_alloc_size = 128;

  Uint32 sz4 = (sizeof(SubTableData) + 3) >> 2;
  Uint32 alloc_size = (sz4 + ptr[0].sz + ptr[1].sz + ptr[2].sz) << 2;
  if (alloc_size < min_alloc_size)
    alloc_size = min_alloc_size;

  if (data->sz < alloc_size)
  {
    Uint32 add_sz = alloc_size - data->sz;

    NdbMem_Free((char*)data->memory);
    assert(m_total_alloc >= data->sz);
    data->memory = 0;

    data->memory = (Uint32*)NdbMem_Allocate(alloc_size);
    if (data->memory == 0)
    {
      goto out_of_mem_err;
    }
    data->sz = alloc_size;
    m_total_alloc += add_sz;

    if (change_sz != NULL)
      *change_sz += add_sz;
  }
  {
  Uint32* memptr = data->memory;
  memptr += sz4;
  int i;
  for (i = 0; i <= 2; i++)
  {
    data->ptr[i].p = memptr;
    data->ptr[i].sz = ptr[i].sz;
    memptr += ptr[i].sz;
  }
  }
  DBUG_RETURN(0);

out_of_mem_err:
  // Dealloc succeeded, but alloc bigger size failed
  crashMemAllocError("Attempt to allocate memory from OS failed");
  DBUG_RETURN(-1);
}

void
NdbEventBuffer::dealloc_mem(EventBufData* data,
                            Uint32 * change_sz)
{
  NdbMem_Free((char*)data->memory);
  assert(m_total_alloc >= data->sz);
  m_total_alloc -= data->sz;
  if (change_sz != NULL) {
    assert(*change_sz >= data->sz);
    *change_sz -= data->sz;
  }
  data->memory = 0;
  data->sz = 0;
}

int 
NdbEventBuffer::copy_data(const SubTableData * const sdata, Uint32 len,
                          LinearSectionPtr ptr[3],
                          EventBufData* data,
                          Uint32 * change_sz)
{
  DBUG_ENTER_EVENT("NdbEventBuffer::copy_data");

  if (alloc_mem(data, ptr, change_sz) != 0)
    DBUG_RETURN_EVENT(-1);
  memcpy(data->sdata, sdata, sizeof(SubTableData));

  if (unlikely(len < SubTableData::SignalLength))
  {
    data->sdata->gci_lo = 0;
  }
  if (len < SubTableData::SignalLengthWithTransId)
  {
    /* No TransId, set to uninit value */
    data->sdata->transId1 = ~Uint32(0);
    data->sdata->transId2 = ~Uint32(0);
  }

  int i;
  for (i = 0; i <= 2; i++)
    memcpy(data->ptr[i].p, ptr[i].p, ptr[i].sz << 2);
  DBUG_RETURN_EVENT(0);
}

static struct Ev_t {
  enum {
    enum_INS = NdbDictionary::Event::_TE_INSERT,
    enum_DEL = NdbDictionary::Event::_TE_DELETE,
    enum_UPD = NdbDictionary::Event::_TE_UPDATE,
    enum_NUL = NdbDictionary::Event::_TE_NUL,
    enum_IDM = 254,     // idempotent op possibly allowed on NF
    enum_ERR = 255      // always impossible
  };
  int t1, t2, t3;
} ev_t[] = {
  { Ev_t::enum_INS, Ev_t::enum_INS, Ev_t::enum_IDM },
  { Ev_t::enum_INS, Ev_t::enum_DEL, Ev_t::enum_NUL }, //ok
  { Ev_t::enum_INS, Ev_t::enum_UPD, Ev_t::enum_INS }, //ok
  { Ev_t::enum_DEL, Ev_t::enum_INS, Ev_t::enum_UPD }, //ok
  { Ev_t::enum_DEL, Ev_t::enum_DEL, Ev_t::enum_IDM },
  { Ev_t::enum_DEL, Ev_t::enum_UPD, Ev_t::enum_ERR },
  { Ev_t::enum_UPD, Ev_t::enum_INS, Ev_t::enum_ERR },
  { Ev_t::enum_UPD, Ev_t::enum_DEL, Ev_t::enum_DEL }, //ok
  { Ev_t::enum_UPD, Ev_t::enum_UPD, Ev_t::enum_UPD }  //ok
};

/*
 *   | INS            | DEL              | UPD
 * 0 | pk ah + all ah | pk ah            | pk ah + new ah 
 * 1 | pk ad + all ad | old pk ad        | new pk ad + new ad 
 * 2 | empty          | old non-pk ah+ad | old ah+ad
 */

static AttributeHeader
copy_head(Uint32& i1, Uint32* p1, Uint32& i2, const Uint32* p2,
          Uint32 flags)
{
  AttributeHeader ah(p2[i2]);
  bool do_copy = (flags & 1);
  if (do_copy)
    p1[i1] = p2[i2];
  i1++;
  i2++;
  return ah;
}

static void
copy_attr(AttributeHeader ah,
          Uint32& j1, Uint32* p1, Uint32& j2, const Uint32* p2,
          Uint32 flags)
{
  bool do_copy = (flags & 1);
  bool with_head = (flags & 2);
  Uint32 n = with_head + ah.getDataSize();
  if (do_copy)
  {
    Uint32 k;
    for (k = 0; k < n; k++)
      p1[j1 + k] = p2[j2 + k];
  }
  j1 += n;
  j2 += n;
}

int 
NdbEventBuffer::merge_data(const SubTableData * const sdata, Uint32 len,
                           LinearSectionPtr ptr2[3],
                           EventBufData* data,
                           Uint32 * change_sz)
{
  DBUG_ENTER_EVENT("NdbEventBuffer::merge_data");

  /* TODO : Consider how/if to merge multiple events/key with different
   * transid
   * Same consideration probably applies to AnyValue!
   */

  Uint32 nkey = data->m_event_op->m_eventImpl->m_tableImpl->m_noOfKeys;

  int t1 = SubTableData::getOperation(data->sdata->requestInfo);
  int t2 = SubTableData::getOperation(sdata->requestInfo);
  if (t1 == Ev_t::enum_NUL)
    DBUG_RETURN_EVENT(copy_data(sdata, len, ptr2, data, change_sz));

  Ev_t* tp = 0;
  int i;
  for (i = 0; (uint) i < sizeof(ev_t)/sizeof(ev_t[0]); i++) {
    if (ev_t[i].t1 == t1 && ev_t[i].t2 == t2) {
      tp = &ev_t[i];
      break;
    }
  }
  assert(tp != 0 && tp->t3 != Ev_t::enum_ERR);

  if (tp->t3 == Ev_t::enum_IDM) {
    LinearSectionPtr (&ptr1)[3] = data->ptr;

    /*
     * TODO
     * - can get data in INS ptr2[2] which is supposed to be empty
     * - can get extra data in DEL ptr2[2]
     * - why does DBUG_PRINT not work in this file ???
     *
     * replication + bug#19872 can ignore this since merge is on
     * only for tables with explicit PK and before data is not used
     */
    const int maxsec = 1; // ignore section 2

    int i;
    for (i = 0; i <= maxsec; i++) {
      if (ptr1[i].sz != ptr2[i].sz ||
          memcmp(ptr1[i].p, ptr2[i].p, ptr1[i].sz << 2) != 0) {
        DBUG_PRINT("info", ("idempotent op %d*%d data differs in sec %d 0x%x %s",
                            tp->t1, tp->t2, i, m_ndb->getReference(),
                            m_ndb->getNdbObjectName()));
        assert(false);
        DBUG_RETURN_EVENT(-1);
      }
    }
    DBUG_PRINT("info", ("idempotent op %d*%d data ok 0x%x %s",
                        tp->t1, tp->t2, m_ndb->getReference(),
                        m_ndb->getNdbObjectName()));
    DBUG_RETURN_EVENT(0);
  }

  // TODO: use old data items, avoid malloc/free on each merge

  // save old data
  EventBufData olddata = *data;
  data->memory = 0;
  data->sz = 0;

  // compose ptr1 o ptr2 = ptr
  LinearSectionPtr (&ptr1)[3] = olddata.ptr;
  LinearSectionPtr (&ptr)[3] = data->ptr;

  // loop twice where first loop only sets sizes
  int loop;
  int result = 0;
  for (loop = 0; loop <= 1; loop++)
  {
    if (loop == 1)
    {
      if (alloc_mem(data, ptr, change_sz) != 0)
      {
        result = -1;
        goto end;
      }
      *data->sdata = *sdata;
      SubTableData::setOperation(data->sdata->requestInfo, tp->t3);
    }

    ptr[0].sz = ptr[1].sz = ptr[2].sz = 0;

    // copy pk from new version
    {
      AttributeHeader ah;
      Uint32 i = 0;
      Uint32 j = 0;
      Uint32 i2 = 0;
      Uint32 j2 = 0;
      while (i < nkey)
      {
        ah = copy_head(i, ptr[0].p, i2, ptr2[0].p, loop);
        copy_attr(ah, j, ptr[1].p, j2, ptr2[1].p, loop);
      }
      ptr[0].sz = i;
      ptr[1].sz = j;
    }

    // merge after values, new version overrides
    if (tp->t3 != Ev_t::enum_DEL)
    {
      AttributeHeader ah;
      Uint32 i = ptr[0].sz;
      Uint32 j = ptr[1].sz;
      Uint32 i1 = 0;
      Uint32 j1 = 0;
      Uint32 i2 = nkey;
      Uint32 j2 = ptr[1].sz;
      while (i1 < nkey)
      {
        j1 += AttributeHeader(ptr1[0].p[i1++]).getDataSize();
      }
      while (1)
      {
        bool b1 = (i1 < ptr1[0].sz);
        bool b2 = (i2 < ptr2[0].sz);
        if (b1 && b2)
        {
          Uint32 id1 = AttributeHeader(ptr1[0].p[i1]).getAttributeId();
          Uint32 id2 = AttributeHeader(ptr2[0].p[i2]).getAttributeId();
          if (id1 < id2)
            b2 = false;
          else if (id1 > id2)
            b1 = false;
          else
          {
            j1 += AttributeHeader(ptr1[0].p[i1++]).getDataSize();
            b1 = false;
          }
        }
        if (b1)
        {
          ah = copy_head(i, ptr[0].p, i1, ptr1[0].p, loop);
          copy_attr(ah, j, ptr[1].p, j1, ptr1[1].p, loop);
        }
        else if (b2)
        {
          ah = copy_head(i, ptr[0].p, i2, ptr2[0].p, loop);
          copy_attr(ah, j, ptr[1].p, j2, ptr2[1].p, loop);
        }
        else
          break;
      }
      ptr[0].sz = i;
      ptr[1].sz = j;
    }

    // merge before values, old version overrides
    if (tp->t3 != Ev_t::enum_INS)
    {
      AttributeHeader ah;
      Uint32 k = 0;
      Uint32 k1 = 0;
      Uint32 k2 = 0;
      while (1)
      {
        bool b1 = (k1 < ptr1[2].sz);
        bool b2 = (k2 < ptr2[2].sz);
        if (b1 && b2)
        {
          Uint32 id1 = AttributeHeader(ptr1[2].p[k1]).getAttributeId();
          Uint32 id2 = AttributeHeader(ptr2[2].p[k2]).getAttributeId();
          if (id1 < id2)
            b2 = false;
          else if (id1 > id2)
            b1 = false;
          else
          {
            k2 += 1 + AttributeHeader(ptr2[2].p[k2]).getDataSize();
            b2 = false;
          }
        }
        if (b1)
        {
          ah = AttributeHeader(ptr1[2].p[k1]);
          copy_attr(ah, k, ptr[2].p, k1, ptr1[2].p, loop | 2);
        }
        else if (b2)
        {
          ah = AttributeHeader(ptr2[2].p[k2]);
          copy_attr(ah, k, ptr[2].p, k2, ptr2[2].p, loop | 2);
        }
        else
          break;
      }
      ptr[2].sz = k;
    }
  }

end:
  dealloc_mem(&olddata, change_sz);
  DBUG_RETURN_EVENT(result);
}
 
/*
 * Given blob part event, find main table event on inline part.  It
 * should exist (force in TUP) but may arrive later.  If so, create
 * NUL event on main table.  The real event replaces it later.
 */

int
NdbEventBuffer::get_main_data(Gci_container* bucket,
                              EventBufData_hash::Pos& hpos,
                              EventBufData* blob_data)
{
  DBUG_ENTER_EVENT("NdbEventBuffer::get_main_data");

  int blobVersion = blob_data->m_event_op->theBlobVersion;
  assert(blobVersion == 1 || blobVersion == 2);

  NdbEventOperationImpl* main_op = blob_data->m_event_op->theMainOp;
  assert(main_op != NULL);
  const NdbTableImpl* mainTable = main_op->m_eventImpl->m_tableImpl;

  // create LinearSectionPtr for main table key
  LinearSectionPtr ptr[3];

  Uint32 pk_ah[NDB_MAX_NO_OF_ATTRIBUTES_IN_KEY];
  Uint32* pk_data = blob_data->ptr[1].p;
  Uint32 pk_size = 0;

  if (unlikely(blobVersion == 1)) {
    /*
     * Blob PK attribute 0 is concatenated table PK null padded
     * to fixed maximum size.  The actual size and attributes of
     * table PK must be discovered.
     */
    Uint32 max_size = AttributeHeader(blob_data->ptr[0].p[0]).getDataSize();

    Uint32 sz = 0; // words parsed so far
    Uint32 n = 0;
    Uint32 i;
    for (i = 0; n < mainTable->m_noOfKeys; i++) {
      const NdbColumnImpl* c = mainTable->getColumn(i);
      assert(c != NULL);
      if (! c->m_pk)
        continue;

      Uint32 bytesize = c->m_attrSize * c->m_arraySize;
      Uint32 lb, len;
      require(sz < max_size);
      bool ok = NdbSqlUtil::get_var_length(c->m_type, &pk_data[sz],
                                           bytesize, lb, len);
      if (!ok)
      {
        DBUG_RETURN_EVENT(-1);
      }

      AttributeHeader ah(i, lb + len);
      pk_ah[n] = ah.m_value;
      sz += ah.getDataSize();
      n++;
    }
    assert(n == mainTable->m_noOfKeys);
    require(sz <= max_size);
    pk_size = sz;
  } else {
    /*
     * Blob PK starts with separate table PKs.  Total size must be
     * counted and blob attribute ids changed to table attribute ids.
     */
    Uint32 sz = 0; // count size
    Uint32 n = 0;
    Uint32 i;
    for (i = 0; n < mainTable->m_noOfKeys; i++) {
      const NdbColumnImpl* c = mainTable->getColumn(i);
      assert(c != NULL);
      if (! c->m_pk)
        continue;

      AttributeHeader ah(blob_data->ptr[0].p[n]);
      ah.setAttributeId(i);
      pk_ah[n] = ah.m_value;
      sz += ah.getDataSize();
      n++;
    }
    assert(n == mainTable->m_noOfKeys);
    pk_size = sz;
  }

  ptr[0].sz = mainTable->m_noOfKeys;
  ptr[0].p = pk_ah;
  ptr[1].sz = pk_size;
  ptr[1].p = pk_data;
  ptr[2].sz = 0;
  ptr[2].p = 0;

  DBUG_DUMP_EVENT("ah", (char*)ptr[0].p, ptr[0].sz << 2);
  DBUG_DUMP_EVENT("pk", (char*)ptr[1].p, ptr[1].sz << 2);

  // search for main event buffer
  bucket->m_data_hash.search(hpos, main_op, ptr);
  if (hpos.data != NULL)
    DBUG_RETURN_EVENT(0);

  // not found, create a place-holder
  EventBufData* main_data = alloc_data();
  if (main_data == NULL)
    DBUG_RETURN_EVENT(-1);
  SubTableData sdata = *blob_data->sdata;
  sdata.tableId = main_op->m_eventImpl->m_tableImpl->m_id;
  SubTableData::setOperation(sdata.requestInfo, NdbDictionary::Event::_TE_NUL);
  if (copy_data(&sdata, SubTableData::SignalLength, ptr, main_data, NULL) != 0)
    DBUG_RETURN_EVENT(-1);
  hpos.data = main_data;

  DBUG_RETURN_EVENT(1);
}

void
NdbEventBuffer::add_blob_data(Gci_container* bucket,
                              EventBufData* main_data,
                              EventBufData* blob_data)
{
  DBUG_ENTER_EVENT("NdbEventBuffer::add_blob_data");
  DBUG_PRINT_EVENT("info", ("main_data=%p blob_data=%p 0x%x %s",
                            main_data, blob_data, m_ndb->getReference(),
                            m_ndb->getNdbObjectName()));
  EventBufData* head;
  head = main_data->m_next_blob;
  while (head != NULL)
  {
    if (head->m_event_op == blob_data->m_event_op)
      break;
    head = head->m_next_blob;
  }
  if (head == NULL)
  {
    head = blob_data;
    head->m_next_blob = main_data->m_next_blob;
    main_data->m_next_blob = head;
  }
  else
  {
    blob_data->m_next = head->m_next;
    head->m_next = blob_data;
  }
  // adjust data list size
  bucket->m_data.m_count += 1;
  bucket->m_data.m_sz += blob_data->sz;
  DBUG_VOID_RETURN_EVENT;
}

NdbEventOperationImpl *
NdbEventBuffer::move_data()
{
  // handle received data
  if (!m_complete_data.m_data.is_empty())
  {
    // move this list to last in m_available_data
    m_available_data.append_list(&m_complete_data.m_data, 0);

    bzero(&m_complete_data, sizeof(m_complete_data));
  }

  // handle used data
  if (!m_used_data.is_empty())
  {
    // return m_used_data to m_free_data
    free_list(m_used_data);
  }
  if (!m_available_data.is_empty())
  {
    DBUG_ENTER_EVENT("NdbEventBuffer::move_data");
#ifdef VM_TRACE
    DBUG_PRINT_EVENT("exit",("m_available_data_count %u 0x%x %s",
                             m_available_data.m_count,
                             m_ndb->getReference(), m_ndb->getNdbObjectName()));
#endif
    DBUG_RETURN_EVENT(m_available_data.m_head->m_event_op);
  }
  return 0;
}

void
NdbEventBuffer::free_list(EventBufData_list &list)
{
#ifdef NDB_EVENT_VERIFY_SIZE
  verify_size(list);
#endif
  // return list to m_free_data
  list.m_tail->m_next= m_free_data;
  m_free_data= list.m_head;
#ifdef VM_TRACE
  m_free_data_count+= list.m_count;
#endif
  m_free_data_sz+= list.m_sz;

  list.m_head = list.m_tail = NULL;
  list.m_count = list.m_sz = 0;

  list.~EventBufData_list(); // free gci ops
}

void EventBufData_list::append_list(EventBufData_list *list, Uint64 gci)
{
#ifdef NDB_EVENT_VERIFY_SIZE
  NdbEventBuffer::verify_size(*list);
#endif
  move_gci_ops(list, gci);

  if (m_tail)
    m_tail->m_next= list->m_head;
  else
    m_head= list->m_head;
  m_tail= list->m_tail;
  m_count+= list->m_count;
  m_sz+= list->m_sz;

  list->m_head = list->m_tail = NULL;
  list->m_count = list->m_sz = 0;
}

void
EventBufData_list::add_gci_op(Gci_op g)
{
  DBUG_ENTER_EVENT("EventBufData_list::add_gci_op");
  DBUG_PRINT_EVENT("info", ("p.op: %p  g.event_types: %x", g.op, g.event_types));
  assert(g.op != NULL && g.op->theMainOp == NULL); // as in nextEvent
  Uint32 i;
  for (i = 0; i < m_gci_op_count; i++) {
    if (m_gci_op_list[i].op == g.op)
      break;
  }
  if (i < m_gci_op_count) {
    m_gci_op_list[i].event_types |= g.event_types;
  } else {
    if (m_gci_op_count == m_gci_op_alloc) {
      Uint32 n = 1 + 2 * m_gci_op_alloc;
      Gci_op* old_list = m_gci_op_list;
      m_gci_op_list = new Gci_op [n];
      if (m_gci_op_alloc != 0) {
        Uint32 bytes = m_gci_op_alloc * sizeof(Gci_op);
        memcpy(m_gci_op_list, old_list, bytes);
        DBUG_PRINT_EVENT("info", ("this: %p  delete m_gci_op_list: %p",
                                  this, old_list));
        delete [] old_list;
      }
      else
        assert(old_list == 0);
      DBUG_PRINT_EVENT("info", ("this: %p  new m_gci_op_list: %p",
                                this, m_gci_op_list));
      m_gci_op_alloc = n;
    }
    assert(m_gci_op_count < m_gci_op_alloc);
#ifndef DBUG_OFF
    i = m_gci_op_count;
#endif
    m_gci_op_list[m_gci_op_count++] = g;
  }
  DBUG_PRINT_EVENT("exit", ("m_gci_op_list[%u].event_types: %x", i, m_gci_op_list[i].event_types));
  DBUG_VOID_RETURN_EVENT;
}

void
EventBufData_list::move_gci_ops(EventBufData_list *list, Uint64 gci)
{
  DBUG_ENTER_EVENT("EventBufData_list::move_gci_ops");
  DBUG_PRINT_EVENT("info", ("this: %p  list: %p  gci: %u/%u",
                            this, list, (Uint32)(gci >> 32), (Uint32)gci));
  assert(!m_is_not_multi_list);
  if (!list->m_is_not_multi_list)
  {
    assert(gci == 0);
    if (m_gci_ops_list_tail)
      m_gci_ops_list_tail->m_next = list->m_gci_ops_list;
    else
    {
      m_gci_ops_list =  list->m_gci_ops_list;
    }
    m_gci_ops_list_tail = list->m_gci_ops_list_tail;
    goto end;
  }
  {
    Gci_ops *new_gci_ops = new Gci_ops;
    DBUG_PRINT_EVENT("info", ("this: %p  m_gci_op_list: %p",
                        new_gci_ops, list->m_gci_op_list));
    if (m_gci_ops_list_tail)
      m_gci_ops_list_tail->m_next = new_gci_ops;
    else
    {
      assert(m_gci_ops_list == 0);
      m_gci_ops_list = new_gci_ops;
    }
    m_gci_ops_list_tail = new_gci_ops;
    
    new_gci_ops->m_gci_op_list = list->m_gci_op_list;
    new_gci_ops->m_gci_op_count = list->m_gci_op_count;
    new_gci_ops->m_gci = gci;
    new_gci_ops->m_next = 0;
  }
end:
  list->m_gci_op_list = 0;
  list->m_gci_ops_list_tail = 0;
  list->m_gci_op_alloc = 0;
  DBUG_VOID_RETURN_EVENT;
}

void
NdbEventBuffer::clear_event_queue()
{
  if(!m_available_data.is_empty())
  {
    free_list(m_available_data);
  }
  else
  {
    // no event data found, remove any lingering gci_ops
    // belonging to consumed epochs
    m_available_data.~EventBufData_list();
  }
}

NdbEventOperation*
NdbEventBuffer::createEventOperation(const char* eventName,
				     NdbError &theError)
{
  DBUG_ENTER("NdbEventBuffer::createEventOperation");

  if (m_ndb->theImpl->m_ev_op == NULL)
  {
    clear_event_queue();
  }

  NdbEventOperation* tOp= new NdbEventOperation(m_ndb, eventName);
  if (tOp == 0)
  {
    theError.code= 4000;
    DBUG_RETURN(NULL);
  }
  if (tOp->getState() != NdbEventOperation::EO_CREATED) {
    theError.code= tOp->getNdbError().code;
    delete tOp;
    DBUG_RETURN(NULL);
  }
  // add user reference
  // removed in dropEventOperation
  getEventOperationImpl(tOp)->m_ref_count = 1;
  DBUG_PRINT("info", ("m_ref_count: %u for op: %p 0x%x %s",
                      getEventOperationImpl(tOp)->m_ref_count,
                      getEventOperationImpl(tOp), m_ndb->getReference(),
                      m_ndb->getNdbObjectName()));
  DBUG_RETURN(tOp);
}

NdbEventOperationImpl*
NdbEventBuffer::createEventOperationImpl(NdbEventImpl& evnt,
                                         NdbError &theError)
{
  DBUG_ENTER("NdbEventBuffer::createEventOperationImpl");
  NdbEventOperationImpl* tOp= new NdbEventOperationImpl(m_ndb, evnt);
  if (tOp == 0)
  {
    theError.code= 4000;
    DBUG_RETURN(NULL);
  }
  if (tOp->getState() != NdbEventOperation::EO_CREATED) {
    theError.code= tOp->getNdbError().code;
    delete tOp;
    DBUG_RETURN(NULL);
  }
  DBUG_RETURN(tOp);
}

void
NdbEventBuffer::dropEventOperation(NdbEventOperation* tOp)
{
  DBUG_ENTER("NdbEventBuffer::dropEventOperation");
  NdbEventOperationImpl* op= getEventOperationImpl(tOp);

  op->stop();
  // stop blob event ops
  if (op->theMainOp == NULL)
  {
    Uint64 max_stop_gci = op->m_stop_gci;
    NdbEventOperationImpl* tBlobOp = op->theBlobOpList;
    while (tBlobOp != NULL)
    {
      tBlobOp->stop();
      Uint64 stop_gci = tBlobOp->m_stop_gci;
      if (stop_gci > max_stop_gci)
        max_stop_gci = stop_gci;
      tBlobOp = tBlobOp->m_next;
    }
    tBlobOp = op->theBlobOpList;
    while (tBlobOp != NULL)
    {
      tBlobOp->m_stop_gci = max_stop_gci;
      tBlobOp = tBlobOp->m_next;
    }
    op->m_stop_gci = max_stop_gci;
  }

  /**
   * Needs mutex lock as report_node_XXX accesses list...
   */
  NdbMutex_Lock(m_mutex);

  // release blob handles now, further access is user error
  if (op->theMainOp == NULL)
  {
    while (op->theBlobList != NULL)
    {
      NdbBlob* tBlob = op->theBlobList;
      op->theBlobList = tBlob->theNext;
      m_ndb->releaseNdbBlob(tBlob);
    }
  }

  if (op->m_next)
    op->m_next->m_prev= op->m_prev;
  if (op->m_prev)
    op->m_prev->m_next= op->m_next;
  else
    m_ndb->theImpl->m_ev_op= op->m_next;
  
  assert(m_ndb->theImpl->m_ev_op == 0 || m_ndb->theImpl->m_ev_op->m_prev == 0);
  
  DBUG_ASSERT(op->m_ref_count > 0);
  // remove user reference
  // added in createEventOperation
  // user error to use reference after this
  op->m_ref_count--;
  DBUG_PRINT("info", ("m_ref_count: %u for op: %p 0x%x %s",
                      op->m_ref_count, op, m_ndb->getReference(),
                      m_ndb->getNdbObjectName()));
  if (op->m_ref_count == 0)
  {
    NdbMutex_Unlock(m_mutex);
    DBUG_PRINT("info", ("deleting op: %p 0x%x %s",
                        op, m_ndb->getReference(), m_ndb->getNdbObjectName()));
    delete op->m_facade;
  }
  else
  {
    op->m_next= m_dropped_ev_op;
    op->m_prev= 0;
    if (m_dropped_ev_op)
      m_dropped_ev_op->m_prev= op;
    m_dropped_ev_op= op;
    
    NdbMutex_Unlock(m_mutex);
  }
  DBUG_VOID_RETURN;
}

void
NdbEventBuffer::reportStatus(bool force_report)
{
  EventBufData *apply_buf= m_available_data.m_head;
  Uint64 apply_gci, latest_gci= m_latestGCI;
  if (apply_buf == 0)
    apply_buf= m_complete_data.m_data.m_head;
  if (apply_buf && apply_buf->sdata)
  {
    Uint32 gci_hi = apply_buf->sdata->gci_hi;
    Uint32 gci_lo = apply_buf->sdata->gci_lo;
    apply_gci= gci_lo | (Uint64(gci_hi) << 32);
  }
  else
    apply_gci= latest_gci;

  if (force_report)
      goto send_report;

  if (m_free_thresh)
  {
    if (100*(Uint64)m_free_data_sz < m_min_free_thresh*(Uint64)m_total_alloc &&
        m_total_alloc > 1024*1024)
    {
      /* report less free buffer than m_free_thresh,
         next report when more free than 2 * m_free_thresh
      */
      m_min_free_thresh= 0;
      m_max_free_thresh= 2 * m_free_thresh;
      goto send_report;
    }
  
    if (100*(Uint64)m_free_data_sz > m_max_free_thresh*(Uint64)m_total_alloc &&
        m_total_alloc > 1024*1024)
    {
      /* report more free than 2 * m_free_thresh
         next report when less free than m_free_thresh
      */
      m_min_free_thresh= m_free_thresh;
      m_max_free_thresh= 100;
      goto send_report;
    }
  }
  if (m_gci_slip_thresh &&
      (latest_gci-apply_gci >= m_gci_slip_thresh))
  {
    goto send_report;
  }
  return;

send_report:
  Uint32 data[8];
  data[0]= NDB_LE_EventBufferStatus;
  data[1]= m_total_alloc-m_free_data_sz;
  data[2]= m_total_alloc;
  data[3]= m_max_alloc;
  data[4]= (Uint32)(apply_gci);
  data[5]= (Uint32)(apply_gci >> 32);
  data[6]= (Uint32)(latest_gci);
  data[7]= (Uint32)(latest_gci >> 32);
  Ndb_internal::send_event_report(true, m_ndb, data,8);
#ifdef VM_TRACE
  assert(m_total_alloc >= m_free_data_sz);
#endif
}

void
NdbEventBuffer::get_event_buffer_memory_usage(Ndb::EventBufferMemoryUsage& usage)
{
  usage.allocated_bytes = m_total_alloc;
  usage.used_bytes = m_total_alloc - m_free_data_sz;

  // If there's no configured max limit then
  // the percentage is a fraction of the total allocated.

  Uint32 ret = 0;
  // m_max_alloc == 0 ==> unlimited usage,
  // m_total_alloc  >= m_free_data_sz always.
  if (m_max_alloc > 0)
    ret = (Uint32)(100 * (m_total_alloc - m_free_data_sz) / m_max_alloc);
  else if (m_total_alloc > 0)
    ret = (Uint32)(100 * (m_total_alloc - m_free_data_sz) / m_total_alloc);

  usage.usage_percent = ret;
}

#ifdef VM_TRACE
void
NdbEventBuffer::verify_size(const EventBufData* data, Uint32 count, Uint32 sz)
{
#if 0
  Uint32 tmp_count = 0;
  Uint32 tmp_sz = 0;
  while (data != 0) {
    Uint32 full_count, full_sz;
    data->get_full_size(full_count, full_sz);
    tmp_count += full_count;
    tmp_sz += full_sz;
    data = data->m_next;
  }
  assert(tmp_count == count);
  assert(tmp_sz == sz);
#endif
}
void
NdbEventBuffer::verify_size(const EventBufData_list & list)
{
#if 0
  verify_size(list.m_head, list.m_count, list.m_sz);
#endif
}
#endif

// hash table routines

// could optimize the all-fixed case
Uint32
EventBufData_hash::getpkhash(NdbEventOperationImpl* op, LinearSectionPtr ptr[3])
{
  DBUG_ENTER_EVENT("EventBufData_hash::getpkhash");
  DBUG_DUMP_EVENT("ah", (char*)ptr[0].p, ptr[0].sz << 2);
  DBUG_DUMP_EVENT("pk", (char*)ptr[1].p, ptr[1].sz << 2);

  const NdbTableImpl* tab = op->m_eventImpl->m_tableImpl;

  // in all cases ptr[0] = pk ah.. ptr[1] = pk ad..
  // for pk update (to equivalent pk) post/pre values give same hash
  Uint32 nkey = tab->m_noOfKeys;
  assert(nkey != 0 && nkey <= ptr[0].sz);
  const Uint32* hptr = ptr[0].p;
  const uchar* dptr = (uchar*)ptr[1].p;

  // hash registers
  ulong nr1 = 0;
  ulong nr2 = 0;
  while (nkey-- != 0)
  {
    AttributeHeader ah(*hptr++);
    Uint32 bytesize = ah.getByteSize();
    assert(dptr + bytesize <= (uchar*)(ptr[1].p + ptr[1].sz));

    Uint32 i = ah.getAttributeId();
    const NdbColumnImpl* col = tab->getColumn(i);
    require(col != 0);

    Uint32 lb, len;
    bool ok = NdbSqlUtil::get_var_length(col->m_type, dptr, bytesize, lb, len);
    require(ok);

    CHARSET_INFO* cs = col->m_cs ? col->m_cs : &my_charset_bin;
    (*cs->coll->hash_sort)(cs, dptr + lb, len, &nr1, &nr2);
    dptr += ((bytesize + 3) / 4) * 4;
  }
  DBUG_PRINT_EVENT("info", ("hash result=%08x", nr1));
  DBUG_RETURN_EVENT(nr1);
}

bool
EventBufData_hash::getpkequal(NdbEventOperationImpl* op, LinearSectionPtr ptr1[3], LinearSectionPtr ptr2[3])
{
  DBUG_ENTER_EVENT("EventBufData_hash::getpkequal");
  DBUG_DUMP_EVENT("ah1", (char*)ptr1[0].p, ptr1[0].sz << 2);
  DBUG_DUMP_EVENT("pk1", (char*)ptr1[1].p, ptr1[1].sz << 2);
  DBUG_DUMP_EVENT("ah2", (char*)ptr2[0].p, ptr2[0].sz << 2);
  DBUG_DUMP_EVENT("pk2", (char*)ptr2[1].p, ptr2[1].sz << 2);

  const NdbTableImpl* tab = op->m_eventImpl->m_tableImpl;

  Uint32 nkey = tab->m_noOfKeys;
  assert(nkey != 0 && nkey <= ptr1[0].sz && nkey <= ptr2[0].sz);
  const Uint32* hptr1 = ptr1[0].p;
  const Uint32* hptr2 = ptr2[0].p;
  const uchar* dptr1 = (uchar*)ptr1[1].p;
  const uchar* dptr2 = (uchar*)ptr2[1].p;

  bool equal = true;

  while (nkey-- != 0)
  {
    AttributeHeader ah1(*hptr1++);
    AttributeHeader ah2(*hptr2++);
    // sizes can differ on update of varchar endspace
    Uint32 bytesize1 = ah1.getByteSize();
    Uint32 bytesize2 = ah2.getByteSize();
    assert(dptr1 + bytesize1 <= (uchar*)(ptr1[1].p + ptr1[1].sz));
    assert(dptr2 + bytesize2 <= (uchar*)(ptr2[1].p + ptr2[1].sz));

    assert(ah1.getAttributeId() == ah2.getAttributeId());
    Uint32 i = ah1.getAttributeId();
    const NdbColumnImpl* col = tab->getColumn(i);
    assert(col != 0);

    Uint32 lb1, len1;
    bool ok1 = NdbSqlUtil::get_var_length(col->m_type, dptr1, bytesize1, lb1, len1);
    Uint32 lb2, len2;
    bool ok2 = NdbSqlUtil::get_var_length(col->m_type, dptr2, bytesize2, lb2, len2);
    require(ok1 && ok2 && lb1 == lb2);

    CHARSET_INFO* cs = col->m_cs ? col->m_cs : &my_charset_bin;
    int res = (cs->coll->strnncollsp)(cs, dptr1 + lb1, len1, dptr2 + lb2, len2, false);
    if (res != 0)
    {
      equal = false;
      break;
    }
    dptr1 += ((bytesize1 + 3) / 4) * 4;
    dptr2 += ((bytesize2 + 3) / 4) * 4;
  }

  DBUG_PRINT_EVENT("info", ("equal=%s", equal ? "true" : "false"));
  DBUG_RETURN_EVENT(equal);
}

void
EventBufData_hash::search(Pos& hpos, NdbEventOperationImpl* op, LinearSectionPtr ptr[3])
{
  DBUG_ENTER_EVENT("EventBufData_hash::search");
  Uint32 pkhash = getpkhash(op, ptr);
  Uint32 index = (op->m_oid ^ pkhash) % GCI_EVENT_HASH_SIZE;
  EventBufData* data = m_hash[index];
  while (data != 0)
  {
    if (data->m_event_op == op &&
        data->m_pkhash == pkhash &&
        getpkequal(op, data->ptr, ptr))
      break;
    data = data->m_next_hash;
  }
  hpos.index = index;
  hpos.data = data;
  hpos.pkhash = pkhash;
  DBUG_PRINT_EVENT("info", ("search result=%p", data));
  DBUG_VOID_RETURN_EVENT;
}

template class Vector<Gci_container_pod>;
template class Vector<NdbEventBuffer::EventBufData_chunk*>;<|MERGE_RESOLUTION|>--- conflicted
+++ resolved
@@ -1330,10 +1330,7 @@
   m_latestGCI(0), m_latest_complete_GCI(0),
   m_highest_sub_gcp_complete_GCI(0),
   m_latest_poll_GCI(0),
-<<<<<<< HEAD
-=======
   m_failure_detected(false),
->>>>>>> 7119a182
   m_prevent_nodegroup_change(true),
   m_total_alloc(0),
   m_max_alloc(0),
