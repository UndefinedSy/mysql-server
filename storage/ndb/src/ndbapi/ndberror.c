--- conflicted
+++ resolved
@@ -612,14 +612,9 @@
   { 4543, DMEC, AE, "Duplicate partitioning information supplied" },
   { 4544, DMEC, AE, "Wrong partitionInfo type for table" },
   { 4545, DMEC, AE, "Invalid or Unsupported PartitionInfo structure" },
-<<<<<<< HEAD
   { 4546, DMEC, AE, "Explicit partitioning info not allowed for table and operation" },
-
-=======
-  /* 4546 used in later releases */
   { 4547, DMEC, AE, "RecordSpecification has overlapping offsets" },
   { 4548, DMEC, AE, "RecordSpecification has too many elements" },
->>>>>>> 8873a045
 
   { 4200, DMEC, AE, "Status Error when defining an operation" },
   { 4201, DMEC, AE, "Variable Arrays not yet supported" },
