/*
   Copyright (C) 2003 MySQL AB
    All rights reserved. Use is subject to license terms.

   This program is free software; you can redistribute it and/or modify
   it under the terms of the GNU General Public License as published by
   the Free Software Foundation; version 2 of the License.

   This program is distributed in the hope that it will be useful,
   but WITHOUT ANY WARRANTY; without even the implied warranty of
   MERCHANTABILITY or FITNESS FOR A PARTICULAR PURPOSE.  See the
   GNU General Public License for more details.

   You should have received a copy of the GNU General Public License
   along with this program; if not, write to the Free Software
   Foundation, Inc., 51 Franklin St, Fifth Floor, Boston, MA 02110-1301  USA
*/


/* ***************************************************
FLEXBENCH
Perform benchmark of insert, update and delete transactions

Arguments:
    -t Number of threads to start, default 1
    -o Number of operations per loop, default 500
    -l Number of loops to run, default 1, 0=infinite
    -a Number of attributes, default 25
    -c Number of tables, default 1
    -s Size of each attribute, default 1 (Primary Key is always of size 1,
    independent of this value)
    -lkn Number of long primary keys, default 1
    -lks Size of each long primary key, default 1
    -simple Use simple read to read from database
    -write Use writeTuple in insert and update
    -stdtables Use standard table names
    -no_table_create Don't create tables in db
    -sleep Sleep a number of seconds before running the test, this 
    can be used so that another flexBench have time to create tables
    -temp Use tables without logging
    -verify Verify inserts, updates and deletes
#ifdef CEBIT_STAT
    -statserv host:port  statistics server to report to
    -statfreq ops        report every ops operations (default 100)
#endif
    Returns:
    0 - Test passed
    1 - Test failed
    2 - Invalid arguments

* *************************************************** */

#include <ndb_global.h>
#include "NdbApi.hpp"

#include <NdbMain.h>
#include <NdbOut.hpp>
#include <NdbSleep.h>
#include <NdbTick.h>
#include <NdbTimer.hpp>
#include <NdbThread.h>

#include <NdbTest.hpp>

#define MAXSTRLEN 16 
#define MAXATTR 128
#define MAXTABLES 128
#define MAXATTRSIZE 1000
#define MAXNOLONGKEY 16 // Max number of long keys.
#define MAXLONGKEYTOTALSIZE 1023 // words = 4092 bytes

extern "C" { static void* flexBenchThread(void*); }
static int readArguments(int argc, const char** argv);
static int createTables(Ndb*);
static void sleepBeforeStartingTest(int seconds);
static void input_error();

enum StartType { 
  stIdle,
  stInsert,
  stVerify,
  stRead,
  stUpdate,
  stDelete,
  stTryDelete,
  stVerifyDelete,
  stStop 
};

struct ThreadData
{
  int threadNo;
  NdbThread* threadLife;
  int threadReady;  
  StartType threadStart;
  int threadResult;
};

static int                  tNodeId = 0 ;
static char                 tableName[MAXTABLES][MAXSTRLEN+1];
static char                 attrName[MAXATTR][MAXSTRLEN+1];
static char**               longKeyAttrName;

// Program Parameters
static int                  tNoOfLoops = 1;
static int                  tAttributeSize = 1;
static unsigned int         tNoOfThreads = 1;
static unsigned int         tNoOfTables = 1;
static unsigned int         tNoOfAttributes = 25;
static unsigned int         tNoOfOperations = 500;
static unsigned int         tSleepTime = 0;
static unsigned int         tNoOfLongPK = 1;
static unsigned int         tSizeOfLongPK = 1;

//Program Flags
static int                  theSimpleFlag = 0;
static int                  theWriteFlag = 0;
static int                  theStdTableNameFlag = 0;
static int                  theTableCreateFlag = 0;
static bool                 theTempTable = false;
static bool                 VerifyFlag = true;
static bool                 useLongKeys = false;


static ErrorData theErrorData; // Part of flexBench-program

#define START_TIMER { NdbTimer timer; timer.doStart();
#define STOP_TIMER timer.doStop();
#define PRINT_TIMER(text, trans, opertrans) timer.printTransactionStatistics(text, trans, opertrans); };

#include <NdbTCP.h>

#ifdef CEBIT_STAT
#include <NdbMutex.h>
static bool statEnable = false;
static char statHost[100];
static int statFreq = 100;
static int statPort = 0;
static int statSock = -1;
static enum { statError = -1, statClosed, statOpen } statState;
static NdbMutex statMutex = NDB_MUTEX_INITIALIZER;
#endif

//-------------------------------------------------------------------
// Statistical Reporting routines
//-------------------------------------------------------------------
#ifdef CEBIT_STAT
// Experimental client-side statistic for CeBIT

static void
statReport(enum StartType st, int ops)
{
  if (!statEnable)
    return;
  if (NdbMutex_Lock(&statMutex) < 0) {
    if (statState != statError) {
      ndbout_c("stat: lock mutex failed: %s", strerror(errno));
      statState = statError;
    }
    return;
  }
  static int nodeid;
  // open connection
  if (statState != statOpen) {
    char *p = getenv("NDB_NODEID");		// ndbnet sets NDB_NODEID
    nodeid = p == 0 ? 0 : atoi(p);
    if ((statSock = socket(PF_INET, SOCK_STREAM, 0)) < 0) {
      if (statState != statError) {
	ndbout_c("stat: create socket failed: %s", strerror(socket_errno));
	statState = statError;
      }
      (void)NdbMutex_Unlock(&statMutex);
      return;
    }
    struct sockaddr_in saddr;
    memset(&saddr, 0, sizeof(saddr));
    saddr.sin_family = AF_INET;
    saddr.sin_port = htons(statPort);
    if (Ndb_getInAddr(&saddr.sin_addr, statHost) < 0) {
      if (statState != statError) {
	ndbout_c("stat: host %s not found", statHost);
	statState = statError;
      }
      (void)close(statSock);
      (void)NdbMutex_Unlock(&statMutex);
      return;
    }
    if (connect(statSock, (struct sockaddr *)&saddr, sizeof(saddr)) < 0) {
      if (statState != statError) {
	ndbout_c("stat: connect failed: %s", strerror(socket_errno));
	statState = statError;
      }
      (void)close(statSock);
      (void)NdbMutex_Unlock(&statMutex);
      return;
    }
    statState = statOpen;
    ndbout_c("stat: connection to %s:%d opened", statHost, (int)statPort);
  }
  const char *text;
  switch (st) {
  case stInsert:
    text = "insert";
    break;
  case stVerify:
    text = "verify";
    break;
  case stRead:
    text = "read";
    break;
  case stUpdate:
    text = "update";
    break;
  case stDelete:
    text = "delete";
    break;
  case stVerifyDelete:
    text = "verifydelete";
    break;
  default:
    text = "unknown";
    break;
  }
  char buf[100];
  sprintf(buf, "%d %s %d\n", nodeid, text, ops);
  int len = strlen(buf);
  // assume SIGPIPE already ignored
  if (send(statSock, buf, len, 0) != len) {
    if (statState != statError) {
      ndbout_c("stat: write failed: %s", strerror(socket_errno));
      statState = statError;
    }
    (void)close(statSock);
    (void)NdbMutex_Unlock(&statMutex);
    return;
  }
  (void)NdbMutex_Unlock(&statMutex);
}
#endif	// CEBIT_STAT

static void 
resetThreads(ThreadData* pt){
  for (unsigned int i = 0; i < tNoOfThreads; i++){
    pt[i].threadReady = 0;
    pt[i].threadResult = 0;
    pt[i].threadStart = stIdle;
  }
}

static int 
checkThreadResults(ThreadData* pt){
  for (unsigned int i = 0; i < tNoOfThreads; i++){
    if(pt[i].threadResult != 0){
      ndbout_c("Thread%d reported fatal error %d", i, pt[i].threadResult);
      return -1;
    }
  }
  return 0;
}

static
void 
waitForThreads(ThreadData* pt)
{
  int cont = 1;
  while (cont){
    NdbSleep_MilliSleep(100);
    cont = 0;
    for (unsigned int i = 0; i < tNoOfThreads; i++){
      if (pt[i].threadReady == 0) 
    cont = 1;
    }
  }
}

static void 
tellThreads(ThreadData* pt, StartType what)
{
  for (unsigned int i = 0; i < tNoOfThreads; i++) 
    pt[i].threadStart = what;
}

static Ndb_cluster_connection *g_cluster_connection= 0;

NDB_COMMAND(flexBench, "flexBench", "flexBench", "flexbench", 65535)
{
  ndb_init();
  ThreadData*           pThreadsData;
  int                   tLoops = 0;
  int                   returnValue = NDBT_OK;
    
  if (readArguments(argc, argv) != 0){
    input_error();
    return NDBT_ProgramExit(NDBT_WRONGARGS);
  }

  if(useLongKeys){
    longKeyAttrName = (char **) malloc(sizeof(char*) * tNoOfLongPK);
    for (Uint32 i = 0; i < tNoOfLongPK; i++) {
      longKeyAttrName[i] = (char *) malloc(strlen("KEYATTR  ") + 1);
      memset(longKeyAttrName[i], 0, strlen("KEYATTR  ") + 1);
      sprintf(longKeyAttrName[i], "KEYATTR%i", i);
    }
  }
  
  pThreadsData = new ThreadData[tNoOfThreads];
 
  ndbout << endl << "FLEXBENCH - Starting normal mode" << endl;
  ndbout << "Perform benchmark of insert, update and delete transactions"<< endl;
  ndbout << "  " << tNoOfThreads << " thread(s) " << endl;
  ndbout << "  " << tNoOfLoops << " iterations " << endl;
  ndbout << "  " << tNoOfTables << " table(s) and " << 1 << " operation(s) per transaction " <<endl;
  ndbout << "  " << tNoOfAttributes << " attributes per table " << endl;
  ndbout << "  " << tNoOfOperations << " transaction(s) per thread and round " << endl;
  ndbout << "  " << tAttributeSize << " is the number of 32 bit words per attribute "<< endl;
  ndbout << "  " << "Table(s) without logging: " << (Uint32)theTempTable << endl;
  
  if(useLongKeys)
    ndbout << "  " << "Using long keys with " << tNoOfLongPK << " keys a' " << 
      tSizeOfLongPK * 4 << " bytes each." << endl;
  
  ndbout << "  " << "Verification is " ; 
  if(VerifyFlag) {
      ndbout << "enabled" << endl ;
  }else{
      ndbout << "disabled" << endl ;
  }
  theErrorData.printSettings(ndbout);
  
  NdbThread_SetConcurrencyLevel(tNoOfThreads + 2);

  Ndb_cluster_connection con;
  if(con.connect(12, 5, 1) != 0)
  {
    return NDBT_ProgramExit(NDBT_FAILED);
  }

  g_cluster_connection= &con;

  Ndb* pNdb;
  pNdb = new Ndb(&con, "TEST_DB" );  
  pNdb->init();

  tNodeId = pNdb->getNodeId();
  ndbout << "  NdbAPI node with id = " << tNodeId << endl;
  ndbout << endl;
  
  ndbout << "Waiting for ndb to become ready..." <<endl;
  if (pNdb->waitUntilReady(2000) != 0){
    ndbout << "NDB is not ready" << endl;
    ndbout << "Benchmark failed!" << endl;
    returnValue = NDBT_FAILED;
  }

  if(returnValue == NDBT_OK){
    if (createTables(pNdb) != 0){
      returnValue = NDBT_FAILED;
    }
  }

  if(returnValue == NDBT_OK){

    sleepBeforeStartingTest(tSleepTime);
    
    /****************************************************************
     *  Create threads.                                           *
     ****************************************************************/
    resetThreads(pThreadsData);
    
<<<<<<< HEAD
    for (Uint32 i = 0; i < tNoOfThreads; i++){  
=======
    for (i = 0; i < (int)tNoOfThreads; i++){  
>>>>>>> cf079273
      pThreadsData[i].threadNo = i;
      pThreadsData[i].threadLife = NdbThread_Create(flexBenchThread,
                                                    (void**)&pThreadsData[i],
                                                    32768,
                                                    "flexBenchThread",
                                                    NDB_THREAD_PRIO_LOW);
    }
    
    waitForThreads(pThreadsData);
    
    ndbout << endl <<  "All threads started" << endl << endl;
    
    /****************************************************************
     * Execute program.                                             *
     ****************************************************************/
  
    for(;;){

      int loopCount = tLoops + 1;
      ndbout << endl << "Loop # " << loopCount  << endl << endl;
      
      /****************************************************************
       * Perform inserts.                                             *
       ****************************************************************/
      // Reset and start timer
      START_TIMER;
      // Give insert-command to all threads
      resetThreads(pThreadsData);
      tellThreads(pThreadsData, stInsert);
      waitForThreads(pThreadsData);
      if (checkThreadResults(pThreadsData) != 0){
        ndbout << "Error: Threads failed in performing insert" << endl;
        returnValue = NDBT_FAILED;
        break;
      }        
      // stop timer and print results.
      STOP_TIMER;
      PRINT_TIMER("insert", tNoOfOperations*tNoOfThreads, tNoOfTables);
      /****************************************************************
      * Verify inserts.                                             *
      ****************************************************************/
      if (VerifyFlag) {
      resetThreads(pThreadsData);
      ndbout << "Verifying inserts...\t" ;
      tellThreads(pThreadsData, stVerify);
      waitForThreads(pThreadsData);
      if (checkThreadResults(pThreadsData) != 0){
        ndbout << "Error: Threads failed while verifying inserts" << endl;
        returnValue = NDBT_FAILED;
        break;
      }else{
          ndbout << "\t\tOK" << endl << endl ;
      }
      }
      
      /****************************************************************
       * Perform read.                                                *
       ****************************************************************/
      // Reset and start timer 
      START_TIMER;
      // Give read-command to all threads
      resetThreads(pThreadsData);
      tellThreads(pThreadsData, stRead);
      waitForThreads(pThreadsData);
      if (checkThreadResults(pThreadsData) != 0){
        ndbout << "Error: Threads failed in performing read" << endl;
        returnValue = NDBT_FAILED;
        break;
      }
      // stop timer and print results.
      STOP_TIMER;
      PRINT_TIMER("read", tNoOfOperations*tNoOfThreads, tNoOfTables);
      
      /****************************************************************
       * Perform update.                                              *
       ****************************************************************/
      // Reset and start timer
      START_TIMER;
      // Give insert-command to all threads
      resetThreads(pThreadsData);
      tellThreads(pThreadsData, stUpdate);
      waitForThreads(pThreadsData);
      if (checkThreadResults(pThreadsData) != 0){
        ndbout << "Error: Threads failed in performing update" << endl;
        returnValue = NDBT_FAILED;
        break;
      }
      // stop timer and print results.
      STOP_TIMER;
      PRINT_TIMER("update", tNoOfOperations*tNoOfThreads, tNoOfTables);
      
      /****************************************************************
      * Verify updates.                                             *
      ****************************************************************/
      if (VerifyFlag) {
      resetThreads(pThreadsData);
      ndbout << "Verifying updates...\t" ;
      tellThreads(pThreadsData, stVerify);
      waitForThreads(pThreadsData);
      if (checkThreadResults(pThreadsData) != 0){
        ndbout << "Error: Threads failed while verifying updates" << endl;
        returnValue = NDBT_FAILED;
        break;
      }else{
          ndbout << "\t\tOK" << endl << endl ;
      }
      }
      
      /****************************************************************
       * Perform read.                                             *
       ****************************************************************/
      // Reset and start timer
      START_TIMER;
      // Give insert-command to all threads
      resetThreads(pThreadsData);
      tellThreads(pThreadsData, stRead);
      waitForThreads(pThreadsData);
      if (checkThreadResults(pThreadsData) != 0){
        ndbout << "Error: Threads failed in performing read" << endl;
        returnValue = NDBT_FAILED;
        break;
      }
      // stop timer and print results.
      STOP_TIMER;
      PRINT_TIMER("read", tNoOfOperations*tNoOfThreads, tNoOfTables);

      /****************************************************************
       * Perform delete.                                              *
       ****************************************************************/
      // Reset and start timer
      START_TIMER;
      // Give insert-command to all threads
      resetThreads(pThreadsData);
      tellThreads(pThreadsData, stDelete);
      waitForThreads(pThreadsData);
      if (checkThreadResults(pThreadsData) != 0){
        ndbout << "Error: Threads failed in performing delete" << endl;
        returnValue = NDBT_FAILED;
        break;
      }
      // stop timer and print results.
      STOP_TIMER;
      PRINT_TIMER("delete", tNoOfOperations*tNoOfThreads, tNoOfTables);

      /****************************************************************
      * Verify deletes.                                              *
      ****************************************************************/
      if (VerifyFlag) {
      resetThreads(pThreadsData);
      ndbout << "Verifying tuple deletion..." ;
      tellThreads(pThreadsData, stVerifyDelete);
      waitForThreads(pThreadsData);
      if (checkThreadResults(pThreadsData) != 0){
          ndbout << "Error: Threads failed in verifying deletes" << endl;
          returnValue = NDBT_FAILED;
          break;
      }else{ 
          ndbout << "\t\tOK" << endl << endl ;
      }
      }

      ndbout << "--------------------------------------------------" << endl;

      tLoops++;

      if ( 0 != tNoOfLoops && tNoOfLoops <= tLoops ) 
        break;
      theErrorData.printErrorCounters();
    }
    
    resetThreads(pThreadsData);
    tellThreads(pThreadsData, stStop);
    waitForThreads(pThreadsData);

    void * tmp;
<<<<<<< HEAD
    for(Uint32 i = 0; i<tNoOfThreads; i++){
=======
    for(i = 0; i<(int)tNoOfThreads; i++){
>>>>>>> cf079273
      NdbThread_WaitFor(pThreadsData[i].threadLife, &tmp);
      NdbThread_Destroy(&pThreadsData[i].threadLife);
    }
  }

  if (useLongKeys == true) {
    // Only free these areas if they have been allocated
    // Otherwise cores will happen
<<<<<<< HEAD
    for (Uint32 i = 0; i < tNoOfLongPK; i++)
=======
    for (i = 0; i < (int)tNoOfLongPK; i++)
>>>>>>> cf079273
      free(longKeyAttrName[i]);
    free(longKeyAttrName);
  } // if

  delete [] pThreadsData;
  delete pNdb;
  theErrorData.printErrorCounters();
  return NDBT_ProgramExit(returnValue);
}
////////////////////////////////////////


unsigned long get_hash(unsigned long * hash_key, int len)
{
  unsigned long hash_value = 147;
  unsigned h_key;
  int i;
  for (i = 0; i < len; i++)
    {
      h_key = hash_key[i];
      hash_value = (hash_value << 5) + hash_value + (h_key & 255);
      hash_value = (hash_value << 5) + hash_value + ((h_key >> 8) & 255);
      hash_value = (hash_value << 5) + hash_value + ((h_key >> 16) & 255);
      hash_value = (hash_value << 5) + hash_value + ((h_key >> 24) & 255);
    }
  return hash_value;
}

// End of warming up phase



static void* flexBenchThread(void* pArg)
{
  ThreadData*       pThreadData = (ThreadData*)pArg;
  unsigned int      threadNo, threadBase;
  Ndb*              pNdb = NULL ;
  NdbConnection     *pTrans = NULL ;
  const NdbOperation**    
                    pOps = NULL ;
  StartType         tType ;
  StartType         tSaveType ;
  int*              attrValue = NULL ;
  int*              attrRefValue = NULL ;
  int               check = 0 ;
  int               loopCountOps, loopCountTables, loopCountAttributes;
  int               tAttemptNo = 0;
  int               tRetryAttempts = 20;
  int               tResult = 0;
  int               tSpecialTrans = 0;
  int               nRefLocalOpOffset = 0 ;
  int               nReadBuffSize = 
    tNoOfTables * tNoOfAttributes * sizeof(int) * tAttributeSize ;
  int               nRefBuffSize = 
    tNoOfOperations * tNoOfAttributes * sizeof(int) * tAttributeSize ;
  unsigned**        longKeyAttrValue;
  NdbRecord**       pRec= NULL;
  unsigned char**   pAttrSet= NULL;
  int               nRefOpOffset= 0;
  NdbDictionary::Dictionary *dict= NULL;
  NdbDictionary::RecordSpecification recSpec[MAXATTR+MAXNOLONGKEY];

  threadNo = pThreadData->threadNo ;

  /* Additional space in rows for long primary keys. */
  if (useLongKeys)
    nReadBuffSize+= tNoOfTables*sizeof(unsigned)*tSizeOfLongPK*tNoOfLongPK;

  attrValue = (int*)malloc(nReadBuffSize) ;
  attrRefValue = (int*)malloc(nRefBuffSize) ;
  pOps = (const NdbOperation**)malloc(tNoOfTables*sizeof(NdbOperation*)) ;
  pNdb = new Ndb(g_cluster_connection, "TEST_DB" );
  pRec= (NdbRecord **)calloc(tNoOfTables*3, sizeof(*pRec));
  pAttrSet= (unsigned char **)calloc(tNoOfTables, sizeof(*pAttrSet));
  
  if (!attrValue || !attrRefValue || !pOps || !pNdb || !pRec || !pAttrSet)
  {
    // Check allocations to make sure we got all the memory we asked for
    ndbout << "One or more memory allocations failed when starting thread #";
    ndbout << threadNo << endl ;
    ndbout << "Thread #" << threadNo << " will now exit" << endl ;
    tResult = 13 ;
    goto end;
  }
  
  pNdb->init();
  pNdb->waitUntilReady();

  // To make sure that two different threads doesn't operate on the same record
  // Calculate an "unique" number to use as primary key
  threadBase = (threadNo * 2000000) + (tNodeId * 260000000);
  
  /* Set up NdbRecord's for the tables. */
  dict= pNdb->getDictionary();
  for (int tab= 0; tab<(int)tNoOfTables; tab++)
  {
    const NdbDictionary::Table *table= dict->getTable(tableName[tab]);
    int numPKs= (useLongKeys ? tNoOfLongPK : 1);

    /* First create NdbRecord for just the primary key(s). */
    if (!useLongKeys)
    {
      recSpec[0].column= table->getColumn(0);;
      recSpec[0].offset= 0;
      pRec[tab]= dict->createRecord(table,
                                    recSpec,
                                    1,
                                    sizeof(recSpec[0]));
    }
    else
    {
      for (Uint32 i= 0; i<tNoOfLongPK; i++)
      {
        recSpec[i].column= table->getColumn(longKeyAttrName[i]);
        recSpec[i].offset= sizeof(unsigned)*tSizeOfLongPK*i;
      }
      pRec[tab]= dict->createRecord(table,
                                    recSpec,
                                    tNoOfLongPK,
                                    sizeof(recSpec[0]));
    }

    /* Next NdbRecord for just the non-pk attributes. */
    Uint32 count= 0;
    for (Uint32 i= 1; i<tNoOfAttributes; i++)
    {
      recSpec[count].column= table->getColumn(i+numPKs-1);
      recSpec[count].offset= sizeof(int)*tAttributeSize*i;
      count++;
    }
    pRec[tab+tNoOfTables]= dict->createRecord(table,
                                              recSpec,
                                              count,
                                              sizeof(recSpec[0]));

    /* And finally NdbRecord for all attributes (for insert). */
    /* Also test here specifying NdbRecord columns out-of-order. */
    count= 0;
    for (Uint32 i= (useLongKeys?1:0); i<tNoOfAttributes; i++)
    {
      recSpec[count].column= table->getColumn(i-1+numPKs);
      recSpec[count].offset= sizeof(int)*tAttributeSize*i;
      count++;
    }
    if (useLongKeys)
    {
      for (Uint32 i= 0; i<tNoOfLongPK; i++)
      {
        recSpec[count].column= table->getColumn(longKeyAttrName[i]);
        recSpec[count].offset= sizeof(int)*tAttributeSize*tNoOfAttributes +
                               sizeof(unsigned)*tSizeOfLongPK*i;
        count++;
      }
    }
    pRec[tab+2*tNoOfTables]= dict->createRecord(table,
                                                recSpec,
                                                count,
                                                sizeof(recSpec[0]));

    if (pRec[tab]==NULL ||
        pRec[tab+tNoOfTables]==NULL ||
        pRec[tab+2*tNoOfTables]==NULL) {
      // This is a fatal error, abort program
      ndbout << "Failed to allocate NdbRecord in thread" << threadNo;
      ndbout << endl;
      tResult = 13;
      goto end;
    }

    /* Attribute set for reading just one attribute, when verifying delete. */
    pAttrSet[tab]=
      (unsigned char *)calloc(tNoOfAttributes-1+numPKs, sizeof(char));
    if (pAttrSet[tab]==NULL) {
      // This is a fatal error, abort program
      ndbout << "Failed to allocate NdbRecAttrSet in thread" << threadNo;
      ndbout << endl;
      tResult = 13;
      goto end;
    }
    pAttrSet[tab][0]|= 1;                       // Set bit for attrId 0
  }

  if(useLongKeys){
    // Allocate and populate the longkey array.
    longKeyAttrValue= (unsigned **) calloc(tNoOfOperations, sizeof(unsigned*));
    if (longKeyAttrValue==NULL) {
      ndbout << "Memory allocation failed for longKeyAttrValue in thread"
             << threadNo;
      ndbout << endl;
      tResult = 13;
      goto end;
    }
    Uint32 n;
    for (n = 0; n < tNoOfOperations; n++)
    {
      longKeyAttrValue[n]=
        (unsigned *) malloc(sizeof(unsigned) * tSizeOfLongPK * tNoOfLongPK );
      if (longKeyAttrValue[n]==NULL) {
        ndbout << "Memory allocation failed for longKeyAttrValue in thread"
               << threadNo;
        ndbout << endl;
        tResult = 13;
        goto end;
      }

      for (Uint32 i = 0; i < tNoOfLongPK ; i++) {
	for(Uint32 j = 0; j < tSizeOfLongPK; j++) {
	  // Repeat the unique value to fill up the long key.
	  longKeyAttrValue[n][i*tSizeOfLongPK+j]= threadBase + n; 
	}
      }
    }
  }

  nRefOpOffset = 0 ;
  //Assign reference attribute values to memory
  for(Uint32 ops = 1 ; ops < tNoOfOperations ; ops++){
    // Calculate offset value before going into the next loop
    nRefOpOffset = tAttributeSize*tNoOfAttributes*(ops-1) ; 
    for(Uint32 a = 0 ; a < tNoOfAttributes ; a++)
<<<<<<< HEAD
      for(int b= 0; b<tAttributeSize; b++)
=======
      for(Uint32 b= 0; b<(Uint32)tAttributeSize; b++)
>>>>>>> cf079273
        attrRefValue[nRefOpOffset + tAttributeSize*a + b] = 
          (int)(threadBase + ops + a) ;
  }

#ifdef CEBIT_STAT
  // ops not yet reported
  int statOps = 0;
#endif
  for (;;) {
    pThreadData->threadResult = tResult; // Report error to main thread, 
    // normally tResult is set to 0
    pThreadData->threadReady = 1;

    while (pThreadData->threadStart == stIdle){
      NdbSleep_MilliSleep(100);
    }//while

    // Check if signal to exit is received
    if (pThreadData->threadStart == stStop){
      pThreadData->threadReady = 1;
      // ndbout_c("Thread%d is stopping", threadNo);
      // In order to stop this thread, the main thread has signaled
      // stStop, break out of the for loop so that destructors
      // and the proper exit functions are called
      break;
    }//if

    tType = pThreadData->threadStart;
    tSaveType = tType;
    pThreadData->threadStart = stIdle;

    // Start transaction, type of transaction
    // is received in the array ThreadStart
    loopCountOps = tNoOfOperations;
    loopCountTables = tNoOfTables;
    loopCountAttributes = tNoOfAttributes;

    /* Hm, I wonder why we do one operation less that tNoOfAttributes here? */
    for (int count = 1; count < loopCountOps && tResult == 0;){

      pTrans = pNdb->startTransaction();
      if (pTrans == NULL) {
	// This is a fatal error, abort program
	ndbout << "Could not start transaction in thread" << threadNo;
	ndbout << endl;
	ndbout << pNdb->getNdbError() << endl;
	tResult = 1; // Indicate fatal error
	break; // Break out of for loop
      }

      // Calculate the current operation offset in the reference array
      nRefLocalOpOffset = tAttributeSize*tNoOfAttributes*(count - 1) ;

      for (int countTables = 0;
	   countTables < loopCountTables && tResult == 0;
	   countTables++) {
        int nTableOffset= tAttributeSize*tNoOfAttributes*countTables;
        int *pRow= &attrValue[nTableOffset];
        char *pRowAttr= (char *)(&attrRefValue[nRefLocalOpOffset]);
        char *pRowPK= (useLongKeys ?
                             (char *)longKeyAttrValue[count-1] :
                             (char *)(&attrRefValue[nRefLocalOpOffset]));

        /* For insert, we need a single row with both pk and non-pk attrs. */
        if (tType==stInsert && theWriteFlag!=1)
        {
          /* Copy the non-PK columns to send to the server. */
          if (tNoOfAttributes>1)
            memcpy(&pRow[tAttributeSize],
                   &attrRefValue[nRefLocalOpOffset+tAttributeSize],
                   (tNoOfAttributes-1)*tAttributeSize*sizeof(int));
          /* Copy the primary key(s). */
          if (useLongKeys)
          {
            memcpy(pRow+tAttributeSize*tNoOfAttributes,
                   longKeyAttrValue[count-1],
                   tNoOfLongPK*tSizeOfLongPK*sizeof(unsigned));
          }
          else
          {
            pRow[0]= attrRefValue[nRefLocalOpOffset];
          }
        }

        const NdbRecord *pk_record= pRec[countTables];
        const NdbRecord *attr_record= pRec[countTables+tNoOfTables];
        const NdbRecord *all_record= pRec[countTables+2*tNoOfTables];

	switch (tType) {
	case stInsert:          // Insert case
	  if (theWriteFlag == 1)
	    pOps[countTables]= pTrans->writeTuple(pk_record, pRowPK,
                                                  attr_record, pRowAttr);
	  else
	    pOps[countTables]= pTrans->insertTuple(all_record, (char *)pRow);
	  break;
	case stRead:            // Read Case
	  if (theSimpleFlag == 1)
            /* Apparently simpleRead is identical to normal read currently. */
	    pOps[countTables]= pTrans->readTuple(pk_record, pRowPK,
                                                 attr_record, (char *)pRow,
                                                 NdbOperation::LM_Read);
	  else
	    pOps[countTables]= pTrans->readTuple(pk_record, pRowPK,
                                                 attr_record, (char *)pRow);
	  break;
	case stUpdate:          // Update Case
	  if (theWriteFlag == 1)
	    pOps[countTables]= pTrans->writeTuple(pk_record, pRowPK,
                                                  attr_record, pRowAttr);
	  else
	    pOps[countTables]= pTrans->updateTuple(pk_record, pRowPK,
                                                   attr_record, pRowAttr);
	  break;
	case stDelete:          // Delete Case
	  pOps[countTables]= pTrans->deleteTuple(pk_record, pRowPK,
                                                 attr_record);
	  break;
	case stVerify:
	  pOps[countTables]= pTrans->readTuple(pk_record, pRowPK,
                                               attr_record, (char *)pRow);
	  break;
	case stVerifyDelete:
	  pOps[countTables]= pTrans->readTuple(pk_record, pRowPK,
                                               pk_record, (char *)pRow,
                                               NdbOperation::LM_Read,
                                               pAttrSet[countTables]);
	  break;
	default:
	  assert(false);
	}//switch

	if (pOps[countTables] == NULL) {
	  // This is a fatal error, abort program
	  ndbout << "getNdbOperation: " << pTrans->getNdbError();
	  tResult = 2; // Indicate fatal error
	  break;
	}//if

      }//for Tables loop

      if (tResult != 0)
	break;
      check = pTrans->execute(Commit);

      // Decide what kind of error this is
      if ((tSpecialTrans == 1) &&
	  (check == -1)) {
	// --------------------------------------------------------------------
	// A special transaction have been executed, change to check = 0 in
	// certain situations.
	// --------------------------------------------------------------------
	switch (tType) {
	case stInsert:          // Insert case
	  if (630 == pTrans->getNdbError().code ) {
	    check = 0;
	    ndbout << "Insert with 4007 was successful" << endl;
	  }//if
	  break;
	case stDelete:          // Delete Case
	  if (626 == pTrans->getNdbError().code ) {
	    check = 0;
	    ndbout << "Delete with 4007 was successful" << endl;
	  }//if
	  break;
	default:
	  assert(false);
	}//switch
      }//if
      tSpecialTrans = 0;
      if (check == -1) {
	if ((stVerifyDelete == tType) && 
	    (626 == pTrans->getNdbError().code)) {
	  // ----------------------------------------------
	  // It's good news - the deleted tuple is gone, 
	  // so reset "check" flag
	  // ----------------------------------------------
	  check = 0 ;
	} else {
	  int retCode = 
	    theErrorData.handleErrorCommon(pTrans->getNdbError());
	  if (retCode == 1) {
	    ndbout_c("execute: %d, %d, %s", count, tType, 
		     pTrans->getNdbError().message );
	    ndbout_c("Error code = %d", pTrans->getNdbError().code );
	    tResult = 20;
	  } else if (retCode == 2) {
	    ndbout << "4115 should not happen in flexBench" << endl;
	    tResult = 20;
	  } else if (retCode == 3) {
	    // --------------------------------------------------------------------
	    // We are not certain if the transaction was successful or not.
	    // We must reexecute but might very well find that the transaction
	    // actually was updated. Updates and Reads are no problem here. Inserts
	    // will not cause a problem if error code 630 arrives. Deletes will
	    // not cause a problem if 626 arrives.
	    // --------------------------------------------------------------------
	    if ((tType == stInsert) || (tType == stDelete)) {
	      tSpecialTrans = 1;
	    }//if
	  }//if
	}//if
      }//if
      // Check if retries should be made
      if (check == -1 && tResult == 0) {
	if (tAttemptNo < tRetryAttempts){
	  tAttemptNo++;
	} else {
	  // --------------------------------------------------------------------
	  // Too many retries have been made, report error and break out of loop
	  // --------------------------------------------------------------------
	  ndbout << "Thread" << threadNo;
	  ndbout << ": too many errors reported" << endl;
	  tResult = 10;
	  break;
	}//if            
      }//if

      if (check == 0){
	// Go to the next record
	count++;
	tAttemptNo = 0;
#ifdef CEBIT_STAT
	// report successful ops
	if (statEnable) {
	  statOps += loopCountTables;
	  if (statOps >= statFreq) {
	    statReport(tType, statOps);
	    statOps = 0;
	  }//if
	}//if
#endif
      }//if

      if (stVerify == tType && 0 == check){
	int nTableOffset = 0 ;
	for (int a = 1 ; a < loopCountAttributes ; a++){
	  for (int tables = 0 ; tables < loopCountTables ; tables++){
	    nTableOffset = tables*loopCountAttributes*tAttributeSize ;
	    if (*(int*)&attrValue[nTableOffset + tAttributeSize*a] != *(int*)&attrRefValue[nRefLocalOpOffset + tAttributeSize*a]){
	      ndbout << "Error in verify:" << endl ;
	      ndbout << "attrValue[" << nTableOffset + tAttributeSize*a << "] = " << attrValue[a] << endl ;
	      ndbout << "attrRefValue[" << nRefLocalOpOffset + tAttributeSize*a << "]" << attrRefValue[nRefLocalOpOffset + tAttributeSize*a] << endl ;
	      tResult = 11 ;
	      break ;
	    }//if
	  }//for
	}//for
      }// if(stVerify ... )
      pNdb->closeTransaction(pTrans) ;  
    }// operations loop
#ifdef CEBIT_STAT
    // report remaining successful ops
    if (statEnable) {
      if (statOps > 0) {
	statReport(tType, statOps);
	statOps = 0;
      }//if
    }//if
#endif
  }

 end:
  if(pAttrSet)
  {
    for (Uint32 i= 0; i<tNoOfTables; i++)
      if (pAttrSet[i])
        free(pAttrSet[i]);
    free(pAttrSet);
  }
  if(pRec)
  {
    for (Uint32 i= 0; i<tNoOfTables*3; i++)
      if (pRec[i])
        dict->releaseRecord(pRec[i]);
    free(pRec);
  }
  delete pNdb;
  if(attrValue)
    free(attrValue);
  if(attrRefValue)
    free(attrRefValue);
  if(pOps)
    free(pOps);

  if (useLongKeys == true) {
    // Only free these areas if they have been allocated
    // Otherwise cores will occur
    for (Uint32 n = 0; n < tNoOfOperations; n++)
      if (longKeyAttrValue[n])
        free(longKeyAttrValue[n]);
    free(longKeyAttrValue);
  } // if

  return NULL; // Thread exits
}


static int readArguments(int argc, const char** argv)
{

  int i = 1;
  while (argc > 1){
    if (strcmp(argv[i], "-t") == 0){
      tNoOfThreads = atoi(argv[i+1]);
      if ((tNoOfThreads < 1)) 
        return -1;
      argc -= 1;
      i++;
    }else if (strcmp(argv[i], "-o") == 0){
      tNoOfOperations = atoi(argv[i+1]);
      if (tNoOfOperations < 1) 
        return -1;;
      argc -= 1;
      i++;
    }else if (strcmp(argv[i], "-a") == 0){
      tNoOfAttributes = atoi(argv[i+1]);
      if ((tNoOfAttributes < 2) || (tNoOfAttributes > MAXATTR)) 
        return -1;
      argc -= 1;
      i++;
    }else if (strcmp(argv[i], "-lkn") == 0){
     tNoOfLongPK = atoi(argv[i+1]);
     useLongKeys = true;
      if ((tNoOfLongPK < 1) || (tNoOfLongPK > MAXNOLONGKEY) || 
	  (tNoOfLongPK * tSizeOfLongPK) > MAXLONGKEYTOTALSIZE){
      	ndbout << "Argument -lkn is not in the proper range." << endl;  
	return -1;
      }
      argc -= 1;
      i++;
    }else if (strcmp(argv[i], "-lks") == 0){
      tSizeOfLongPK = atoi(argv[i+1]);
      useLongKeys = true;
      if ((tSizeOfLongPK < 1) || (tNoOfLongPK * tSizeOfLongPK) > MAXLONGKEYTOTALSIZE){
	ndbout << "Argument -lks is not in the proper range 1 to " << 
	  MAXLONGKEYTOTALSIZE << endl;
        return -1;
      }
      argc -= 1;
      i++;
    }else if (strcmp(argv[i], "-c") == 0){
      tNoOfTables = atoi(argv[i+1]);
      if ((tNoOfTables < 1) || (tNoOfTables > MAXTABLES)) 
        return -1;
      argc -= 1;
      i++;
    }else if (strcmp(argv[i], "-stdtables") == 0){
      theStdTableNameFlag = 1;
    }else if (strcmp(argv[i], "-l") == 0){
      tNoOfLoops = atoi(argv[i+1]);
      if ((tNoOfLoops < 0) || (tNoOfLoops > 100000)) 
        return -1;
      argc -= 1;
      i++;
    }else if (strcmp(argv[i], "-s") == 0){
      tAttributeSize = atoi(argv[i+1]);
      if ((tAttributeSize < 1) || (tAttributeSize > MAXATTRSIZE)) 
        return -1;
      argc -= 1;
      i++;
    }else if (strcmp(argv[i], "-sleep") == 0){
      tSleepTime = atoi(argv[i+1]);
      if ((tSleepTime < 1) || (tSleepTime > 3600)) 
        return -1;
      argc -= 1;
      i++;
    }else if (strcmp(argv[i], "-simple") == 0){
      theSimpleFlag = 1;
    }else if (strcmp(argv[i], "-write") == 0){
      theWriteFlag = 1;
    }else if (strcmp(argv[i], "-no_table_create") == 0){
      theTableCreateFlag = 1;
    }else if (strcmp(argv[i], "-temp") == 0){
      theTempTable = true;
    }else if (strcmp(argv[i], "-noverify") == 0){
      VerifyFlag = false ;
    }else if (theErrorData.parseCmdLineArg(argv, i) == true){
      ; //empty, updated in errorArg(..)
    }else if (strcmp(argv[i], "-verify") == 0){
      VerifyFlag = true ;
#ifdef CEBIT_STAT
    }else if (strcmp(argv[i], "-statserv") == 0){
      if (! (argc > 2))
	return -1;
      const char *p = argv[i+1];
      const char *q = strrchr(p, ':');
      if (q == 0)
	return -1;
      BaseString::snprintf(statHost, sizeof(statHost), "%.*s", q-p, p);
      statPort = atoi(q+1);
      statEnable = true;
      argc -= 1;
      i++;
    }else if (strcmp(argv[i], "-statfreq") == 0){
      if (! (argc > 2))
	return -1;
      statFreq = atoi(argv[i+1]);
      if (statFreq < 1)
	return -1;
      argc -= 1;
      i++;
#endif
    }else{       
      return -1;
    }
    argc -= 1;
    i++;
  }
  return 0;
}

static void sleepBeforeStartingTest(int seconds){
  if (seconds > 0){
      ndbout << "Sleeping(" <<seconds << ")...";
      NdbSleep_SecSleep(seconds);
      ndbout << " done!" << endl;
    }
}


static int
createTables(Ndb* pMyNdb){
<<<<<<< HEAD
  for (Uint32 i = 0; i < tNoOfAttributes; i++){
=======
  int i;
  for (i = 0; i < (int)tNoOfAttributes; i++){
>>>>>>> cf079273
    BaseString::snprintf(attrName[i], MAXSTRLEN, "COL%d", i);
  }

  // Note! Uses only uppercase letters in table name's
  // so that we can look at the tables with SQL
<<<<<<< HEAD
  for (Uint32 i = 0; i < tNoOfTables; i++){
=======
  for (i = 0; i < (int)tNoOfTables; i++){
>>>>>>> cf079273
    if (theStdTableNameFlag == 0){
      BaseString::snprintf(tableName[i], MAXSTRLEN, "TAB%d_%d", i, 
	       (int)(NdbTick_CurrentMillisecond() / 1000));
    } else {
      BaseString::snprintf(tableName[i], MAXSTRLEN, "TAB%d", i);
    }
  }
  
<<<<<<< HEAD
  for(Uint32 i = 0; i < tNoOfTables; i++){
=======
  for(i = 0; i < (int)tNoOfTables; i++){
>>>>>>> cf079273
    ndbout << "Creating " << tableName[i] << "... ";
    
    NdbDictionary::Table tmpTable(tableName[i]);
    
    tmpTable.setStoredTable(!theTempTable);
    
    if(useLongKeys){
      for(Uint32 i = 0; i < tNoOfLongPK; i++) {
	NdbDictionary::Column col(longKeyAttrName[i]);
	col.setType(NdbDictionary::Column::Unsigned);
	col.setLength(tSizeOfLongPK);
	col.setPrimaryKey(true);
	tmpTable.addColumn(col);
      }
    } else {
      NdbDictionary::Column col(attrName[0]);
      col.setType(NdbDictionary::Column::Unsigned);
      col.setLength(1);
      col.setPrimaryKey(true);
      tmpTable.addColumn(col);
    }
    
    
    NdbDictionary::Column col;
    col.setType(NdbDictionary::Column::Unsigned);
    col.setLength(tAttributeSize);
    for (unsigned j = 1; j < tNoOfAttributes; j++){
      col.setName(attrName[j]);
      tmpTable.addColumn(col);
    }
    
    if(pMyNdb->getDictionary()->createTable(tmpTable) == -1){
      return -1;
    }
    ndbout << "done" << endl;
  }
  
  return 0;
}

      
static void input_error(){
  ndbout << endl << "Invalid argument!" << endl;
  ndbout << endl << "Arguments:" << endl;
  ndbout << "   -t Number of threads to start, default 1" << endl;
  ndbout << "   -o Number of operations per loop, default 500" << endl;
  ndbout << "   -l Number of loops to run, default 1, 0=infinite" << endl;
  ndbout << "   -a Number of attributes, default 25" << endl;
  ndbout << "   -c Number of tables, default 1" << endl;
  ndbout << "   -s Size of each attribute, default 1 (Primary Key is always of size 1," << endl;
  ndbout << "      independent of this value)" << endl;
  ndbout << "   -lkn Number of long primary keys, default 1" << endl;
  ndbout << "   -lks Size of each long primary key, default 1" << endl;

  ndbout << "   -simple Use simple read to read from database" << endl;
  ndbout << "   -write Use writeTuple in insert and update" << endl;
  ndbout << "   -stdtables Use standard table names" << endl;
  ndbout << "   -no_table_create Don't create tables in db" << endl;
  ndbout << "   -sleep Sleep a number of seconds before running the test, this" << endl;
  ndbout << "    can be used so that another flexBench have time to create tables" << endl;
  ndbout << "   -temp Use tables without logging" << endl;
  ndbout << "   -verify Verify inserts, updates and deletes" << endl ;
  theErrorData.printCmdLineArgs(ndbout);
  ndbout << endl <<"Returns:" << endl;
  ndbout << "\t 0 - Test passed" << endl;
  ndbout << "\t 1 - Test failed" << endl;
  ndbout << "\t 2 - Invalid arguments" << endl << endl;
}

// vim: set sw=2:<|MERGE_RESOLUTION|>--- conflicted
+++ resolved
@@ -268,7 +268,7 @@
     cont = 0;
     for (unsigned int i = 0; i < tNoOfThreads; i++){
       if (pt[i].threadReady == 0) 
-    cont = 1;
+        cont = 1;
     }
   }
 }
@@ -367,11 +367,7 @@
      ****************************************************************/
     resetThreads(pThreadsData);
     
-<<<<<<< HEAD
-    for (Uint32 i = 0; i < tNoOfThreads; i++){  
-=======
-    for (i = 0; i < (int)tNoOfThreads; i++){  
->>>>>>> cf079273
+    for (int i = 0; i < (int)tNoOfThreads; i++){  
       pThreadsData[i].threadNo = i;
       pThreadsData[i].threadLife = NdbThread_Create(flexBenchThread,
                                                     (void**)&pThreadsData[i],
@@ -547,11 +543,7 @@
     waitForThreads(pThreadsData);
 
     void * tmp;
-<<<<<<< HEAD
-    for(Uint32 i = 0; i<tNoOfThreads; i++){
-=======
-    for(i = 0; i<(int)tNoOfThreads; i++){
->>>>>>> cf079273
+    for(int i = 0; i<(int)tNoOfThreads; i++){
       NdbThread_WaitFor(pThreadsData[i].threadLife, &tmp);
       NdbThread_Destroy(&pThreadsData[i].threadLife);
     }
@@ -560,11 +552,7 @@
   if (useLongKeys == true) {
     // Only free these areas if they have been allocated
     // Otherwise cores will happen
-<<<<<<< HEAD
-    for (Uint32 i = 0; i < tNoOfLongPK; i++)
-=======
-    for (i = 0; i < (int)tNoOfLongPK; i++)
->>>>>>> cf079273
+    for (int i = 0; i < (int)tNoOfLongPK; i++)
       free(longKeyAttrName[i]);
     free(longKeyAttrName);
   } // if
@@ -785,11 +773,7 @@
     // Calculate offset value before going into the next loop
     nRefOpOffset = tAttributeSize*tNoOfAttributes*(ops-1) ; 
     for(Uint32 a = 0 ; a < tNoOfAttributes ; a++)
-<<<<<<< HEAD
-      for(int b= 0; b<tAttributeSize; b++)
-=======
       for(Uint32 b= 0; b<(Uint32)tAttributeSize; b++)
->>>>>>> cf079273
         attrRefValue[nRefOpOffset + tAttributeSize*a + b] = 
           (int)(threadBase + ops + a) ;
   }
@@ -1213,22 +1197,13 @@
 
 static int
 createTables(Ndb* pMyNdb){
-<<<<<<< HEAD
   for (Uint32 i = 0; i < tNoOfAttributes; i++){
-=======
-  int i;
-  for (i = 0; i < (int)tNoOfAttributes; i++){
->>>>>>> cf079273
-    BaseString::snprintf(attrName[i], MAXSTRLEN, "COL%d", i);
+    BaseString::snprintf(attrName[i], MAXSTRLEN, "COL%u", i);
   }
 
   // Note! Uses only uppercase letters in table name's
   // so that we can look at the tables with SQL
-<<<<<<< HEAD
   for (Uint32 i = 0; i < tNoOfTables; i++){
-=======
-  for (i = 0; i < (int)tNoOfTables; i++){
->>>>>>> cf079273
     if (theStdTableNameFlag == 0){
       BaseString::snprintf(tableName[i], MAXSTRLEN, "TAB%d_%d", i, 
 	       (int)(NdbTick_CurrentMillisecond() / 1000));
@@ -1237,11 +1212,7 @@
     }
   }
   
-<<<<<<< HEAD
   for(Uint32 i = 0; i < tNoOfTables; i++){
-=======
-  for(i = 0; i < (int)tNoOfTables; i++){
->>>>>>> cf079273
     ndbout << "Creating " << tableName[i] << "... ";
     
     NdbDictionary::Table tmpTable(tableName[i]);
