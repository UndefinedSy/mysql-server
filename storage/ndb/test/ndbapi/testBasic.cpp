--- conflicted
+++ resolved
@@ -33,11 +33,8 @@
 #include <signaldata/DumpStateOrd.hpp>
 #include <NdbConfig.hpp>
 #include <BlockNumbers.h>
-<<<<<<< HEAD
 #include <NdbHost.h>
-=======
 #include <NdbMgmd.hpp>
->>>>>>> 08e43f9f
 
 #define CHK1(b) \
   if (!(b)) { \
@@ -4550,9 +4547,6 @@
   STEP(testAbortRace);
   FINALIZER(runClearTable);
 }
-<<<<<<< HEAD
-NDBT_TESTSUITE_END(testBasic)
-=======
 TESTCASE("CheckCompletedLCPStats",
         "Check if the LCP'd #records is equal to "
          "nReplicas * #records inserted" )
@@ -4560,7 +4554,6 @@
   STEP(runCheckLCPStats);
 }
 NDBT_TESTSUITE_END(testBasic);
->>>>>>> 08e43f9f
 
 #if 0
 TESTCASE("ReadConsistency",
