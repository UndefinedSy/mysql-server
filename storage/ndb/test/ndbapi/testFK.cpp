--- conflicted
+++ resolved
@@ -33,10 +33,6 @@
 #include <NodeBitmask.hpp>
 #include <NdbEnv.h>
 
-<<<<<<< HEAD
-extern "C" bool opt_core;
-=======
->>>>>>> 1ab6a564
 
 #define DBG(x) \
   do { g_info << x << " at line " << __LINE__ << endl; } while (0)
