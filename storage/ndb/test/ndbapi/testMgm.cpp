/* Copyright (C) 2003 MySQL AB

   This program is free software; you can redistribute it and/or modify
   it under the terms of the GNU General Public License as published by
   the Free Software Foundation; version 2 of the License.

   This program is distributed in the hope that it will be useful,
   but WITHOUT ANY WARRANTY; without even the implied warranty of
   MERCHANTABILITY or FITNESS FOR A PARTICULAR PURPOSE.  See the
   GNU General Public License for more details.

   You should have received a copy of the GNU General Public License
   along with this program; if not, write to the Free Software
   Foundation, Inc., 59 Temple Place, Suite 330, Boston, MA  02111-1307  USA */

#include <NDBT.hpp>
#include <NDBT_Test.hpp>
#include "NdbMgmd.hpp"
#include <mgmapi.h>
#include <mgmapi_debug.h>
#include <InputStream.hpp>
#include <signaldata/EventReport.hpp>

/*
  Tests that only need the mgmd(s) started

  Start ndb_mgmd and set NDB_CONNECTSTRING pointing
  to that/those ndb_mgmd(s), then run testMgm
 */


int runTestApiSession(NDBT_Context* ctx, NDBT_Step* step)
{
  NdbMgmd mgmd;
  Uint64 session_id= 0;

  NdbMgmHandle h;
  h= ndb_mgm_create_handle();
  ndb_mgm_set_connectstring(h, mgmd.getConnectString());
  ndb_mgm_connect(h,0,0,0);
  int s= ndb_mgm_get_fd(h);
  session_id= ndb_mgm_get_session_id(h);
  ndbout << "MGM Session id: " << session_id << endl;
  send(s,"get",3,0);
  ndb_mgm_disconnect(h);
  ndb_mgm_destroy_handle(&h);

  struct NdbMgmSession sess;
  int slen= sizeof(struct NdbMgmSession);

  h= ndb_mgm_create_handle();
  ndb_mgm_set_connectstring(h, mgmd.getConnectString());
  ndb_mgm_connect(h,0,0,0);

  NdbSleep_SecSleep(1);

  if(ndb_mgm_get_session(h,session_id,&sess,&slen))
  {
    ndbout << "Failed, session still exists" << endl;
    ndb_mgm_disconnect(h);
    ndb_mgm_destroy_handle(&h);
    return NDBT_FAILED;
  }
  else
  {
    ndbout << "SUCCESS: session is gone" << endl;
    ndb_mgm_disconnect(h);
    ndb_mgm_destroy_handle(&h);
    return NDBT_OK;
  }
}

int runTestApiConnectTimeout(NDBT_Context* ctx, NDBT_Step* step)
{
  NdbMgmd mgmd;

  g_info << "Check connect works with timeout 3000" << endl;
  if (!mgmd.set_timeout(3000))
    return NDBT_FAILED;

  if (!mgmd.connect())
  {
    g_err << "Connect failed with timeout 3000" << endl;
    return NDBT_FAILED;
  }

  if (!mgmd.disconnect())
    return NDBT_FAILED;

  g_info << "Check connect to illegal host will timeout after 3000" << endl;
  if (!mgmd.set_timeout(3000))
    return NDBT_FAILED;
  mgmd.setConnectString("1.1.1.1");

  NDB_TICKS tstart= NdbTick_CurrentMillisecond();
  if (mgmd.connect())
  {
    g_err << "Connect to illegal host suceeded" << endl;
    return NDBT_FAILED;
  }

  NDB_TICKS msecs= NdbTick_CurrentMillisecond() - tstart;
  ndbout << "Took about " << msecs <<" milliseconds"<<endl;

  if(msecs > 6000)
  {
    g_err << "The connect to illegal host timedout after much longer "
          << "time than was expected, expected <= 6000, got " << msecs << endl;
    return NDBT_FAILED;
  }
  return NDBT_OK;
}


int runTestApiTimeoutBasic(NDBT_Context* ctx, NDBT_Step* step)
{
  NdbMgmd mgmd;
  int result= NDBT_FAILED;
  int cc= 0;
  int mgmd_nodeid= 0;
  ndb_mgm_reply reply;

  NdbMgmHandle h;
  h= ndb_mgm_create_handle();
  ndb_mgm_set_connectstring(h, mgmd.getConnectString());

  ndbout << "TEST timout check_connection" << endl;
  int errs[] = { 1, 2, 3, -1};

  for(int error_ins_no=0; errs[error_ins_no]!=-1; error_ins_no++)
  {
    int error_ins= errs[error_ins_no];
    ndbout << "trying error " << error_ins << endl;
    ndb_mgm_connect(h,0,0,0);

    if(ndb_mgm_check_connection(h) < 0)
    {
      result= NDBT_FAILED;
      goto done;
    }

    mgmd_nodeid= ndb_mgm_get_mgmd_nodeid(h);
    if(mgmd_nodeid==0)
    {
      ndbout << "Failed to get mgmd node id to insert error" << endl;
      result= NDBT_FAILED;
      goto done;
    }

    reply.return_code= 0;

    if(ndb_mgm_insert_error(h, mgmd_nodeid, error_ins, &reply)< 0)
    {
      ndbout << "failed to insert error " << endl;
      result= NDBT_FAILED;
      goto done;
    }

    ndb_mgm_set_timeout(h,2500);

    cc= ndb_mgm_check_connection(h);
    if(cc < 0)
      result= NDBT_OK;
    else
      result= NDBT_FAILED;

    if(ndb_mgm_is_connected(h))
    {
      ndbout << "FAILED: still connected" << endl;
      result= NDBT_FAILED;
    }
  }

  ndbout << "TEST get_mgmd_nodeid" << endl;
  ndb_mgm_connect(h,0,0,0);

  if(ndb_mgm_insert_error(h, mgmd_nodeid, 0, &reply)< 0)
  {
    ndbout << "failed to remove inserted error " << endl;
    result= NDBT_FAILED;
    goto done;
  }

  cc= ndb_mgm_get_mgmd_nodeid(h);
  ndbout << "got node id: " << cc << endl;
  if(cc==0)
  {
    ndbout << "FAILED: didn't get node id" << endl;
    result= NDBT_FAILED;
  }
  else
    result= NDBT_OK;

  ndbout << "TEST end_session" << endl;
  ndb_mgm_connect(h,0,0,0);

  if(ndb_mgm_insert_error(h, mgmd_nodeid, 4, &reply)< 0)
  {
    ndbout << "FAILED: insert error 1" << endl;
    result= NDBT_FAILED;
    goto done;
  }

  cc= ndb_mgm_end_session(h);
  if(cc==0)
  {
    ndbout << "FAILED: success in calling end_session" << endl;
    result= NDBT_FAILED;
  }
  else if(ndb_mgm_get_latest_error(h)!=ETIMEDOUT)
  {
    ndbout << "FAILED: Incorrect error code (" << ndb_mgm_get_latest_error(h)
           << " != expected " << ETIMEDOUT << ") desc: "
           << ndb_mgm_get_latest_error_desc(h)
           << " line: " << ndb_mgm_get_latest_error_line(h)
           << " msg: " << ndb_mgm_get_latest_error_msg(h)
           << endl;
    result= NDBT_FAILED;
  }
  else
    result= NDBT_OK;

  if(ndb_mgm_is_connected(h))
  {
    ndbout << "FAILED: is still connected after error" << endl;
    result= NDBT_FAILED;
  }
done:
  ndb_mgm_disconnect(h);
  ndb_mgm_destroy_handle(&h);

  return result;
}

int runTestApiGetStatusTimeout(NDBT_Context* ctx, NDBT_Step* step)
{
  NdbMgmd mgmd;
  int result= NDBT_OK;
  int mgmd_nodeid= 0;

  NdbMgmHandle h;
  h= ndb_mgm_create_handle();
  ndb_mgm_set_connectstring(h, mgmd.getConnectString());

  int errs[] = { 0, 5, 6, 7, 8, 9, -1 };

  for(int error_ins_no=0; errs[error_ins_no]!=-1; error_ins_no++)
  {
    int error_ins= errs[error_ins_no];
    ndb_mgm_connect(h,0,0,0);

    if(ndb_mgm_check_connection(h) < 0)
    {
      result= NDBT_FAILED;
      goto done;
    }

    mgmd_nodeid= ndb_mgm_get_mgmd_nodeid(h);
    if(mgmd_nodeid==0)
    {
      ndbout << "Failed to get mgmd node id to insert error" << endl;
      result= NDBT_FAILED;
      goto done;
    }

    ndb_mgm_reply reply;
    reply.return_code= 0;

    if(ndb_mgm_insert_error(h, mgmd_nodeid, error_ins, &reply)< 0)
    {
      ndbout << "failed to insert error " << error_ins << endl;
      result= NDBT_FAILED;
    }

    ndbout << "trying error: " << error_ins << endl;

    ndb_mgm_set_timeout(h,2500);

    struct ndb_mgm_cluster_state *cl= ndb_mgm_get_status(h);

    if(cl!=NULL)
      free(cl);

    /*
     * For whatever strange reason,
     * get_status is okay with not having the last enter there.
     * instead of "fixing" the api, let's have a special case
     * so we don't break any behaviour
     */

    if(error_ins!=0 && error_ins!=9 && cl!=NULL)
    {
      ndbout << "FAILED: got a ndb_mgm_cluster_state back" << endl;
      result= NDBT_FAILED;
    }

    if(error_ins!=0 && error_ins!=9 && ndb_mgm_is_connected(h))
    {
      ndbout << "FAILED: is still connected after error" << endl;
      result= NDBT_FAILED;
    }

    if(error_ins!=0 && error_ins!=9 && ndb_mgm_get_latest_error(h)!=ETIMEDOUT)
    {
      ndbout << "FAILED: Incorrect error code (" << ndb_mgm_get_latest_error(h)
             << " != expected " << ETIMEDOUT << ") desc: "
             << ndb_mgm_get_latest_error_desc(h)
             << " line: " << ndb_mgm_get_latest_error_line(h)
             << " msg: " << ndb_mgm_get_latest_error_msg(h)
             << endl;
      result= NDBT_FAILED;
    }
  }

done:
  ndb_mgm_disconnect(h);
  ndb_mgm_destroy_handle(&h);

  return result;
}

int runTestMgmApiGetConfigTimeout(NDBT_Context* ctx, NDBT_Step* step)
{
  NdbMgmd mgmd;
  int result= NDBT_OK;
  int mgmd_nodeid= 0;

  NdbMgmHandle h;
  h= ndb_mgm_create_handle();
  ndb_mgm_set_connectstring(h, mgmd.getConnectString());

  int errs[] = { 0, 1, 2, 3, -1 };

  for(int error_ins_no=0; errs[error_ins_no]!=-1; error_ins_no++)
  {
    int error_ins= errs[error_ins_no];
    ndb_mgm_connect(h,0,0,0);

    if(ndb_mgm_check_connection(h) < 0)
    {
      result= NDBT_FAILED;
      goto done;
    }

    mgmd_nodeid= ndb_mgm_get_mgmd_nodeid(h);
    if(mgmd_nodeid==0)
    {
      ndbout << "Failed to get mgmd node id to insert error" << endl;
      result= NDBT_FAILED;
      goto done;
    }

    ndb_mgm_reply reply;
    reply.return_code= 0;

    if(ndb_mgm_insert_error(h, mgmd_nodeid, error_ins, &reply)< 0)
    {
      ndbout << "failed to insert error " << error_ins << endl;
      result= NDBT_FAILED;
    }

    ndbout << "trying error: " << error_ins << endl;

    ndb_mgm_set_timeout(h,2500);

    struct ndb_mgm_configuration *c= ndb_mgm_get_configuration(h,0);

    if(c!=NULL)
      free(c);

    if(error_ins!=0 && c!=NULL)
    {
      ndbout << "FAILED: got a ndb_mgm_configuration back" << endl;
      result= NDBT_FAILED;
    }

    if(error_ins!=0 && ndb_mgm_is_connected(h))
    {
      ndbout << "FAILED: is still connected after error" << endl;
      result= NDBT_FAILED;
    }

    if(error_ins!=0 && ndb_mgm_get_latest_error(h)!=ETIMEDOUT)
    {
      ndbout << "FAILED: Incorrect error code (" << ndb_mgm_get_latest_error(h)
             << " != expected " << ETIMEDOUT << ") desc: "
             << ndb_mgm_get_latest_error_desc(h)
             << " line: " << ndb_mgm_get_latest_error_line(h)
             << " msg: " << ndb_mgm_get_latest_error_msg(h)
             << endl;
      result= NDBT_FAILED;
    }
  }

done:
  ndb_mgm_disconnect(h);
  ndb_mgm_destroy_handle(&h);

  return result;
}

int runTestMgmApiEventTimeout(NDBT_Context* ctx, NDBT_Step* step)
{
  NdbMgmd mgmd;
  int result= NDBT_OK;
  int mgmd_nodeid= 0;

  NdbMgmHandle h;
  h= ndb_mgm_create_handle();
  ndb_mgm_set_connectstring(h, mgmd.getConnectString());

  int errs[] = { 10000, 0, -1 };

  for(int error_ins_no=0; errs[error_ins_no]!=-1; error_ins_no++)
  {
    int error_ins= errs[error_ins_no];
    ndb_mgm_connect(h,0,0,0);

    if(ndb_mgm_check_connection(h) < 0)
    {
      result= NDBT_FAILED;
      goto done;
    }

    mgmd_nodeid= ndb_mgm_get_mgmd_nodeid(h);
    if(mgmd_nodeid==0)
    {
      ndbout << "Failed to get mgmd node id to insert error" << endl;
      result= NDBT_FAILED;
      goto done;
    }

    ndb_mgm_reply reply;
    reply.return_code= 0;

    if(ndb_mgm_insert_error(h, mgmd_nodeid, error_ins, &reply)< 0)
    {
      ndbout << "failed to insert error " << error_ins << endl;
      result= NDBT_FAILED;
    }

    ndbout << "trying error: " << error_ins << endl;

    ndb_mgm_set_timeout(h,2500);

    int filter[] = { 15, NDB_MGM_EVENT_CATEGORY_BACKUP,
                     1, NDB_MGM_EVENT_CATEGORY_STARTUP,
                     0 };

    my_socket my_fd;
#ifdef NDB_WIN
    SOCKET fd= ndb_mgm_listen_event(h, filter);
    my_fd.s= fd;
#else
    int fd= ndb_mgm_listen_event(h, filter);
    my_fd.fd= fd;
#endif

    if(!my_socket_valid(my_fd))
    {
      ndbout << "FAILED: could not listen to event" << endl;
      result= NDBT_FAILED;
    }

    Uint32 theData[25];
    EventReport *fake_event = (EventReport*)theData;
    fake_event->setEventType(NDB_LE_NDBStopForced);
    fake_event->setNodeId(42);
    theData[2]= 0;
    theData[3]= 0;
    theData[4]= 0;
    theData[5]= 0;

    ndb_mgm_report_event(h, theData, 6);

    char *tmp= 0;
    char buf[512];

    SocketInputStream in(my_fd,2000);
    for(int i=0; i<20; i++)
    {
      if((tmp = in.gets(buf, sizeof(buf))))
      {
//        const char ping_token[]="<PING>";
//        if(memcmp(ping_token,tmp,sizeof(ping_token)-1))
          if(tmp && strlen(tmp))
            ndbout << tmp;
      }
      else
      {
        if(in.timedout())
        {
          ndbout << "TIMED OUT READING EVENT at iteration " << i << endl;
          break;
        }
      }
    }

    /*
     * events go through a *DIFFERENT* socket than the NdbMgmHandle
     * so we should still be connected (and be able to check_connection)
     *
     */

    if(ndb_mgm_check_connection(h) && !ndb_mgm_is_connected(h))
    {
      ndbout << "FAILED: is still connected after error" << endl;
      result= NDBT_FAILED;
    }

    ndb_mgm_disconnect(h);
  }

done:
  ndb_mgm_disconnect(h);
  ndb_mgm_destroy_handle(&h);

  return result;
}

int runTestMgmApiStructEventTimeout(NDBT_Context* ctx, NDBT_Step* step)
{
  NdbMgmd mgmd;
  int result= NDBT_OK;
  int mgmd_nodeid= 0;

  NdbMgmHandle h;
  h= ndb_mgm_create_handle();
  ndb_mgm_set_connectstring(h, mgmd.getConnectString());

  int errs[] = { 10000, 0, -1 };

  for(int error_ins_no=0; errs[error_ins_no]!=-1; error_ins_no++)
  {
    int error_ins= errs[error_ins_no];
    ndb_mgm_connect(h,0,0,0);

    if(ndb_mgm_check_connection(h) < 0)
    {
      result= NDBT_FAILED;
      goto done;
    }

    mgmd_nodeid= ndb_mgm_get_mgmd_nodeid(h);
    if(mgmd_nodeid==0)
    {
      ndbout << "Failed to get mgmd node id to insert error" << endl;
      result= NDBT_FAILED;
      goto done;
    }

    ndb_mgm_reply reply;
    reply.return_code= 0;

    if(ndb_mgm_insert_error(h, mgmd_nodeid, error_ins, &reply)< 0)
    {
      ndbout << "failed to insert error " << error_ins << endl;
      result= NDBT_FAILED;
    }

    ndbout << "trying error: " << error_ins << endl;

    ndb_mgm_set_timeout(h,2500);

    int filter[] = { 15, NDB_MGM_EVENT_CATEGORY_BACKUP,
                     1, NDB_MGM_EVENT_CATEGORY_STARTUP,
                     0 };
    NdbLogEventHandle le_handle= ndb_mgm_create_logevent_handle(h, filter);

    struct ndb_logevent le;
    for(int i=0; i<20; i++)
    {
      if(error_ins==0 || (error_ins!=0 && i<5))
      {
        Uint32 theData[25];
        EventReport *fake_event = (EventReport*)theData;
        fake_event->setEventType(NDB_LE_NDBStopForced);
        fake_event->setNodeId(42);
        theData[2]= 0;
        theData[3]= 0;
        theData[4]= 0;
        theData[5]= 0;

        ndb_mgm_report_event(h, theData, 6);
      }
      int r= ndb_logevent_get_next(le_handle, &le, 2500);
      if(r>0)
      {
        ndbout << "Receieved event" << endl;
      }
      else if(r<0)
      {
        ndbout << "ERROR" << endl;
      }
      else // no event
      {
        ndbout << "TIMED OUT READING EVENT at iteration " << i << endl;
        if(error_ins==0)
          result= NDBT_FAILED;
        else
          result= NDBT_OK;
        break;
      }
    }

    /*
     * events go through a *DIFFERENT* socket than the NdbMgmHandle
     * so we should still be connected (and be able to check_connection)
     *
     */

    if(ndb_mgm_check_connection(h) && !ndb_mgm_is_connected(h))
    {
      ndbout << "FAILED: is still connected after error" << endl;
      result= NDBT_FAILED;
    }

    ndb_mgm_disconnect(h);
  }

done:
  ndb_mgm_disconnect(h);
  ndb_mgm_destroy_handle(&h);

  return result;
}

#include <mgmapi_internal.h>

int runSetConfig(NDBT_Context* ctx, NDBT_Step* step)
{
  NdbMgmd mgmd;

  if (!mgmd.connect())
    return NDBT_FAILED;

  int loops= ctx->getNumLoops();
  for (int l= 0; l < loops; l++){
    g_info << l << ": ";

    struct ndb_mgm_configuration* conf=
      ndb_mgm_get_configuration(mgmd.handle(), 0);
    if (!conf)
      return NDBT_FAILED;

    int r= ndb_mgm_set_configuration(mgmd.handle(), conf);
    free(conf);

    if (r != 0)
      return NDBT_FAILED;
  }
  return NDBT_OK;
}


int runSetConfigUntilStopped(NDBT_Context* ctx, NDBT_Step* step)
{
  int result= NDBT_OK;
  while(!ctx->isTestStopped() &&
        (result= runSetConfig(ctx, step)) == NDBT_OK)
    ;
  return result;
}


int runGetConfig(NDBT_Context* ctx, NDBT_Step* step)
{
  NdbMgmd mgmd;

  if (!mgmd.connect())
    return NDBT_FAILED;

  int loops= ctx->getNumLoops();
  for (int l= 0; l < loops; l++){
    g_info << l << ": ";
    struct ndb_mgm_configuration* conf=
      ndb_mgm_get_configuration(mgmd.handle(), 0);
    if (!conf)
      return NDBT_FAILED;
    free(conf);
  }
  return NDBT_OK;
}


int runGetConfigUntilStopped(NDBT_Context* ctx, NDBT_Step* step)
{
  int result= NDBT_OK;
  while(!ctx->isTestStopped() &&
        (result= runGetConfig(ctx, step)) == NDBT_OK)
    ;
  return result;
}



int getMgmLogInfo(NdbMgmHandle h, off_t *current_size, off_t *max_size)
{
  int r, ncol;
  char rowbuf[1024];
  char **cols;
  int current_size_colnum= 0;
  int max_size_colnum= 0;

  int rows;
  r= ndb_mgm_ndbinfo(h,"LOGDESTINATION", &rows);

  ncol= ndb_mgm_ndbinfo_colcount(h);

  cols= (char**)malloc(ncol*sizeof(char*));
  for(int i=0;i<ncol;i++)
    cols[i]= (char*) malloc(100*sizeof(char));

  ndb_mgm_ndbinfo_getcolums(h,ncol,100,cols);

  for(int i=0;i<ncol;i++)
  {
    if(strcmp(cols[i],"CURRENT_SIZE")==0)
      current_size_colnum= i;
    if(strcmp(cols[i],"MAX_SIZE")==0)
      max_size_colnum= i;
    free(cols[i]);
  }
  ndbout << endl;

  while(r--)
  {
    ndb_mgm_ndbinfo_getrow(h, rowbuf, sizeof(rowbuf));
    char *col= rowbuf;
    for(int i=0;i<ncol;i++)
    {
      int len;
      col= ndb_mgm_ndbinfo_nextcolumn(col, &len);
      if(!col)
        break;
      if(col[len]=='\'')
        col[len++]='\0';
      col[len]='\0';
      if(i==current_size_colnum)
        *current_size= (off_t)strtoll(col,NULL,10);
      if(i==max_size_colnum)
        *max_size= (off_t)strtoll(col,NULL,10);
      col= &col[len+1];
    }

  }

  ndbout_c("CURRENT SIZE = %lu",*current_size);
  ndbout_c("MAX SIZE = %lu",*max_size);

  free(cols);

  return 0;
}

int runTestMgmLogRotation(NDBT_Context* ctx, NDBT_Step* step)
{
  NdbMgmd mgmd;
  const char *mgm= mgmd.getConnectString();
  int result= NDBT_FAILED;
  int mgmid= 0;
  off_t current_size= 0, max_size= 0;
  int i,j;

  NdbMgmHandle h= NULL,h1,h2,h3,h4;
  h= ndb_mgm_create_handle();
  ndb_mgm_set_connectstring(h, mgm);

  ndb_mgm_connect(h,0,0,0);

  h1= ndb_mgm_create_handle();
  ndb_mgm_set_connectstring(h1, mgm);
  ndb_mgm_connect(h1,0,0,0);

  h2= ndb_mgm_create_handle();
  ndb_mgm_set_connectstring(h2, mgm);
  ndb_mgm_connect(h2,0,0,0);

  h3= ndb_mgm_create_handle();
  ndb_mgm_set_connectstring(h3, mgm);
  ndb_mgm_connect(h3,0,0,0);

  h4= ndb_mgm_create_handle();
  ndb_mgm_set_connectstring(h4, mgm);
  ndb_mgm_connect(h4,0,0,0);


  if(ndb_mgm_check_connection(h) < 0)
  {
    result= NDBT_FAILED;
    goto done;
  }

  mgmid= ndb_mgm_get_mgmd_nodeid(h);

  ndbout_c("Connected to MGM server at NodeID: %d",mgmid);

  if(getMgmLogInfo(h, &current_size, &max_size))
  {
    result= NDBT_FAILED;
    goto done;
  }

  for(i=0;i<max_size/4;i++)
  {
        Uint32 theData[25];
        memset(theData,0,sizeof(theData));
        EventReport *fake_event = (EventReport*)theData;

        for(j=0;j<100;j++)
        {
          fake_event->setEventType((Ndb_logevent_type)j);
          fake_event->setNodeId(j+100);
          ndb_mgm_report_event(h, theData, 6);
          fake_event->setNodeId(j+200);
          ndb_mgm_report_event(h1, theData, 6);
          fake_event->setNodeId(j+300);
          ndb_mgm_report_event(h2, theData, 6);
          fake_event->setNodeId(j+400);
          ndb_mgm_report_event(h3, theData, 6);
          fake_event->setNodeId(j+500);
          ndb_mgm_report_event(h4, theData, 6);

        }
        off_t c,m;
        getMgmLogInfo(h, &c, &m);
        if(c < current_size)
        {
          result= NDBT_OK;
          break;
        }
  }

  return result;

done:
  if(h)
    ndb_mgm_destroy_handle(&h);

  return result;
}


int runTestStatus(NDBT_Context* ctx, NDBT_Step* step)
{
  ndb_mgm_node_type types[2] = {
    NDB_MGM_NODE_TYPE_NDB,
    NDB_MGM_NODE_TYPE_UNKNOWN
  };

  NdbMgmd mgmd;
  struct ndb_mgm_cluster_state *state;
  int iterations = ctx->getNumLoops();

  if (!mgmd.connect())
    return NDBT_FAILED;

  int result= NDBT_OK;
  while (iterations-- != 0 && result == NDBT_OK)
  {
    state = ndb_mgm_get_status(mgmd.handle());
    if(state == NULL) {
      ndbout_c("Could not get status!");
      result= NDBT_FAILED;
      continue;
    }
    free(state);

    state = ndb_mgm_get_status2(mgmd.handle(), types);
    if(state == NULL){
      ndbout_c("Could not get status2!");
      result= NDBT_FAILED;
      continue;
    }
    free(state);

    state = ndb_mgm_get_status2(mgmd.handle(), 0);
    if(state == NULL){
      ndbout_c("Could not get status2 second time!");
      result= NDBT_FAILED;
      continue;
    }
    free(state);
  }
  return result;
}


int runTestStatusUntilStopped(NDBT_Context* ctx, NDBT_Step* step)
{
  int result= NDBT_OK;
  while(!ctx->isTestStopped() &&
        (result= runTestStatus(ctx, step)) == NDBT_OK)
    ;
  return result;
}


static bool
get_nodeid(NdbMgmd& mgmd,
           const Properties& args,
           Properties& reply)
{
  // Fill in default values of other args
  Properties call_args(args);
  if (!call_args.contains("version"))
    call_args.put("version", 1);
  if (!call_args.contains("nodetype"))
    call_args.put("nodetype", 1);
  if (!call_args.contains("nodeid"))
    call_args.put("nodeid", 1);
  if (!call_args.contains("user"))
    call_args.put("user", "mysqld");
  if (!call_args.contains("password"))
    call_args.put("password", "mysqld");
  if (!call_args.contains("public key"))
  call_args.put("public key", "a public key");
  if (!call_args.contains("name"))
    call_args.put("name", "testMgm");
  if (!call_args.contains("log_event"))
    call_args.put("log_event", 1);
  if (!call_args.contains("timeout"))
    call_args.put("timeout", 100);

  if (!call_args.contains("endian"))
  {
    union { long l; char c[sizeof(long)]; } endian_check;
    endian_check.l = 1;
    call_args.put("endian", (endian_check.c[sizeof(long)-1])?"big":"little");
  }

  if (!mgmd.call("get nodeid", call_args,
                 "get nodeid reply", reply))
  {
    g_err << "get_nodeid: mgmd.call failed" << endl;
    return false;
  }

  // reply.print();
  return true;
}


static const char*
get_result(const Properties& reply)
{
  const char* result;
  if (!reply.get("result", &result)){
    ndbout_c("result: no 'result' found in reply");
    return NULL;
  }
  return result;
}


static bool result_contains(const Properties& reply,
                            const char* expected_result)
{
  BaseString result(get_result(reply));
  if (strstr(result.c_str(), expected_result) == NULL){
    ndbout_c("result_contains: result string '%s' "
             "didn't contain expected result '%s'",
             result.c_str(), expected_result);
    return false;
  }
  g_info << " result: " << result << endl;
  return true;
}


static bool ok(const Properties& reply)
{
  BaseString result(get_result(reply));
  if (result == "Ok")
    return true;
  return false;
}

static bool failed(const Properties& reply)
{
  BaseString result(get_result(reply));
  if (result == "Failed")
    return true;
  return false;
}

static const char*
get_message(const Properties& reply)
{
  const char* message;
  if (!reply.get("message", &message)){
    ndbout_c("message: no 'message' found in reply");
    return NULL;
  }
  return message;
}


static bool message_contains(const Properties& reply,
                            const char* expected_message)
{
  BaseString message(get_message(reply));
  if (strstr(message.c_str(), expected_message) == NULL){
    ndbout_c("message_contains: message string '%s' "
             "didn't contain expected message '%s'",
             message.c_str(), expected_message);
    return false;
  }
  g_info << " message: " << message << endl;
  return true;
}


static bool get_nodeid_result_contains(NdbMgmd& mgmd,
                                       const Properties& args,
                                       const char* expected_result)
{
  Properties reply;
  if (!get_nodeid(mgmd, args, reply))
    return false;
  return result_contains(reply, expected_result);
}



static bool
check_get_nodeid_invalid_endian1(NdbMgmd& mgmd)
{
  union { long l; char c[sizeof(long)]; } endian_check;
  endian_check.l = 1;
  Properties args;
  /* Set endian to opposite value */
  args.put("endian", (endian_check.c[sizeof(long)-1])?"little":"big");
  return get_nodeid_result_contains(mgmd, args,
                                    "Node does not have the same endian");
}


static bool
check_get_nodeid_invalid_endian2(NdbMgmd& mgmd)
{
  Properties args;
  /* Set endian to weird value */
  args.put("endian", "hepp");
  return get_nodeid_result_contains(mgmd, args,
                                    "Node does not have the same endian");
}


static bool
check_get_nodeid_invalid_nodetype1(NdbMgmd& mgmd)
{
  Properties args;
  args.put("nodetype", 37);
  return get_nodeid_result_contains(mgmd, args,
                                    "unknown nodetype 37");
}


static bool
check_get_nodeid_invalid_nodeid(NdbMgmd& mgmd)
{
  for (int nodeId = MAX_NODES; nodeId < MAX_NODES+2; nodeId++){
    g_info << "Testing invalid node " << nodeId << endl;;

    Properties args;
    args.put("nodeid", nodeId);
    BaseString expected;
    expected.assfmt("No node defined with id=%d", nodeId);
    if (!get_nodeid_result_contains(mgmd, args, expected.c_str()))
      return false;
  }
  return true;
}


static bool
check_get_nodeid_dynamic_nodeid(NdbMgmd& mgmd)
{
  bool result = true;
  Uint32 nodeId= 0; // Get dynamic node id
  for (int nodeType = NDB_MGM_NODE_TYPE_MIN;
       nodeType < NDB_MGM_NODE_TYPE_MAX; nodeType++){
    while(true)
    {
      g_info << "Testing dynamic nodeid " << nodeId
             << ", nodeType: " << nodeType << endl;

      Properties args;
      args.put("nodeid", nodeId);
      args.put("nodetype", nodeType);
      Properties reply;
      if (!get_nodeid(mgmd, args, reply))
        return false;

      /*
        Continue to get dynamic id's until
        an error "there is no more nodeid" occur
      */
      if (!ok(reply)){
        BaseString expected1;
        expected1.assfmt("No free node id found for %s",
                        NdbMgmd::NodeType(nodeType).c_str());
        BaseString expected2;
        expected2.assfmt("Connection done from wrong host");
        if (!(result_contains(reply, expected1.c_str()) ||
              result_contains(reply, expected2.c_str())))
          result= false; // Got wrong error message
        break;
      }
    }
  }
  return result;
}


static bool
check_get_nodeid_nonode(NdbMgmd& mgmd)
{
  // Find a node that does not exist
  Config conf;
  if (!mgmd.get_config(conf))
    return false;

  Uint32 nodeId = 0;
  for(Uint32 i= 1; i < MAX_NODES; i++){
    ConfigIter iter(&conf, CFG_SECTION_NODE);
    if (iter.find(CFG_NODE_ID, i) != 0){
      nodeId = i;
      break;
    }
  }
  if (nodeId == 0)
    return true; // All nodes probably defined

  g_info << "Testing nonexisting node " << nodeId << endl;;

  Properties args;
  args.put("nodeid", nodeId);
  BaseString expected;
  expected.assfmt("No node defined with id=%d", nodeId);
  return get_nodeid_result_contains(mgmd, args, expected.c_str());
}


static bool
check_get_nodeid_nodeid1(NdbMgmd& mgmd)
{

  // Find a node that does exist
  Config conf;
  if (!mgmd.get_config(conf))
    return false;

  Uint32 nodeId = 0;
  Uint32 nodeType = NDB_MGM_NODE_TYPE_UNKNOWN;
  for(Uint32 i= 1; i < MAX_NODES; i++){
    ConfigIter iter(&conf, CFG_SECTION_NODE);
    if (iter.find(CFG_NODE_ID, i) == 0){
      nodeId = i;
      iter.get(CFG_TYPE_OF_SECTION, &nodeType);
      break;
    }
  }
  assert(nodeId);
  assert(nodeType != (Uint32)NDB_MGM_NODE_TYPE_UNKNOWN);

  Properties args, reply;
  args.put("nodeid",nodeId);
  args.put("nodetype",nodeType);
  if (!get_nodeid(mgmd, args, reply))
  {
    g_err << "check_get_nodeid_nodeid1: failed for "
          << "nodeid: " << nodeId << ", nodetype: " << nodeType << endl;
    return false;
  }
  reply.print();
  return ok(reply);
}


static bool
check_get_nodeid_wrong_nodetype(NdbMgmd& mgmd)
{
  // Find a node that does exist
  Config conf;
  if (!mgmd.get_config(conf))
    return false;

  Uint32 nodeId = 0;
  Uint32 nodeType = NDB_MGM_NODE_TYPE_UNKNOWN;
  for(Uint32 i= 1; i < MAX_NODES; i++){
    ConfigIter iter(&conf, CFG_SECTION_NODE);
    if (iter.find(CFG_NODE_ID, i) == 0){
      nodeId = i;
      iter.get(CFG_TYPE_OF_SECTION, &nodeType);
      break;
    }
  }
  assert(nodeId && nodeType != (Uint32)NDB_MGM_NODE_TYPE_UNKNOWN);

  nodeType = (nodeType + 1) / NDB_MGM_NODE_TYPE_MAX;
  assert(nodeType > NDB_MGM_NODE_TYPE_MIN && nodeType < NDB_MGM_NODE_TYPE_MAX);

  Properties args, reply;
  args.put("nodeid",nodeId);
  args.put("nodeid",nodeType);
  if (!get_nodeid(mgmd, args, reply))
  {
    g_err << "check_get_nodeid_nodeid1: failed for "
          << "nodeid: " << nodeId << ", nodetype: " << nodeType << endl;
    return false;
  }
  BaseString expected;
  expected.assfmt("Id %d configured as", nodeId);
  return result_contains(reply, expected.c_str());
}



int runTestGetNodeId(NDBT_Context* ctx, NDBT_Step* step)
{
  NdbMgmd mgmd;

  if (!mgmd.connect())
    return NDBT_FAILED;

  int result= NDBT_FAILED;
  if (
      check_get_nodeid_invalid_endian1(mgmd) &&
      check_get_nodeid_invalid_endian2(mgmd) &&
      check_get_nodeid_invalid_nodetype1(mgmd) &&
//      check_get_nodeid_invalid_nodeid(mgmd) &&
      check_get_nodeid_dynamic_nodeid(mgmd) &&
      check_get_nodeid_nonode(mgmd) &&
//      check_get_nodeid_nodeid1(mgmd) &&
      check_get_nodeid_wrong_nodetype(mgmd) &&
      true)
    result= NDBT_OK;

  if (!mgmd.end_session())
    result= NDBT_FAILED;

  return result;
}


int runTestGetNodeIdUntilStopped(NDBT_Context* ctx, NDBT_Step* step)
{
  int result= NDBT_OK;
  while(!ctx->isTestStopped() &&
        (result= runTestGetNodeId(ctx, step)) == NDBT_OK)
    ;
  return result;
}


int runSleepAndStop(NDBT_Context* ctx, NDBT_Step* step)
{
  int counter= 10*ctx->getNumLoops();

  while(!ctx->isTestStopped() && counter--)
    NdbSleep_SecSleep(1);;
  ctx->stopTest();
  return NDBT_OK;
}


static bool
get_version(NdbMgmd& mgmd,
            Properties& reply)
{
  Properties args;
  if (!mgmd.call("get version", args,
                 "version", reply))
  {
    g_err << "get_version: mgmd.call failed" << endl;
    return false;
  }

  //reply.print();
  return true;
}

int runTestGetVersion(NDBT_Context* ctx, NDBT_Step* step)
{
  NdbMgmd mgmd;

  if (!mgmd.connect())
    return NDBT_FAILED;

  Properties reply;
  if (!get_version(mgmd, reply))
   return NDBT_FAILED;

  return NDBT_OK;
}

int runTestGetVersionUntilStopped(NDBT_Context* ctx, NDBT_Step* step)
{
  int result= NDBT_OK;
  while(!ctx->isTestStopped() &&
        (result= runTestGetVersion(ctx, step)) == NDBT_OK)
    ;
  return result;
}



static bool
check_connection(NdbMgmd& mgmd)
{
  Properties args, reply;
  mgmd.verbose(false); // Verbose off
  bool result= mgmd.call("check connection", args,
                         "check connection reply", reply);
  mgmd.verbose(); // Verbose on
  return result;
}


static bool
check_transporter_connect(NdbMgmd& mgmd, const char * hello)
{
  SocketOutputStream out(mgmd.socket());

  // Call 'transporter connect'
  if (out.println("transporter connect") ||
      out.println(""))
  {
    g_err << "Send failed" << endl;
    return false;
  }

  // Send the 'hello'
  g_info << "Client hello: '" << hello << "'" << endl;
  if (out.println(hello))
  {
    g_err << "Send hello '" << hello << "' failed" << endl;
    return false;
  }

  // Should not be possible to read a reply now, socket
  // should have been closed
  if (check_connection(mgmd)){
    g_err << "not disconnected" << endl;
    return false;
  }

  // disconnect and connect again
  if (!mgmd.disconnect())
    return false;
  if (!mgmd.connect())
    return false;

  return true;
}


int runTestTransporterConnect(NDBT_Context* ctx, NDBT_Step* step)
{
  NdbMgmd mgmd;

  if (!mgmd.connect())
    return NDBT_FAILED;

  int result = NDBT_FAILED;
  if (
      // Junk hello strings
      check_transporter_connect(mgmd, "hello") &&
      check_transporter_connect(mgmd, "hello again") &&

      // "Blow" the buffer
      check_transporter_connect(mgmd, "string_longer_than_buf_1234567890") &&

      // Out of range nodeid
      check_transporter_connect(mgmd, "-1") &&
      check_transporter_connect(mgmd, "-2 2") &&
      check_transporter_connect(mgmd, "10000") &&
      check_transporter_connect(mgmd, "99999 8") &&

      // Valid nodeid, invalid transporter type
      // Valid nodeid and transporter type, state != CONNECTING
      // ^These are only possible to test by finding an existing
      //  NDB node that are not started and use its setting(s)

      true)
   result = NDBT_OK;

  return result;
}


static bool
show_config(NdbMgmd& mgmd,
            const Properties& args,
            Properties& reply)
{
  if (!mgmd.call("show config", args,
                 "show config reply", reply, NULL, false))
  {
    g_err << "show_config: mgmd.call failed" << endl;
    return false;
  }

  // reply.print();
  return true;
}


int runCheckConfig(NDBT_Context* ctx, NDBT_Step* step)
{
  NdbMgmd mgmd;

  // Connect to any mgmd and get the config
  if (!mgmd.connect())
    return NDBT_FAILED;

  Properties args1;
  Properties config1;
  if (!show_config(mgmd, args1, config1))
    return NDBT_FAILED;

  // Get the binary config
  Config conf;
  if (!mgmd.get_config(conf))
    return NDBT_FAILED;

  // Extract list of connectstrings to each mgmd
  BaseString connectstring;
  conf.getConnectString(connectstring, ";");

  Vector<BaseString> mgmds;
  connectstring.split(mgmds, ";");

  // Connect to each mgmd and check
  // they all have the same config
  for (size_t i = 0; i < mgmds.size(); i++)
  {
    NdbMgmd mgmd2;
    g_info << "Connecting to " << mgmds[i].c_str() << endl;
    if (!mgmd2.connect(mgmds[i].c_str()))
      return NDBT_FAILED;

    Properties args2;
    Properties config2;
    if (!show_config(mgmd, args2, config2))
      return NDBT_FAILED;

    // Compare config1 and config2 line by line
    Uint32 line = 1;
    const char* value1;
    const char* value2;
    while (true)
    {
      if (config1.get("line", line, &value1))
      {
        // config1 had line, so should config2
        if (config2.get("line", line, &value2))
        {
          // both configs had line, check they are equal
          if (strcmp(value1, value2) != 0)
          {
            g_err << "the value on line " << line << "didn't match!" << endl;
            g_err << "config1, value: " << value1 << endl;
            g_err << "config2, value: " << value2 << endl;
            return NDBT_FAILED;
          }
          // g_info << line << ": " << value1 << " = " << value2 << endl;
        }
        else
        {
          g_err << "config2 didn't have line " << line << "!" << endl;
          return NDBT_FAILED;
        }
      }
      else
      {
        // Make sure config2 does not have this line either and end loop
        if (config2.get("line", line, &value2))
        {
          g_err << "config2 had line " << line << " not in config1!" << endl;
          return NDBT_FAILED;
        }

        // End of loop
        g_info << "There was " << line << " lines in config" << endl;
        break;
      }
      line++;
    }
    if (line == 0)
    {
      g_err << "FAIL: config should have lines!" << endl;
      return NDBT_FAILED;
    }

    // Compare the binary config
    Config conf2;
    if (!mgmd.get_config(conf2))
      return NDBT_FAILED;

    if (!conf.equal(&conf2))
    {
      g_err << "The binary config was different! host: " << mgmds[i] << endl;
      return NDBT_FAILED;
    }

  }

  return NDBT_OK;
}


static bool
reload_config(NdbMgmd& mgmd,
              const Properties& args,
              Properties& reply)
{
  if (!mgmd.call("reload config", args,
                 "reload config reply", reply))
  {
    g_err << "reload config: mgmd.call failed" << endl;
    return false;
  }

  //reply.print();
  return true;
}


static bool reload_config_result_contains(NdbMgmd& mgmd,
                                          const Properties& args,
                                          const char* expected_result)
{
  Properties reply;
  if (!reload_config(mgmd, args, reply))
    return false;
  return result_contains(reply, expected_result);
}


static bool
check_reload_config_both_config_and_mycnf(NdbMgmd& mgmd)
{
  Properties args;
  // Send reload command with both config_filename and mycnf set
  args.put("config_filename", "some filename");
  args.put("mycnf", 1);
  return reload_config_result_contains(mgmd, args,
                                       "ERROR: Both mycnf and config_filename");
}


static bool
show_variables(NdbMgmd& mgmd, Properties& reply)
{
  if (!mgmd.call("show variables", "",
                 "show variables reply", reply))
  {
    g_err << "show_variables: mgmd.call failed" << endl;
    return false;
  }
  return true;
}


static bool
check_reload_config_invalid_config_filename(NdbMgmd& mgmd, bool mycnf)
{

  BaseString expected("Could not load configuration from 'nonexisting_file");
  if (mycnf)
  {
    // Differing error message if started from my.cnf
    expected.assign("Can't switch to use config.ini 'nonexisting_file' "
                    "when node was started from my.cnf");
  }

  Properties args;
  // Send reload command with an invalid config_filename
  args.put("config_filename", "nonexisting_file");
  return reload_config_result_contains(mgmd, args, expected.c_str());
}


int runTestReloadConfig(NDBT_Context* ctx, NDBT_Step* step)
{
  NdbMgmd mgmd;

  if (!mgmd.connect())
    return NDBT_FAILED;

  Properties variables;
  if (!show_variables(mgmd, variables))
    return NDBT_FAILED;

  const char* mycnf_str;
  if (!variables.get("mycnf", &mycnf_str))
    abort();
  bool uses_mycnf = strcmp(mycnf_str, "1");

  int result= NDBT_FAILED;
  if (
      check_reload_config_both_config_and_mycnf(mgmd) &&
      check_reload_config_invalid_config_filename(mgmd, uses_mycnf) &&
      true)
    result= NDBT_OK;

  if (!mgmd.end_session())
    result= NDBT_FAILED;

  return result;
}


static bool
set_config(NdbMgmd& mgmd,
           const Properties& args,
           BaseString encoded_config,
           Properties& reply)
{

  // Fill in default values of other args
  Properties call_args(args);
  if (!call_args.contains("Content-Type"))
    call_args.put("Content-Type", "ndbconfig/octet-stream");
  if (!call_args.contains("Content-Transfer-Encoding"))
    call_args.put("Content-Transfer-Encoding", "base64");
  if (!call_args.contains("Content-Length"))
    call_args.put("Content-Length",
                  encoded_config.length() ? encoded_config.length() - 1 : 1);

  if (!mgmd.call("set config", call_args,
                 "set config reply", reply,
                 encoded_config.c_str()))
  {
    g_err << "set config: mgmd.call failed" << endl;
    return false;
  }

  //reply.print();
  return true;
}


static bool set_config_result_contains(NdbMgmd& mgmd,
                                       const Properties& args,
                                       const BaseString& encoded_config,
                                       const char* expected_result)
{
  Properties reply;
  if (!set_config(mgmd, args, encoded_config, reply))
    return false;
  return result_contains(reply, expected_result);
}


static bool set_config_result_contains(NdbMgmd& mgmd,
                                       const Config& conf,
                                       const char* expected_result)
{
  Properties reply;
  Properties args;

  BaseString encoded_config;
  if (!conf.pack64(encoded_config))
    return false;

  if (!set_config(mgmd, args, encoded_config, reply))
    return false;
  return result_contains(reply, expected_result);
}


static bool
check_set_config_invalid_content_type(NdbMgmd& mgmd)
{
  Properties args;
  args.put("Content-Type", "illegal type");
  return set_config_result_contains(mgmd, args, BaseString(""),
                                    "Unhandled content type 'illegal type'");
}

static bool
check_set_config_invalid_content_encoding(NdbMgmd& mgmd)
{
  Properties args;
  args.put("Content-Transfer-Encoding", "illegal encoding");
  return set_config_result_contains(mgmd, args, BaseString(""),
                                    "Unhandled content encoding "
                                    "'illegal encoding'");
}

static bool
check_set_config_too_large_content_length(NdbMgmd& mgmd)
{
  Properties args;
  args.put("Content-Length", 1024*1024 + 1);
  return set_config_result_contains(mgmd, args, BaseString(""),
                                    "Illegal config length size 1048577");
}

static bool
check_set_config_too_small_content_length(NdbMgmd& mgmd)
{
  Properties args;
  args.put("Content-Length", (Uint32)0);
  return set_config_result_contains(mgmd, args, BaseString(""),
                                    "Illegal config length size 0");
}

static bool
check_set_config_wrong_config_length(NdbMgmd& mgmd)
{

  // Get the binary config
  Config conf;
  if (!mgmd.get_config(conf))
    return false;

  BaseString encoded_config;
  if (!conf.pack64(encoded_config))
    return false;

  Properties args;
  args.put("Content-Length", encoded_config.length() - 20);
  bool res = set_config_result_contains(mgmd, args, encoded_config,
                                        "Failed to unpack config");

  if (res){
    /*
      There are now additional 20 bytes of junk that has been
      sent to  mgmd, send a new line and read the result to get rid of it
    */
    Properties args, reply;
    if (!mgmd.call("", args,
                   NULL, reply))
      return false;
  }
  return res;
}

static bool
check_set_config_any_node(NDBT_Context* ctx, NDBT_Step* step, NdbMgmd& mgmd)
{

  // Get the binary config
  Config conf;
  if (!mgmd.get_config(conf))
    return false;

  // Extract list of connectstrings to each mgmd
  BaseString connectstring;
  conf.getConnectString(connectstring, ";");

  Vector<BaseString> mgmds;
  connectstring.split(mgmds, ";");

  // Connect to each mgmd and check
  // they all have the same config
  for (size_t i = 0; i < mgmds.size(); i++)
  {
    NdbMgmd mgmd2;
    g_info << "Connecting to " << mgmds[i].c_str() << endl;
    if (!mgmd2.connect(mgmds[i].c_str()))
      return false;

    // Get the binary config
    Config conf2;
    if (!mgmd2.get_config(conf2))
      return false;

#if 0
    // Change one value in the config
    if (!conf2.setValue(CFG_SECTION_NODE, 0,
                        CFG_NODE_ARBIT_DELAY,
#endif

    // Set the modified config
    if (!mgmd2.set_config(conf2))
      return false;

    // Check that all mgmds now have the new config
    if (runCheckConfig(ctx, step) != NDBT_OK)
      return false;

  }

  return true;
}

static bool
check_set_config_fail_wrong_generation(NdbMgmd& mgmd)
{
  // Get the binary config
  Config conf;
  if (!mgmd.get_config(conf))
    return false;

  // Change generation
  if (!conf.setGeneration(conf.getGeneration() + 10))
    return false;

  // Set the modified config
  return set_config_result_contains(mgmd, conf,
                                    "Invalid generation in");
}

static bool
check_set_config_fail_wrong_name(NdbMgmd& mgmd)
{
  // Get the binary config
  Config conf;
  if (!mgmd.get_config(conf))
    return false;

  // Change name
  if (!conf.setName("NEWNAME"))
    return false;

  // Set the modified config
  return set_config_result_contains(mgmd, conf,
                                    "Invalid configuration name");
}

static bool
check_set_config_fail_wrong_primary(NdbMgmd& mgmd)
{
  // Get the binary config
  Config conf;
  if (!mgmd.get_config(conf))
    return false;

  // Change primary and thus make this configuration invalid
  if (!conf.setPrimaryMgmNode(conf.getPrimaryMgmNode()+10))
    return false;

  // Set the modified config
  return set_config_result_contains(mgmd, conf,
                                    "Not primary mgm node");
}

int runTestSetConfig(NDBT_Context* ctx, NDBT_Step* step)
{
  NdbMgmd mgmd;

  if (!mgmd.connect())
    return NDBT_FAILED;

  int result= NDBT_FAILED;
  if (
      check_set_config_invalid_content_type(mgmd) &&
      check_set_config_invalid_content_encoding(mgmd) &&
      check_set_config_too_large_content_length(mgmd) &&
      check_set_config_too_small_content_length(mgmd) &&
      check_set_config_wrong_config_length(mgmd) &&
      check_set_config_any_node(ctx, step, mgmd) &&
      check_set_config_fail_wrong_generation(mgmd) &&
      check_set_config_fail_wrong_name(mgmd) &&
      check_set_config_fail_wrong_primary(mgmd) &&
      true)
    result= NDBT_OK;

  if (!mgmd.end_session())
    result= NDBT_FAILED;

  return result;
}

int runTestSetConfigParallel(NDBT_Context* ctx, NDBT_Step* step)
{
  NdbMgmd mgmd;

  if (!mgmd.connect())
    return NDBT_FAILED;

  int result = NDBT_OK;
  int loops = ctx->getNumLoops();
  int sucessful = 0;

  int invalid_generation = 0, config_change_ongoing = 0;

  /*
    continue looping until "loops" number of successful
    changes have been made from this thread
  */
  while (sucessful < loops &&
         !ctx->isTestStopped() &&
         result == NDBT_OK)
  {
    // Get the binary config
    Config conf;
    if (!mgmd.get_config(conf))
      return NDBT_FAILED;

    /* Set the config and check for valid errors */
    mgmd.verbose(false);
    if (mgmd.set_config(conf))
    {
      /* Config change suceeded */
      sucessful++;
    }
    else
    {
      /* Config change failed */
      if (mgmd.last_error() != NDB_MGM_CONFIG_CHANGE_FAILED)
      {
        g_err << "Config change failed with unexpected error: "
              << mgmd.last_error() << endl;
        result = NDBT_FAILED;
        continue;
      }

      BaseString error(mgmd.last_error_message());
      if (error == "Invalid generation in configuration")
        invalid_generation++;
      else
      if (error == "Config change ongoing")
        config_change_ongoing++;
      else
      {
        g_err << "Config change failed with unexpected error: '"
              << error << "'" << endl;
        result = NDBT_FAILED;

      }
    }
  }

  ndbout << "Thread " << step->getStepNo()
         << ", sucess: " << sucessful
         << ", ongoing: " << config_change_ongoing
         << ", invalid_generation: " << invalid_generation << endl;
  return result;
}

int runTestSetConfigParallelUntilStopped(NDBT_Context* ctx, NDBT_Step* step)
{
  int result= NDBT_OK;
  while(!ctx->isTestStopped() &&
        (result= runTestSetConfigParallel(ctx, step)) == NDBT_OK)
    ;
  return result;
}



static bool
get_connection_parameter(NdbMgmd& mgmd,
                         const Properties& args,
                         Properties& reply)
{

  // Fill in default values of other args
  Properties call_args(args);
  if (!call_args.contains("node1"))
    call_args.put("node1", 1);
  if (!call_args.contains("node2"))
    call_args.put("node2", 1);
  if (!call_args.contains("param"))
    call_args.put("param", CFG_CONNECTION_SERVER_PORT);

  if (!mgmd.call("get connection parameter", call_args,
                 "get connection parameter reply", reply))
  {
    g_err << "get_connection_parameter: mgmd.call failed" << endl;
    return false;
  }
  return true;
}


static bool
set_connection_parameter(NdbMgmd& mgmd,
                         const Properties& args,
                         Properties& reply)
{

  // Fill in default values of other args
  Properties call_args(args);
  if (!call_args.contains("node1"))
    call_args.put("node1", 1);
  if (!call_args.contains("node2"))
    call_args.put("node2", 1);
  if (!call_args.contains("param"))
    call_args.put("param", CFG_CONNECTION_SERVER_PORT);
 if (!call_args.contains("value"))
    call_args.put("value", 37);

  if (!mgmd.call("set connection parameter", call_args,
                 "set connection parameter reply", reply))
  {
    g_err << "set_connection_parameter: mgmd.call failed" << endl;
    return false;
  }
  return true;
}


static bool
check_connection_parameter_invalid_nodeid(NdbMgmd& mgmd)
{
  for (int nodeId = MAX_NODES; nodeId < MAX_NODES+2; nodeId++){
    g_info << "Testing invalid node " << nodeId << endl;;

    Properties args;
    args.put("node1", nodeId);
    args.put("node2", nodeId);

    Properties get_result;
    if (!get_connection_parameter(mgmd, args, get_result))
      return false;

    if (!result_contains(get_result,
                         "Unable to find connection between nodes"))
        return false;

    Properties set_result;
    if (!set_connection_parameter(mgmd, args, set_result))
      return false;

    if (!failed(set_result))
        return false;

    if (!message_contains(set_result,
                          "Unable to find connection between nodes"))
        return false;
  }
  return true;
}


static bool
check_connection_parameter(NdbMgmd& mgmd)
{
  NodeId otherNodeId = 0;
  BaseString original_value;

  // Get current value of first connection between mgmd and other node
  for (int nodeId = 1; nodeId < MAX_NODES; nodeId++){

    g_info << "Checking if connection between " << mgmd.nodeid()
           << " and " << nodeId << " exists" << endl;

    Properties args;
    args.put("node1", mgmd.nodeid());
    args.put("node2", nodeId);

    Properties result;
    if (!get_connection_parameter(mgmd, args, result))
      return false;

    if (!ok(result))
      continue;

    result.print();
    // Get the nodeid
    otherNodeId = nodeId;

    // Get original value
    if (!result.get("value", original_value))
    {
      g_err << "Failed to get original value" << endl;
      return false;
    }
    break; // Done with the loop
  }

  if (otherNodeId == 0)
  {
    g_err << "Could not find a suitable connection for test" << endl;
    return false;
  }

  Properties get_args;
  get_args.put("node1", mgmd.nodeid());
  get_args.put("node2", otherNodeId);

  {
    g_info <<  "Set new value(37 by default)" << endl;

    Properties set_args(get_args);
    Properties set_result;
    if (!set_connection_parameter(mgmd, set_args, set_result))
      return false;

    if (!ok(set_result))
      return false;
  }

  {
    g_info << "Check new value" << endl;

    Properties get_result;
    if (!get_connection_parameter(mgmd, get_args, get_result))
      return false;

    if (!ok(get_result))
      return false;

    BaseString new_value;
    if (!get_result.get("value", new_value))
    {
      g_err << "Failed to get new value" << endl;
      return false;
    }

    g_info << "new_value: " << new_value << endl;
    if (new_value != "37")
    {
      g_err << "New value was not correct, expected 37, got "
            << new_value << endl;
      return false;
    }
  }

  {
    g_info << "Restore old value" << endl;

    Properties set_args(get_args);
    if (!set_args.put("value", original_value.c_str()))
    {
      g_err << "Failed to put original_value" << endl;
      return false;
    }

    Properties set_result;
    if (!set_connection_parameter(mgmd, set_args, set_result))
      return false;

    if (!ok(set_result))
      return false;
  }

  {
    g_info << "Check restored value" << endl;
    Properties get_result;
    if (!get_connection_parameter(mgmd, get_args, get_result))
      return false;

    if (!ok(get_result))
      return false;

    BaseString restored_value;
    if (!get_result.get("value", restored_value))
    {
      g_err << "Failed to get restored value" << endl;
      return false;
    }

    if (restored_value != original_value)
    {
      g_err << "Restored value was not correct, expected "
            << original_value << ", got "
            << restored_value << endl;
      return false;
    }
    g_info << "restored_value: " << restored_value << endl;
  }

  return true;

}


int runTestConnectionParameter(NDBT_Context* ctx, NDBT_Step* step)
{
  NdbMgmd mgmd;

  if (!mgmd.connect())
    return NDBT_FAILED;

  int result= NDBT_FAILED;
  if (
      check_connection_parameter(mgmd) &&
      check_connection_parameter_invalid_nodeid(mgmd) &&
      true)
    result= NDBT_OK;

  if (!mgmd.end_session())
    result= NDBT_FAILED;

  return result;
}


int runTestConnectionParameterUntilStopped(NDBT_Context* ctx, NDBT_Step* step)
{
  int result= NDBT_OK;
  while(!ctx->isTestStopped() &&
        (result= runTestConnectionParameter(ctx, step)) == NDBT_OK)
    ;
  return result;
}


#ifdef NOT_YET
static bool
check_restart_connected(NdbMgmd& mgmd)
{
  if (!mgmd.restart())
    return false;
  return true;
 }

int runTestRestartMgmd(NDBT_Context* ctx, NDBT_Step* step)
{
  NdbMgmd mgmd;

  if (!mgmd.connect())
    return NDBT_FAILED;

  int result= NDBT_FAILED;
  if (
      check_restart_connected(mgmd) &&
      true)
    result= NDBT_OK;

  if (!mgmd.end_session())
    result= NDBT_FAILED;

  return result;
}
#endif


<<<<<<< HEAD
int runTestBug40922(NDBT_Context* ctx, NDBT_Step* step)
=======



static bool
set_logfilter(NdbMgmd& mgmd,
              enum ndb_mgm_event_severity severity,
              int enable)
{
  struct ndb_mgm_reply reply;
  if (ndb_mgm_set_clusterlog_severity_filter(mgmd.handle(),
					     severity,
					     enable,
                                             &reply
                                             ) == -1)
  {
    g_err << "set_logfilter: ndb_mgm_set_clusterlog_severity_filter failed"
          << endl;
    return false;
  }
  return true;
}

static bool
get_logfilter(NdbMgmd& mgmd,
              enum ndb_mgm_event_severity severity,
              unsigned int* value)
{

  struct ndb_mgm_severity severity_struct;
  severity_struct.category = severity;
  if (ndb_mgm_get_clusterlog_severity_filter(mgmd.handle(),
					     &severity_struct,
					     1) != 1)
  {
    g_err << "get_logfilter: ndb_mgm_get_clusterlog_severity_filter failed"
          << endl;
    return false;
  }

  assert(value);
  *value = severity_struct.value;

  return true;
}


int runTestSetLogFilter(NDBT_Context* ctx, NDBT_Step* step)
>>>>>>> 2629b336
{
  NdbMgmd mgmd;

  if (!mgmd.connect())
    return NDBT_FAILED;

<<<<<<< HEAD
  int filter[] = {
    15, NDB_MGM_EVENT_CATEGORY_BACKUP,
    1, NDB_MGM_EVENT_CATEGORY_STARTUP,
    0
  };
  NdbLogEventHandle le_handle =
    ndb_mgm_create_logevent_handle(mgmd.handle(), filter);
  if (!le_handle)
    return NDBT_FAILED;

  g_info << "Calling ndb_log_event_get_next" << endl;

  struct ndb_logevent le_event;
  int r = ndb_logevent_get_next(le_handle,
                                &le_event,
                                2000);
  g_info << "ndb_log_event_get_next returned " << r << endl;

  int result = NDBT_FAILED;
  if (r == 0)
  {
    // Got timeout
    g_info << "ndb_logevent_get_next returned timeout" << endl;
    result = NDBT_OK;
  }
  else
  {
    if(r>0)
      g_err << "ERROR: Receieved unexpected event: "
            << le_event.type << endl;
    if(r<0)
      g_err << "ERROR: ndb_logevent_get_next returned error: "
            << r << endl;
  }

  ndb_mgm_destroy_logevent_handle(&le_handle);

  return result;
}

=======
  for (int i = 0; i < (int)NDB_MGM_EVENT_SEVERITY_ALL; i++)
  {
    g_info << "severity: " << i << endl;
    ndb_mgm_event_severity severity = (ndb_mgm_event_severity)i;

    // Get initial value of level
    unsigned int initial_value;
    if (!get_logfilter(mgmd, severity, &initial_value))
      return NDBT_FAILED;

    // Turn level off
    if (!set_logfilter(mgmd, severity, 0))
      return NDBT_FAILED;

    // Check it's off
    unsigned int curr_value;
    if (!get_logfilter(mgmd, severity, &curr_value))
      return NDBT_FAILED;

    if (curr_value != 0)
    {
      g_err << "Failed to turn off severity: "  << severity << endl;
      return NDBT_FAILED;
    }

    // Turn level on
    if (!set_logfilter(mgmd, severity, 1))
      return NDBT_FAILED;

    // Check it's on
    if (!get_logfilter(mgmd, severity, &curr_value))
      return NDBT_FAILED;

    if (curr_value == 0)
    {
      g_err << "Filed to turn on severity: "  << severity << endl;
      return NDBT_FAILED;
    }

    // Toggle, ie. turn off
    if (!set_logfilter(mgmd, severity, -1))
      return NDBT_FAILED;

    // Check it's off
    if (!get_logfilter(mgmd, severity, &curr_value))
      return NDBT_FAILED;

    if (curr_value != 0)
    {
      g_err << "Failed to toggle severity : "  << severity << endl;
      return NDBT_FAILED;
    }

    // Set back initial value
    if (!set_logfilter(mgmd, severity, initial_value))
      return NDBT_FAILED;

  }

  return NDBT_OK;
}


>>>>>>> 2629b336
NDBT_TESTSUITE(testMgm);
DRIVER(DummyDriver); /* turn off use of NdbApi */
TESTCASE("ApiSessionFailure",
	 "Test failures in MGMAPI session"){
  INITIALIZER(runTestApiSession);

}
TESTCASE("ApiConnectTimeout",
	 "Connect timeout tests for MGMAPI"){
  INITIALIZER(runTestApiConnectTimeout);

}
TESTCASE("ApiTimeoutBasic",
	 "Basic timeout tests for MGMAPI"){
  INITIALIZER(runTestApiTimeoutBasic);

}
TESTCASE("ApiGetStatusTimeout",
	 "Test timeout for MGMAPI getStatus"){
  INITIALIZER(runTestApiGetStatusTimeout);

}
TESTCASE("ApiGetConfigTimeout",
	 "Test timeouts for mgmapi get_configuration"){
  INITIALIZER(runTestMgmApiGetConfigTimeout);

}
TESTCASE("ApiMgmEventTimeout",
	 "Test timeouts for mgmapi get_configuration"){
  INITIALIZER(runTestMgmApiEventTimeout);

}
TESTCASE("ApiMgmStructEventTimeout",
	 "Test timeouts for mgmapi get_configuration"){
  INITIALIZER(runTestMgmApiStructEventTimeout);

}
TESTCASE("SetConfig",
	 "Tests the ndb_mgm_set_configuration function"){
  INITIALIZER(runSetConfig);
}
TESTCASE("CheckConfig",
	 "Connect to each ndb_mgmd and check they have the same configuration"){
  INITIALIZER(runCheckConfig);
}
TESTCASE("TestReloadConfig",
	 "Test of 'reload config'"){
  INITIALIZER(runTestReloadConfig);
}
TESTCASE("TestSetConfig",
	 "Test of 'set config'"){
  INITIALIZER(runTestSetConfig);
}
TESTCASE("TestSetConfigParallel",
	 "Test of 'set config' from 5 threads"){
  STEPS(runTestSetConfigParallel, 5);
}
TESTCASE("GetConfig", "Run ndb_mgm_get_configuration in parallel"){
  STEPS(runGetConfig, 100);
}
#if 0
TESTCASE("MgmLogRotation",
	 "Test log rotation"){
  INITIALIZER(runTestMgmLogRotation);

}
#endif
TESTCASE("TestStatus",
	 "Test status and status2"){
  INITIALIZER(runTestStatus);

}
TESTCASE("TestStatus200",
	 "Test status and status2 with 200 threads"){
  STEPS(runTestStatus, 200);

}
TESTCASE("TestGetNodeId",
	 "Test 'get nodeid'"){
  INITIALIZER(runTestGetNodeId);
}

TESTCASE("TestGetVersion",
	 "Test 'get version'"){
  INITIALIZER(runTestGetVersion);
}
<<<<<<< HEAD
TESTCASE("TestTransporterConnect",
	 "Test 'transporter connect'"){
  INITIALIZER(runTestTransporterConnect);
}
TESTCASE("TestConnectionParameter",
	 "Test 'get/set connection parameter'"){
  INITIALIZER(runTestConnectionParameter);
=======
TESTCASE("TestSetLogFilter",
	 "Test 'set logfilter' and 'get info clusterlog'"){
  INITIALIZER(runTestSetLogFilter);
>>>>>>> 2629b336
}
#ifdef NOT_YET
TESTCASE("TestRestartMgmd",
        "Test restart of ndb_mgmd(s)"){
  INITIALIZER(runTestRestartMgmd);
}
#endif
TESTCASE("Bug40922",
	 "Make sure that ndb_logevent_get_next returns when "
         "called with a timeout"){
  INITIALIZER(runTestBug40922);
}
TESTCASE("Stress",
	 "Run everything while changing config"){
  STEP(runTestGetNodeIdUntilStopped);
  STEP(runSetConfigUntilStopped);
  STEPS(runGetConfigUntilStopped, 10);
  STEPS(runTestStatusUntilStopped, 10);
//  STEPS(runTestGetVersionUntilStopped, 5);
  STEP(runSleepAndStop);
}
TESTCASE("Stress2",
	 "Run everything while changing config in parallel"){
  STEP(runTestGetNodeIdUntilStopped);
  STEPS(runTestSetConfigParallelUntilStopped, 5);
  STEPS(runGetConfigUntilStopped, 10);
  STEPS(runTestStatusUntilStopped, 10);
//  STEPS(runTestGetVersionUntilStopped, 5);
  STEP(runSleepAndStop);
}
NDBT_TESTSUITE_END(testMgm);

int main(int argc, const char** argv){
  ndb_init();
  NDBT_TESTSUITE_INSTANCE(testMgm);
  testMgm.setCreateTable(false);
  testMgm.setRunAllTables(true);
  return testMgm.execute(argc, argv);
}
<|MERGE_RESOLUTION|>--- conflicted
+++ resolved
@@ -2225,12 +2225,6 @@
 #endif
 
 
-<<<<<<< HEAD
-int runTestBug40922(NDBT_Context* ctx, NDBT_Step* step)
-=======
-
-
-
 static bool
 set_logfilter(NdbMgmd& mgmd,
               enum ndb_mgm_event_severity severity,
@@ -2275,14 +2269,82 @@
 
 
 int runTestSetLogFilter(NDBT_Context* ctx, NDBT_Step* step)
->>>>>>> 2629b336
 {
   NdbMgmd mgmd;
 
   if (!mgmd.connect())
     return NDBT_FAILED;
 
-<<<<<<< HEAD
+  for (int i = 0; i < (int)NDB_MGM_EVENT_SEVERITY_ALL; i++)
+  {
+    g_info << "severity: " << i << endl;
+    ndb_mgm_event_severity severity = (ndb_mgm_event_severity)i;
+
+    // Get initial value of level
+    unsigned int initial_value;
+    if (!get_logfilter(mgmd, severity, &initial_value))
+      return NDBT_FAILED;
+
+    // Turn level off
+    if (!set_logfilter(mgmd, severity, 0))
+      return NDBT_FAILED;
+
+    // Check it's off
+    unsigned int curr_value;
+    if (!get_logfilter(mgmd, severity, &curr_value))
+      return NDBT_FAILED;
+
+    if (curr_value != 0)
+    {
+      g_err << "Failed to turn off severity: "  << severity << endl;
+      return NDBT_FAILED;
+    }
+
+    // Turn level on
+    if (!set_logfilter(mgmd, severity, 1))
+      return NDBT_FAILED;
+
+    // Check it's on
+    if (!get_logfilter(mgmd, severity, &curr_value))
+      return NDBT_FAILED;
+
+    if (curr_value == 0)
+    {
+      g_err << "Filed to turn on severity: "  << severity << endl;
+      return NDBT_FAILED;
+    }
+
+    // Toggle, ie. turn off
+    if (!set_logfilter(mgmd, severity, -1))
+      return NDBT_FAILED;
+
+    // Check it's off
+    if (!get_logfilter(mgmd, severity, &curr_value))
+      return NDBT_FAILED;
+
+    if (curr_value != 0)
+    {
+      g_err << "Failed to toggle severity : "  << severity << endl;
+      return NDBT_FAILED;
+    }
+
+    // Set back initial value
+    if (!set_logfilter(mgmd, severity, initial_value))
+      return NDBT_FAILED;
+
+  }
+
+  return NDBT_OK;
+}
+
+
+int runTestBug40922(NDBT_Context* ctx, NDBT_Step* step)
+{
+  NdbMgmd mgmd;
+
+  if (!mgmd.connect())
+    return NDBT_FAILED;
+
   int filter[] = {
     15, NDB_MGM_EVENT_CATEGORY_BACKUP,
     1, NDB_MGM_EVENT_CATEGORY_STARTUP,
@@ -2323,71 +2385,7 @@
   return result;
 }
 
-=======
-  for (int i = 0; i < (int)NDB_MGM_EVENT_SEVERITY_ALL; i++)
-  {
-    g_info << "severity: " << i << endl;
-    ndb_mgm_event_severity severity = (ndb_mgm_event_severity)i;
-
-    // Get initial value of level
-    unsigned int initial_value;
-    if (!get_logfilter(mgmd, severity, &initial_value))
-      return NDBT_FAILED;
-
-    // Turn level off
-    if (!set_logfilter(mgmd, severity, 0))
-      return NDBT_FAILED;
-
-    // Check it's off
-    unsigned int curr_value;
-    if (!get_logfilter(mgmd, severity, &curr_value))
-      return NDBT_FAILED;
-
-    if (curr_value != 0)
-    {
-      g_err << "Failed to turn off severity: "  << severity << endl;
-      return NDBT_FAILED;
-    }
-
-    // Turn level on
-    if (!set_logfilter(mgmd, severity, 1))
-      return NDBT_FAILED;
-
-    // Check it's on
-    if (!get_logfilter(mgmd, severity, &curr_value))
-      return NDBT_FAILED;
-
-    if (curr_value == 0)
-    {
-      g_err << "Filed to turn on severity: "  << severity << endl;
-      return NDBT_FAILED;
-    }
-
-    // Toggle, ie. turn off
-    if (!set_logfilter(mgmd, severity, -1))
-      return NDBT_FAILED;
-
-    // Check it's off
-    if (!get_logfilter(mgmd, severity, &curr_value))
-      return NDBT_FAILED;
-
-    if (curr_value != 0)
-    {
-      g_err << "Failed to toggle severity : "  << severity << endl;
-      return NDBT_FAILED;
-    }
-
-    // Set back initial value
-    if (!set_logfilter(mgmd, severity, initial_value))
-      return NDBT_FAILED;
-
-  }
-
-  return NDBT_OK;
-}
-
-
->>>>>>> 2629b336
+
 NDBT_TESTSUITE(testMgm);
 DRIVER(DummyDriver); /* turn off use of NdbApi */
 TESTCASE("ApiSessionFailure",
@@ -2474,7 +2472,6 @@
 	 "Test 'get version'"){
   INITIALIZER(runTestGetVersion);
 }
-<<<<<<< HEAD
 TESTCASE("TestTransporterConnect",
 	 "Test 'transporter connect'"){
   INITIALIZER(runTestTransporterConnect);
@@ -2482,11 +2479,10 @@
 TESTCASE("TestConnectionParameter",
 	 "Test 'get/set connection parameter'"){
   INITIALIZER(runTestConnectionParameter);
-=======
+}
 TESTCASE("TestSetLogFilter",
 	 "Test 'set logfilter' and 'get info clusterlog'"){
   INITIALIZER(runTestSetLogFilter);
->>>>>>> 2629b336
 }
 #ifdef NOT_YET
 TESTCASE("TestRestartMgmd",
