/* Copyright (c) 2008, 2014, Oracle and/or its affiliates. All rights reserved.

  This program is free software; you can redistribute it and/or modify
  it under the terms of the GNU General Public License as published by
  the Free Software Foundation; version 2 of the License.

  This program is distributed in the hope that it will be useful,
  but WITHOUT ANY WARRANTY; without even the implied warranty of
  MERCHANTABILITY or FITNESS FOR A PARTICULAR PURPOSE.  See the
  GNU General Public License for more details.

  You should have received a copy of the GNU General Public License
  along with this program; if not, write to the Free Software Foundation,
  51 Franklin Street, Suite 500, Boston, MA 02110-1335 USA */

#ifndef PFS_INSTR_H
#define PFS_INSTR_H

/**
  @file storage/perfschema/pfs_instr.h
  Performance schema instruments (declarations).
*/

struct PFS_mutex_class;
struct PFS_rwlock_class;
struct PFS_cond_class;
struct PFS_file_class;
struct PFS_table_share;
struct PFS_thread_class;
struct PFS_socket_class;

#ifdef _WIN32
#include <winsock2.h>
#else
#include <arpa/inet.h>
#endif
#include "my_global.h"
#include "my_compiler.h"
#include "pfs_lock.h"
#include "pfs_stat.h"
#include "pfs_instr_class.h"
#include "pfs_events_waits.h"
#include "pfs_events_stages.h"
#include "pfs_events_statements.h"
#include "pfs_events_transactions.h"
#include "pfs_server.h"
#include "lf.h"
#include "pfs_con_slice.h"
#include "pfs_column_types.h"
#include "mdl.h"
<<<<<<< HEAD
=======

extern PFS_single_stat *thread_instr_class_waits_array_start;
extern PFS_single_stat *thread_instr_class_waits_array_end;

>>>>>>> a9800d0d

/**
  @addtogroup Performance_schema_buffers
  @{
*/

struct PFS_thread;
struct PFS_host;
struct PFS_user;
struct PFS_account;

/** Base structure for wait instruments. */
struct PFS_instr
{
  /** Internal lock. */
  pfs_lock m_lock;
  /** Enabled flag. */
  bool m_enabled;
  /** Timed flag. */
  bool m_timed;
};

/** Instrumented mutex implementation. @see PSI_mutex. */
struct PFS_ALIGNED PFS_mutex : public PFS_instr
{
  /** Mutex identity, typically a pthread_mutex_t. */
  const void *m_identity;
  /** Mutex class. */
  PFS_mutex_class *m_class;
  /** Instrument statistics. */
  PFS_mutex_stat m_mutex_stat;
  /** Current owner. */
  PFS_thread *m_owner;
  /**
    Timestamp of the last lock.
    This statistic is not exposed in user visible tables yet.
  */
  ulonglong m_last_locked;
};

/** Instrumented rwlock implementation. @see PSI_rwlock. */
struct PFS_ALIGNED PFS_rwlock : public PFS_instr
{
  /** RWLock identity, typically a pthread_rwlock_t. */
  const void *m_identity;
  /** RWLock class. */
  PFS_rwlock_class *m_class;
  /** Instrument statistics. */
  PFS_rwlock_stat m_rwlock_stat;
  /** Current writer thread. */
  PFS_thread *m_writer;
  /** Current count of readers. */
  uint m_readers;
  /**
    Timestamp of the last write.
    This statistic is not exposed in user visible tables yet.
  */
  ulonglong m_last_written;
  /**
    Timestamp of the last read.
    This statistic is not exposed in user visible tables yet.
  */
  ulonglong m_last_read;
};

/** Instrumented cond implementation. @see PSI_cond. */
struct PFS_ALIGNED PFS_cond : public PFS_instr
{
  /** Condition identity, typically a pthread_cond_t. */
  const void *m_identity;
  /** Condition class. */
  PFS_cond_class *m_class;
  /** Condition instance usage statistics. */
  PFS_cond_stat m_cond_stat;
};

/** Instrumented File and FILE implementation. @see PSI_file. */
struct PFS_ALIGNED PFS_file : public PFS_instr
{
  uint32 get_version()
  { return m_lock.get_version(); }

  /** File identity */
  const void *m_identity;
  /** File name. */
  char m_filename[FN_REFLEN];
  /** File name length in bytes. */
  uint m_filename_length;
  /** File class. */
  PFS_file_class *m_class;
  /** File usage statistics. */
  PFS_file_stat m_file_stat;
};

/** Instrumented table implementation. @see PSI_table. */
struct PFS_ALIGNED PFS_table
{
  /**
    True if table io instrumentation is enabled.
    This flag is computed.
  */
  bool m_io_enabled;
  /**
    True if table lock instrumentation is enabled.
    This flag is computed.
  */
  bool m_lock_enabled;
  /**
    True if table io instrumentation is timed.
    This flag is computed.
  */
  bool m_io_timed;
  /**
    True if table lock instrumentation is timed.
    This flag is computed.
  */
  bool m_lock_timed;

  /** True if table io statistics have been collected. */
  bool m_has_io_stats;

  /** True if table lock statistics have been collected. */
  bool m_has_lock_stats;

public:
  /**
    Aggregate this table handle statistics to the parents.
    Only use this method for handles owned by the calling code.
    @sa sanitized_aggregate.
  */
  void aggregate(void)
  {
    if (m_has_io_stats && m_has_lock_stats)
    {
      safe_aggregate(& m_table_stat, m_share);
      m_has_io_stats= false;
      m_has_lock_stats= false;
    }
    else if (m_has_io_stats)
    {
      safe_aggregate_io(& m_table_stat, m_share);
      m_has_io_stats= false;
    }
    else if (m_has_lock_stats)
    {
      safe_aggregate_lock(& m_table_stat, m_share);
      m_has_lock_stats= false;
    }
  }

  /**
    Aggregate this table handle statistics to the parents.
    This method is safe to call on handles not owned by the calling code.
    @sa aggregate
    @sa sanitized_aggregate_io
    @sa sanitized_aggregate_lock
  */
  void sanitized_aggregate(void);

  /**
    Aggregate this table handle io statistics to the parents.
    This method is safe to call on handles not owned by the calling code.
  */
  void sanitized_aggregate_io(void);

  /**
    Aggregate this table handle lock statistics to the parents.
    This method is safe to call on handles not owned by the calling code.
  */
  void sanitized_aggregate_lock(void);

  /** Internal lock. */
  pfs_lock m_lock;
  /** Thread Owner. */
  PFS_thread *m_thread_owner;
  /** Event Owner. */
  ulonglong m_owner_event_id;
  /** Table share. */
  PFS_table_share *m_share;
  /** Table identity, typically a handler. */
  const void *m_identity;
  /** Table statistics. */
  PFS_table_stat m_table_stat;
  /** Current internal lock. */
  PFS_TL_LOCK_TYPE m_internal_lock;
  /** Current external lock. */
  PFS_TL_LOCK_TYPE m_external_lock;

private:
  static void safe_aggregate(PFS_table_stat *stat,
                             PFS_table_share *safe_share);
  static void safe_aggregate_io(PFS_table_stat *stat,
                                PFS_table_share *safe_share);
  static void safe_aggregate_lock(PFS_table_stat *stat,
                                  PFS_table_share *safe_share);
};

/** Instrumented socket implementation. @see PSI_socket. */
struct PFS_ALIGNED PFS_socket : public PFS_instr
{
  uint32 get_version()
  { return m_lock.get_version(); }

  /** Socket identity, typically int */
  const void *m_identity;
  /** Owning thread, if applicable */
  PFS_thread *m_thread_owner;
  /** Socket file descriptor */
  uint m_fd;
  /** Raw socket address */
  struct sockaddr_storage  m_sock_addr;
  /** Length of address */
  socklen_t m_addr_len;
  /** Idle flag. */
  bool m_idle;
  /** Socket class. */
  PFS_socket_class *m_class;
  /** Socket usage statistics. */
  PFS_socket_stat m_socket_stat;
};

/** Instrumented metadata lock implementation. @see PSI_metadata_lock. */
struct PFS_ALIGNED PFS_metadata_lock : public PFS_instr
{
  uint32 get_version()
  { return m_lock.get_version(); }

  /** Lock identity. */
  const void *m_identity;
  MDL_key m_mdl_key;
  opaque_mdl_type m_mdl_type;
  opaque_mdl_duration m_mdl_duration;
  opaque_mdl_status m_mdl_status;
  const char *m_src_file;
  uint m_src_line;
  ulonglong m_owner_thread_id;
  ulonglong m_owner_event_id;
};

/**
  @def WAIT_STACK_LOGICAL_SIZE
  Maximum number of nested waits.
  Some waits, such as:
  - "wait/io/table/sql/handler"
  - "wait/lock/table/sql/handler"
  are implemented by calling code in a storage engine,
  that can cause nested waits (file io, mutex, ...)
  Because of partitioned tables, a table io event (on the whole table)
  can contain a nested table io event (on a partition).
  Because of additional debug instrumentation,
  waiting on what looks like a "mutex" (safe_mutex, innodb sync0sync, ...)
  can cause nested waits to be recorded.
  For example, a wait on innodb mutexes can lead to:
  - wait/sync/mutex/innobase/some_mutex
    - wait/sync/mutex/innobase/sync0sync
      - wait/sync/mutex/innobase/os0sync
  The max depth of the event stack must be sufficient
  for these low level details to be visible.
*/
#define WAIT_STACK_LOGICAL_SIZE 5
/**
  @def WAIT_STACK_BOTTOM
  Maximum number dummy waits records.
  One dummy record is reserved for the parent stage / statement / transaction,
  at the bottom of the wait stack.
*/
#define WAIT_STACK_BOTTOM 1
/**
  @def WAIT_STACK_SIZE
  Physical size of the waits stack
*/
#define WAIT_STACK_SIZE (WAIT_STACK_BOTTOM + WAIT_STACK_LOGICAL_SIZE)

/** Max size of the statements stack. */
extern uint statement_stack_max;

/** Instrumented thread implementation. @see PSI_thread. */
struct PFS_ALIGNED PFS_thread : PFS_connection_slice
{
  static PFS_thread* get_current_thread(void);

  /** Thread instrumentation flag. */
  bool m_enabled;
  /**
    Thread instrumentation flag, for disconnect.
    This flag is derived, and set to true if
    at any time during the thread life time,
    the following 3 conditions hold:
    - consumer 'global_instrumentation' is enabled
    - consumer 'thread_instrumentation' is enabled
    - this thread m_enabled flag is true
  */
  bool m_aggregate_on_disconnect;
  /** Current wait event in the event stack. */
  PFS_events_waits *m_events_waits_current;
  /** Event ID counter */
  ulonglong m_event_id;
  /**
    Internal lock.
    This lock is exclusively used to protect against races
    when creating and destroying PFS_thread.
    Do not use this lock to protect thread attributes,
    use one of @c m_stmt_lock or @c m_session_lock instead.
  */
  pfs_lock m_lock;
  /** Pins for filename_hash. */
  LF_PINS *m_filename_hash_pins;
  /** Pins for table_share_hash. */
  LF_PINS *m_table_share_hash_pins;
  /** Pins for setup_actor_hash. */
  LF_PINS *m_setup_actor_hash_pins;
  /** Pins for setup_object_hash. */
  LF_PINS *m_setup_object_hash_pins;
  /** Pins for host_hash. */
  LF_PINS *m_host_hash_pins;
  /** Pins for user_hash. */
  LF_PINS *m_user_hash_pins;
  /** Pins for account_hash. */
  LF_PINS *m_account_hash_pins;
  /** Pins for digest_hash. */
  LF_PINS *m_digest_hash_pins;
  /** Pins for routine_hash. */
  LF_PINS *m_program_hash_pins;
  /** Internal thread identifier, unique. */
  ulonglong m_thread_internal_id;
  /** Parent internal thread identifier. */
  ulonglong m_parent_thread_internal_id;
  /** External (SHOW PROCESSLIST) thread identifier, not unique. */
  ulong m_processlist_id;
  /** Thread class. */
  PFS_thread_class *m_class;
  /**
    Stack of events waits.
    This member holds the data for the table PERFORMANCE_SCHEMA.EVENTS_WAITS_CURRENT.
    Note that stack[0] is a dummy record that represents the parent stage/statement/transaction.
    For example, assuming the following tree:
    - STAGE ID 100
      - WAIT ID 101, parent STAGE 100
        - WAIT ID 102, parent wait 101
    the data in the stack will be:
    stack[0].m_event_id= 100, set by the stage instrumentation
    stack[0].m_event_type= STAGE, set by the stage instrumentation
    stack[0].m_nesting_event_id= unused
    stack[0].m_nesting_event_type= unused
    stack[1].m_event_id= 101
    stack[1].m_event_type= WAIT
    stack[1].m_nesting_event_id= stack[0].m_event_id= 100
    stack[1].m_nesting_event_type= stack[0].m_event_type= STAGE
    stack[2].m_event_id= 102
    stack[2].m_event_type= WAIT
    stack[2].m_nesting_event_id= stack[1].m_event_id= 101
    stack[2].m_nesting_event_type= stack[1].m_event_type= WAIT

    The whole point of the stack[0] record is to allow this optimization
    in the code, in the instrumentation for wait events:
      wait->m_nesting_event_id= (wait-1)->m_event_id;
      wait->m_nesting_event_type= (wait-1)->m_event_type;
    This code works for both the top level wait, and nested waits,
    and works without if conditions, which helps performances.
  */
  PFS_events_waits m_events_waits_stack[WAIT_STACK_SIZE];
  /** True if the circular buffer @c m_waits_history is full. */
  bool m_waits_history_full;
  /** Current index in the circular buffer @c m_waits_history. */
  uint m_waits_history_index;
  /**
    Waits history circular buffer.
    This member holds the data for the table
    PERFORMANCE_SCHEMA.EVENTS_WAITS_HISTORY.
  */
  PFS_events_waits *m_waits_history;

  /** True if the circular buffer @c m_stages_history is full. */
  bool m_stages_history_full;
  /** Current index in the circular buffer @c m_stages_history. */
  uint m_stages_history_index;
  /**
    Stages history circular buffer.
    This member holds the data for the table
    PERFORMANCE_SCHEMA.EVENTS_STAGES_HISTORY.
  */
  PFS_events_stages *m_stages_history;

  /** True if the circular buffer @c m_statements_history is full. */
  bool m_statements_history_full;
  /** Current index in the circular buffer @c m_statements_history. */
  uint m_statements_history_index;
  /**
    Statements history circular buffer.
    This member holds the data for the table
    PERFORMANCE_SCHEMA.EVENTS_STATEMENTS_HISTORY.
  */
  PFS_events_statements *m_statements_history;

  /** True if the circular buffer @c m_transactions_history is full. */
  bool m_transactions_history_full;
  /** Current index in the circular buffer @c m_transactions_history. */
  uint m_transactions_history_index;
  /**
    Statements history circular buffer.
    This member holds the data for the table
    PERFORMANCE_SCHEMA.EVENTS_TRANSACTIONS_HISTORY.
  */
  PFS_events_transactions *m_transactions_history;

  /**
    Internal lock, for session attributes.
    Statement attributes are expected to be updated in frequently,
    typically per session execution.
  */
  pfs_lock m_session_lock;

  /**
    User name.
    Protected by @c m_session_lock.
  */
  char m_username[USERNAME_LENGTH];
  /**
    Length of @c m_username.
    Protected by @c m_session_lock.
  */
  uint m_username_length;
  /**
    Host name.
    Protected by @c m_session_lock.
  */
  char m_hostname[HOSTNAME_LENGTH];
  /**
    Length of @c m_hostname.
    Protected by @c m_session_lock.
  */
  uint m_hostname_length;
  /**
    Database name.
    Protected by @c m_stmt_lock.
  */
  char m_dbname[NAME_LEN];
  /**
    Length of @c m_dbname.
    Protected by @c m_stmt_lock.
  */
  uint m_dbname_length;
  /** Current command. */
  int m_command;
  /** Start time. */
  time_t m_start_time;
  /**
    Internal lock, for statement attributes.
    Statement attributes are expected to be updated frequently,
    typically per statement execution.
  */
  pfs_lock m_stmt_lock;
  /** Processlist state (derived from stage). */
  PFS_stage_key m_stage;
  /**
    Processlist info.
    Protected by @c m_stmt_lock.
  */
  char m_processlist_info[COL_INFO_SIZE];
  /**
    Length of @c m_processlist_info_length.
    Protected by @c m_stmt_lock.
  */
  uint m_processlist_info_length;

  PFS_events_stages m_stage_current;

  /** Size of @c m_events_statements_stack. */
  uint m_events_statements_count;
  PFS_events_statements *m_statement_stack;

  PFS_events_transactions m_transaction_current;

  PFS_host *m_host;
  PFS_user *m_user;
  PFS_account *m_account;

  /** Reset session connect attributes */
  void reset_session_connect_attrs();

  /**
    Buffer for the connection attributes.
    Protected by @c m_session_lock.
  */
  char *m_session_connect_attrs;
  /**
    Length used by @c m_connect_attrs.
    Protected by @c m_session_lock.
  */
  uint m_session_connect_attrs_length;
  /**
    Character set in which @c m_connect_attrs are encoded.
    Protected by @c m_session_lock.
  */
  uint m_session_connect_attrs_cs_number;

  void carry_memory_stat_delta(PFS_memory_stat_delta *delta, uint index);

  void set_enabled(bool enabled);
};

void carry_global_memory_stat_delta(PFS_memory_stat_delta *delta, uint index);

extern PFS_stage_stat *global_instr_class_stages_array;
extern PFS_statement_stat *global_instr_class_statements_array;
extern PFS_memory_stat *global_instr_class_memory_array;

PFS_mutex *sanitize_mutex(PFS_mutex *unsafe);
PFS_rwlock *sanitize_rwlock(PFS_rwlock *unsafe);
PFS_cond *sanitize_cond(PFS_cond *unsafe);
PFS_thread *sanitize_thread(PFS_thread *unsafe);
PFS_file *sanitize_file(PFS_file *unsafe);
PFS_socket *sanitize_socket(PFS_socket *unsafe);
PFS_metadata_lock *sanitize_metadata_lock(PFS_metadata_lock *unsafe);

int init_instruments(const PFS_global_param *param);
void cleanup_instruments();
int init_file_hash();
void cleanup_file_hash();
PFS_mutex* create_mutex(PFS_mutex_class *mutex_class, const void *identity);
void destroy_mutex(PFS_mutex *pfs);
PFS_rwlock* create_rwlock(PFS_rwlock_class *klass, const void *identity);
void destroy_rwlock(PFS_rwlock *pfs);
PFS_cond* create_cond(PFS_cond_class *klass, const void *identity);
void destroy_cond(PFS_cond *pfs);

PFS_thread* create_thread(PFS_thread_class *klass, const void *identity,
                          ulonglong processlist_id);

void destroy_thread(PFS_thread *pfs);

PFS_file* find_or_create_file(PFS_thread *thread, PFS_file_class *klass,
                              const char *filename, uint len, bool create);

void release_file(PFS_file *pfs);
void destroy_file(PFS_thread *thread, PFS_file *pfs);
PFS_table* create_table(PFS_table_share *share, PFS_thread *opening_thread,
                        const void *identity);
void destroy_table(PFS_table *pfs);

PFS_socket* create_socket(PFS_socket_class *socket_class,
                          const my_socket *fd,
                          const struct sockaddr *addr,
                          socklen_t addr_len);
void destroy_socket(PFS_socket *pfs);

PFS_metadata_lock* create_metadata_lock(void *identity,
                                        const MDL_key *mdl_key,
                                        opaque_mdl_type mdl_type,
                                        opaque_mdl_duration mdl_duration,
                                        opaque_mdl_status mdl_status,
                                        const char *src_file,
                                        uint src_line);
void destroy_metadata_lock(PFS_metadata_lock *pfs);

/* For iterators and show status. */

extern ulong mutex_max;
extern ulong mutex_lost;
extern ulong rwlock_max;
extern ulong rwlock_lost;
extern ulong cond_max;
extern ulong cond_lost;
extern ulong thread_max;
extern ulong thread_lost;
extern ulong file_max;
extern ulong file_lost;
extern long file_handle_max;
extern ulong file_handle_lost;
extern ulong table_max;
extern ulong table_lost;
extern ulong socket_max;
extern ulong socket_lost;
extern ulong events_waits_history_per_thread;
extern ulong events_stages_history_per_thread;
extern ulong events_statements_history_per_thread;
extern ulong events_transactions_history_per_thread;
extern ulong locker_lost;
extern ulong statement_lost;
extern ulong session_connect_attrs_lost;
extern ulong session_connect_attrs_size_per_thread;
extern ulong metadata_lock_max;
extern ulong metadata_lock_lost;

/* Exposing the data directly, for iterators. */

extern PFS_mutex *mutex_array;
extern PFS_rwlock *rwlock_array;
extern PFS_cond *cond_array;
extern PFS_thread *thread_array;
extern PFS_file *file_array;
extern PFS_file **file_handle_array;
extern PFS_table *table_array;
extern PFS_socket *socket_array;
extern PFS_metadata_lock *metadata_lock_array;

void reset_events_waits_by_instance();
void reset_file_instance_io();
void reset_socket_instance_io();

void aggregate_all_event_names(PFS_single_stat *from_array,
                               PFS_single_stat *to_array);
void aggregate_all_event_names(PFS_single_stat *from_array,
                               PFS_single_stat *to_array_1,
                               PFS_single_stat *to_array_2);

void aggregate_all_stages(PFS_stage_stat *from_array,
                          PFS_stage_stat *to_array);
void aggregate_all_stages(PFS_stage_stat *from_array,
                          PFS_stage_stat *to_array_1,
                          PFS_stage_stat *to_array_2);

void aggregate_all_statements(PFS_statement_stat *from_array,
                              PFS_statement_stat *to_array);
void aggregate_all_statements(PFS_statement_stat *from_array,
                              PFS_statement_stat *to_array_1,
                              PFS_statement_stat *to_array_2);

void aggregate_all_transactions(PFS_transaction_stat *from_array,
                                PFS_transaction_stat *to_array);
void aggregate_all_transactions(PFS_transaction_stat *from_array,
                                PFS_transaction_stat *to_array_1,
                                PFS_transaction_stat *to_array_2);

void aggregate_all_memory(bool alive,
                          PFS_memory_stat *from_array,
                          PFS_memory_stat *to_array);
void aggregate_all_memory(bool alive,
                          PFS_memory_stat *from_array,
                          PFS_memory_stat *to_array_1,
                          PFS_memory_stat *to_array_2);

void aggregate_thread(PFS_thread *thread,
                      PFS_account *safe_account,
                      PFS_user *safe_user,
                      PFS_host *safe_host);
void aggregate_thread_waits(PFS_thread *thread,
                            PFS_account *safe_account,
                            PFS_user *safe_user,
                            PFS_host *safe_host);
void aggregate_thread_stages(PFS_thread *thread,
                             PFS_account *safe_account,
                             PFS_user *safe_user,
                             PFS_host *safe_host);
void aggregate_thread_statements(PFS_thread *thread,
                                 PFS_account *safe_account,
                                 PFS_user *safe_user,
                                 PFS_host *safe_host);
void aggregate_thread_transactions(PFS_thread *thread,
                                   PFS_account *safe_account,
                                   PFS_user *safe_user,
                                   PFS_host *safe_host);

void aggregate_thread_memory(bool alive, PFS_thread *thread,
                             PFS_account *safe_account,
                             PFS_user *safe_user,
                             PFS_host *safe_host);

void clear_thread_account(PFS_thread *thread);
void set_thread_account(PFS_thread *thread);

/** Update derived flags for all mutex instances. */
void update_mutex_derived_flags();
/** Update derived flags for all rwlock instances. */
void update_rwlock_derived_flags();
/** Update derived flags for all condition instances. */
void update_cond_derived_flags();
/** Update derived flags for all file handles. */
void update_file_derived_flags();
/** Update derived flags for all table handles. */
void update_table_derived_flags();
/** Update derived flags for all socket instances. */
void update_socket_derived_flags();
/** Update derived flags for all metadata instances. */
void update_metadata_derived_flags();
/** Update derived flags for all thread instances. */
void update_thread_derived_flags();
/** Update derived flags for all instruments. */
void update_instruments_derived_flags();

extern LF_HASH filename_hash;

/** @} */
#endif
<|MERGE_RESOLUTION|>--- conflicted
+++ resolved
@@ -48,13 +48,10 @@
 #include "pfs_con_slice.h"
 #include "pfs_column_types.h"
 #include "mdl.h"
-<<<<<<< HEAD
-=======
 
 extern PFS_single_stat *thread_instr_class_waits_array_start;
 extern PFS_single_stat *thread_instr_class_waits_array_end;
 
->>>>>>> a9800d0d
 
 /**
   @addtogroup Performance_schema_buffers
@@ -338,16 +335,6 @@
 
   /** Thread instrumentation flag. */
   bool m_enabled;
-  /**
-    Thread instrumentation flag, for disconnect.
-    This flag is derived, and set to true if
-    at any time during the thread life time,
-    the following 3 conditions hold:
-    - consumer 'global_instrumentation' is enabled
-    - consumer 'thread_instrumentation' is enabled
-    - this thread m_enabled flag is true
-  */
-  bool m_aggregate_on_disconnect;
   /** Current wait event in the event stack. */
   PFS_events_waits *m_events_waits_current;
   /** Event ID counter */
