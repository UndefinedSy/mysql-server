<<<<<<< HEAD
/* Copyright (c) 2002, 2014, Oracle and/or its affiliates. All rights reserved. & tommy@valley.ne.jp.
=======
/* Copyright (c) 2002 MySQL AB & tommy@valley.ne.jp
   Copyright (c) 2002, 2014, Oracle and/or its affiliates. All rights reserved.
>>>>>>> 1e3d0cb5
   
   This library is free software; you can redistribute it and/or
   modify it under the terms of the GNU Library General Public
   License as published by the Free Software Foundation; version 2
   of the License.
   
   This library is distributed in the hope that it will be useful,
   but WITHOUT ANY WARRANTY; without even the implied warranty of
   MERCHANTABILITY or FITNESS FOR A PARTICULAR PURPOSE.  See the GNU
   Library General Public License for more details.
   
   You should have received a copy of the GNU Library General Public
   License along with this library; if not, write to the Free Software
   Foundation, Inc., 51 Franklin St, Fifth Floor, Boston, MA 02110-1301  USA */

/* This file is for binary pseudo charset, created by bar@mysql.com */


#include <my_global.h>
#include "m_string.h"
#include "m_ctype.h"

static const uchar ctype_bin[]=
{
  0,
  32, 32, 32, 32, 32, 32, 32, 32, 32, 40, 40, 40, 40, 40, 32, 32,
  32, 32, 32, 32, 32, 32, 32, 32, 32, 32, 32, 32, 32, 32, 32, 32,
  72, 16, 16, 16, 16, 16, 16, 16, 16, 16, 16, 16, 16, 16, 16, 16,
  132,132,132,132,132,132,132,132,132,132, 16, 16, 16, 16, 16, 16,
  16,129,129,129,129,129,129,  1,  1,  1,  1,  1,  1,  1,  1,  1,
  1,  1,  1,  1,  1,  1,  1,  1,  1,  1,  1, 16, 16, 16, 16, 16,
  16,130,130,130,130,130,130,  2,  2,  2,  2,  2,  2,  2,  2,  2,
  2,  2,  2,  2,  2,  2,  2,  2,  2,  2,  2, 16, 16, 16, 16, 32,
  0,  0,  0,  0,  0,  0,  0,  0,  0,  0,  0,  0,  0,  0,  0,  0,
  0,  0,  0,  0,  0,  0,  0,  0,  0,  0,  0,  0,  0,  0,  0,  0,
  0,  0,  0,  0,  0,  0,  0,  0,  0,  0,  0,  0,  0,  0,  0,  0,
  0,  0,  0,  0,  0,  0,  0,  0,  0,  0,  0,  0,  0,  0,  0,  0,
  0,  0,  0,  0,  0,  0,  0,  0,  0,  0,  0,  0,  0,  0,  0,  0,
  0,  0,  0,  0,  0,  0,  0,  0,  0,  0,  0,  0,  0,  0,  0,  0,
  0,  0,  0,  0,  0,  0,  0,  0,  0,  0,  0,  0,  0,  0,  0,  0,
  0,  0,  0,  0,  0,  0,  0,  0,  0,  0,  0,  0,  0,  0,  0,  0,
};


/* Dummy array for toupper / tolower / sortorder */

static const uchar bin_char_array[] =
{
    0,  1,  2,  3,  4,  5,  6,  7,  8,  9, 10, 11, 12, 13, 14, 15,
   16, 17, 18, 19, 20, 21, 22, 23, 24, 25, 26, 27, 28, 29, 30, 31,
   32, 33, 34, 35, 36, 37, 38, 39, 40, 41, 42, 43, 44, 45, 46, 47,
   48, 49, 50, 51, 52, 53, 54, 55, 56, 57, 58, 59, 60, 61, 62, 63,
   64, 65, 66, 67, 68, 69, 70, 71, 72, 73, 74, 75, 76, 77, 78, 79,
   80, 81, 82, 83, 84, 85, 86, 87, 88, 89, 90, 91, 92, 93, 94, 95,
   96, 97, 98, 99,100,101,102,103,104,105,106,107,108,109,110,111,
  112,113,114,115,116,117,118,119,120,121,122,123,124,125,126,127,
  128,129,130,131,132,133,134,135,136,137,138,139,140,141,142,143,
  144,145,146,147,148,149,150,151,152,153,154,155,156,157,158,159,
  160,161,162,163,164,165,166,167,168,169,170,171,172,173,174,175,
  176,177,178,179,180,181,182,183,184,185,186,187,188,189,190,191,
  192,193,194,195,196,197,198,199,200,201,202,203,204,205,206,207,
  208,209,210,211,212,213,214,215,216,217,218,219,220,221,222,223,
  224,225,226,227,228,229,230,231,232,233,234,235,236,237,238,239,
  240,241,242,243,244,245,246,247,248,249,250,251,252,253,254,255
};


static my_bool 
my_coll_init_8bit_bin(CHARSET_INFO *cs,
                      MY_CHARSET_LOADER *loader __attribute__((unused)))
{
  cs->max_sort_char=255; 
  return FALSE;
}

static int my_strnncoll_binary(const CHARSET_INFO *cs __attribute__((unused)),
                               const uchar *s, size_t slen,
                               const uchar *t, size_t tlen,
                               my_bool t_is_prefix)
{
  size_t len= MY_MIN(slen,tlen);
  int cmp= memcmp(s,t,len);
  return cmp ? cmp : (int)((t_is_prefix ? len : slen) - tlen);
}


size_t my_lengthsp_binary(const CHARSET_INFO *cs __attribute__((unused)),
                          const char *ptr __attribute__((unused)),
                          size_t length)
{
  return length;
}


/*
  Compare two strings. Result is sign(first_argument - second_argument)

  SYNOPSIS
    my_strnncollsp_binary()
    cs			Chararacter set
    s			String to compare
    slen		Length of 's'
    t			String to compare
    tlen		Length of 't'

  NOTE
   This function is used for real binary strings, i.e. for
   BLOB, BINARY(N) and VARBINARY(N).
   It compares trailing spaces as spaces.

  RETURN
  < 0	s < t
  0	s == t
  > 0	s > t
*/

static int my_strnncollsp_binary(const CHARSET_INFO *cs
                                 __attribute__((unused)),
                                 const uchar *s, size_t slen,
                                 const uchar *t, size_t tlen,
                                 my_bool diff_if_only_endspace_difference
                                 __attribute__((unused)))
{
  return my_strnncoll_binary(cs,s,slen,t,tlen,0);
}


static int my_strnncoll_8bit_bin(const CHARSET_INFO *cs
                                 __attribute__((unused)),
                                 const uchar *s, size_t slen,
                                 const uchar *t, size_t tlen,
                                 my_bool t_is_prefix)
{
  size_t len=MY_MIN(slen,tlen);
  int cmp= memcmp(s,t,len);
  return cmp ? cmp : (int)((t_is_prefix ? len : slen) - tlen);
}


/*
  Compare two strings. Result is sign(first_argument - second_argument)

  SYNOPSIS
    my_strnncollsp_8bit_bin()
    cs			Chararacter set
    s			String to compare
    slen		Length of 's'
    t			String to compare
    tlen		Length of 't'
    diff_if_only_endspace_difference
		        Set to 1 if the strings should be regarded as different
                        if they only difference in end space

  NOTE
   This function is used for character strings with binary collations.
   The shorter string is extended with end space to be as long as the longer
   one.

  RETURN
  < 0	s < t
  0	s == t
  > 0	s > t
*/

static int my_strnncollsp_8bit_bin(const CHARSET_INFO *cs
                                   __attribute__((unused)),
                                   const uchar *a, size_t a_length, 
                                   const uchar *b, size_t b_length,
                                   my_bool diff_if_only_endspace_difference)
{
  const uchar *end;
  size_t length;
  int res;

#ifndef VARCHAR_WITH_DIFF_ENDSPACE_ARE_DIFFERENT_FOR_UNIQUE
  diff_if_only_endspace_difference= 0;
#endif

  end= a + (length= MY_MIN(a_length, b_length));
  while (a < end)
  {
    if (*a++ != *b++)
      return ((int) a[-1] - (int) b[-1]);
  }
  res= 0;
  if (a_length != b_length)
  {
    int swap= 1;
    /*
      Check the next not space character of the longer key. If it's < ' ',
      then it's smaller than the other key.
    */
    if (diff_if_only_endspace_difference)
      res= 1;                                   /* Assume 'a' is bigger */
    if (a_length < b_length)
    {
      /* put shorter key in s */
      a_length= b_length;
      a= b;
      swap= -1;					/* swap sign of result */
      res= -res;
    }
    for (end= a + a_length-length; a < end ; a++)
    {
      if (*a != ' ')
	return (*a < ' ') ? -swap : swap;
    }
  }
  return res;
}


/* This function is used for all conversion functions */

static size_t my_case_str_bin(const CHARSET_INFO *cs __attribute__((unused)),
                              char *str __attribute__((unused)))
{
  return 0;
}


static size_t my_case_bin(const CHARSET_INFO *cs __attribute__((unused)),
                          char *src __attribute__((unused)),
                          size_t srclen,
                          char *dst __attribute__((unused)),
                          size_t dstlen __attribute__((unused)))
{
  return srclen;
}


static int my_strcasecmp_bin(const CHARSET_INFO *cs __attribute__((unused)),
			     const char *s, const char *t)
{
  return strcmp(s,t);
}


uint my_mbcharlen_8bit(const CHARSET_INFO *cs __attribute__((unused)),
                      uint c __attribute__((unused)))
{
  return 1;
}


static int my_mb_wc_bin(const CHARSET_INFO *cs __attribute__((unused)),
			my_wc_t *wc,
			const uchar *str,
			const uchar *end __attribute__((unused)))
{
  if (str >= end)
    return MY_CS_TOOSMALL;
  
  *wc=str[0];
  return 1;
}


static int my_wc_mb_bin(const CHARSET_INFO *cs __attribute__((unused)),
			my_wc_t wc,
			uchar *s,
			uchar *e __attribute__((unused)))
{
  if (s >= e)
    return MY_CS_TOOSMALL;

  if (wc < 256)
  {
    s[0]= (char) wc;
    return 1;
  }
  return MY_CS_ILUNI;
}


void my_hash_sort_8bit_bin(const CHARSET_INFO *cs __attribute__((unused)),
                           const uchar *key, size_t len,
                           ulong *nr1, ulong *nr2)
{
  const uchar *pos = key;
  ulong tmp1;
  ulong tmp2;

  /*
     Remove trailing spaces. We have to do this to be able to compare
    'A ' and 'A' as identical
  */
  key= skip_trailing_space(key, len);

  tmp1= *nr1;
  tmp2= *nr2;

  for (; pos < (uchar*) key ; pos++)
  {
    tmp1^=(ulong) ((((uint) tmp1 & 63) + tmp2) *
                   ((uint)*pos)) + (tmp1 << 8);
    tmp2+=3;
  }

  *nr1= tmp1;
  *nr2= tmp2;
}


void my_hash_sort_bin(const CHARSET_INFO *cs __attribute__((unused)),
		      const uchar *key, size_t len,ulong *nr1, ulong *nr2)
{
  const uchar *pos = key;
  ulong tmp1;
  ulong tmp2;

  key+= len;

  tmp1= *nr1;
  tmp2= *nr2;

  for (; pos < (uchar*) key ; pos++)
  {
    tmp1^=(ulong) ((((uint) tmp1 & 63) + tmp2) *
                   ((uint)*pos)) + (tmp1 << 8);
    tmp2+=3;
  }

  *nr1= tmp1;
  *nr2= tmp2;
}


/*
  The following defines is here to keep the following code identical to
  the one in ctype-simple.c
*/

#define likeconv(s,A) (A)
#define INC_PTR(cs,A,B) (A)++


static
int my_wildcmp_bin_impl(const CHARSET_INFO *cs,
                        const char *str,const char *str_end,
                        const char *wildstr,const char *wildend,
                        int escape, int w_one, int w_many, int recurse_level)
{
  int result= -1;			/* Not found, using wildcards */

  if (my_string_stack_guard && my_string_stack_guard(recurse_level))
    return 1;
  while (wildstr != wildend)
  {
    while (*wildstr != w_many && *wildstr != w_one)
    {
      if (*wildstr == escape && wildstr+1 != wildend)
	wildstr++;
      if (str == str_end || likeconv(cs,*wildstr++) != likeconv(cs,*str++))
	return(1);			/* No match */
      if (wildstr == wildend)
	return(str != str_end);		/* Match if both are at end */
      result=1;				/* Found an anchor char */
    }
    if (*wildstr == w_one)
    {
      do
      {
	if (str == str_end)		/* Skip one char if possible */
	  return(result);
	INC_PTR(cs,str,str_end);
      } while (++wildstr < wildend && *wildstr == w_one);
      if (wildstr == wildend)
	break;
    }
    if (*wildstr == w_many)
    {					/* Found w_many */
      uchar cmp;
      wildstr++;
      /* Remove any '%' and '_' from the wild search string */
      for (; wildstr != wildend ; wildstr++)
      {
	if (*wildstr == w_many)
	  continue;
	if (*wildstr == w_one)
	{
	  if (str == str_end)
	    return(-1);
	  INC_PTR(cs,str,str_end);
	  continue;
	}
	break;				/* Not a wild character */
      }
      if (wildstr == wildend)
	return(0);			/* match if w_many is last */
      if (str == str_end)
	return(-1);
      
      if ((cmp= *wildstr) == escape && wildstr+1 != wildend)
	cmp= *++wildstr;

      INC_PTR(cs,wildstr,wildend);	/* This is compared through cmp */
      cmp=likeconv(cs,cmp);
      do
      {
	while (str != str_end && (uchar) likeconv(cs,*str) != cmp)
	  str++;
	if (str++ == str_end)
	  return(-1);
	{
	  int tmp=my_wildcmp_bin_impl(cs,str,str_end,
                                      wildstr,wildend,escape,
                                      w_one, w_many, recurse_level + 1);
	  if (tmp <= 0)
	    return(tmp);
	}
      } while (str != str_end && wildstr[0] != w_many);
      return(-1);
    }
  }
  return(str != str_end ? 1 : 0);
}

int my_wildcmp_bin(const CHARSET_INFO *cs,
                   const char *str,const char *str_end,
                   const char *wildstr,const char *wildend,
                   int escape, int w_one, int w_many)
{
  return my_wildcmp_bin_impl(cs, str, str_end,
                             wildstr, wildend,
                             escape, w_one, w_many, 1);
}


static size_t
my_strnxfrm_8bit_bin(const CHARSET_INFO *cs,
                     uchar * dst, size_t dstlen, uint nweights,
                     const uchar *src, size_t srclen, uint flags)
{
  set_if_smaller(srclen, dstlen);
  set_if_smaller(srclen, nweights);
  if (dst != src)
    memcpy(dst, src, srclen);
  return my_strxfrm_pad_desc_and_reverse(cs, dst, dst + srclen, dst + dstlen,
                                         (uint)(nweights - srclen), flags, 0);
}


static
uint my_instr_bin(const CHARSET_INFO *cs __attribute__((unused)),
		  const char *b, size_t b_length,
		  const char *s, size_t s_length,
		  my_match_t *match, uint nmatch)
{
  const uchar *str, *search, *end, *search_end;

  if (s_length <= b_length)
  {
    if (!s_length)
    {
      if (nmatch)
      {
        match->beg= 0;
        match->end= 0;
        match->mb_len= 0;
      }
      return 1;		/* Empty string is always found */
    }

    str= (const uchar*) b;
    search= (const uchar*) s;
    end= (const uchar*) b+b_length-s_length+1;
    search_end= (const uchar*) s + s_length;

skip:
    while (str != end)
    {
      if ( (*str++) == (*search))
      {
	const uchar *i,*j;

	i= str;
	j= search+1;

	while (j != search_end)
	  if ((*i++) != (*j++))
            goto skip;

        if (nmatch > 0)
	{
	  match[0].beg= 0;
	  match[0].end= (uint) (str- (const uchar*)b-1);
	  match[0].mb_len= match[0].end;

	  if (nmatch > 1)
	  {
	    match[1].beg= match[0].end;
	    match[1].end= (uint)(match[0].end + s_length);
	    match[1].mb_len= match[1].end-match[1].beg;
	  }
	}
	return 2;
      }
    }
  }
  return 0;
}


MY_COLLATION_HANDLER my_collation_8bit_bin_handler =
{
  my_coll_init_8bit_bin,
  my_strnncoll_8bit_bin,
  my_strnncollsp_8bit_bin,
  my_strnxfrm_8bit_bin,
  my_strnxfrmlen_simple,
  my_like_range_simple,
  my_wildcmp_bin,
  my_strcasecmp_bin,
  my_instr_bin,
  my_hash_sort_8bit_bin,
  my_propagate_simple
};


static MY_COLLATION_HANDLER my_collation_binary_handler =
{
  NULL,			/* init */
  my_strnncoll_binary,
  my_strnncollsp_binary,
  my_strnxfrm_8bit_bin,
  my_strnxfrmlen_simple,
  my_like_range_simple,
  my_wildcmp_bin,
  my_strcasecmp_bin,
  my_instr_bin,
  my_hash_sort_bin,
  my_propagate_simple
};


static MY_CHARSET_HANDLER my_charset_handler=
{
  NULL,			/* init */
  NULL,			/* ismbchar      */
  my_mbcharlen_8bit,	/* mbcharlen     */
  my_numchars_8bit,
  my_charpos_8bit,
  my_well_formed_len_8bit,
  my_lengthsp_binary,
  my_numcells_8bit,
  my_mb_wc_bin,
  my_wc_mb_bin,
  my_mb_ctype_8bit,
  my_case_str_bin,
  my_case_str_bin,
  my_case_bin,
  my_case_bin,
  my_snprintf_8bit,
  my_long10_to_str_8bit,
  my_longlong10_to_str_8bit,
  my_fill_8bit,
  my_strntol_8bit,
  my_strntoul_8bit,
  my_strntoll_8bit,
  my_strntoull_8bit,
  my_strntod_8bit,
  my_strtoll10_8bit,
  my_strntoull10rnd_8bit,
  my_scan_8bit
};


CHARSET_INFO my_charset_bin =
{
    63,0,0,			/* number        */
    MY_CS_COMPILED|MY_CS_BINSORT|MY_CS_PRIMARY,/* state */
    "binary",			/* cs name    */
    "binary",			/* name          */
    "",				/* comment       */
    NULL,			/* tailoring     */
    ctype_bin,			/* ctype         */
    bin_char_array,		/* to_lower      */
    bin_char_array,		/* to_upper      */
    NULL,			/* sort_order    */
    NULL,			/* uca           */
    NULL,			/* tab_to_uni    */
    NULL,			/* tab_from_uni  */
    &my_unicase_default,        /* caseinfo     */
    NULL,			/* state_map    */
    NULL,			/* ident_map    */
    1,				/* strxfrm_multiply */
    1,                          /* caseup_multiply  */
    1,                          /* casedn_multiply  */
    1,				/* mbminlen      */
    1,				/* mbmaxlen      */
    1,				/* mbmaxlenlen   */
    0,				/* min_sort_char */
    255,			/* max_sort_char */
    0,                          /* pad char      */
    0,                          /* escape_with_backslash_is_dangerous */
    1,                          /* levels_for_compare */
    1,                          /* levels_for_order   */
    &my_charset_handler,
    &my_collation_binary_handler
};<|MERGE_RESOLUTION|>--- conflicted
+++ resolved
@@ -1,9 +1,5 @@
-<<<<<<< HEAD
-/* Copyright (c) 2002, 2014, Oracle and/or its affiliates. All rights reserved. & tommy@valley.ne.jp.
-=======
 /* Copyright (c) 2002 MySQL AB & tommy@valley.ne.jp
    Copyright (c) 2002, 2014, Oracle and/or its affiliates. All rights reserved.
->>>>>>> 1e3d0cb5
    
    This library is free software; you can redistribute it and/or
    modify it under the terms of the GNU Library General Public
