--- conflicted
+++ resolved
@@ -283,14 +283,6 @@
 ##############################################################################
 
 %package -n MySQL-server%{product_suffix}
-<<<<<<< HEAD
-Summary:	MySQL: a very fast and reliable SQL database server
-Group:		Applications/Databases
-Requires:	%{distro_requires}
-Provides:	msqlormysql MySQL MySQL-server
-Conflicts:	mysql mysql-server mysql-advanced mysql-server-advanced
-Obsoletes:	MySQL-server-community MySQL-server-advanced
-=======
 Summary:        MySQL: a very fast and reliable SQL database server
 Group:          Applications/Databases
 Requires:       %{distro_requires}
@@ -310,7 +302,6 @@
 Provides:       msqlormysql MySQL MySQL-server MySQL-server-advanced
 Provides:       mysql
 %endif
->>>>>>> 0ab3a137
 
 %description -n MySQL-server%{product_suffix}
 The MySQL(TM) software delivers a very fast, multi-threaded, multi-user,
@@ -338,13 +329,6 @@
 
 # ----------------------------------------------------------------------------
 %package -n MySQL-client%{product_suffix}
-<<<<<<< HEAD
-Summary:	MySQL - Client
-Group:		Applications/Databases
-Provides:	MySQL-client
-Conflicts:	mysql mysql-advanced
-Obsoletes:	MySQL-client-community MySQL-client-advanced
-=======
 Summary:        MySQL - Client
 Group:          Applications/Databases
 %if %{defined susever}
@@ -362,7 +346,6 @@
 Provides:       MySQL-client MySQL-client-advanced
 Provides:       mysql
 %endif
->>>>>>> 0ab3a137
 
 %description -n MySQL-client%{product_suffix}
 This package contains the standard MySQL clients and administration tools.
@@ -371,15 +354,6 @@
 
 # ----------------------------------------------------------------------------
 %package -n MySQL-test%{product_suffix}
-<<<<<<< HEAD
-Summary:	MySQL - Test suite
-Group:		Applications/Databases
-Requires:	MySQL-client perl
-Provides:	MySQL-test
-Conflicts:	mysql-test mysql-test-advanced
-Obsoletes:	MySQL-test-community MySQL-test-advanced
-AutoReqProv:	no
-=======
 Summary:        MySQL - Test suite
 Group:          Applications/Databases
 %if %{defined susever}
@@ -402,7 +376,6 @@
 Provides:       MySQL-test MySQL-test-advanced
 AutoReqProv:    no
 %endif
->>>>>>> 0ab3a137
 
 %description -n MySQL-test%{product_suffix}
 This package contains the MySQL regression test suite.
@@ -411,13 +384,6 @@
 
 # ----------------------------------------------------------------------------
 %package -n MySQL-devel%{product_suffix}
-<<<<<<< HEAD
-Summary:	MySQL - Development header files and libraries
-Group:		Applications/Databases
-Provides:	MySQL-devel
-Conflicts:	mysql-devel mysql-embedded-devel mysql-devel-advanced mysql-embedded-devel-advanced
-Obsoletes:	MySQL-devel-community MySQL-devel-advanced
-=======
 Summary:        MySQL - Development header files and libraries
 Group:          Applications/Databases
 %if %{defined susever}
@@ -434,7 +400,6 @@
 Obsoletes:      MySQL-devel-advanced-gpl MySQL-devel-enterprise-gpl
 Provides:       MySQL-devel MySQL-devel-advanced
 %endif
->>>>>>> 0ab3a137
 
 %description -n MySQL-devel%{product_suffix}
 This package contains the development header files and libraries necessary
@@ -470,14 +435,6 @@
 
 # ----------------------------------------------------------------------------
 %package -n MySQL-embedded%{product_suffix}
-<<<<<<< HEAD
-Summary:	MySQL - Embedded library
-Group:		Applications/Databases
-Requires:	MySQL-devel
-Provides:	MySQL-embedded
-Conflicts:	mysql-embedded mysql-embedded-advanced
-Obsoletes:	MySQL-embedded-community MySQL-embedded-advanced
-=======
 Summary:        MySQL - Embedded library
 Group:          Applications/Databases
 %if %{defined susever}
@@ -498,7 +455,6 @@
 Obsoletes:      MySQL-embedded-advanced-gpl MySQL-embedded-enterprise-gpl
 Provides:       MySQL-embedded MySQL-embedded-advanced
 %endif
->>>>>>> 0ab3a137
 
 %description -n MySQL-embedded%{product_suffix}
 This package contains the MySQL server as an embedded library.
