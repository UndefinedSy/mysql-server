# Copyright 2000-2008 MySQL AB, 2008 Sun Microsystems, Inc.
# 
# This program is free software; you can redistribute it and/or modify
# it under the terms of the GNU General Public License as published by
# the Free Software Foundation; version 2 of the License.
# 
# This program is distributed in the hope that it will be useful,
# but WITHOUT ANY WARRANTY; without even the implied warranty of
# MERCHANTABILITY or FITNESS FOR A PARTICULAR PURPOSE.  See the
# GNU General Public License for more details.
# 
# You should have received a copy of the GNU General Public License
# along with this program; see the file COPYING. If not, write to the
# Free Software Foundation, Inc., 51 Franklin St, Fifth Floor, Boston
# MA  02110-1301  USA.

%define mysql_version		@VERSION@

# NOTE: "vendor" is used in upgrade/downgrade check, so you can't
# change these, has to be exactly as is.
%define mysql_old_vendor	MySQL AB
%define mysql_vendor		Sun Microsystems, Inc.

# use "rpmbuild --with static" or "rpm --define '_with_static 1'" (for RPM 3.x)
# to enable static linking (off by default)
%{?_with_static:%define STATIC_BUILD 1}
%{!?_with_static:%define STATIC_BUILD 0}

# use "rpmbuild --with yassl" or "rpm --define '_with_yassl 1'" (for RPM 3.x)
# to build with yaSSL support (off by default)
%{?_with_yassl:%define YASSL_BUILD 1}
%{!?_with_yassl:%define YASSL_BUILD 0}

# ----------------------------------------------------------------------
# use "rpmbuild --with bundled_zlib" or "rpm --define '_with_bundled_zlib 1'"
# (for RPM 3.x) to build using the bundled zlib (off by default)
# ----------------------------------------------------------------------
%{?_with_bundled_zlib:%define WITH_BUNDLED_ZLIB 1}
%{!?_with_bundled_zlib:%define WITH_BUNDLED_ZLIB 0}

# use "rpmbuild --with cluster" or "rpm --define '_with_cluster 1'" (for RPM 3.x)
# to build with cluster support (off by default)
%{?_with_cluster:%define CLUSTER_BUILD 1}
%{!?_with_cluster:%define CLUSTER_BUILD 0}

%if %{STATIC_BUILD}
%define release 0
%else
%define release 0.glibc23
%endif
%define mysql_license	GPL
%define mysqld_user	mysql
%define mysqld_group	mysql
%define server_suffix -standard
%define mysqldatadir /var/lib/mysql

# We don't package all files installed into the build root by intention -
# See BUG#998 for details.
%define _unpackaged_files_terminate_build 0

%define see_base For a description of MySQL see the base MySQL RPM or http://www.mysql.com

# On SuSE 9 no separate "debuginfo" package is built. To enable basic
# debugging on that platform, we don't strip binaries on SuSE 9. We
# disable the strip of binaries by redefining the RPM macro
# "__os_install_post" leaving out the script calls that normally does
# this. We do this in all cases, as on platforms where "debuginfo" is
# created, a script "find-debuginfo.sh" will be called that will do
# the strip anyway, part of separating the executable and debug
# information into separate files put into separate packages.
#
# Some references (shows more advanced conditional usage):
# http://www.redhat.com/archives/rpm-list/2001-November/msg00257.html
# http://www.redhat.com/archives/rpm-list/2003-February/msg00275.html
# http://www.redhat.com/archives/rhl-devel-list/2004-January/msg01546.html
# http://lists.opensuse.org/archive/opensuse-commit/2006-May/1171.html

%define __os_install_post /usr/lib/rpm/brp-compress

Name: MySQL
Summary:	MySQL: a very fast and reliable SQL database server
Group:		Applications/Databases
Version:	@MYSQL_NO_DASH_VERSION@
Release:	%{release}
License:	Copyright 2000-2008 MySQL AB, @MYSQL_COPYRIGHT_YEAR@ Sun Microsystems, Inc.  All rights reserved.  Use is subject to license terms.  Under %{mysql_license} license as shown in the Description field.
Source:		http://www.mysql.com/Downloads/MySQL-@MYSQL_BASE_VERSION@/mysql-%{mysql_version}.tar.gz
URL:		http://www.mysql.com/
Packager:	Sun Microsystems, Inc. Product Engineering Team <build@mysql.com>
Vendor:		%{mysql_vendor}
Provides:	msqlormysql MySQL-server mysql
BuildRequires: ncurses-devel
Obsoletes:	mysql

# Think about what you use here since the first step is to
# run a rm -rf
BuildRoot:    %{_tmppath}/%{name}-%{version}-build

# From the manual
%description
The MySQL(TM) software delivers a very fast, multi-threaded, multi-user,
and robust SQL (Structured Query Language) database server. MySQL Server
is intended for mission-critical, heavy-load production systems as well
as for embedding into mass-deployed software. MySQL is a trademark of
Sun Microsystems, Inc.

Copyright 2000-2008 MySQL AB, @MYSQL_COPYRIGHT_YEAR@ Sun Microsystems, Inc.  All rights reserved.
Use is subject to license terms.

This software comes with ABSOLUTELY NO WARRANTY. This is free software,
and you are welcome to modify and redistribute it under the GPL license.

The MySQL web site (http://www.mysql.com/) provides the latest
news and information about the MySQL software. Also please see the
documentation and the manual for more information.

%package server
Summary:	MySQL: a very fast and reliable SQL database server
Group:		Applications/Databases
Requires: coreutils grep procps /usr/sbin/useradd /usr/sbin/groupadd /sbin/chkconfig
Provides:	msqlormysql mysql-server mysql MySQL
Obsoletes:	MySQL mysql mysql-server

%description server
The MySQL(TM) software delivers a very fast, multi-threaded, multi-user,
and robust SQL (Structured Query Language) database server. MySQL Server
is intended for mission-critical, heavy-load production systems as well
as for embedding into mass-deployed software. MySQL is a trademark of
Sun Microsystems, Inc.

Copyright 2000-2008 MySQL AB, @MYSQL_COPYRIGHT_YEAR@ Sun Microsystems, Inc.  All rights reserved.
Use is subject to license terms.

This software comes with ABSOLUTELY NO WARRANTY. This is free software,
and you are welcome to modify and redistribute it under the GPL license.

The MySQL web site (http://www.mysql.com/) provides the latest
news and information about the MySQL software. Also please see the
documentation and the manual for more information.

This package includes the MySQL server binary (incl. InnoDB) as well
as related utilities to run and administrate a MySQL server.

If you want to access and work with the database, you have to install
package "MySQL-client" as well!

%package client
Summary: MySQL - Client
Group: Applications/Databases
Obsoletes: mysql-client
Provides: mysql-client

%description client
This package contains the standard MySQL clients and administration tools. 

%{see_base}

%if %{CLUSTER_BUILD}
%package ndb-storage
Summary:	MySQL - ndbcluster storage engine
Group:		Applications/Databases

%description ndb-storage
This package contains the ndbcluster storage engine. 
It is necessary to have this package installed on all 
computers that should store ndbcluster table data.

%{see_base}

%package ndb-management
Summary:	MySQL - ndbcluster storage engine management
Group:		Applications/Databases

%description ndb-management
This package contains ndbcluster storage engine management.
It is necessary to have this package installed on at least 
one computer in the cluster.

%{see_base}

%package ndb-tools
Summary:	MySQL - ndbcluster storage engine basic tools
Group:		Applications/Databases

%description ndb-tools
This package contains ndbcluster storage engine basic tools.

%{see_base}

%package ndb-extra
Summary:	MySQL - ndbcluster storage engine extra tools
Group:		Applications/Databases

%description ndb-extra
This package contains some extra ndbcluster storage engine tools for the advanced user.
They should be used with caution.

%{see_base}
%endif

%package test
Requires: %{name}-client perl-DBI perl
Summary: MySQL - Test suite
Group: Applications/Databases
Provides: mysql-test
Obsoletes: mysql-bench mysql-test
AutoReqProv: no

%description test
This package contains the MySQL regression test suite.

%{see_base}

%package devel
Summary: MySQL - Development header files and libraries
Group: Applications/Databases
Provides: mysql-devel
Obsoletes: mysql-devel

%description devel
This package contains the development header files and libraries
necessary to develop MySQL client applications.

%{see_base}

%package shared
Summary: MySQL - Shared libraries
Group: Applications/Databases

%description shared
This package contains the shared libraries (*.so*) which certain
languages and applications need to dynamically load and use MySQL.

%package embedded
Requires: %{name}-devel
Summary: MySQL - embedded library
Group: Applications/Databases
Obsoletes: mysql-embedded

%description embedded
This package contains the MySQL server as an embedded library.

The embedded MySQL server library makes it possible to run a
full-featured MySQL server inside the client application.
The main benefits are increased speed and more simple management
for embedded applications.

The API is identical for the embedded MySQL version and the
client/server version.

%{see_base}

%prep
# We unpack the source two times, for 'debug' and 'release' build.
%setup -T -a 0 -c -n mysql-%{mysql_version}
mv mysql-%{mysql_version} mysql-debug-%{mysql_version}
%setup -D -T -a 0 -n mysql-%{mysql_version}
mv mysql-%{mysql_version} mysql-release-%{mysql_version}

%build

BuildMySQL() {
# The --enable-assembler simply does nothing on systems that does not
# support assembler speedups.
sh -c  "PATH=\"${MYSQL_BUILD_PATH:-$PATH}\" \
	CC=\"${CC:-$MYSQL_BUILD_CC}\" \
	CXX=\"${CXX:-$MYSQL_BUILD_CXX}\" \
	CFLAGS=\"$CFLAGS\" \
	CXXFLAGS=\"$CXXFLAGS\" \
	LDFLAGS=\"$MYSQL_BUILD_LDFLAGS\" \
	./configure \
 	    $* \
	    --with-mysqld-ldflags='-static' \
	    --with-client-ldflags='-static' \
	    --with-zlib-dir=bundled \
	    --enable-assembler \
	    --enable-local-infile \
	    --with-fast-mutexes \
            --with-mysqld-user=%{mysqld_user} \
            --with-unix-socket-path=/var/lib/mysql/mysql.sock \
	    --with-pic \
            --prefix=/ \
%if %{CLUSTER_BUILD}
	    --with-extra-charsets=all \
%else
	    --with-extra-charsets=complex \
%endif
%if %{YASSL_BUILD}
	    --with-ssl \
%endif
            --exec-prefix=%{_exec_prefix} \
            --libexecdir=%{_sbindir} \
            --libdir=%{_libdir} \
            --sysconfdir=%{_sysconfdir} \
            --datadir=%{_datadir} \
            --localstatedir=%{mysqldatadir} \
            --infodir=%{_infodir} \
            --includedir=%{_includedir} \
            --mandir=%{_mandir} \
	    --enable-thread-safe-client \
	    --with-readline \
		--with-innodb \
%if %{CLUSTER_BUILD}
		--with-ndbcluster \
%else
		--without-ndbcluster \
%endif
		--with-archive-storage-engine \
		--with-csv-storage-engine \
		--with-blackhole-storage-engine \
		--with-federated-storage-engine \
		--without-plugin-daemon_example \
		--without-plugin-example \
		--with-partition \
		--with-big-tables \
%if %{WITH_BUNDLED_ZLIB}
		--with-zlib-dir=bundled \
%endif
		--enable-shared \
		"
 make
}

# Use our own copy of glibc

OTHER_LIBC_DIR=/usr/local/mysql-glibc
USE_OTHER_LIBC_DIR=""
if test -d "$OTHER_LIBC_DIR"
then
  USE_OTHER_LIBC_DIR="--with-other-libc=$OTHER_LIBC_DIR"
fi

# Use the build root for temporary storage of the shared libraries.

RBR=$RPM_BUILD_ROOT

# Clean up the BuildRoot first
[ "$RBR" != "/" ] && [ -d $RBR ] && rm -rf $RBR;
mkdir -p $RBR%{_libdir}/mysql

#
# Use MYSQL_BUILD_PATH so that we can use a dedicated version of gcc
#
PATH=${MYSQL_BUILD_PATH:-/bin:/usr/bin}
export PATH

# Build the Debug binary.

# Use gcc for C and C++ code (to avoid a dependency on libstdc++ and
# including exceptions into the code
if [ -z "$CXX" -a -z "$CC" ]
then
	export CC="gcc"
	export CXX="gcc"
fi

# Prepare compiler flags
CFLAGS=${MYSQL_BUILD_CFLAGS:-$RPM_OPT_FLAGS}
CXXFLAGS=${MYSQL_BUILD_CXXFLAGS:-$RPM_OPT_FLAGS -felide-constructors -fno-exceptions -fno-rtti }

##############################################################################
#
#  Build the debug version
#
##############################################################################

(
# We are in a subshell, so we can modify variables just for one run.
CFLAGS=`echo   " $CFLAGS "   | \
    sed -e 's/ -O[0-9]* / /' -e 's/ -unroll2 / /' -e 's/ -ip / /' \
        -e 's/^ //' -e 's/ $//'`
CXXFLAGS=`echo " $CXXFLAGS " | \
    sed -e 's/ -O[0-9]* / /' -e 's/ -unroll2 / /' -e 's/ -ip / /' \
        -e 's/^ //' -e 's/ $//'`

# Add -g and --with-debug.
cd mysql-debug-%{mysql_version} &&
CFLAGS="$CFLAGS" \
CXXFLAGS="$CXXFLAGS" \
BuildMySQL "\
		--with-debug \
		--with-comment=\"MySQL Community Server - Debug (%{mysql_license})\"")

# We might want to save the config log file
if test -n "$MYSQL_DEBUGCONFLOG_DEST"
then
  cp -fp mysql-debug-%{mysql_version}/config.log "$MYSQL_DEBUGCONFLOG_DEST"
fi

(cd mysql-debug-%{mysql_version} ; make test-bt-debug)

##############################################################################
#
#  Build the release binary
#
##############################################################################

(cd mysql-release-%{mysql_version} &&
CFLAGS="$CFLAGS" \
CXXFLAGS="$CXXFLAGS" \
BuildMySQL "\
		--with-embedded-server \
		--with-comment=\"MySQL Community Server (%{mysql_license})\"")
# We might want to save the config log file
if test -n "$MYSQL_CONFLOG_DEST"
then
  cp -fp  mysql-release-%{mysql_version}/config.log "$MYSQL_CONFLOG_DEST"
fi

(cd mysql-release-%{mysql_version} ; make test-bt)

##############################################################################

# Include libgcc.a in the devel subpackage (BUG 4921)
if expr "$CC" : ".*gcc.*" > /dev/null ;
then
  libgcc=`$CC $CFLAGS --print-libgcc-file`
  if [ -f $libgcc ]
  then
    %define have_libgcc 1
    install -m 644 $libgcc $RBR%{_libdir}/mysql/libmygcc.a
  fi
fi

##############################################################################

%install
RBR=$RPM_BUILD_ROOT
MBD=$RPM_BUILD_DIR/mysql-%{mysql_version}/mysql-release-%{mysql_version}

# Ensure that needed directories exists
install -d $RBR%{_sysconfdir}/{logrotate.d,init.d}
install -d $RBR%{mysqldatadir}/mysql
install -d $RBR%{_datadir}/mysql-test
install -d $RBR%{_includedir}
install -d $RBR%{_libdir}
install -d $RBR%{_mandir}
install -d $RBR%{_sbindir}


# Install all binaries 
(cd $MBD && make install DESTDIR=$RBR testroot=%{_datadir})
# Old packages put shared libs in %{_libdir}/ (not %{_libdir}/mysql), so do
# the same here.
mv $RBR/%{_libdir}/mysql/*.so* $RBR/%{_libdir}/

# install "mysqld-debug"
$MBD/libtool --mode=execute install -m 755 \
                 $RPM_BUILD_DIR/mysql-%{mysql_version}/mysql-debug-%{mysql_version}/sql/mysqld \
                 $RBR%{_sbindir}/mysqld-debug

# install saved perror binary with NDB support (BUG#13740)
install -m 755 $MBD/extra/perror $RBR%{_bindir}/perror

# Install logrotate and autostart
install -m 644 $MBD/support-files/mysql-log-rotate $RBR%{_sysconfdir}/logrotate.d/mysql
install -m 755 $MBD/support-files/mysql.server $RBR%{_sysconfdir}/init.d/mysql

# Install embedded server library in the build root
install -m 644 $MBD/libmysqld/libmysqld.a $RBR%{_libdir}/mysql/

# in RPMs, it is unlikely that anybody should use "sql-bench"
rm -fr $RBR%{_datadir}/sql-bench

# Create a symlink "rcmysql", pointing to the init.script. SuSE users
# will appreciate that, as all services usually offer this.
ln -s %{_sysconfdir}/init.d/mysql $RPM_BUILD_ROOT%{_sbindir}/rcmysql

# Touch the place where the my.cnf config file might be located
# Just to make sure it's in the file list and marked as a config file
touch $RBR%{_sysconfdir}/my.cnf

%pre server
# Check if we can safely upgrade.  An upgrade is only safe if it's from one
# of our RPMs in the same version family.

installed=`rpm -q --whatprovides mysql-server 2> /dev/null`
if [ $? -eq 0 -a -n "$installed" ]; then
  vendor=`rpm -q --queryformat='%{VENDOR}' "$installed" 2>&1`
  version=`rpm -q --queryformat='%{VERSION}' "$installed" 2>&1`
  myoldvendor='%{mysql_old_vendor}'
  myvendor='%{mysql_vendor}'
  myversion='%{mysql_version}'

  old_family=`echo $version   | sed -n -e 's,^\([1-9][0-9]*\.[0-9][0-9]*\)\..*$,\1,p'`
  new_family=`echo $myversion | sed -n -e 's,^\([1-9][0-9]*\.[0-9][0-9]*\)\..*$,\1,p'`

  [ -z "$vendor" ] && vendor='<unknown>'
  [ -z "$old_family" ] && old_family="<unrecognized version $version>"
  [ -z "$new_family" ] && new_family="<bad package specification: version $myversion>"

  error_text=
  if [ "$vendor" != "$myoldvendor" -a "$vendor" != "$myvendor" ]; then
    error_text="$error_text
The current MySQL server package is provided by a different
vendor ($vendor) than $myoldvendor or $myvendor.
Some files may be installed to different locations, including log
files and the service startup script in %{_sysconfdir}/init.d/.
"
  fi

  if [ "$old_family" != "$new_family" ]; then
    error_text="$error_text
Upgrading directly from MySQL $old_family to MySQL $new_family may not
be safe in all cases.  A manual dump and restore using mysqldump is
recommended.  It is important to review the MySQL manual's Upgrading
section for version-specific incompatibilities.
"
  fi

  if [ -n "$error_text" ]; then
    cat <<HERE >&2

******************************************************************
A MySQL server package ($installed) is installed.
$error_text
A manual upgrade is required.

- Ensure that you have a complete, working backup of your data and my.cnf
  files
- Shut down the MySQL server cleanly
- Remove the existing MySQL packages.  Usually this command will
  list the packages you should remove:
  rpm -qa | grep -i '^mysql-'

  You may choose to use 'rpm --nodeps -ev <package-name>' to remove
  the package which contains the mysqlclient shared library.  The
  library will be reinstalled by the MySQL-shared-compat package.
- Install the new MySQL packages supplied by $myvendor
- Ensure that the MySQL server is started
- Run the 'mysql_upgrade' program

This is a brief description of the upgrade process.  Important details
can be found in the MySQL manual, in the Upgrading section.
******************************************************************
HERE
    exit 1
  fi
fi

# Shut down a previously installed server first
if test -x %{_sysconfdir}/init.d/mysql
then
  %{_sysconfdir}/init.d/mysql stop > /dev/null 2>&1
  echo "Giving mysqld a couple of seconds to exit nicely"
  sleep 5
elif test -x %{_sysconfdir}/rc.d/init.d/mysql
then
  %{_sysconfdir}/rc.d/init.d/mysql stop > /dev/null 2>&1
  echo "Giving mysqld a couple of seconds to exit nicely"
  sleep 5
fi

%post server
mysql_datadir=%{mysqldatadir}

# Create data directory if needed
if test ! -d $mysql_datadir; then mkdir -m 755 $mysql_datadir; fi
if test ! -d $mysql_datadir/mysql; then mkdir $mysql_datadir/mysql; fi
if test ! -d $mysql_datadir/test; then mkdir $mysql_datadir/test; fi

# Make MySQL start/shutdown automatically when the machine does it.
# use insserv for older SuSE Linux versions
if test -x /sbin/insserv
then
	/sbin/insserv %{_sysconfdir}/init.d/mysql
# use chkconfig on Red Hat and newer SuSE releases
elif test -x /sbin/chkconfig
then
	/sbin/chkconfig --add mysql
fi

# Create a MySQL user and group. Do not report any problems if it already
# exists.
groupadd -r %{mysqld_group} 2> /dev/null || true
useradd -M -r -d $mysql_datadir -s /bin/bash -c "MySQL server" -g %{mysqld_group} %{mysqld_user} 2> /dev/null || true 
# The user may already exist, make sure it has the proper group nevertheless (BUG#12823)
usermod -g %{mysqld_group} %{mysqld_user} 2> /dev/null || true

# Change permissions so that the user that will run the MySQL daemon
# owns all database files.
chown -R %{mysqld_user}:%{mysqld_group} $mysql_datadir

# Initiate databases if needed
%{_bindir}/mysql_install_db --rpm --user=%{mysqld_user}

# Upgrade databases if needed would go here - but it cannot be automated yet

# Change permissions again to fix any new files.
chown -R %{mysqld_user}:%{mysqld_group} $mysql_datadir

# Fix permissions for the permission database so that only the user
# can read them.
chmod -R og-rw $mysql_datadir/mysql

# Restart in the same way that mysqld will be started normally.
%{_sysconfdir}/init.d/mysql start

# Allow mysqld_safe to start mysqld and print a message before we exit
sleep 2

#echo "Thank you for installing the MySQL Community Server! For Production
#systems, we recommend MySQL Enterprise, which contains enterprise-ready
#software, intelligent advisory services, and full production support with
#scheduled service packs and more.  Visit www.mysql.com/enterprise for more
#information." 

%if %{CLUSTER_BUILD}
%post ndb-storage
mysql_clusterdir=/var/lib/mysql-cluster

# Create cluster directory if needed
if test ! -d $mysql_clusterdir; then mkdir -m 755 $mysql_clusterdir; fi
%endif

%preun server
if test $1 = 0
then
  # Stop MySQL before uninstalling it
  if test -x %{_sysconfdir}/init.d/mysql
  then
    %{_sysconfdir}/init.d/mysql stop > /dev/null

    # Remove autostart of mysql
    # for older SuSE Linux versions
    if test -x /sbin/insserv
    then
      /sbin/insserv -r %{_sysconfdir}/init.d/mysql
    # use chkconfig on Red Hat and newer SuSE releases
    elif test -x /sbin/chkconfig
    then
      /sbin/chkconfig --del mysql
    fi
  fi
fi

# We do not remove the mysql user since it may still own a lot of
# database files.

# Clean up the BuildRoot
%clean
[ "$RPM_BUILD_ROOT" != "/" ] && [ -d $RPM_BUILD_ROOT ] && rm -rf $RPM_BUILD_ROOT;

%files server
%defattr(-,root,root,0755)

%doc mysql-release-%{mysql_version}/COPYING mysql-release-%{mysql_version}/README 
%doc mysql-release-%{mysql_version}/support-files/my-*.cnf
%if %{CLUSTER_BUILD}
%doc mysql-release-%{mysql_version}/support-files/ndb-*.ini
%endif

%doc %attr(644, root, root) %{_infodir}/mysql.info*

%doc %attr(644, root, man) %{_mandir}/man1/innochecksum.1*
%doc %attr(644, root, man) %{_mandir}/man1/my_print_defaults.1*
%doc %attr(644, root, man) %{_mandir}/man1/myisam_ftdump.1*
%doc %attr(644, root, man) %{_mandir}/man1/myisamchk.1*
%doc %attr(644, root, man) %{_mandir}/man1/myisamlog.1*
%doc %attr(644, root, man) %{_mandir}/man1/myisampack.1*
%doc %attr(644, root, man) %{_mandir}/man8/mysqld.8*
%doc %attr(644, root, man) %{_mandir}/man1/mysqld_multi.1*
%doc %attr(644, root, man) %{_mandir}/man1/mysqld_safe.1*
%doc %attr(644, root, man) %{_mandir}/man1/mysql_fix_privilege_tables.1*
%doc %attr(644, root, man) %{_mandir}/man1/mysql_install_db.1*
%doc %attr(644, root, man) %{_mandir}/man1/mysql_upgrade.1*
%doc %attr(644, root, man) %{_mandir}/man1/mysqlhotcopy.1*
%doc %attr(644, root, man) %{_mandir}/man1/mysqlman.1*
%doc %attr(644, root, man) %{_mandir}/man1/mysql.server.1*
%doc %attr(644, root, man) %{_mandir}/man1/mysqltest.1*
%doc %attr(644, root, man) %{_mandir}/man1/mysql_tzinfo_to_sql.1*
%doc %attr(644, root, man) %{_mandir}/man1/mysql_zap.1*
%doc %attr(644, root, man) %{_mandir}/man1/mysqlbug.1*
%doc %attr(644, root, man) %{_mandir}/man1/perror.1*
%doc %attr(644, root, man) %{_mandir}/man1/replace.1*

%ghost %config(noreplace,missingok) %{_sysconfdir}/my.cnf

%attr(755, root, root) %{_bindir}/innochecksum
%attr(755, root, root) %{_bindir}/my_print_defaults
%attr(755, root, root) %{_bindir}/myisam_ftdump
%attr(755, root, root) %{_bindir}/myisamchk
%attr(755, root, root) %{_bindir}/myisamlog
%attr(755, root, root) %{_bindir}/myisampack
%attr(755, root, root) %{_bindir}/mysql_convert_table_format
%attr(755, root, root) %{_bindir}/mysql_fix_extensions
%attr(755, root, root) %{_bindir}/mysql_fix_privilege_tables
%attr(755, root, root) %{_bindir}/mysql_install_db
%attr(755, root, root) %{_bindir}/mysql_secure_installation
%attr(755, root, root) %{_bindir}/mysql_setpermission
%attr(755, root, root) %{_bindir}/mysql_tzinfo_to_sql
%attr(755, root, root) %{_bindir}/mysql_upgrade
%attr(755, root, root) %{_bindir}/mysql_zap
%attr(755, root, root) %{_bindir}/mysqlbug
%attr(755, root, root) %{_bindir}/mysqld_multi
%attr(755, root, root) %{_bindir}/mysqld_safe
%attr(755, root, root) %{_bindir}/mysqldumpslow
%attr(755, root, root) %{_bindir}/mysqlhotcopy
%attr(755, root, root) %{_bindir}/mysqltest
%attr(755, root, root) %{_bindir}/perror
%attr(755, root, root) %{_bindir}/replace
%attr(755, root, root) %{_bindir}/resolve_stack_dump
%attr(755, root, root) %{_bindir}/resolveip

%attr(755, root, root) %{_libdir}/plugin/*.so*

%attr(755, root, root) %{_sbindir}/mysqld
%attr(755, root, root) %{_sbindir}/mysqld-debug
%attr(755, root, root) %{_sbindir}/rcmysql

%attr(644, root, root) %config(noreplace,missingok) %{_sysconfdir}/logrotate.d/mysql
%attr(755, root, root) %{_sysconfdir}/init.d/mysql

%attr(755, root, root) %{_datadir}/mysql/

%files client
%defattr(-, root, root, 0755)
%attr(755, root, root) %{_bindir}/msql2mysql
%attr(755, root, root) %{_bindir}/mysql
%attr(755, root, root) %{_bindir}/mysql_find_rows
%attr(755, root, root) %{_bindir}/mysql_waitpid
%attr(755, root, root) %{_bindir}/mysqlaccess
%attr(755, root, root) %{_bindir}/mysqladmin
%attr(755, root, root) %{_bindir}/mysqlbinlog
%attr(755, root, root) %{_bindir}/mysqlcheck
%attr(755, root, root) %{_bindir}/mysqldump
%attr(755, root, root) %{_bindir}/mysqlimport
%attr(755, root, root) %{_bindir}/mysqlshow
%attr(755, root, root) %{_bindir}/mysqlslap

%doc %attr(644, root, man) %{_mandir}/man1/msql2mysql.1*
%doc %attr(644, root, man) %{_mandir}/man1/mysql.1*
%doc %attr(644, root, man) %{_mandir}/man1/mysql_find_rows.1*
%doc %attr(644, root, man) %{_mandir}/man1/mysqlaccess.1*
%doc %attr(644, root, man) %{_mandir}/man1/mysqladmin.1*
%doc %attr(644, root, man) %{_mandir}/man1/mysqlbinlog.1*
%doc %attr(644, root, man) %{_mandir}/man1/mysqlcheck.1*
%doc %attr(644, root, man) %{_mandir}/man1/mysqldump.1*
%doc %attr(644, root, man) %{_mandir}/man1/mysqlimport.1*
%doc %attr(644, root, man) %{_mandir}/man1/mysqlshow.1*
%doc %attr(644, root, man) %{_mandir}/man1/mysqlslap.1*

%post shared
/sbin/ldconfig

%postun shared
/sbin/ldconfig

%if %{CLUSTER_BUILD}
%files ndb-storage
%defattr(-,root,root,0755)
%attr(755, root, root) %{_sbindir}/ndbd
%doc %attr(644, root, man) %{_mandir}/man8/ndbd.8*

%files ndb-management
%defattr(-,root,root,0755)
%attr(755, root, root) %{_sbindir}/ndb_mgmd
%doc %attr(644, root, man) %{_mandir}/man8/ndb_mgmd.8*

%files ndb-tools
%defattr(-,root,root,0755)
%attr(755, root, root) %{_bindir}/ndb_config
%attr(755, root, root) %{_bindir}/ndb_desc
%attr(755, root, root) %{_bindir}/ndb_error_reporter
%attr(755, root, root) %{_bindir}/ndb_mgm
%attr(755, root, root) %{_bindir}/ndb_print_backup_file
%attr(755, root, root) %{_bindir}/ndb_print_schema_file
%attr(755, root, root) %{_bindir}/ndb_print_sys_file
%attr(755, root, root) %{_bindir}/ndb_restore
%attr(755, root, root) %{_bindir}/ndb_select_all
%attr(755, root, root) %{_bindir}/ndb_select_count
%attr(755, root, root) %{_bindir}/ndb_show_tables
%attr(755, root, root) %{_bindir}/ndb_size.pl
%attr(755, root, root) %{_bindir}/ndb_test_platform
%attr(755, root, root) %{_bindir}/ndb_waiter
%doc %attr(644, root, man) %{_mandir}/man1/ndb_config.1*
%doc %attr(644, root, man) %{_mandir}/man1/ndb_desc.1*
%doc %attr(644, root, man) %{_mandir}/man1/ndb_error_reporter.1*
%doc %attr(644, root, man) %{_mandir}/man1/ndb_mgm.1*
%doc %attr(644, root, man) %{_mandir}/man1/ndb_restore.1*
%doc %attr(644, root, man) %{_mandir}/man1/ndb_print_backup_file.1*
%doc %attr(644, root, man) %{_mandir}/man1/ndb_print_schema_file.1*
%doc %attr(644, root, man) %{_mandir}/man1/ndb_print_sys_file.1*
%doc %attr(644, root, man) %{_mandir}/man1/ndb_select_all.1*
%doc %attr(644, root, man) %{_mandir}/man1/ndb_select_count.1*
%doc %attr(644, root, man) %{_mandir}/man1/ndb_show_tables.1*
%doc %attr(644, root, man) %{_mandir}/man1/ndb_size.pl.1*
%doc %attr(644, root, man) %{_mandir}/man1/ndb_waiter.1*

%files ndb-extra
%defattr(-,root,root,0755)
%attr(755, root, root) %{_bindir}/ndb_delete_all
%attr(755, root, root) %{_bindir}/ndb_drop_index
%attr(755, root, root) %{_bindir}/ndb_drop_table
%attr(755, root, root) %{_sbindir}/ndb_cpcd
%doc %attr(644, root, man) %{_mandir}/man1/ndb_delete_all.1*
%doc %attr(644, root, man) %{_mandir}/man1/ndb_drop_index.1*
%doc %attr(644, root, man) %{_mandir}/man1/ndb_drop_table.1*
%doc %attr(644, root, man) %{_mandir}/man1/ndb_cpcd.1*
%endif

%files devel
%defattr(-, root, root, 0755)
%doc mysql-release-%{mysql_version}/EXCEPTIONS-CLIENT
%doc %attr(644, root, man) %{_mandir}/man1/mysql_config.1*
%attr(755, root, root) %{_bindir}/mysql_config
%dir %attr(755, root, root) %{_includedir}/mysql
%dir %attr(755, root, root) %{_libdir}/mysql
%{_includedir}/mysql/*
%{_datadir}/aclocal/mysql.m4
%{_libdir}/mysql/libdbug.a
%{_libdir}/mysql/libheap.a
%if %{have_libgcc}
%{_libdir}/mysql/libmygcc.a
%endif
%{_libdir}/mysql/libmyisam.a
%{_libdir}/mysql/libmyisammrg.a
%{_libdir}/mysql/libmysqlclient.a
%{_libdir}/mysql/libmysqlclient.la
%{_libdir}/mysql/libmysqlclient_r.a
%{_libdir}/mysql/libmysqlclient_r.la
%{_libdir}/mysql/libmystrings.a
%{_libdir}/mysql/libmysys.a
%if %{CLUSTER_BUILD}
%{_libdir}/mysql/libndbclient.a
%{_libdir}/mysql/libndbclient.la
%endif
%{_libdir}/mysql/libvio.a
%{_libdir}/mysql/libz.a
%{_libdir}/mysql/libz.la
%{_libdir}/plugin/*.a
%{_libdir}/plugin/*.la

%files shared
%defattr(-, root, root, 0755)
# Shared libraries (omit for architectures that don't support them)
%{_libdir}/libmysql*.so*
%if %{CLUSTER_BUILD}
%{_libdir}/libndb*.so*
%endif

%files test
%defattr(-, root, root, 0755)
%attr(-, root, root) %{_datadir}/mysql-test
%attr(755, root, root) %{_bindir}/mysql_client_test
%attr(755, root, root) %{_bindir}/mysql_client_test_embedded
%attr(755, root, root) %{_bindir}/mysqltest_embedded
%doc %attr(644, root, man) %{_mandir}/man1/mysql_client_test.1*
%doc %attr(644, root, man) %{_mandir}/man1/mysql_client_test_embedded.1*
%doc %attr(644, root, man) %{_mandir}/man1/mysql-stress-test.pl.1*
%doc %attr(644, root, man) %{_mandir}/man1/mysql-test-run.pl.1*
%doc %attr(644, root, man) %{_mandir}/man1/mysqltest_embedded.1*

%files embedded
%defattr(-, root, root, 0755) 
%attr(644, root, root) %{_libdir}/mysql/libmysqld.a

# The spec file changelog only includes changes made to the spec file
# itself - note that they must be ordered by date (important when
# merging BK trees)
%changelog
<<<<<<< HEAD
* Fri Aug 28 2009 Joerg Bruehe <joerg.bruehe@sun.com>

- Merge up form 5.1 to 5.4: Remove handling for the InnoDB plugin.
  
* Mon Aug 24 2009 Jonathan Perkin <jperkin@sun.com>

- Add conditionals for bundled zlib and innodb plugin

* Fri Aug 21 2009 Jonathan Perkin <jperkin@sun.com>

- Install plugin libraries in appropriate packages.
- Disable example plugins.

* Thu Aug 20 2009 Jonathan Perkin <jperkin@stripped>

- Update variable used for mysql-test suite location to match source.

=======
* Thu Aug 27 2009 Joerg Bruehe <joerg.bruehe@sun.com>

- This version does not contain the "Instance manager", "mysqlmanager":
  Remove it from the spec file so that packaging succeeds.
  
>>>>>>> efaf9250
* Fri Nov 07 2008 Joerg Bruehe <joerg@mysql.com>

- Correct yesterday's fix, so that it also works for the last flag,
  and fix a wrong quoting: un-quoted quote marks must not be escaped.
  
* Thu Nov 06 2008 Kent Boortz <kent.boortz@sun.com>

- Removed "mysql_upgrade_shell"
- Removed some copy/paste between debug and normal build

* Thu Nov 06 2008 Joerg Bruehe <joerg@mysql.com>

- Modify CFLAGS and CXXFLAGS such that a debug build is not optimized.
  This should cover both gcc and icc flags.  Fixes bug#40546.
  
* Fri Aug 29 2008 Kent Boortz <kent@mysql.com>

- Removed the "Federated" storage engine option, and enabled in all

* Tue Aug 26 2008 Joerg Bruehe <joerg@mysql.com>

- Get rid of the "warning: Installed (but unpackaged) file(s) found:"
  Some generated files aren't needed in RPMs:
  - the "sql-bench/" subdirectory
  Some files were missing:
  - /usr/share/aclocal/mysql.m4  ("devel" subpackage)
  - Manual "mysqlbug" ("server" subpackage)
  - Program "innochecksum" and its manual ("server" subpackage)
  - Manual "mysql_find_rows" ("client" subpackage)
  - Script "mysql_upgrade_shell" ("client" subpackage)
  - Program "ndb_cpcd" and its manual ("ndb-extra" subpackage)
  - Manuals "ndb_mgm" + "ndb_restore" ("ndb-tools" subpackage)

* Mon Mar 31 2008 Kent Boortz <kent@mysql.com>

- Made the "Federated" storage engine an option
- Made the "Cluster" storage engine and sub packages an option

* Wed Mar 19 2008 Joerg Bruehe <joerg@mysql.com>

- Add the man pages for "ndbd" and "ndb_mgmd".

* Mon Feb 18 2008 Timothy Smith <tim@mysql.com>

- Require a manual upgrade if the alread-installed mysql-server is
  from another vendor, or is of a different major version.

* Wed May 02 2007 Joerg Bruehe <joerg@mysql.com>

- "ndb_size.tmpl" is not needed any more, 
  "man1/mysql_install_db.1" lacked the trailing '*'.

* Sat Apr 07 2007 Kent Boortz <kent@mysql.com>

- Removed man page for "mysql_create_system_tables"

* Wed Mar 21 2007 Daniel Fischer <df@mysql.com>

- Add debug server.

* Mon Mar 19 2007 Daniel Fischer <df@mysql.com>

- Remove Max RPMs; the server RPMs contain a mysqld compiled with all
  features that previously only were built into Max.

* Fri Mar 02 2007 Joerg Bruehe <joerg@mysql.com>

- Add several man pages for NDB which are now created.

* Fri Jan 05 2007 Kent Boortz <kent@mysql.com>

- Put back "libmygcc.a", found no real reason it was removed.

- Add CFLAGS to gcc call with --print-libgcc-file, to make sure the
  correct "libgcc.a" path is returned for the 32/64 bit architecture.

* Mon Dec 18 2006 Joerg Bruehe <joerg@mysql.com>

- Fix the move of "mysqlmanager" to section 8: Directory name was wrong.

* Thu Dec 14 2006 Joerg Bruehe <joerg@mysql.com>

- Include the new man pages for "my_print_defaults" and "mysql_tzinfo_to_sql"
  in the server RPM.
- The "mysqlmanager" man page got moved from section 1 to 8.

* Thu Nov 30 2006 Joerg Bruehe <joerg@mysql.com>

- Call "make install" using "benchdir_root=%{_datadir}", 
  because that is affecting the regression test suite as well.

* Thu Nov 16 2006 Joerg Bruehe <joerg@mysql.com>

- Explicitly note that the "MySQL-shared" RPMs (as built by MySQL AB) 
  replace "mysql-shared" (as distributed by SuSE) to allow easy upgrading
  (bug#22081).

* Mon Nov 13 2006 Joerg Bruehe <joerg@mysql.com>

- Add "--with-partition" to all server builds.

- Use "--report-features" in one test run per server build.

* Tue Aug 15 2006 Joerg Bruehe <joerg@mysql.com>

- The "max" server is removed from packages, effective from 5.1.12-beta.
  Delete all steps to build, package, or install it.

* Mon Jul 10 2006 Joerg Bruehe <joerg@mysql.com>

- Fix a typing error in the "make" target for the Perl script to run the tests.

* Tue Jul 04 2006 Joerg Bruehe <joerg@mysql.com>

- Use the Perl script to run the tests, because it will automatically check
  whether the server is configured with SSL.

* Tue Jun 27 2006 Joerg Bruehe <joerg@mysql.com>

- move "mysqldumpslow" from the client RPM to the server RPM (bug#20216)

- Revert all previous attempts to call "mysql_upgrade" during RPM upgrade,
  there are some more aspects which need to be solved before this is possible.
  For now, just ensure the binary "mysql_upgrade" is delivered and installed.

* Thu Jun 22 2006 Joerg Bruehe <joerg@mysql.com>

- Close a gap of the previous version by explicitly using
  a newly created temporary directory for the socket to be used
  in the "mysql_upgrade" operation, overriding any local setting.

* Tue Jun 20 2006 Joerg Bruehe <joerg@mysql.com>

- To run "mysql_upgrade", we need a running server;
  start it in isolation and skip password checks.

* Sat May 20 2006 Kent Boortz <kent@mysql.com>

- Always compile for PIC, position independent code.

* Wed May 10 2006 Kent Boortz <kent@mysql.com>

- Use character set "all" when compiling with Cluster, to make Cluster
  nodes independent on the character set directory, and the problem
  that two RPM sub packages both wants to install this directory.

* Mon May 01 2006 Kent Boortz <kent@mysql.com>

- Use "./libtool --mode=execute" instead of searching for the
  executable in current directory and ".libs".

* Fri Apr 28 2006 Kent Boortz <kent@mysql.com>

- Install and run "mysql_upgrade"

* Wed Apr 12 2006 Jim Winstead <jimw@mysql.com>

- Remove sql-bench, and MySQL-bench RPM (will be built as an independent
  project from the mysql-bench repository)

* Tue Apr 11 2006 Jim Winstead <jimw@mysql.com>

- Remove old mysqltestmanager and related programs
* Sat Apr 01 2006 Kent Boortz <kent@mysql.com>

- Set $LDFLAGS from $MYSQL_BUILD_LDFLAGS

* Wed Mar 07 2006 Kent Boortz <kent@mysql.com>

- Changed product name from "Community Edition" to "Community Server"

* Mon Mar 06 2006 Kent Boortz <kent@mysql.com>

- Fast mutexes is now disabled by default, but should be
  used in Linux builds.

* Mon Feb 20 2006 Kent Boortz <kent@mysql.com>

- Reintroduced a max build
- Limited testing of 'debug' and 'max' servers
- Berkeley DB only in 'max'

* Mon Feb 13 2006 Joerg Bruehe <joerg@mysql.com>

- Use "-i" on "make test-force";
  this is essential for later evaluation of this log file.

* Thu Feb 09 2006 Kent Boortz <kent@mysql.com>

- Pass '-static' to libtool, link static with our own libraries, dynamic
  with system libraries.  Link with the bundled zlib.

* Wed Feb 08 2006 Kristian Nielsen <knielsen@mysql.com>

- Modified RPM spec to match new 5.1 debug+max combined community packaging.

* Sun Dec 18 2005 Kent Boortz <kent@mysql.com>

- Added "client/mysqlslap"

* Mon Dec 12 2005 Rodrigo Novo <rodrigo@mysql.com>

- Added zlib to the list of (static) libraries installed
- Added check against libtool wierdness (WRT: sql/mysqld || sql/.libs/mysqld)
- Compile MySQL with bundled zlib
- Fixed %packager name to "MySQL Production Engineering Team"

* Mon Dec 05 2005 Joerg Bruehe <joerg@mysql.com>

- Avoid using the "bundled" zlib on "shared" builds: 
  As it is not installed (on the build system), this gives dependency 
  problems with "libtool" causing the build to fail.
  (Change was done on Nov 11, but left uncommented.)

* Tue Nov 22 2005 Joerg Bruehe <joerg@mysql.com>

- Extend the file existence check for "init.d/mysql" on un-install
  to also guard the call to "insserv"/"chkconfig".

* Thu Oct 27 2005 Lenz Grimmer <lenz@grimmer.com>

- added more man pages

* Wed Oct 19 2005 Kent Boortz <kent@mysql.com>

- Made yaSSL support an option (off by default)

* Wed Oct 19 2005 Kent Boortz <kent@mysql.com>

- Enabled yaSSL support

* Sat Oct 15 2005 Kent Boortz <kent@mysql.com>

- Give mode arguments the same way in all places
- Moved copy of mysqld.a to "standard" build, but
  disabled it as we don't do embedded yet in 5.0

* Fri Oct 14 2005 Kent Boortz <kent@mysql.com>

- For 5.x, always compile with --with-big-tables
- Copy the config.log file to location outside
  the build tree

* Fri Oct 14 2005 Kent Boortz <kent@mysql.com>

- Removed unneeded/obsolete configure options
- Added archive engine to standard server
- Removed the embedded server from experimental server
- Changed suffix "-Max" => "-max"
- Changed comment string "Max" => "Experimental"

* Thu Oct 13 2005 Lenz Grimmer <lenz@mysql.com>

- added a usermod call to assign a potential existing mysql user to the
  correct user group (BUG#12823)
- Save the perror binary built during Max build so it supports the NDB
  error codes (BUG#13740)
- added a separate macro "mysqld_group" to be able to define the
  user group of the mysql user seperately, if desired.

* Thu Sep 29 2005 Lenz Grimmer <lenz@mysql.com>

- fixed the removing of the RPM_BUILD_ROOT in the %clean section (the
  $RBR variable did not get expanded, thus leaving old build roots behind)

* Thu Aug 04 2005 Lenz Grimmer <lenz@mysql.com>

- Fixed the creation of the mysql user group account in the postinstall
  section (BUG 12348)
- Fixed enabling the Archive storage engine in the Max binary

* Tue Aug 02 2005 Lenz Grimmer <lenz@mysql.com>

- Fixed the Requires: tag for the server RPM (BUG 12233)

* Fri Jul 15 2005 Lenz Grimmer <lenz@mysql.com>

- create a "mysql" user group and assign the mysql user account to that group
  in the server postinstall section. (BUG 10984)

* Tue Jun 14 2005 Lenz Grimmer <lenz@mysql.com>

- Do not build statically on i386 by default, only when adding either "--with
  static" or "--define '_with_static 1'" to the RPM build options. Static
  linking really only makes sense when linking against the specially patched
  glibc 2.2.5.

* Mon Jun 06 2005 Lenz Grimmer <lenz@mysql.com>

- added mysql_client_test to the "bench" subpackage (BUG 10676)
- added the libndbclient static and shared libraries (BUG 10676)

* Wed Jun 01 2005 Lenz Grimmer <lenz@mysql.com>

- use "mysqldatadir" variable instead of hard-coding the path multiple times
- use the "mysqld_user" variable on all occasions a user name is referenced
- removed (incomplete) Brazilian translations
- removed redundant release tags from the subpackage descriptions

* Wed May 25 2005 Joerg Bruehe <joerg@mysql.com>

- Added a "make clean" between separate calls to "BuildMySQL".

* Thu May 12 2005 Guilhem Bichot <guilhem@mysql.com>

- Removed the mysql_tableinfo script made obsolete by the information schema

* Wed Apr 20 2005 Lenz Grimmer <lenz@mysql.com>

- Enabled the "blackhole" storage engine for the Max RPM

* Wed Apr 13 2005 Lenz Grimmer <lenz@mysql.com>

- removed the MySQL manual files (html/ps/texi) - they have been removed
  from the MySQL sources and are now available seperately.

* Mon Apr 4 2005 Petr Chardin <petr@mysql.com>

- old mysqlmanager, mysqlmanagerc and mysqlmanager-pwger renamed into
  mysqltestmanager, mysqltestmanager and mysqltestmanager-pwgen respectively

* Fri Mar 18 2005 Lenz Grimmer <lenz@mysql.com>

- Disabled RAID in the Max binaries once and for all (it has finally been
  removed from the source tree)

* Sun Feb 20 2005 Petr Chardin <petr@mysql.com>

- Install MySQL Instance Manager together with mysqld, touch mysqlmanager
  password file

* Mon Feb 14 2005 Lenz Grimmer <lenz@mysql.com>

- Fixed the compilation comments and moved them into the separate build sections
  for Max and Standard

* Mon Feb 7 2005 Tomas Ulin <tomas@mysql.com>

- enabled the "Ndbcluster" storage engine for the max binary
- added extra make install in ndb subdir after Max build to get ndb binaries
- added packages for ndbcluster storage engine

* Fri Jan 14 2005 Lenz Grimmer <lenz@mysql.com>

- replaced obsoleted "BuildPrereq" with "BuildRequires" instead

* Thu Jan 13 2005 Lenz Grimmer <lenz@mysql.com>

- enabled the "Federated" storage engine for the max binary

* Tue Jan 04 2005 Petr Chardin <petr@mysql.com>

- ISAM and merge storage engines were purged. As well as appropriate
  tools and manpages (isamchk and isamlog)

* Thu Dec 31 2004 Lenz Grimmer <lenz@mysql.com>

- enabled the "Archive" storage engine for the max binary
- enabled the "CSV" storage engine for the max binary
- enabled the "Example" storage engine for the max binary

* Thu Aug 26 2004 Lenz Grimmer <lenz@mysql.com>

- MySQL-Max now requires MySQL-server instead of MySQL (BUG 3860)

* Fri Aug 20 2004 Lenz Grimmer <lenz@mysql.com>

- do not link statically on IA64/AMD64 as these systems do not have
  a patched glibc installed

* Tue Aug 10 2004 Lenz Grimmer <lenz@mysql.com>

- Added libmygcc.a to the devel subpackage (required to link applications
  against the the embedded server libmysqld.a) (BUG 4921)

* Mon Aug 09 2004 Lenz Grimmer <lenz@mysql.com>

- Added EXCEPTIONS-CLIENT to the "devel" package

* Thu Jul 29 2004 Lenz Grimmer <lenz@mysql.com>

- disabled OpenSSL in the Max binaries again (the RPM packages were the
  only exception to this anyway) (BUG 1043)

* Wed Jun 30 2004 Lenz Grimmer <lenz@mysql.com>

- fixed server postinstall (mysql_install_db was called with the wrong
  parameter)

* Thu Jun 24 2004 Lenz Grimmer <lenz@mysql.com>

- added mysql_tzinfo_to_sql to the server subpackage
- run "make clean" instead of "make distclean"

* Mon Apr 05 2004 Lenz Grimmer <lenz@mysql.com>

- added ncurses-devel to the build prerequisites (BUG 3377)

* Thu Feb 12 2004 Lenz Grimmer <lenz@mysql.com>

- when using gcc, _always_ use CXX=gcc 
- replaced Copyright with License field (Copyright is obsolete)

* Tue Feb 03 2004 Lenz Grimmer <lenz@mysql.com>

- added myisam_ftdump to the Server package

* Tue Jan 13 2004 Lenz Grimmer <lenz@mysql.com>

- link the mysql client against libreadline instead of libedit (BUG 2289)

* Mon Dec 22 2003 Lenz Grimmer <lenz@mysql.com>

- marked /etc/logrotate.d/mysql as a config file (BUG 2156)

* Fri Dec 13 2003 Lenz Grimmer <lenz@mysql.com>

- fixed file permissions (BUG 1672)

* Thu Dec 11 2003 Lenz Grimmer <lenz@mysql.com>

- made testing for gcc3 a bit more robust

* Fri Dec 05 2003 Lenz Grimmer <lenz@mysql.com>

- added missing file mysql_create_system_tables to the server subpackage

* Fri Nov 21 2003 Lenz Grimmer <lenz@mysql.com>

- removed dependency on MySQL-client from the MySQL-devel subpackage
  as it is not really required. (BUG 1610)

* Fri Aug 29 2003 Lenz Grimmer <lenz@mysql.com>

- Fixed BUG 1162 (removed macro names from the changelog)
- Really fixed BUG 998 (disable the checking for installed but
  unpackaged files)

* Tue Aug 05 2003 Lenz Grimmer <lenz@mysql.com>

- Fixed BUG 959 (libmysqld not being compiled properly)
- Fixed BUG 998 (RPM build errors): added missing files to the
  distribution (mysql_fix_extensions, mysql_tableinfo, mysqldumpslow,
  mysql_fix_privilege_tables.1), removed "-n" from install section.

* Wed Jul 09 2003 Lenz Grimmer <lenz@mysql.com>

- removed the GIF Icon (file was not included in the sources anyway)
- removed unused variable shared_lib_version
- do not run automake before building the standard binary
  (should not be necessary)
- add server suffix '-standard' to standard binary (to be in line
  with the binary tarball distributions)
- Use more RPM macros (_exec_prefix, _sbindir, _libdir, _sysconfdir,
  _datadir, _includedir) throughout the spec file.
- allow overriding CC and CXX (required when building with other compilers)

* Fri May 16 2003 Lenz Grimmer <lenz@mysql.com>

- re-enabled RAID again

* Wed Apr 30 2003 Lenz Grimmer <lenz@mysql.com>

- disabled MyISAM RAID (--with-raid) - it throws an assertion which
  needs to be investigated first.

* Mon Mar 10 2003 Lenz Grimmer <lenz@mysql.com>

- added missing file mysql_secure_installation to server subpackage
  (BUG 141)

* Tue Feb 11 2003 Lenz Grimmer <lenz@mysql.com>

- re-added missing pre- and post(un)install scripts to server subpackage
- added config file /etc/my.cnf to the file list (just for completeness)
- make sure to create the datadir with 755 permissions

* Mon Jan 27 2003 Lenz Grimmer <lenz@mysql.com>

- removed unused CC and CXX variables
- CFLAGS and CXXFLAGS should honor RPM_OPT_FLAGS

* Fri Jan 24 2003 Lenz Grimmer <lenz@mysql.com>

- renamed package "MySQL" to "MySQL-server"
- fixed Copyright tag
- added mysql_waitpid to client subpackage (required for mysql-test-run)

* Wed Nov 27 2002 Lenz Grimmer <lenz@mysql.com>

- moved init script from /etc/rc.d/init.d to /etc/init.d (the majority of 
  Linux distributions now support this scheme as proposed by the LSB either
  directly or via a compatibility symlink)
- Use new "restart" init script action instead of starting and stopping
  separately
- Be more flexible in activating the automatic bootup - use insserv (on
  older SuSE versions) or chkconfig (Red Hat, newer SuSE versions and
  others) to create the respective symlinks

* Wed Sep 25 2002 Lenz Grimmer <lenz@mysql.com>

- MySQL-Max now requires MySQL >= 4.0 to avoid version mismatches
  (mixing 3.23 and 4.0 packages)

* Fri Aug 09 2002 Lenz Grimmer <lenz@mysql.com>
 
- Turn off OpenSSL in MySQL-Max for now until it works properly again
- enable RAID for the Max binary instead
- added compatibility link: safe_mysqld -> mysqld_safe to ease the
  transition from 3.23

* Thu Jul 18 2002 Lenz Grimmer <lenz@mysql.com>

- Reworked the build steps a little bit: the Max binary is supposed
  to include OpenSSL, which cannot be linked statically, thus trying
	to statically link against a special glibc is futile anyway
- because of this, it is not required to make yet another build run
  just to compile the shared libs (saves a lot of time)
- updated package description of the Max subpackage
- clean up the BuildRoot directory afterwards

* Mon Jul 15 2002 Lenz Grimmer <lenz@mysql.com>

- Updated Packager information
- Fixed the build options: the regular package is supposed to
  include InnoDB and linked statically, while the Max package
	should include BDB and SSL support

* Fri May 03 2002 Lenz Grimmer <lenz@mysql.com>

- Use more RPM macros (e.g. infodir, mandir) to make the spec
  file more portable
- reorganized the installation of documentation files: let RPM
  take care of this
- reorganized the file list: actually install man pages along
  with the binaries of the respective subpackage
- do not include libmysqld.a in the devel subpackage as well, if we
  have a special "embedded" subpackage
- reworked the package descriptions

* Mon Oct  8 2001 Monty

- Added embedded server as a separate RPM

* Fri Apr 13 2001 Monty

- Added mysqld-max to the distribution

* Tue Jan 2  2001  Monty

- Added mysql-test to the bench package

* Fri Aug 18 2000 Tim Smith <tim@mysql.com>

- Added separate libmysql_r directory; now both a threaded
  and non-threaded library is shipped.

* Wed Sep 28 1999 David Axmark <davida@mysql.com>

- Added the support-files/my-example.cnf to the docs directory.

- Removed devel dependency on base since it is about client
  development.

* Wed Sep 8 1999 David Axmark <davida@mysql.com>

- Cleaned up some for 3.23.

* Thu Jul 1 1999 David Axmark <davida@mysql.com>

- Added support for shared libraries in a separate sub
  package. Original fix by David Fox (dsfox@cogsci.ucsd.edu)

- The --enable-assembler switch is now automatically disables on
  platforms there assembler code is unavailable. This should allow
  building this RPM on non i386 systems.

* Mon Feb 22 1999 David Axmark <david@detron.se>

- Removed unportable cc switches from the spec file. The defaults can
  now be overridden with environment variables. This feature is used
  to compile the official RPM with optimal (but compiler version
  specific) switches.

- Removed the repetitive description parts for the sub rpms. Maybe add
  again if RPM gets a multiline macro capability.

- Added support for a pt_BR translation. Translation contributed by
  Jorge Godoy <jorge@bestway.com.br>.

* Wed Nov 4 1998 David Axmark <david@detron.se>

- A lot of changes in all the rpm and install scripts. This may even
  be a working RPM :-)

* Sun Aug 16 1998 David Axmark <david@detron.se>

- A developers changelog for MySQL is available in the source RPM. And
  there is a history of major user visible changed in the Reference
  Manual.  Only RPM specific changes will be documented here.<|MERGE_RESOLUTION|>--- conflicted
+++ resolved
@@ -858,11 +858,15 @@
 # itself - note that they must be ordered by date (important when
 # merging BK trees)
 %changelog
-<<<<<<< HEAD
 * Fri Aug 28 2009 Joerg Bruehe <joerg.bruehe@sun.com>
 
-- Merge up form 5.1 to 5.4: Remove handling for the InnoDB plugin.
-  
+- Merge up from 5.1 to 5.4: Remove handling for the InnoDB plugin.
+
+* Thu Aug 27 2009 Joerg Bruehe <joerg.bruehe@sun.com>
+
+- This version does not contain the "Instance manager", "mysqlmanager":
+  Remove it from the spec file so that packaging succeeds.
+
 * Mon Aug 24 2009 Jonathan Perkin <jperkin@sun.com>
 
 - Add conditionals for bundled zlib and innodb plugin
@@ -876,18 +880,11 @@
 
 - Update variable used for mysql-test suite location to match source.
 
-=======
-* Thu Aug 27 2009 Joerg Bruehe <joerg.bruehe@sun.com>
-
-- This version does not contain the "Instance manager", "mysqlmanager":
-  Remove it from the spec file so that packaging succeeds.
-  
->>>>>>> efaf9250
 * Fri Nov 07 2008 Joerg Bruehe <joerg@mysql.com>
 
 - Correct yesterday's fix, so that it also works for the last flag,
   and fix a wrong quoting: un-quoted quote marks must not be escaped.
-  
+
 * Thu Nov 06 2008 Kent Boortz <kent.boortz@sun.com>
 
 - Removed "mysql_upgrade_shell"
@@ -897,7 +894,7 @@
 
 - Modify CFLAGS and CXXFLAGS such that a debug build is not optimized.
   This should cover both gcc and icc flags.  Fixes bug#40546.
-  
+
 * Fri Aug 29 2008 Kent Boortz <kent@mysql.com>
 
 - Removed the "Federated" storage engine option, and enabled in all
@@ -932,7 +929,7 @@
 
 * Wed May 02 2007 Joerg Bruehe <joerg@mysql.com>
 
-- "ndb_size.tmpl" is not needed any more, 
+- "ndb_size.tmpl" is not needed any more,
   "man1/mysql_install_db.1" lacked the trailing '*'.
 
 * Sat Apr 07 2007 Kent Boortz <kent@mysql.com>
@@ -971,12 +968,12 @@
 
 * Thu Nov 30 2006 Joerg Bruehe <joerg@mysql.com>
 
-- Call "make install" using "benchdir_root=%{_datadir}", 
+- Call "make install" using "benchdir_root=%{_datadir}",
   because that is affecting the regression test suite as well.
 
 * Thu Nov 16 2006 Joerg Bruehe <joerg@mysql.com>
 
-- Explicitly note that the "MySQL-shared" RPMs (as built by MySQL AB) 
+- Explicitly note that the "MySQL-shared" RPMs (as built by MySQL AB)
   replace "mysql-shared" (as distributed by SuSE) to allow easy upgrading
   (bug#22081).
 
@@ -1092,8 +1089,8 @@
 
 * Mon Dec 05 2005 Joerg Bruehe <joerg@mysql.com>
 
-- Avoid using the "bundled" zlib on "shared" builds: 
-  As it is not installed (on the build system), this gives dependency 
+- Avoid using the "bundled" zlib on "shared" builds:
+  As it is not installed (on the build system), this gives dependency
   problems with "libtool" causing the build to fail.
   (Change was done on Nov 11, but left uncommented.)
 
@@ -1283,7 +1280,7 @@
 
 * Thu Feb 12 2004 Lenz Grimmer <lenz@mysql.com>
 
-- when using gcc, _always_ use CXX=gcc 
+- when using gcc, _always_ use CXX=gcc
 - replaced Copyright with License field (Copyright is obsolete)
 
 * Tue Feb 03 2004 Lenz Grimmer <lenz@mysql.com>
@@ -1373,7 +1370,7 @@
 
 * Wed Nov 27 2002 Lenz Grimmer <lenz@mysql.com>
 
-- moved init script from /etc/rc.d/init.d to /etc/init.d (the majority of 
+- moved init script from /etc/rc.d/init.d to /etc/init.d (the majority of
   Linux distributions now support this scheme as proposed by the LSB either
   directly or via a compatibility symlink)
 - Use new "restart" init script action instead of starting and stopping
@@ -1388,7 +1385,7 @@
   (mixing 3.23 and 4.0 packages)
 
 * Fri Aug 09 2002 Lenz Grimmer <lenz@mysql.com>
- 
+
 - Turn off OpenSSL in MySQL-Max for now until it works properly again
 - enable RAID for the Max binary instead
 - added compatibility link: safe_mysqld -> mysqld_safe to ease the
