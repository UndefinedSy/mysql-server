--- conflicted
+++ resolved
@@ -42,19 +42,9 @@
   const char letters[10]= "abcdefghi";
 
   uchar *sort_buff= fs_info.alloc_sort_buffer(10, sizeof(char));
-<<<<<<< HEAD
-  buffer_properties= fs_info.sort_buffer_properties();
-  EXPECT_EQ(10U, buffer_properties.first);
-  EXPECT_EQ(sizeof(char), buffer_properties.second);
-
-
-  const uchar *null_sort_buff= NULL;
-  const uchar **null_sort_keys= NULL;
-=======
 
   const uchar *null_sort_buff= NULL;
   uchar **null_sort_keys= NULL;
->>>>>>> a9800d0d
   fs_info.init_record_pointers();
   EXPECT_NE(null_sort_buff, sort_buff);
   EXPECT_NE(null_sort_keys, fs_info.get_sort_keys());
